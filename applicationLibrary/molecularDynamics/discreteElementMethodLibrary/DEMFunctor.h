--- conflicted
+++ resolved
@@ -102,20 +102,15 @@
 
  public:
   /**
-   * Minimal Constructor for Functor with mixing disa
-   * bled. Other Parameters are set with default values.
+   * Minimal Constructor for Functor with mixing disabled. Other Parameters are set with default values.
    * Values taken from https://www2.msm.ctw.utwente.nl/sluding/PAPERS/Alert_Luding2008.pdf page 15.
    *
    * @note Only to be used with mixing == false;
    *
    * @param cutoff
    */
-<<<<<<< HEAD
   explicit DEMFunctor(double cutoff)
       : DEMFunctor(cutoff, 5., 0, 5, 5e-5, 1e-1, 2.5e-6, 2.5e-6, 1, 0.5, 5, 5, nullptr) {
-=======
-  explicit DEMFunctor(double cutoff) : DEMFunctor(cutoff, 50., 5, 5, 5e-5, 1e-1, 2.5e-6, 2.5e-6, 25, 5, 5, 5, nullptr) {
->>>>>>> 76df09b4
     static_assert(not useMixing,
                   "Mixing without a ParticlePropertiesLibrary is not possible! Use a different constructor or set "
                   "mixing to false.");
@@ -131,11 +126,7 @@
    * @param particlePropertiesLibrary
    */
   explicit DEMFunctor(double cutoff, ParticlePropertiesLibrary<double, size_t> &particlePropertiesLibrary)
-<<<<<<< HEAD
       : DEMFunctor(cutoff, 5., 0, 5, 5e-5, 1e-1, 2.5e-6, 2.5e-6, 1, 0.5, 5, 5, nullptr) {
-=======
-      : DEMFunctor(cutoff, 50., 5, 5, 5e-5, 1e-1, 2.5e-6, 2.5e-6, 25, 5, 5, 5, nullptr) {
->>>>>>> 76df09b4
     static_assert(useMixing,
                   "Not using Mixing but using a ParticlePropertiesLibrary is not allowed! Use a different constructor "
                   "or set mixing to true.");
@@ -273,21 +264,6 @@
                                             cross(normalUnit * radiusJReduced, j.getAngularVel());  // 30 FLOPS
     const std::array<double, 3> normalRelVel = normalUnit * relVelDotNormalUnit;                    // 3 FLOPS
     const std::array<double, 3> tanVel = tanRelVel - normalRelVel;                                  // 3 FLOPS
-<<<<<<< HEAD
-    const double coulombLimit =
-        _staticFrictionCoeff * (normalContactFMag + _adhesiveStiffness * overlap);  // 3 FLOPS// 3 FLOPS// 6 FLOPS
-
-    // 3 + 3 + 3 = 9 FLOPS
-    ++_aosThreadDataFLOPs[threadnum].numInnerIfTanFCalls;
-    const std::array<double, 3> tanFUnit = ((tanVel) / (L2Norm(tanVel) + 1e-5)) * (-1.);
-    const std::array<double, 3> tanF = tanFUnit * (_dynamicFrictionCoeff * normalContactFMag);
-
-    // Compute total force
-    const std::array<double, 3> totalF = {0,0,0};  // 3 FLOPS
-
-    // Apply forces
-    //i.addF(totalF);  // 3 FLOPS
-=======
     const double coulombLimit = _staticFrictionCoeff * (normalContactFMag);                         // 1 FLOPS
     std::array<double, 3> tanF = tanVel * (-_frictionViscosity);                                    // 3 FLOPS
     const double tanFMag = L2Norm(tanF);                                                            // 6 FLOPS
@@ -302,9 +278,8 @@
 
     // Apply forces (if newton3: 6 FLOPS, if not: 3 FLOPS)
     i.addF(totalF);  // 3 FLOPS
->>>>>>> 76df09b4
     if (newton3) {
-      //j.subF(totalF);  // 3 FLOPS
+      j.subF(totalF);  // 3 FLOPS
     }
 
     // Compute Torques
@@ -313,25 +288,6 @@
 
     // Compute rolling torque (15 + 10 + 4 + 12 = 41 FLOPS)
     const std::array<double, 3> rollingRelVel =
-<<<<<<< HEAD
-        (cross(normalUnit, i.getAngularVel()) - cross(normalUnit, j.getAngularVel())) *
-        (-radiusReduced);                                                   // 9 + 9 + 3 + 3 = 24 FLOPS
-    const std::array<double, 3> rollingFUnit = (rollingRelVel / (L2Norm(rollingRelVel) + 1e-5)) * (-1.);
-    const std::array<double, 3> rollingF = rollingFUnit * _rollingFrictionCoeff * (normalContactFMag);
-    const std::array<double, 3> rollingQI = cross(normalUnit * radiusReduced, rollingF);  // 3 + 9 = 12 FLOPS
-
-    // Compute torsional torque
-    const std::array<double, 3> torsionRelVel =
-        normalUnit * (dot(normalUnit, i.getAngularVel()) - dot(normalUnit, j.getAngularVel())) *
-        radiusReduced;                                                      // 5 + 5 + 1 + 1 + 3 = 15 FLOPS
-    std::array<double, 3> torsionFUnit = (torsionRelVel / (L2Norm(torsionRelVel) + 1e-5)) * (-1.);  // 3 FLOPS// 6 FLOPS
-    const std::array<double, 3> torsionF = torsionFUnit * _torsionFrictionCoeff * (normalContactFMag);
-    const std::array<double, 3> torsionQI = torsionF * radiusReduced;  // 3 = 3 FLOPS
-
-    // Apply torques
-    // i.addTorque(frictionQI + rollingQI + torsionQI);  // 9 FLOPS
-     //i.addTorque(torsionQI);
-=======
         cross(normalUnit, (i.getAngularVel() - j.getAngularVel())) * (-radiusReduced);  // 15 FLOPS
     std::array<double, 3> rollingF = rollingRelVel * (-_rollingViscosity);              // 3 FLOPS
     const double rollingFMag = L2Norm(rollingF);                                        // 6 FLOPS
@@ -358,10 +314,8 @@
 
     // Apply torques (if newton3: 19 FLOPS, if not: 9 FLOPS)
     i.addTorque(frictionQI + rollingQI + torsionQI);  // 9 FLOPS
->>>>>>> 76df09b4
     if (newton3) {
-      //   j.addTorque((frictionQI * (radiusJReduced / radiusIReduced)) - rollingQI - torsionQI);  // 10 FLOPS
-      //j.addTorque(torsionQI * (-1.));
+      j.addTorque((frictionQI * (radiusJReduced / radiusIReduced)) - rollingQI - torsionQI);  // 10 FLOPS
     }
   }
 
@@ -825,16 +779,9 @@
   [[nodiscard]] size_t getNumFLOPs() const override {
     /**
      * FLOP count:
-<<<<<<< HEAD
-     * DistCall: 11
-     * KernelNoN3: 24 (NormalF) + 48 (TanF) + 6 (ApplyF) + 12 (FrictionQ) + 45 (RollingQ) + 27 (TorsionQ) + 9 (ApplyQ) =
-     * 171 KernelN3: KernelNoN3 + 3 (ApplyF) + 10 (ApplyQ) = 184 InnerIfTanFCall: 9 InnerIfRollingQCall: 9
-     * InnerIfTorsionQCall: 9
-=======
      * Common: 18 + 6 + 50 + 3 + 12 + 41 + 28 = 158;
      * KernelNoN3: Common + 3 + 9 = 170;
      * 171 KernelN3: Common + 6 + 19 = 183;
->>>>>>> 76df09b4
      */
     if constexpr (countFLOPs) {
       const size_t numDistCallsAcc =
@@ -850,30 +797,6 @@
           std::accumulate(_aosThreadDataFLOPs.begin(), _aosThreadDataFLOPs.end(), 0ul,
                           [](size_t sum, const auto &data) { return sum + data.numKernelCallsNoN3; });
 
-<<<<<<< HEAD
-      // Inner-If calls
-      const size_t numInnerIfTanFCallsAcc =
-          std::accumulate(_aosThreadDataFLOPs.begin(), _aosThreadDataFLOPs.end(), 0ul,
-                          [](size_t sum, const auto &data) { return sum + data.numInnerIfTanFCalls; });
-      const size_t numInnerIfRollingQCallsAcc =
-          std::accumulate(_aosThreadDataFLOPs.begin(), _aosThreadDataFLOPs.end(), 0ul,
-                          [](size_t sum, const auto &data) { return sum + data.numInnerIfRollingQCalls; });
-      const size_t numInnerIfTorsionQCallsAcc =
-          std::accumulate(_aosThreadDataFLOPs.begin(), _aosThreadDataFLOPs.end(), 0ul,
-                          [](size_t sum, const auto &data) { return sum + data.numInnerIfTorsionQCalls; });
-
-      constexpr size_t numFLOPsPerDistanceCall = 11;
-      constexpr size_t numFLOPsPerNoN3KernelCall = 171;
-      constexpr size_t numFLOPsPerN3KernelCall = 184;
-      constexpr size_t numFLOPsPerInnerIfTanFCall = 9;
-      constexpr size_t numFLOPsPerInnerIfRollingQCall = 9;
-      constexpr size_t numFLOPsPerInnerIfTorsionQCall = 9;
-
-      return numDistCallsAcc * numFLOPsPerDistanceCall + numKernelCallsN3Acc * numFLOPsPerN3KernelCall +
-             numKernelCallsNoN3Acc * numFLOPsPerNoN3KernelCall + numInnerIfTanFCallsAcc * numFLOPsPerInnerIfTanFCall +
-             numInnerIfRollingQCallsAcc * numFLOPsPerInnerIfRollingQCall +
-             numInnerIfTorsionQCallsAcc * numFLOPsPerInnerIfTorsionQCall;
-=======
       constexpr size_t numFLOPsPerDistanceCall = 9;
       constexpr size_t numFLOPsPerOverlapCall = 2;
       constexpr size_t numFLOPsPerNoN3KernelCall = 170;
@@ -881,7 +804,6 @@
 
       return numDistCallsAcc * numFLOPsPerDistanceCall + numOverlapCallsAcc * numFLOPsPerOverlapCall +
              numKernelCallsN3Acc * numFLOPsPerN3KernelCall + numKernelCallsNoN3Acc * numFLOPsPerNoN3KernelCall;
->>>>>>> 76df09b4
     } else {
       // This is needed because this function still gets called with FLOP logging disabled, just nothing is done with it
       return std::numeric_limits<size_t>::max();
