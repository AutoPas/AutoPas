--- conflicted
+++ resolved
@@ -66,15 +66,9 @@
    * @param cutoff
    * @note param dummy is unused, only there to make the signature different from the public constructor.
    */
-<<<<<<< HEAD
   explicit LJFunctor(CalcPrecision cutoff, void * /*dummy*/)
-      : autopas::Functor<Particle, LJFunctor<Particle, applyShift, useMixing, useNewton3, calculateGlobals, countFLOPs,
-                                             relevantForTuning>>(cutoff),
-=======
-  explicit LJFunctor(double cutoff, void * /*dummy*/)
       : autopas::PairwiseFunctor<Particle, LJFunctor<Particle, applyShift, useMixing, useNewton3, calculateGlobals,
                                                      countFLOPs, relevantForTuning>>(cutoff),
->>>>>>> 90988919
         _cutoffSquared{cutoff * cutoff},
         _potentialEnergySum{0.},
         _virialSum{0., 0., 0.},
