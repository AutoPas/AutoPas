/**
 * @file LJFunctor.h
 *
 * @date 17 Jan 2018
 * @author tchipevn
 */

#pragma once

#include "MoleculeLJ_NoPPL.h"
#include "autopas/pairwiseFunctors/Functor.h"
#include "autopas/particles/OwnershipState.h"
#include "autopas/utils/AlignedAllocator.h"
#include "autopas/utils/ArrayMath.h"
#include "autopas/utils/ExceptionHandler.h"
#include "autopas/utils/SoA.h"
#include "autopas/utils/StaticBoolSelector.h"
#include "autopas/utils/WrapOpenMP.h"
#include "autopas/utils/inBox.h"

namespace mdLib {

/**
 * A functor to handle lennard-jones interactions between two particles (molecules).
 * This functor assumes that duplicated calculations are always happening, which is characteristic for a Full-Shell
 * scheme.
 * @tparam applyShift Switch for the lj potential to be truncated shifted.
 * @tparam useMixing Switch for the functor to be used with multiple particle types.
 * If set to false, _epsilon and _sigma need to be set.
 * @tparam useNewton3 Switch for the functor to support newton3 on, off or both. See FunctorN3Modes for possible values.
 * @tparam calculateGlobals Defines whether the global values are to be calculated (energy, virial).
 * @tparam countFLOPs counts FLOPs and hitrate
 * @tparam relevantForTuning Whether or not the auto-tuner should consider this functor.
 */
template <bool applyShift = false, bool useMixing = false,
          autopas::FunctorN3Modes useNewton3 = autopas::FunctorN3Modes::Both, bool calculateGlobals = false,
          bool countFLOPs = false, bool relevantForTuning = true>
class LJFunctor : public autopas::Functor<mdLib::MoleculeLJ_NoPPL, LJFunctor<applyShift, useMixing, useNewton3, calculateGlobals, countFLOPs,relevantForTuning>> {
  /**
   * Particle Type
   */
  using molecule = typename mdLib::MoleculeLJ_NoPPL;
  /**
   * Structure of the SoAs defined by the particle.
   */
  using SoAArraysType = typename molecule::SoAArraysType;

  /**
   * Precision of SoA entries.
   */
  using SoAFloatPrecision = typename molecule::ParticleSoAFloatPrecision;

 public:
  /**
   * Deleted default constructor
   */
  LJFunctor() = delete;

  /**
   * Constructor
   * @param cutoff
   */
  explicit LJFunctor(double cutoff)
      : autopas::Functor<molecule, LJFunctor<applyShift, useMixing, useNewton3, calculateGlobals, countFLOPs,
                                             relevantForTuning>>(cutoff),
        _cutoffSquared{cutoff * cutoff},
        _potentialEnergySum{0.},
        _virialSum{0., 0., 0.},
        _postProcessed{false} {
    if constexpr (calculateGlobals) {
      _aosThreadDataGlobals.resize(autopas::autopas_get_max_threads());
    }
    if constexpr (countFLOPs) {
      _aosThreadDataFLOPs.resize(autopas::autopas_get_max_threads());
    }
  }

  bool isRelevantForTuning() final { return relevantForTuning; }

  bool allowsNewton3() final {
    return useNewton3 == autopas::FunctorN3Modes::Newton3Only or useNewton3 == autopas::FunctorN3Modes::Both;
  }

  bool allowsNonNewton3() final {
    return useNewton3 == autopas::FunctorN3Modes::Newton3Off or useNewton3 == autopas::FunctorN3Modes::Both;
  }

  void AoSFunctor(molecule &i, molecule &j, bool newton3) final {
    using namespace autopas::utils::ArrayMath::literals;

    if (i.isDummy() or j.isDummy()) {
      return;
    }

    const auto threadnum = autopas::autopas_get_thread_num();

    if constexpr (countFLOPs) {
      ++_aosThreadDataFLOPs[threadnum].numDistCalls;
    }

    const auto sigmaMixed = useMixing ? i.getSigmaDiv2() + j.getSigmaDiv2() : 0.;
    const auto sigmaSquared = useMixing ? sigmaMixed * sigmaMixed : _sigmaSquared;
    const auto epsilon24 = useMixing ? 24. * i.getSquareRootEpsilon() * j.getSquareRootEpsilon() : _epsilon24;

    const auto dr = i.getR() - j.getR();
    const auto dr2 = autopas::utils::ArrayMath::dot(dr, dr);

    if (dr2 > _cutoffSquared) {
      return;
    }

    const auto invdr2 = 1. / dr2;
    const auto lj2 = sigmaSquared * invdr2;
    const auto lj6 = lj2 * lj2 * lj2;
    const auto lj12 = lj6 * lj6;
    const auto lj12m6 = lj12 - lj6;
    const auto fac = epsilon24 * (lj12 + lj12m6) * invdr2;
    const auto force = dr * fac;
    i.addF(force);
    if (newton3) {
      // only if we use newton 3 here, we want to
      j.subF(force);
    }

    if constexpr (countFLOPs) {
      if (newton3) {
        ++_aosThreadDataFLOPs[threadnum].numKernelCallsN3;
      } else {
        ++_aosThreadDataFLOPs[threadnum].numKernelCallsNoN3;
      }
    }

    if constexpr (calculateGlobals) {
<<<<<<< HEAD
      auto virial = dr * force;
=======
      auto virial = dr * f;
>>>>>>> a1802f00
      // Here we calculate either the potential energy * 6.
      // For newton3, this potential energy contribution is distributed evenly to the two molecules.
      // For non-newton3, the full potential energy is added to the one molecule.
      // The division by 6 is handled in endTraversal, as well as the division by two needed if newton3 is not used.
      double potentialEnergy6 = epsilon24 * lj12m6;
      if constexpr (applyShift) {
        if constexpr (useMixing) {
          const auto sigmaDivCutoffPow2 = sigmaSquared / _cutoffSquared;
          const auto sigmaDivCutoffPow6 = sigmaDivCutoffPow2 * sigmaDivCutoffPow2 * sigmaDivCutoffPow2;
          const auto shift6 = epsilon24 * (sigmaDivCutoffPow6 - sigmaDivCutoffPow6 * sigmaDivCutoffPow6);
          potentialEnergy6 += shift6;
        } else {
          potentialEnergy6 += _shift6;
        }
      }

      if (i.isOwned()) {
        if (newton3) {
          _aosThreadDataGlobals[threadnum].potentialEnergySumN3 += potentialEnergy6 * 0.5;
          _aosThreadDataGlobals[threadnum].virialSumN3 += virial * 0.5;
        } else {
          // for non-newton3 the division is in the post-processing step.
          _aosThreadDataGlobals[threadnum].potentialEnergySumNoN3 += potentialEnergy6;
          _aosThreadDataGlobals[threadnum].virialSumNoN3 += virial;
        }
      }
      // for non-newton3 the second particle will be considered in a separate calculation
      if (newton3 and j.isOwned()) {
        _aosThreadDataGlobals[threadnum].potentialEnergySumN3 += potentialEnergy6 * 0.5;
        _aosThreadDataGlobals[threadnum].virialSumN3 += virial * 0.5;
      }
      if constexpr (countFLOPs) {
        _aosThreadDataFLOPs[threadnum].numGlobalCalcs += 1;
      }
    }
  }

  /**
   * @copydoc autopas::Functor::SoAFunctorSingle()
   * This functor will always use a newton3 like traversal of the soa.
   * However, it still needs to know about newton3 to correctly add up the global values.
   */
  void SoAFunctorSingle(autopas::SoAView<SoAArraysType> soa, bool newton3) final {
    if (soa.size() == 0) return;

    const auto threadnum = autopas::autopas_get_thread_num();

    const auto *const __restrict xptr = soa.template begin<molecule::AttributeNames::posX>();
    const auto *const __restrict yptr = soa.template begin<molecule::AttributeNames::posY>();
    const auto *const __restrict zptr = soa.template begin<molecule::AttributeNames::posZ>();
    const auto *const __restrict ownedStatePtr = soa.template begin<molecule::AttributeNames::ownershipState>();

    SoAFloatPrecision *const __restrict fxptr = soa.template begin<molecule::AttributeNames::forceX>();
    SoAFloatPrecision *const __restrict fyptr = soa.template begin<molecule::AttributeNames::forceY>();
    SoAFloatPrecision *const __restrict fzptr = soa.template begin<molecule::AttributeNames::forceZ>();

    const auto *const __restrict sigmaDiv2ptr = soa.template begin<molecule::AttributeNames::sigmaDiv2>();
    const auto *const __restrict sqrtEpsilonPtr = soa.template begin<molecule::AttributeNames::squareRootEpsilon>();

    // the local redeclaration of the following values helps the SoAFloatPrecision-generation of various compilers.
    const SoAFloatPrecision cutoffSquared = _cutoffSquared;

    SoAFloatPrecision potentialEnergySum =
        0.;  // Note: this is not the potential energy, but some fixed multiple of it.
    SoAFloatPrecision virialSumX = 0.;
    SoAFloatPrecision virialSumY = 0.;
    SoAFloatPrecision virialSumZ = 0.;

    size_t numDistanceCalculationSum = 0;
    size_t numKernelCallsN3Sum = 0;
    size_t numKernelCallsNoN3Sum = 0;
    size_t numGlobalCalcsSum = 0;

    const SoAFloatPrecision const_shift6 = _shift6;
    const SoAFloatPrecision const_sigmaSquared = _sigmaSquared;
    const SoAFloatPrecision const_epsilon24 = _epsilon24;

    for (unsigned int i = 0; i < soa.size(); ++i) {
      const auto ownedStateI = ownedStatePtr[i];
      if (ownedStateI == autopas::OwnershipState::dummy) {
        continue;
      }

      SoAFloatPrecision fxacc = 0.;
      SoAFloatPrecision fyacc = 0.;
      SoAFloatPrecision fzacc = 0.;

      const SoAFloatPrecision sqrtEpsilon24I = useMixing ? sqrtEpsilonPtr[i] * 24. : 0.;
      const SoAFloatPrecision sigmaDiv2I = useMixing ? sigmaDiv2ptr[i] : 0.;

// icpc vectorizes this.
// g++ only with -ffast-math or -funsafe-math-optimizations
#pragma omp simd reduction(+ : fxacc, fyacc, fzacc, potentialEnergySum, virialSumX, virialSumY, virialSumZ, numDistanceCalculationSum, numKernelCallsN3Sum, numKernelCallsNoN3Sum, numGlobalCalcsSum)
      for (unsigned int j = i + 1; j < soa.size(); ++j) {
        const auto ownedStateJ = ownedStatePtr[j];

        const SoAFloatPrecision drx = xptr[i] - xptr[j];
        const SoAFloatPrecision dry = yptr[i] - yptr[j];
        const SoAFloatPrecision drz = zptr[i] - zptr[j];

        const SoAFloatPrecision drx2 = drx * drx;
        const SoAFloatPrecision dry2 = dry * dry;
        const SoAFloatPrecision drz2 = drz * drz;

        const SoAFloatPrecision dr2 = drx2 + dry2 + drz2;

        // Mask away if distance is too large or any particle is a dummy.
        // Particle ownedStateI was already checked previously.
        const bool mask = dr2 <= cutoffSquared and ownedStateJ != autopas::OwnershipState::dummy;

        const SoAFloatPrecision invdr2 = 1. / dr2;

        const SoAFloatPrecision sigmaDiv2J = useMixing ? sigmaDiv2ptr[j] : 0.;
        const SoAFloatPrecision sigmaMixed = useMixing ? sigmaDiv2I + sigmaDiv2J : 0.;
        const SoAFloatPrecision sigmaSquared = useMixing ? sigmaMixed * sigmaMixed : const_sigmaSquared;

        const SoAFloatPrecision lj2 = sigmaSquared * invdr2;
        const SoAFloatPrecision lj6 = lj2 * lj2 * lj2;
        const SoAFloatPrecision lj12 = lj6 * lj6;
        const SoAFloatPrecision lj12m6 = lj12 - lj6;
<<<<<<< HEAD

        const SoAFloatPrecision epsilon24 = useMixing ? sqrtEpsilon24I * sqrtEpsilonPtr[j] : const_epsilon24;
        const SoAFloatPrecision fac = mask ? epsilon24 * (lj12 + lj12m6) * invdr2 : 0.;
=======
        const SoAFloatPrecision fac = mask * epsilon24 * (lj12 + lj12m6) * invdr2;
>>>>>>> a1802f00

        const SoAFloatPrecision fx = drx * fac;
        const SoAFloatPrecision fy = dry * fac;
        const SoAFloatPrecision fz = drz * fac;

        fxacc += fx;
        fyacc += fy;
        fzacc += fz;

        // newton 3
        fxptr[j] -= fx;
        fyptr[j] -= fy;
        fzptr[j] -= fz;

        if constexpr (countFLOPs) {
          numDistanceCalculationSum += ownedStateJ != autopas::OwnershipState::dummy ? 1 : 0;
          numKernelCallsN3Sum += mask;
        }

        if (calculateGlobals) {
          const SoAFloatPrecision virialx = drx * fx;
          const SoAFloatPrecision virialy = dry * fy;
          const SoAFloatPrecision virialz = drz * fz;
<<<<<<< HEAD

          SoAFloatPrecision potentialEnergy6 = mask ? (epsilon24 * lj12m6) : 0.;
          if constexpr (applyShift) {
            if constexpr (useMixing) {
              const auto sigmaDivCutoffPow2 = sigmaSquared / _cutoffSquared;
              const auto sigmaDivCutoffPow6 = sigmaDivCutoffPow2 * sigmaDivCutoffPow2 * sigmaDivCutoffPow2;
              const auto shift6 = epsilon24 * (sigmaDivCutoffPow6 - sigmaDivCutoffPow6 * sigmaDivCutoffPow6);
              potentialEnergy6 += mask ? shift6 : 0.;
            } else {
              potentialEnergy6 += mask ? const_shift6 : 0.;
            }

          }
=======
          const SoAFloatPrecision potentialEnergy6 = mask * (epsilon24 * lj12m6 + shift6);
>>>>>>> a1802f00

          // Add to the potential energy sum for each particle which is owned.
          // This results in obtaining 12 * the potential energy for the SoA.
          SoAFloatPrecision energyFactor = (ownedStateI == autopas::OwnershipState::owned ? 1. : 0.) +
                                           (ownedStateJ == autopas::OwnershipState::owned ? 1. : 0.);
          potentialEnergySum += potentialEnergy6 * energyFactor;

          virialSumX += virialx * energyFactor;
          virialSumY += virialy * energyFactor;
          virialSumZ += virialz * energyFactor;

          if constexpr (countFLOPs) {
            _aosThreadDataFLOPs[threadnum].numGlobalCalcs += mask;
          }
        }
      }

      fxptr[i] += fxacc;
      fyptr[i] += fyacc;
      fzptr[i] += fzacc;
    }
    if constexpr (countFLOPs) {
      _aosThreadDataFLOPs[threadnum].numDistCalls += numDistanceCalculationSum;
      _aosThreadDataFLOPs[threadnum].numKernelCallsNoN3 += numKernelCallsNoN3Sum;
      _aosThreadDataFLOPs[threadnum].numKernelCallsN3 += numKernelCallsN3Sum;
      _aosThreadDataFLOPs[threadnum].numGlobalCalcs += numGlobalCalcsSum;
    }
    if (calculateGlobals) {
      const int threadnum = autopas::autopas_get_thread_num();

      // SoAFunctorSingle obtains the potential energy * 12. For non-newton3, this sum is divided by 12 in
      // post-processing. For newton3, this sum is only divided by 6 in post-processing, so must be divided by 2 here.
      if (newton3) {
        _aosThreadDataGlobals[threadnum].potentialEnergySumN3 += potentialEnergySum * 0.5;
        _aosThreadDataGlobals[threadnum].virialSumN3[0] += virialSumX * 0.5;
        _aosThreadDataGlobals[threadnum].virialSumN3[1] += virialSumY * 0.5;
        _aosThreadDataGlobals[threadnum].virialSumN3[2] += virialSumZ * 0.5;
      } else {
        _aosThreadDataGlobals[threadnum].potentialEnergySumNoN3 += potentialEnergySum;
        _aosThreadDataGlobals[threadnum].virialSumNoN3[0] += virialSumX;
        _aosThreadDataGlobals[threadnum].virialSumNoN3[1] += virialSumY;
        _aosThreadDataGlobals[threadnum].virialSumNoN3[2] += virialSumZ;
      }
    }
  }

  /**
   * @copydoc autopas::Functor::SoAFunctorPair()
   */
  void SoAFunctorPair(autopas::SoAView<SoAArraysType> soa1, autopas::SoAView<SoAArraysType> soa2,
                      const bool newton3) final {
    if (newton3) {
      SoAFunctorPairImpl<true>(soa1, soa2);
    } else {
      SoAFunctorPairImpl<false>(soa1, soa2);
    }
  }

 private:
  /**
   * Implementation function of SoAFunctorPair(soa1, soa2, newton3)
   *
   * @tparam newton3
   * @param soa1
   * @param soa2
   */
  template <bool newton3>
  void SoAFunctorPairImpl(autopas::SoAView<SoAArraysType> soa1, autopas::SoAView<SoAArraysType> soa2) {
    if (soa1.size() == 0 || soa2.size() == 0) return;

    const auto threadnum = autopas::autopas_get_thread_num();

    const auto *const __restrict x1ptr = soa1.template begin<molecule::AttributeNames::posX>();
    const auto *const __restrict y1ptr = soa1.template begin<molecule::AttributeNames::posY>();
    const auto *const __restrict z1ptr = soa1.template begin<molecule::AttributeNames::posZ>();
    const auto *const __restrict x2ptr = soa2.template begin<molecule::AttributeNames::posX>();
    const auto *const __restrict y2ptr = soa2.template begin<molecule::AttributeNames::posY>();
    const auto *const __restrict z2ptr = soa2.template begin<molecule::AttributeNames::posZ>();
    const auto *const __restrict ownedStatePtr1 = soa1.template begin<molecule::AttributeNames::ownershipState>();
    const auto *const __restrict ownedStatePtr2 = soa2.template begin<molecule::AttributeNames::ownershipState>();

    auto *const __restrict fx1ptr = soa1.template begin<molecule::AttributeNames::forceX>();
    auto *const __restrict fy1ptr = soa1.template begin<molecule::AttributeNames::forceY>();
    auto *const __restrict fz1ptr = soa1.template begin<molecule::AttributeNames::forceZ>();
    auto *const __restrict fx2ptr = soa2.template begin<molecule::AttributeNames::forceX>();
    auto *const __restrict fy2ptr = soa2.template begin<molecule::AttributeNames::forceY>();
    auto *const __restrict fz2ptr = soa2.template begin<molecule::AttributeNames::forceZ>();

    const auto *const __restrict sqrtEpsilonPtr1 = soa1.template begin<molecule::AttributeNames::squareRootEpsilon>();
    const auto *const __restrict sigmaDiv2Ptr1 = soa1.template begin<molecule::AttributeNames::sigmaDiv2>();
    const auto *const __restrict sqrtEpsilonPtr2 = soa2.template begin<molecule::AttributeNames::squareRootEpsilon>();
    const auto *const __restrict sigmaDiv2Ptr2 = soa2.template begin<molecule::AttributeNames::sigmaDiv2>();

    // Checks whether the cells are halo cells.
    SoAFloatPrecision potentialEnergySum = 0.;
    SoAFloatPrecision virialSumX = 0.;
    SoAFloatPrecision virialSumY = 0.;
    SoAFloatPrecision virialSumZ = 0.;

    size_t numDistanceCalculationSum = 0;
    size_t numKernelCallsN3Sum = 0;
    size_t numKernelCallsNoN3Sum = 0;
    size_t numGlobalCalcsSum = 0;

    const SoAFloatPrecision cutoffSquared = _cutoffSquared;
    const SoAFloatPrecision const_shift6 = _shift6;
    const SoAFloatPrecision const_sigmaSquared = _sigmaSquared;
    const SoAFloatPrecision const_epsilon24 = _epsilon24;

    for (unsigned int i = 0; i < soa1.size(); ++i) {
      SoAFloatPrecision fxacc = 0;
      SoAFloatPrecision fyacc = 0;
      SoAFloatPrecision fzacc = 0;

      const auto ownedStateI = ownedStatePtr1[i];
      if (ownedStateI == autopas::OwnershipState::dummy) {
        continue;
      }

      const SoAFloatPrecision sqrtEpsilon24SoA1 = useMixing ? 24. * sqrtEpsilonPtr1[i] : 0.;
      const SoAFloatPrecision sigmaDiv2SoA1 = useMixing ? sigmaDiv2Ptr1[i] : 0.;

// icpc vectorizes this.
// g++ only with -ffast-math or -funsafe-math-optimizations
#pragma omp simd reduction(+ : fxacc, fyacc, fzacc, potentialEnergySum, virialSumX, virialSumY, virialSumZ, numDistanceCalculationSum, numKernelCallsN3Sum, numKernelCallsNoN3Sum, numGlobalCalcsSum)
      for (unsigned int j = 0; j < soa2.size(); ++j) {

        const auto ownedStateJ = ownedStatePtr2[j];

        const SoAFloatPrecision drx = x1ptr[i] - x2ptr[j];
        const SoAFloatPrecision dry = y1ptr[i] - y2ptr[j];
        const SoAFloatPrecision drz = z1ptr[i] - z2ptr[j];

        const SoAFloatPrecision drx2 = drx * drx;
        const SoAFloatPrecision dry2 = dry * dry;
        const SoAFloatPrecision drz2 = drz * drz;

        const SoAFloatPrecision dr2 = drx2 + dry2 + drz2;

        // Mask away if distance is too large or any particle is a dummy.
        // Particle ownedStateI was already checked previously.
        const bool mask = dr2 <= cutoffSquared and ownedStateJ != autopas::OwnershipState::dummy;

        const SoAFloatPrecision invdr2 = 1. / dr2;

        const SoAFloatPrecision sigmaDiv2SoA2 = useMixing ? sigmaDiv2Ptr2[j] : 0.;
        const SoAFloatPrecision sigmaMixed = useMixing ? sigmaDiv2SoA1 + sigmaDiv2SoA2 : 0.;
        const SoAFloatPrecision sigmaSquared = useMixing ? sigmaMixed * sigmaMixed : const_sigmaSquared;

        const SoAFloatPrecision lj2 = sigmaSquared * invdr2;
        const SoAFloatPrecision lj6 = lj2 * lj2 * lj2;
        const SoAFloatPrecision lj12 = lj6 * lj6;
        const SoAFloatPrecision lj12m6 = lj12 - lj6;
<<<<<<< HEAD

        const SoAFloatPrecision sqrtEpsilonSoA2 = useMixing ? sqrtEpsilonPtr2[j] : 0.;
        const SoAFloatPrecision epsilon24 = useMixing ? sqrtEpsilon24SoA1 * sqrtEpsilonSoA2 : const_epsilon24;

        const SoAFloatPrecision fac = mask ? epsilon24 * (lj12 + lj12m6) * invdr2 : 0.;
=======
        const SoAFloatPrecision fac = mask * epsilon24 * (lj12 + lj12m6) * invdr2;
>>>>>>> a1802f00

        const SoAFloatPrecision fx = drx * fac;
        const SoAFloatPrecision fy = dry * fac;
        const SoAFloatPrecision fz = drz * fac;

        fxacc += fx;
        fyacc += fy;
        fzacc += fz;
        if (newton3) {
          fx2ptr[j] -= fx;
          fy2ptr[j] -= fy;
          fz2ptr[j] -= fz;
        }

        if constexpr (countFLOPs) {
          numDistanceCalculationSum += ownedStateJ != autopas::OwnershipState::dummy ? 1 : 0;
          if constexpr (newton3) {
            numKernelCallsN3Sum += mask;
          } else {
            numKernelCallsNoN3Sum += mask;
          }
        }

        if constexpr (calculateGlobals) {
          SoAFloatPrecision virialx = drx * fx;
          SoAFloatPrecision virialy = dry * fy;
          SoAFloatPrecision virialz = drz * fz;
<<<<<<< HEAD


          SoAFloatPrecision potentialEnergy6 = mask ? (epsilon24 * lj12m6) : 0.;
          if constexpr (applyShift) {
            if constexpr (useMixing) {
              const auto sigmaDivCutoffPow2 = sigmaSquared / _cutoffSquared;
              const auto sigmaDivCutoffPow6 = sigmaDivCutoffPow2 * sigmaDivCutoffPow2 * sigmaDivCutoffPow2;
              const auto shift6 = epsilon24 * (sigmaDivCutoffPow6 - sigmaDivCutoffPow6 * sigmaDivCutoffPow6);
              potentialEnergy6 += mask ? shift6 : 0.;
            } else {
              potentialEnergy6 += mask ? const_shift6 : 0.;
            }
          }
=======
          SoAFloatPrecision potentialEnergy6 = mask * (epsilon24 * lj12m6 + shift6);
>>>>>>> a1802f00

          // Add to the potential energy sum for each particle which is owned.
          // This results in obtaining 12 * the potential energy for the SoA.
          const SoAFloatPrecision energyFactor =
              (ownedStateI == autopas::OwnershipState::owned ? 1. : 0.) +
              (newton3 ? (ownedStateJ == autopas::OwnershipState::owned ? 1. : 0.) : 0.);
          potentialEnergySum += potentialEnergy6 * energyFactor;
          virialSumX += virialx * energyFactor;
          virialSumY += virialy * energyFactor;
          virialSumZ += virialz * energyFactor;

          if constexpr (countFLOPs) {
            _aosThreadDataFLOPs[threadnum].numGlobalCalcs += mask;
          }
        }
      }
      fx1ptr[i] += fxacc;
      fy1ptr[i] += fyacc;
      fz1ptr[i] += fzacc;
    }
    if constexpr (countFLOPs) {
      _aosThreadDataFLOPs[threadnum].numDistCalls += numDistanceCalculationSum;
      _aosThreadDataFLOPs[threadnum].numKernelCallsNoN3 += numKernelCallsNoN3Sum;
      _aosThreadDataFLOPs[threadnum].numKernelCallsN3 += numKernelCallsN3Sum;
      _aosThreadDataFLOPs[threadnum].numGlobalCalcs += numGlobalCalcsSum;
    }
    if (calculateGlobals) {
      // SoAFunctorPairImpl obtains the potential energy * 12. For non-newton3, this sum is divided by 12 in
      // post-processing. For newton3, this sum is only divided by 6 in post-processing, so must be divided by 2 here.
      if constexpr (newton3) {
        _aosThreadDataGlobals[threadnum].potentialEnergySumN3 += potentialEnergySum * 0.5;
        _aosThreadDataGlobals[threadnum].virialSumN3[0] += virialSumX * 0.5;
        _aosThreadDataGlobals[threadnum].virialSumN3[1] += virialSumY * 0.5;
        _aosThreadDataGlobals[threadnum].virialSumN3[2] += virialSumZ * 0.5;
      } else {
        _aosThreadDataGlobals[threadnum].potentialEnergySumNoN3 += potentialEnergySum;
        _aosThreadDataGlobals[threadnum].virialSumNoN3[0] += virialSumX;
        _aosThreadDataGlobals[threadnum].virialSumNoN3[1] += virialSumY;
        _aosThreadDataGlobals[threadnum].virialSumNoN3[2] += virialSumZ;
      }
    }
  }

 public:
  // clang-format off
  /**
   * @copydoc autopas::Functor::SoAFunctorVerlet()
   * @note If you want to parallelize this by openmp, please ensure that there
   * are no dependencies, i.e. introduce colors!
   */
  // clang-format on
  void SoAFunctorVerlet(autopas::SoAView<SoAArraysType> soa, const size_t indexFirst,
                        const std::vector<size_t, autopas::AlignedAllocator<size_t>> &neighborList,
                        bool newton3) final {
    if (soa.size() == 0 or neighborList.empty()) return;
    if (newton3) {
      SoAFunctorVerletImpl<true>(soa, indexFirst, neighborList);
    } else {
      SoAFunctorVerletImpl<false>(soa, indexFirst, neighborList);
    }
  }

  /**
   * Sets the particle properties constants for this functor.
   *
   * This is only necessary if no particlePropertiesLibrary is used.
   *
   * @param epsilon24
   * @param sigmaSquared
   */
  void setParticleProperties(SoAFloatPrecision epsilon24, SoAFloatPrecision sigmaSquared) {
    _epsilon24 = epsilon24;
    _sigmaSquared = sigmaSquared;
    if (applyShift) {
      const auto sigmaDivCutoffPow2 = sigmaSquared / _cutoffSquared;
      const auto sigmaDivCutoffPow6 = sigmaDivCutoffPow2 * sigmaDivCutoffPow2 * sigmaDivCutoffPow2;
      _shift6 = epsilon24 * (sigmaDivCutoffPow6 - sigmaDivCutoffPow6 * sigmaDivCutoffPow6);
    } else {
      _shift6 = 0.;
    }
  }

  /**
   * @copydoc autopas::Functor::getNeededAttr()
   */
  constexpr static auto getNeededAttr() {
    return std::array<typename molecule::AttributeNames, 10>{
        molecule::AttributeNames::id,     molecule::AttributeNames::posX,   molecule::AttributeNames::posY,
        molecule::AttributeNames::posZ,   molecule::AttributeNames::forceX, molecule::AttributeNames::forceY,
        molecule::AttributeNames::forceZ, molecule::AttributeNames::squareRootEpsilon, molecule::AttributeNames::sigmaDiv2,
        molecule::AttributeNames::ownershipState};
  }

  /**
   * @copydoc autopas::Functor::getNeededAttr(std::false_type)
   */
  constexpr static auto getNeededAttr(std::false_type) {
    return std::array<typename molecule::AttributeNames, 7>{
        molecule::AttributeNames::id,   molecule::AttributeNames::posX,   molecule::AttributeNames::posY,
        molecule::AttributeNames::posZ, molecule::AttributeNames::squareRootEpsilon, molecule::AttributeNames::sigmaDiv2,
        molecule::AttributeNames::ownershipState};
  }

  /**
   * @copydoc autopas::Functor::getComputedAttr()
   */
  constexpr static auto getComputedAttr() {
    return std::array<typename molecule::AttributeNames, 3>{
        molecule::AttributeNames::forceX, molecule::AttributeNames::forceY, molecule::AttributeNames::forceZ};
  }

  /**
   *
   * @return useMixing
   */
  constexpr static bool getMixing() { return useMixing; }

  /**
   * Reset the global values.
   * Will set the global values to zero to prepare for the next iteration.
   */
  void initTraversal() final {
    _potentialEnergySum = 0.;
    _virialSum = {0., 0., 0.};
    _postProcessed = false;
    if constexpr (calculateGlobals) {
      for (auto &data : _aosThreadDataGlobals) {
        data.setZero();
      }
    }
    if constexpr (countFLOPs) {
      for (auto &data : _aosThreadDataFLOPs) {
        data.setZero();
      }
    }
  }

  /**
   * Accumulates global values, e.g. potential energy and virial.
   * @param newton3
   */
  void endTraversal(bool newton3) final {
    using namespace autopas::utils::ArrayMath::literals;

    if (_postProcessed) {
      throw autopas::utils::ExceptionHandler::AutoPasException(
          "Already postprocessed, endTraversal(bool newton3) was called twice without calling initTraversal().");
    }
    if (calculateGlobals) {
      // We distinguish between non-newton3 and newton3 functor calls. Newton3 calls are accumulated directly.
      // Non-newton3 calls are accumulated temporarily and later divided by 2.
      double potentialEnergySumNoN3Acc = 0;
      std::array<double, 3> virialSumNoN3Acc = {0, 0, 0};
      for (const auto &data : _aosThreadDataGlobals) {
        potentialEnergySumNoN3Acc += data.potentialEnergySumNoN3;
        _potentialEnergySum += data.potentialEnergySumN3;
        virialSumNoN3Acc += data.virialSumNoN3;
        _virialSum += data.virialSumN3;
      }
      // if the newton3 optimization is disabled we have added every energy contribution twice, so we divide by 2
      // here.
      potentialEnergySumNoN3Acc *= 0.5;
      virialSumNoN3Acc *= 0.5;

      _potentialEnergySum += potentialEnergySumNoN3Acc;
      _virialSum += virialSumNoN3Acc;

      // we have always calculated 6*potentialEnergy, so we divide by 6 here!
      _potentialEnergySum /= 6.;
      _postProcessed = true;

      AutoPasLog(TRACE, "Final potential energy {}", _potentialEnergySum);
      AutoPasLog(TRACE, "Final virial           {}", _virialSum[0] + _virialSum[1] + _virialSum[2]);
    }
  }

  /**
   * Get the potential Energy.
   * @return the potential Energy
   */
  double getPotentialEnergy() {
    if (not calculateGlobals) {
      throw autopas::utils::ExceptionHandler::AutoPasException(
          "Trying to get potential energy even though calculateGlobals is false. If you want this functor to calculate "
          "global "
          "values, please specify calculateGlobals to be true.");
    }
    if (not _postProcessed) {
      throw autopas::utils::ExceptionHandler::AutoPasException(
          "Cannot get potential energy, because endTraversal was not called.");
    }
    return _potentialEnergySum;
  }

  /**
   * Get the virial.
   * @return
   */
  double getVirial() {
    if (not calculateGlobals) {
      throw autopas::utils::ExceptionHandler::AutoPasException(
          "Trying to get virial even though calculateGlobals is false. If you want this functor to calculate global "
          "values, please specify calculateGlobals to be true.");
    }
    if (not _postProcessed) {
      throw autopas::utils::ExceptionHandler::AutoPasException(
          "Cannot get virial, because endTraversal was not called.");
    }
    return _virialSum[0] + _virialSum[1] + _virialSum[2];
  }

  /**
   * Gets the number of useful FLOPs.
   *
   * For the distance squared calculation, this is:
   * - Displacement: 3
   * - DistanceSquared in each dimension: 3
   * - DistanceSquared Total: 2
   * - Total: 8
   *
   * For the force kernel, this is:
   * - inverse distance squared: 1 (assume division is 1 FLOP)
   * - lj2: 1
   * - lj6: 2
   * - lj12: 1
   * - lj12m6: 1
   * - scalar factor: 3
   * - force: 3
   * - accumulate force on mol i: 3
   * - accumulate force on mol j if n3: 3
   * - Total: 15 without n3, 18 with n3
   *
   * For the globals calculation, this is:
   * - virial: 3
   * - potential: 1, or 2 with shift
   * - accumulation: 4
   * - multiplications by 0.5 and second accumulations are not treated as useful FLOPs, as these are just workarounds
   *   to avoid accumulating globals on owned/halo borders twice
   * - Total: 8, or 9 with shift
   *
   * Caveats:
   *
   * This function is supposed to return useful FLOPs, e.g. without counting masked vector instructions or
   * workarounds for accumulating globals on owned/halo borders twice. You could argue that, strictly speaking, we
   * redundantly calculate forces and globals twice in the newton3 case. This function does not treat such "redundant"
   * calculations as useless.
   *
   * Similarly, this function does not treat halo-halo interactions as redundant useless calculations.
   *
   * @return number of FLOPs since initTraversal() is called.
   */
  [[nodiscard]] size_t getNumFLOPs() const override {
    if constexpr (countFLOPs) {
      const size_t numDistCallsAcc =
          std::accumulate(_aosThreadDataFLOPs.begin(), _aosThreadDataFLOPs.end(), 0ul,
                          [](size_t sum, const auto &data) { return sum + data.numDistCalls; });
      const size_t numKernelCallsN3Acc =
          std::accumulate(_aosThreadDataFLOPs.begin(), _aosThreadDataFLOPs.end(), 0ul,
                          [](size_t sum, const auto &data) { return sum + data.numKernelCallsN3; });
      const size_t numKernelCallsNoN3Acc =
          std::accumulate(_aosThreadDataFLOPs.begin(), _aosThreadDataFLOPs.end(), 0ul,
                          [](size_t sum, const auto &data) { return sum + data.numKernelCallsNoN3; });
      const size_t numGlobalCalcsAcc =
          std::accumulate(_aosThreadDataFLOPs.begin(), _aosThreadDataFLOPs.end(), 0ul,
                          [](size_t sum, const auto &data) { return sum + data.numGlobalCalcs; });

      constexpr size_t numFLOPsPerDistanceCall = 8;
      constexpr size_t numFLOPsPerN3KernelCall = 18;
      constexpr size_t numFLOPsPerNoN3KernelCall = 15;
      constexpr size_t numFLOPsPerGlobalCalc = applyShift ? 9 : 8;

      return numDistCallsAcc * numFLOPsPerDistanceCall + numKernelCallsN3Acc * numFLOPsPerN3KernelCall +
             numKernelCallsNoN3Acc * numFLOPsPerNoN3KernelCall + numGlobalCalcsAcc * numFLOPsPerGlobalCalc;
    } else {
      autopas::utils::ExceptionHandler::exception("LJFunctor::getNumFLOPs called without countFLOPs enabled!");
      return 0;
    }
  }

  [[nodiscard]] double getHitRate() const override {
    if constexpr (countFLOPs) {
      const size_t numDistCallsAcc =
          std::accumulate(_aosThreadDataFLOPs.begin(), _aosThreadDataFLOPs.end(), 0ul,
                          [](size_t sum, const auto &data) { return sum + data.numDistCalls; });
      const size_t numKernelCallsN3Acc =
          std::accumulate(_aosThreadDataFLOPs.begin(), _aosThreadDataFLOPs.end(), 0ul,
                          [](size_t sum, const auto &data) { return sum + data.numKernelCallsN3; });
      const size_t numKernelCallsNoN3Acc =
          std::accumulate(_aosThreadDataFLOPs.begin(), _aosThreadDataFLOPs.end(), 0ul,
                          [](size_t sum, const auto &data) { return sum + data.numKernelCallsNoN3; });

      return (static_cast<double>(numKernelCallsNoN3Acc) + static_cast<double>(numKernelCallsN3Acc)) /
             (static_cast<double>(numDistCallsAcc));
    } else {
      autopas::utils::ExceptionHandler::exception("LJFunctor::getHitRate called without countFLOPs enabled!");
      return 0;
    }
  }

 private:
  template <bool newton3>
  void SoAFunctorVerletImpl(autopas::SoAView<SoAArraysType> soa, const size_t indexFirst,
                            const std::vector<size_t, autopas::AlignedAllocator<size_t>> &neighborList) {
    const auto *const __restrict xptr = soa.template begin<molecule::AttributeNames::posX>();
    const auto *const __restrict yptr = soa.template begin<molecule::AttributeNames::posY>();
    const auto *const __restrict zptr = soa.template begin<molecule::AttributeNames::posZ>();

    auto *const __restrict fxptr = soa.template begin<molecule::AttributeNames::forceX>();
    auto *const __restrict fyptr = soa.template begin<molecule::AttributeNames::forceY>();
    auto *const __restrict fzptr = soa.template begin<molecule::AttributeNames::forceZ>();
    const auto *const __restrict sigmaDiv2ptr = soa.template begin<molecule::AttributeNames::sigmaDiv2>();
    const auto *const __restrict sqrtEpsilonPtr = soa.template begin<molecule::AttributeNames::squareRootEpsilon>();

    const auto *const __restrict ownedStatePtr = soa.template begin<molecule::AttributeNames::ownershipState>();

    const SoAFloatPrecision cutoffSquared = _cutoffSquared;
    SoAFloatPrecision const_shift6 = _shift6;
    SoAFloatPrecision const_sigmaSquared = _sigmaSquared;
    SoAFloatPrecision const_epsilon24 = _epsilon24;

    SoAFloatPrecision potentialEnergySum = 0.;
    SoAFloatPrecision virialSumX = 0.;
    SoAFloatPrecision virialSumY = 0.;
    SoAFloatPrecision virialSumZ = 0.;

    // Counters for when countFLOPs is activated
    size_t numDistanceCalculationSum = 0;
    size_t numKernelCallsN3Sum = 0;
    size_t numKernelCallsNoN3Sum = 0;
    size_t numGlobalCalcsSum = 0;

    SoAFloatPrecision fxacc = 0;
    SoAFloatPrecision fyacc = 0;
    SoAFloatPrecision fzacc = 0;
    const size_t neighborListSize = neighborList.size();
    const size_t *const __restrict neighborListPtr = neighborList.data();

    // checks whether particle i is owned.
    const auto ownedStateI = ownedStatePtr[indexFirst];
    if (ownedStateI == autopas::OwnershipState::dummy) {
      return;
    }

    const auto threadnum = autopas::autopas_get_thread_num();

    // this is a magic number, that should correspond to at least
    // vectorization width*N have testet multiple sizes:
    // 4: does not give a speedup, slower than original AoSFunctor
    // 8: small speedup compared to AoS
    // 12: highest speedup compared to Aos
    // 16: smaller speedup
    // in theory this is a variable, we could auto-tune over...
#ifdef __AVX512F__
    // use a multiple of 8 for avx
    constexpr size_t vecsize = 16;
#else
    // for everything else 12 is faster
    constexpr size_t vecsize = 12;
#endif
    size_t joff = 0;

    // if the size of the verlet list is larger than the given size vecsize,
    // we will use a vectorized version.
    if (neighborListSize >= vecsize) {
      alignas(64) std::array<SoAFloatPrecision, vecsize> xtmp, ytmp, ztmp, sigmaDiv2Tmp, sqrtEpsilon24Tmp, xArr, yArr, zArr, fxArr, fyArr, fzArr, sigmaDiv2Arr, sqrtEpsilonArr;
      alignas(64) std::array<autopas::OwnershipState, vecsize> ownedStateArr{};
      // broadcast of the position of particle i
      for (size_t tmpj = 0; tmpj < vecsize; tmpj++) {
        xtmp[tmpj] = xptr[indexFirst];
        ytmp[tmpj] = yptr[indexFirst];
        ztmp[tmpj] = zptr[indexFirst];
        sigmaDiv2Tmp[tmpj] = useMixing ? sigmaDiv2ptr[indexFirst] : 0.;
        sqrtEpsilon24Tmp[tmpj] = useMixing ? sqrtEpsilonPtr[indexFirst] * 24. : 0.;
      }
      // loop over the verlet list from 0 to x*vecsize
      for (; joff < neighborListSize - vecsize + 1; joff += vecsize) {
        // in each iteration we calculate the interactions of particle i with
        // vecsize particles in the neighborlist of particle i starting at
        // particle joff

        // gather position & mixing parameters of particle j
#pragma omp simd safelen(vecsize)
        for (size_t tmpj = 0; tmpj < vecsize; tmpj++) {
          xArr[tmpj] = xptr[neighborListPtr[joff + tmpj]];
          yArr[tmpj] = yptr[neighborListPtr[joff + tmpj]];
          zArr[tmpj] = zptr[neighborListPtr[joff + tmpj]];
          ownedStateArr[tmpj] = ownedStatePtr[neighborListPtr[joff + tmpj]];
          sigmaDiv2Arr[tmpj] = useMixing ? sigmaDiv2ptr[joff + tmpj] : 0.;
          sqrtEpsilonArr[tmpj] = useMixing ? sqrtEpsilonPtr[indexFirst] : 0.;
        }
        // do omp simd with reduction of the interaction
#pragma omp simd reduction(+ : fxacc, fyacc, fzacc, potentialEnergySum, virialSumX, virialSumY, virialSumZ, numDistanceCalculationSum, numKernelCallsN3Sum, numKernelCallsNoN3Sum, numGlobalCalcsSum) safelen(vecsize)
        for (size_t j = 0; j < vecsize; j++) {
          // const size_t j = currentList[jNeighIndex];

          const auto ownedStateJ = ownedStateArr[j];

          const SoAFloatPrecision drx = xtmp[j] - xArr[j];
          const SoAFloatPrecision dry = ytmp[j] - yArr[j];
          const SoAFloatPrecision drz = ztmp[j] - zArr[j];

          const SoAFloatPrecision drx2 = drx * drx;
          const SoAFloatPrecision dry2 = dry * dry;
          const SoAFloatPrecision drz2 = drz * drz;

          const SoAFloatPrecision dr2 = drx2 + dry2 + drz2;

          // Mask away if distance is too large or any particle is a dummy.
          // Particle ownedStateI was already checked previously.
          const bool mask = dr2 <= cutoffSquared and ownedStateJ != autopas::OwnershipState::dummy;

          const SoAFloatPrecision invdr2 = 1. / dr2;

          const SoAFloatPrecision sigmaMixed = useMixing ? sigmaDiv2Tmp[j] + sigmaDiv2Arr[j] : 0.;
          const SoAFloatPrecision sigmaSquared = useMixing ? sigmaMixed * sigmaMixed : const_sigmaSquared;

          const SoAFloatPrecision lj2 = sigmaSquared * invdr2;
          const SoAFloatPrecision lj6 = lj2 * lj2 * lj2;
          const SoAFloatPrecision lj12 = lj6 * lj6;
          const SoAFloatPrecision lj12m6 = lj12 - lj6;
<<<<<<< HEAD

          const SoAFloatPrecision epsilon24 = useMixing ? sqrtEpsilon24Tmp[j] * sqrtEpsilonArr[j] : const_epsilon24;
          const SoAFloatPrecision fac = mask ? epsilon24 * (lj12 + lj12m6) * invdr2 : 0.;
=======
          const SoAFloatPrecision fac = mask * epsilon24 * (lj12 + lj12m6) * invdr2;
>>>>>>> a1802f00

          const SoAFloatPrecision fx = drx * fac;
          const SoAFloatPrecision fy = dry * fac;
          const SoAFloatPrecision fz = drz * fac;

          fxacc += fx;
          fyacc += fy;
          fzacc += fz;
          if (newton3) {
            fxArr[j] = fx;
            fyArr[j] = fy;
            fzArr[j] = fz;
          }

          if constexpr (countFLOPs) {
            numDistanceCalculationSum += ownedStateJ != autopas::OwnershipState::dummy ? 1 : 0;
            if constexpr (newton3) {
              numKernelCallsN3Sum += mask;
            } else {
              numKernelCallsNoN3Sum += mask;
            }
          }

          if (calculateGlobals) {
            SoAFloatPrecision virialx = drx * fx;
            SoAFloatPrecision virialy = dry * fy;
            SoAFloatPrecision virialz = drz * fz;
<<<<<<< HEAD
            SoAFloatPrecision potentialEnergy6 = mask ? (epsilon24 * lj12m6) : 0.;
            if constexpr (applyShift) {
              if constexpr (useMixing) {
                const auto sigmaDivCutoffPow2 = sigmaSquared / _cutoffSquared;
                const auto sigmaDivCutoffPow6 = sigmaDivCutoffPow2 * sigmaDivCutoffPow2 * sigmaDivCutoffPow2;
                const auto shift6 = epsilon24 * (sigmaDivCutoffPow6 - sigmaDivCutoffPow6 * sigmaDivCutoffPow6);
                potentialEnergy6 += mask ? shift6 : 0.;
              } else {
                potentialEnergy6 += mask ? const_shift6 : 0.;
              }

            }
=======
            SoAFloatPrecision potentialEnergy6 = mask * (epsilon24 * lj12m6 + shift6);
>>>>>>> a1802f00

            const SoAFloatPrecision energyFactor =
                (ownedStateI == autopas::OwnershipState::owned ? 1. : 0.) +
                (newton3 ? (ownedStateJ == autopas::OwnershipState::owned ? 1. : 0.) : 0.);
            potentialEnergySum += potentialEnergy6 * energyFactor;
            virialSumX += virialx * energyFactor;
            virialSumY += virialy * energyFactor;
            virialSumZ += virialz * energyFactor;

            if constexpr (countFLOPs) {
              _aosThreadDataFLOPs[threadnum].numGlobalCalcs += mask ? 1 : 0;
            }
          }
        }
        // scatter the forces to where they belong, this is only needed for newton3
        if (newton3) {
#pragma omp simd safelen(vecsize)
          for (size_t tmpj = 0; tmpj < vecsize; tmpj++) {
            const size_t j = neighborListPtr[joff + tmpj];
            fxptr[j] -= fxArr[tmpj];
            fyptr[j] -= fyArr[tmpj];
            fzptr[j] -= fzArr[tmpj];
          }
        }
      }
    }
    // this loop goes over the remainder and uses no optimizations
    for (size_t jNeighIndex = joff; jNeighIndex < neighborListSize; ++jNeighIndex) {
      size_t j = neighborList[jNeighIndex];
      if (indexFirst == j) continue;
      const auto ownedStateJ = ownedStatePtr[j];
      if (ownedStateJ == autopas::OwnershipState::dummy) {
        continue;
      }

      const SoAFloatPrecision drx = xptr[indexFirst] - xptr[j];
      const SoAFloatPrecision dry = yptr[indexFirst] - yptr[j];
      const SoAFloatPrecision drz = zptr[indexFirst] - zptr[j];

      const SoAFloatPrecision drx2 = drx * drx;
      const SoAFloatPrecision dry2 = dry * dry;
      const SoAFloatPrecision drz2 = drz * drz;

      const SoAFloatPrecision dr2 = drx2 + dry2 + drz2;

      if constexpr (countFLOPs) {
        numDistanceCalculationSum += 1;
      }

      if (dr2 > cutoffSquared) {
        continue;
      }

      const SoAFloatPrecision invdr2 = 1. / dr2;

      const SoAFloatPrecision sigmaMixed = useMixing ? sigmaDiv2ptr[indexFirst] + sigmaDiv2ptr[j] : 0.;
      const SoAFloatPrecision sigmaSquared = useMixing ? sigmaMixed * sigmaMixed : const_sigmaSquared;

      const SoAFloatPrecision lj2 = sigmaSquared * invdr2;
      const SoAFloatPrecision lj6 = lj2 * lj2 * lj2;
      const SoAFloatPrecision lj12 = lj6 * lj6;
      const SoAFloatPrecision lj12m6 = lj12 - lj6;

      const SoAFloatPrecision epsilon24 = useMixing ? 24 * sqrtEpsilonPtr[indexFirst] * sqrtEpsilonPtr[j] : const_epsilon24;
      const SoAFloatPrecision fac = epsilon24 * (lj12 + lj12m6) * invdr2;

      const SoAFloatPrecision fx = drx * fac;
      const SoAFloatPrecision fy = dry * fac;
      const SoAFloatPrecision fz = drz * fac;

      fxacc += fx;
      fyacc += fy;
      fzacc += fz;
      if (newton3) {
        fxptr[j] -= fx;
        fyptr[j] -= fy;
        fzptr[j] -= fz;
      }

      if constexpr (countFLOPs) {
        if constexpr (newton3) {
          numKernelCallsN3Sum += 1;
        } else {
          numKernelCallsNoN3Sum += 1;
        }
      }

      if (calculateGlobals) {
        SoAFloatPrecision virialx = drx * fx;
        SoAFloatPrecision virialy = dry * fy;
        SoAFloatPrecision virialz = drz * fz;

        SoAFloatPrecision potentialEnergy6 = epsilon24 * lj12m6;
        if constexpr (applyShift) {
          if constexpr (useMixing) {
            const auto sigmaDivCutoffPow2 = sigmaSquared / _cutoffSquared;
            const auto sigmaDivCutoffPow6 = sigmaDivCutoffPow2 * sigmaDivCutoffPow2 * sigmaDivCutoffPow2;
            const auto shift6 = epsilon24 * (sigmaDivCutoffPow6 - sigmaDivCutoffPow6 * sigmaDivCutoffPow6);
            potentialEnergy6 += shift6;
          } else {
            potentialEnergy6 += const_shift6;
          }

        }

        // Add to the potential energy sum for each particle which is owned.
        // This results in obtaining 12 * the potential energy for the SoA.
        const SoAFloatPrecision energyFactor =
            (ownedStateI == autopas::OwnershipState::owned ? 1. : 0.) +
            (newton3 ? (ownedStateJ == autopas::OwnershipState::owned ? 1. : 0.) : 0.);
        potentialEnergySum += potentialEnergy6 * energyFactor;
        virialSumX += virialx * energyFactor;
        virialSumY += virialy * energyFactor;
        virialSumZ += virialz * energyFactor;

        if constexpr (countFLOPs) {
          _aosThreadDataFLOPs[threadnum].numGlobalCalcs += 1;
        }
      }
    }

    if (fxacc != 0 or fyacc != 0 or fzacc != 0) {
      fxptr[indexFirst] += fxacc;
      fyptr[indexFirst] += fyacc;
      fzptr[indexFirst] += fzacc;
    }

    if constexpr (countFLOPs) {
      _aosThreadDataFLOPs[threadnum].numDistCalls += numDistanceCalculationSum;
      _aosThreadDataFLOPs[threadnum].numKernelCallsNoN3 += numKernelCallsNoN3Sum;
      _aosThreadDataFLOPs[threadnum].numKernelCallsN3 += numKernelCallsN3Sum;
      _aosThreadDataFLOPs[threadnum].numGlobalCalcs += numGlobalCalcsSum;
    }

    if (calculateGlobals) {
      // SoAFunctorVerlet obtains the potential energy * 12. For non-newton3, this sum is divided by 12 in
      // post-processing. For newton3, this sum is only divided by 6 in post-processing, so must be divided by 2 here.

      if (newton3) {
        _aosThreadDataGlobals[threadnum].potentialEnergySumN3 += potentialEnergySum * 0.5;
        _aosThreadDataGlobals[threadnum].virialSumN3[0] += virialSumX * 0.5;
        _aosThreadDataGlobals[threadnum].virialSumN3[1] += virialSumY * 0.5;
        _aosThreadDataGlobals[threadnum].virialSumN3[2] += virialSumZ * 0.5;
      } else {
        _aosThreadDataGlobals[threadnum].potentialEnergySumNoN3 += potentialEnergySum;
        _aosThreadDataGlobals[threadnum].virialSumNoN3[0] += virialSumX;
        _aosThreadDataGlobals[threadnum].virialSumNoN3[1] += virialSumY;
        _aosThreadDataGlobals[threadnum].virialSumNoN3[2] += virialSumZ;
      }
    }
  }

  /**
   * This class stores internal data for global calculations for each thread. Make sure that this data has proper size,
   * i.e. k*64 Bytes!
   */
  class AoSThreadDataGlobals {
   public:
    AoSThreadDataGlobals()
        : virialSumNoN3{0., 0., 0.},
          virialSumN3{0., 0., 0.},
          potentialEnergySumNoN3{0.},
          potentialEnergySumN3{0.},
          __remainingTo64{} {}
    void setZero() {
      virialSumNoN3 = {0., 0., 0.};
      virialSumN3 = {0., 0., 0.};
      potentialEnergySumNoN3 = 0.;
      potentialEnergySumN3 = 0.;
    }

    // variables
    std::array<double, 3> virialSumNoN3;
    std::array<double, 3> virialSumN3;
    double potentialEnergySumNoN3;
    double potentialEnergySumN3;

   private:
    // dummy parameter to get the right size (64 bytes)
    double __remainingTo64[(64 - 8 * sizeof(double)) / sizeof(double)];
  };

  /**
   * This class stores internal data for FLOP counters for each thread. Make sure that this data has proper size, i.e.
   * k*64 Bytes!
   * The FLOP count and HitRate are not counted/calculated directly, but through helper counters (numKernelCallsNoN3,
   * numKernelCallsN3, numDistCalls, numGlobalCalcs) to reduce computational cost in the functors themselves and to
   * improve maintainability (e.g. if the cost of a kernel call changes).
   */
  class AoSThreadDataFLOPs {
   public:
    AoSThreadDataFLOPs() : __remainingTo64{} {}

    /**
     * Set all counters to zero.
     */
    void setZero() {
      numKernelCallsNoN3 = 0;
      numKernelCallsN3 = 0;
      numDistCalls = 0;
      numGlobalCalcs = 0;
    }

    /**
     * Number of calls to Lennard-Jones Kernel with newton3 disabled.
     * Used for calculating number of FLOPs and hit rate.
     */
    size_t numKernelCallsNoN3 = 0;

    /**
     * Number of calls to Lennard-Jones Kernel with newton3 enabled.
     * Used for calculating number of FLOPs and hit rate.
     */
    size_t numKernelCallsN3 = 0;

    /**
     * Number of distance calculations.
     * Used for calculating number of FLOPs and hit rate.
     */
    size_t numDistCalls = 0;

    /**
     * Counter for the number of times the globals have been calculated. Excludes the special case that N3 is enabled
     * and we calculate globals for an owned-halo particle pair.
     */
    size_t numGlobalCalcs = 0;

   private:
    /**
     * dummy parameter to get the right size (64 bytes)
     */
    double __remainingTo64[(64 - 4 * sizeof(size_t)) / sizeof(size_t)];
  };

  // make sure of the size of AoSThreadDataGlobals and AoSThreadDataFLOPs
  static_assert(sizeof(AoSThreadDataGlobals) % 64 == 0, "AoSThreadDataGlobals has wrong size");
  static_assert(sizeof(AoSThreadDataFLOPs) % 64 == 0, "AoSThreadDataFLOPs has wrong size");

  const double _cutoffSquared;
  // not const because they might be reset through PPL
  double _epsilon24, _sigmaSquared, _shift6 = 0;

  // sum of the potential energy, only calculated if calculateGlobals is true
  double _potentialEnergySum;

  // sum of the virial, only calculated if calculateGlobals is true
  std::array<double, 3> _virialSum;

  // thread buffer for aos
  std::vector<AoSThreadDataGlobals> _aosThreadDataGlobals{};
  std::vector<AoSThreadDataFLOPs> _aosThreadDataFLOPs{};

  // defines whether or whether not the global values are already preprocessed
  bool _postProcessed;
};
}  // namespace mdLib<|MERGE_RESOLUTION|>--- conflicted
+++ resolved
@@ -131,11 +131,7 @@
     }
 
     if constexpr (calculateGlobals) {
-<<<<<<< HEAD
       auto virial = dr * force;
-=======
-      auto virial = dr * f;
->>>>>>> a1802f00
       // Here we calculate either the potential energy * 6.
       // For newton3, this potential energy contribution is distributed evenly to the two molecules.
       // For non-newton3, the full potential energy is added to the one molecule.
@@ -256,13 +252,9 @@
         const SoAFloatPrecision lj6 = lj2 * lj2 * lj2;
         const SoAFloatPrecision lj12 = lj6 * lj6;
         const SoAFloatPrecision lj12m6 = lj12 - lj6;
-<<<<<<< HEAD
 
         const SoAFloatPrecision epsilon24 = useMixing ? sqrtEpsilon24I * sqrtEpsilonPtr[j] : const_epsilon24;
-        const SoAFloatPrecision fac = mask ? epsilon24 * (lj12 + lj12m6) * invdr2 : 0.;
-=======
         const SoAFloatPrecision fac = mask * epsilon24 * (lj12 + lj12m6) * invdr2;
->>>>>>> a1802f00
 
         const SoAFloatPrecision fx = drx * fac;
         const SoAFloatPrecision fy = dry * fac;
@@ -286,23 +278,19 @@
           const SoAFloatPrecision virialx = drx * fx;
           const SoAFloatPrecision virialy = dry * fy;
           const SoAFloatPrecision virialz = drz * fz;
-<<<<<<< HEAD
-
-          SoAFloatPrecision potentialEnergy6 = mask ? (epsilon24 * lj12m6) : 0.;
+          SoAFloatPrecision potentialEnergy6 = mask * (epsilon24 * lj12m6);
+
           if constexpr (applyShift) {
             if constexpr (useMixing) {
               const auto sigmaDivCutoffPow2 = sigmaSquared / _cutoffSquared;
               const auto sigmaDivCutoffPow6 = sigmaDivCutoffPow2 * sigmaDivCutoffPow2 * sigmaDivCutoffPow2;
               const auto shift6 = epsilon24 * (sigmaDivCutoffPow6 - sigmaDivCutoffPow6 * sigmaDivCutoffPow6);
-              potentialEnergy6 += mask ? shift6 : 0.;
+              potentialEnergy6 += mask * shift6;
             } else {
-              potentialEnergy6 += mask ? const_shift6 : 0.;
+              potentialEnergy6 += mask * const_shift6;
             }
 
           }
-=======
-          const SoAFloatPrecision potentialEnergy6 = mask * (epsilon24 * lj12m6 + shift6);
->>>>>>> a1802f00
 
           // Add to the potential energy sum for each particle which is owned.
           // This results in obtaining 12 * the potential energy for the SoA.
@@ -456,15 +444,11 @@
         const SoAFloatPrecision lj6 = lj2 * lj2 * lj2;
         const SoAFloatPrecision lj12 = lj6 * lj6;
         const SoAFloatPrecision lj12m6 = lj12 - lj6;
-<<<<<<< HEAD
 
         const SoAFloatPrecision sqrtEpsilonSoA2 = useMixing ? sqrtEpsilonPtr2[j] : 0.;
         const SoAFloatPrecision epsilon24 = useMixing ? sqrtEpsilon24SoA1 * sqrtEpsilonSoA2 : const_epsilon24;
 
-        const SoAFloatPrecision fac = mask ? epsilon24 * (lj12 + lj12m6) * invdr2 : 0.;
-=======
         const SoAFloatPrecision fac = mask * epsilon24 * (lj12 + lj12m6) * invdr2;
->>>>>>> a1802f00
 
         const SoAFloatPrecision fx = drx * fac;
         const SoAFloatPrecision fy = dry * fac;
@@ -492,23 +476,19 @@
           SoAFloatPrecision virialx = drx * fx;
           SoAFloatPrecision virialy = dry * fy;
           SoAFloatPrecision virialz = drz * fz;
-<<<<<<< HEAD
-
-
-          SoAFloatPrecision potentialEnergy6 = mask ? (epsilon24 * lj12m6) : 0.;
+
+
+          SoAFloatPrecision potentialEnergy6 = mask * (epsilon24 * lj12m6);
           if constexpr (applyShift) {
             if constexpr (useMixing) {
               const auto sigmaDivCutoffPow2 = sigmaSquared / _cutoffSquared;
               const auto sigmaDivCutoffPow6 = sigmaDivCutoffPow2 * sigmaDivCutoffPow2 * sigmaDivCutoffPow2;
               const auto shift6 = epsilon24 * (sigmaDivCutoffPow6 - sigmaDivCutoffPow6 * sigmaDivCutoffPow6);
-              potentialEnergy6 += mask ? shift6 : 0.;
+              potentialEnergy6 += mask * shift6;
             } else {
-              potentialEnergy6 += mask ? const_shift6 : 0.;
+              potentialEnergy6 += mask * const_shift6;
             }
           }
-=======
-          SoAFloatPrecision potentialEnergy6 = mask * (epsilon24 * lj12m6 + shift6);
->>>>>>> a1802f00
 
           // Add to the potential energy sum for each particle which is owned.
           // This results in obtaining 12 * the potential energy for the SoA.
@@ -929,13 +909,9 @@
           const SoAFloatPrecision lj6 = lj2 * lj2 * lj2;
           const SoAFloatPrecision lj12 = lj6 * lj6;
           const SoAFloatPrecision lj12m6 = lj12 - lj6;
-<<<<<<< HEAD
 
           const SoAFloatPrecision epsilon24 = useMixing ? sqrtEpsilon24Tmp[j] * sqrtEpsilonArr[j] : const_epsilon24;
-          const SoAFloatPrecision fac = mask ? epsilon24 * (lj12 + lj12m6) * invdr2 : 0.;
-=======
           const SoAFloatPrecision fac = mask * epsilon24 * (lj12 + lj12m6) * invdr2;
->>>>>>> a1802f00
 
           const SoAFloatPrecision fx = drx * fac;
           const SoAFloatPrecision fy = dry * fac;
@@ -963,22 +939,18 @@
             SoAFloatPrecision virialx = drx * fx;
             SoAFloatPrecision virialy = dry * fy;
             SoAFloatPrecision virialz = drz * fz;
-<<<<<<< HEAD
-            SoAFloatPrecision potentialEnergy6 = mask ? (epsilon24 * lj12m6) : 0.;
+            SoAFloatPrecision potentialEnergy6 = mask * (epsilon24 * lj12m6);
             if constexpr (applyShift) {
               if constexpr (useMixing) {
                 const auto sigmaDivCutoffPow2 = sigmaSquared / _cutoffSquared;
                 const auto sigmaDivCutoffPow6 = sigmaDivCutoffPow2 * sigmaDivCutoffPow2 * sigmaDivCutoffPow2;
                 const auto shift6 = epsilon24 * (sigmaDivCutoffPow6 - sigmaDivCutoffPow6 * sigmaDivCutoffPow6);
-                potentialEnergy6 += mask ? shift6 : 0.;
+                potentialEnergy6 += mask * shift6;
               } else {
-                potentialEnergy6 += mask ? const_shift6 : 0.;
+                potentialEnergy6 += mask * const_shift6;
               }
 
             }
-=======
-            SoAFloatPrecision potentialEnergy6 = mask * (epsilon24 * lj12m6 + shift6);
->>>>>>> a1802f00
 
             const SoAFloatPrecision energyFactor =
                 (ownedStateI == autopas::OwnershipState::owned ? 1. : 0.) +
