--- conflicted
+++ resolved
@@ -34,21 +34,12 @@
  */
 template <bool applyShift = false, bool useMixing = false,
           autopas::FunctorN3Modes useNewton3 = autopas::FunctorN3Modes::Both, bool calculateGlobals = false,
-<<<<<<< HEAD
-          bool relevantForTuning = true>
-class LJFunctor
-    : public autopas::Functor<
-          mdLib::MoleculeLJ_NoPPL, LJFunctor<applyShift, useMixing, useNewton3, calculateGlobals, relevantForTuning>> {
+          bool countFLOPs = false, bool relevantForTuning = true>
+class LJFunctor : public autopas::Functor<mdLib::MoleculeLJ_NoPPL, LJFunctor<applyShift, useMixing, useNewton3, calculateGlobals, countFLOPs,relevantForTuning>> {
   /**
    * Particle Type
    */
   using molecule = typename mdLib::MoleculeLJ_NoPPL;
-
-=======
-          bool countFLOPs = false, bool relevantForTuning = true>
-class LJFunctor : public autopas::Functor<Particle, LJFunctor<Particle, applyShift, useMixing, useNewton3,
-                                                              calculateGlobals, countFLOPs, relevantForTuning>> {
->>>>>>> 12535884
   /**
    * Structure of the SoAs defined by the particle.
    */
@@ -69,16 +60,9 @@
    * Constructor
    * @param cutoff
    */
-<<<<<<< HEAD
   explicit LJFunctor(double cutoff)
-      : autopas::Functor<molecule,
-                         LJFunctor<applyShift, useMixing, useNewton3, calculateGlobals, relevantForTuning>>(
-            cutoff),
-=======
-  explicit LJFunctor(double cutoff, void * /*dummy*/)
-      : autopas::Functor<Particle, LJFunctor<Particle, applyShift, useMixing, useNewton3, calculateGlobals, countFLOPs,
+      : autopas::Functor<molecule, LJFunctor<applyShift, useMixing, useNewton3, calculateGlobals, countFLOPs,
                                              relevantForTuning>>(cutoff),
->>>>>>> 12535884
         _cutoffSquared{cutoff * cutoff},
         _potentialEnergySum{0.},
         _virialSum{0., 0., 0.},
@@ -109,33 +93,18 @@
       return;
     }
 
-<<<<<<< HEAD
+    const int threadnum = calculateGlobals or countFLOPs ? autopas::autopas_get_thread_num() : 0;
+
+    if constexpr (countFLOPs) {
+      ++_aosThreadDataFLOPs[threadnum].numDistCalls;
+    }
+
     const auto sigmaMixed = useMixing ? i.getSigmaDiv2() + j.getSigmaDiv2() : 0.;
     const auto sigmaSquared = useMixing ? sigmaMixed * sigmaMixed : _sigmaSquared;
     const auto epsilon24 = useMixing ? 24. * i.getSquareRootEpsilon() * j.getSquareRootEpsilon() : _epsilon24;
 
     const auto dr = i.getR() - j.getR();
     const auto dr2 = autopas::utils::ArrayMath::dot(dr, dr);
-=======
-    const int threadnum = calculateGlobals or countFLOPs ? autopas::autopas_get_thread_num() : 0;
-
-    if constexpr (countFLOPs) {
-      ++_aosThreadDataFLOPs[threadnum].numDistCalls;
-    }
-
-    auto sigmaSquared = _sigmaSquared;
-    auto epsilon24 = _epsilon24;
-    auto shift6 = _shift6;
-    if constexpr (useMixing) {
-      sigmaSquared = _PPLibrary->getMixingSigmaSquared(i.getTypeId(), j.getTypeId());
-      epsilon24 = _PPLibrary->getMixing24Epsilon(i.getTypeId(), j.getTypeId());
-      if constexpr (applyShift) {
-        shift6 = _PPLibrary->getMixingShift6(i.getTypeId(), j.getTypeId());
-      }
-    }
-    auto dr = i.getR() - j.getR();
-    double dr2 = autopas::utils::ArrayMath::dot(dr, dr);
->>>>>>> 12535884
 
     if (dr2 > _cutoffSquared) {
       return;
@@ -153,10 +122,6 @@
       // only if we use newton 3 here, we want to
       j.subF(force);
     }
-<<<<<<< HEAD
-    if constexpr (calculateGlobals) {
-      auto virial = dr * force;
-=======
 
     if constexpr (countFLOPs) {
       if (newton3) {
@@ -166,9 +131,8 @@
       }
     }
 
-    if (calculateGlobals) {
-      auto virial = dr * f;
->>>>>>> 12535884
+    if constexpr (calculateGlobals) {
+      auto virial = dr * force;
       // Here we calculate either the potential energy * 6.
       // For newton3, this potential energy contribution is distributed evenly to the two molecules.
       // For non-newton3, the full potential energy is added to the one molecule.
@@ -220,19 +184,12 @@
   void SoAFunctorSingle(autopas::SoAView<SoAArraysType> soa, bool newton3) final {
     if (soa.size() == 0) return;
 
-<<<<<<< HEAD
+    const int threadnum = calculateGlobals or countFLOPs ? autopas::autopas_get_thread_num() : 0;
+
     const auto *const __restrict xptr = soa.template begin<molecule::AttributeNames::posX>();
     const auto *const __restrict yptr = soa.template begin<molecule::AttributeNames::posY>();
     const auto *const __restrict zptr = soa.template begin<molecule::AttributeNames::posZ>();
     const auto *const __restrict ownedStatePtr = soa.template begin<molecule::AttributeNames::ownershipState>();
-=======
-    const int threadnum = calculateGlobals or countFLOPs ? autopas::autopas_get_thread_num() : 0;
-
-    const auto *const __restrict xptr = soa.template begin<Particle::AttributeNames::posX>();
-    const auto *const __restrict yptr = soa.template begin<Particle::AttributeNames::posY>();
-    const auto *const __restrict zptr = soa.template begin<Particle::AttributeNames::posZ>();
-    const auto *const __restrict ownedStatePtr = soa.template begin<Particle::AttributeNames::ownershipState>();
->>>>>>> 12535884
 
     SoAFloatPrecision *const __restrict fxptr = soa.template begin<molecule::AttributeNames::forceX>();
     SoAFloatPrecision *const __restrict fyptr = soa.template begin<molecule::AttributeNames::forceY>();
@@ -250,28 +207,11 @@
     SoAFloatPrecision virialSumY = 0.;
     SoAFloatPrecision virialSumZ = 0.;
 
-<<<<<<< HEAD
-=======
     size_t numDistanceCalculationSum = 0;
     size_t numKernelCallsN3Sum = 0;
     size_t numKernelCallsNoN3Sum = 0;
     size_t numFLOPsCalculateGlobalsSum = 0;
 
-    std::vector<SoAFloatPrecision, autopas::AlignedAllocator<SoAFloatPrecision>> sigmaSquareds;
-    std::vector<SoAFloatPrecision, autopas::AlignedAllocator<SoAFloatPrecision>> epsilon24s;
-    std::vector<SoAFloatPrecision, autopas::AlignedAllocator<SoAFloatPrecision>> shift6s;
-    if constexpr (useMixing) {
-      // Preload all sigma and epsilons for next vectorized region.
-      // Not preloading and directly using the values, will produce worse results.
-      sigmaSquareds.resize(soa.size());
-      epsilon24s.resize(soa.size());
-      // if no mixing or mixing but no shift shift6 is constant therefore we do not need this vector.
-      if constexpr (applyShift) {
-        shift6s.resize(soa.size());
-      }
-    }
-
->>>>>>> 12535884
     const SoAFloatPrecision const_shift6 = _shift6;
     const SoAFloatPrecision const_sigmaSquared = _sigmaSquared;
     const SoAFloatPrecision const_epsilon24 = _epsilon24;
@@ -434,7 +374,8 @@
   void SoAFunctorPairImpl(autopas::SoAView<SoAArraysType> soa1, autopas::SoAView<SoAArraysType> soa2) {
     if (soa1.size() == 0 || soa2.size() == 0) return;
 
-<<<<<<< HEAD
+    const int threadnum = calculateGlobals or countFLOPs ? autopas::autopas_get_thread_num() : 0;
+
     const auto *const __restrict x1ptr = soa1.template begin<molecule::AttributeNames::posX>();
     const auto *const __restrict y1ptr = soa1.template begin<molecule::AttributeNames::posY>();
     const auto *const __restrict z1ptr = soa1.template begin<molecule::AttributeNames::posZ>();
@@ -455,27 +396,6 @@
     const auto *const __restrict sigmaDiv2Ptr1 = soa1.template begin<molecule::AttributeNames::sigmaDiv2>();
     const auto *const __restrict sqrtEpsilonPtr2 = soa2.template begin<molecule::AttributeNames::squareRootEpsilon>();
     const auto *const __restrict sigmaDiv2Ptr2 = soa2.template begin<molecule::AttributeNames::sigmaDiv2>();
-=======
-    const int threadnum = calculateGlobals or countFLOPs ? autopas::autopas_get_thread_num() : 0;
-
-    const auto *const __restrict x1ptr = soa1.template begin<Particle::AttributeNames::posX>();
-    const auto *const __restrict y1ptr = soa1.template begin<Particle::AttributeNames::posY>();
-    const auto *const __restrict z1ptr = soa1.template begin<Particle::AttributeNames::posZ>();
-    const auto *const __restrict x2ptr = soa2.template begin<Particle::AttributeNames::posX>();
-    const auto *const __restrict y2ptr = soa2.template begin<Particle::AttributeNames::posY>();
-    const auto *const __restrict z2ptr = soa2.template begin<Particle::AttributeNames::posZ>();
-    const auto *const __restrict ownedStatePtr1 = soa1.template begin<Particle::AttributeNames::ownershipState>();
-    const auto *const __restrict ownedStatePtr2 = soa2.template begin<Particle::AttributeNames::ownershipState>();
-
-    auto *const __restrict fx1ptr = soa1.template begin<Particle::AttributeNames::forceX>();
-    auto *const __restrict fy1ptr = soa1.template begin<Particle::AttributeNames::forceY>();
-    auto *const __restrict fz1ptr = soa1.template begin<Particle::AttributeNames::forceZ>();
-    auto *const __restrict fx2ptr = soa2.template begin<Particle::AttributeNames::forceX>();
-    auto *const __restrict fy2ptr = soa2.template begin<Particle::AttributeNames::forceY>();
-    auto *const __restrict fz2ptr = soa2.template begin<Particle::AttributeNames::forceZ>();
-    [[maybe_unused]] auto *const __restrict typeptr1 = soa1.template begin<Particle::AttributeNames::typeId>();
-    [[maybe_unused]] auto *const __restrict typeptr2 = soa2.template begin<Particle::AttributeNames::typeId>();
->>>>>>> 12535884
 
     // Checks whether the cells are halo cells.
     SoAFloatPrecision potentialEnergySum = 0.;
@@ -537,15 +457,11 @@
         const SoAFloatPrecision lj6 = lj2 * lj2 * lj2;
         const SoAFloatPrecision lj12 = lj6 * lj6;
         const SoAFloatPrecision lj12m6 = lj12 - lj6;
-<<<<<<< HEAD
 
         const SoAFloatPrecision sqrtEpsilonSoA2 = useMixing ? sqrtEpsilonPtr2[j] : 0.;
         const SoAFloatPrecision epsilon24 = useMixing ? sqrtEpsilon24SoA1 * sqrtEpsilonSoA2 : const_epsilon24;
 
-        const SoAFloatPrecision fac = mask ? epsilon24 * (lj12 + lj12m6) * invdr2 * mask : 0.;
-=======
         const SoAFloatPrecision fac = mask ? epsilon24 * (lj12 + lj12m6) * invdr2 : 0.;
->>>>>>> 12535884
 
         const SoAFloatPrecision fx = drx * fac;
         const SoAFloatPrecision fy = dry * fac;
@@ -573,7 +489,6 @@
           SoAFloatPrecision virialx = drx * fx;
           SoAFloatPrecision virialy = dry * fy;
           SoAFloatPrecision virialz = drz * fz;
-<<<<<<< HEAD
 
 
           SoAFloatPrecision potentialEnergy6 = mask ? (epsilon24 * lj12m6) : 0.;
@@ -587,9 +502,6 @@
               potentialEnergy6 += mask ? const_shift6 : 0.;
             }
           }
-=======
-          SoAFloatPrecision potentialEnergy6 = mask ? (epsilon24 * lj12m6 + shift6) : 0;
->>>>>>> 12535884
 
           // Add to the potential energy sum for each particle which is owned.
           // This results in obtaining 12 * the potential energy for the SoA.
@@ -896,10 +808,7 @@
       return;
     }
 
-<<<<<<< HEAD
-=======
     const int threadnum = calculateGlobals or countFLOPs ? autopas::autopas_get_thread_num() : 0;
->>>>>>> 12535884
 
     // this is a magic number, that should correspond to at least
     // vectorization width*N have testet multiple sizes:
