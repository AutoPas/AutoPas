/**
 * @file LJFunctor.h
 *
 * @date 17 Jan 2018
 * @author tchipevn
 */

#pragma once

#include "ParticlePropertiesLibrary.h"
#include "autopas/baseFunctors/PairwiseFunctor.h"
#include "autopas/particles/OwnershipState.h"
#include "autopas/utils/AlignedAllocator.h"
#include "autopas/utils/ArrayMath.h"
#include "autopas/utils/ExceptionHandler.h"
#include "autopas/utils/SoA.h"
#include "autopas/utils/StaticBoolSelector.h"
#include "autopas/utils/WrapOpenMP.h"
#include "autopas/utils/inBox.h"

namespace mdLib {

/**
 * A functor to handle lennard-jones interactions between two particles (molecules).
 * This functor assumes that duplicated calculations are always happening, which is characteristic for a Full-Shell
 * scheme.
 * @tparam Particle The type of particle.
 * @tparam applyShift Switch for the lj potential to be truncated shifted.
 * @tparam useMixing Switch for the functor to be used with multiple particle types.
 * If set to false, _epsilon and _sigma need to be set and the constructor with PPL can be omitted.
 * @tparam useNewton3 Switch for the functor to support newton3 on, off or both. See FunctorN3Modes for possible values.
 * @tparam calculateGlobals Defines whether the global values are to be calculated (energy, virial).
 * @tparam countFLOPs counts FLOPs and hitrate
 * @tparam relevantForTuning Whether or not the auto-tuner should consider this functor.
 */
template <class Particle, bool applyShift = false, bool useMixing = false,
          autopas::FunctorN3Modes useNewton3 = autopas::FunctorN3Modes::Both, bool calculateGlobals = false,
<<<<<<< HEAD
          bool relevantForTuning = true>
class LJFunctor
    : public autopas::PairwiseFunctor<
          Particle, LJFunctor<Particle, applyShift, useMixing, useNewton3, calculateGlobals, relevantForTuning>> {
=======
          bool countFLOPs = false, bool relevantForTuning = true>
class LJFunctor : public autopas::Functor<Particle, LJFunctor<Particle, applyShift, useMixing, useNewton3,
                                                              calculateGlobals, countFLOPs, relevantForTuning>> {
>>>>>>> 3fb5dda1
  /**
   * Structure of the SoAs defined by the particle.
   */
  using SoAArraysType = typename Particle::SoAArraysType;

  /**
   * Precision of SoA entries.
   */
  using SoAFloatPrecision = typename Particle::ParticleSoAFloatPrecision;

 public:
  /**
   * Deleted default constructor
   */
  LJFunctor() = delete;

 private:
  /**
   * Internal, actual constructor.
   * @param cutoff
   * @note param dummy is unused, only there to make the signature different from the public constructor.
   */
  explicit LJFunctor(double cutoff, void * /*dummy*/)
<<<<<<< HEAD
      : autopas::PairwiseFunctor<
            Particle, LJFunctor<Particle, applyShift, useMixing, useNewton3, calculateGlobals, relevantForTuning>>(
            cutoff),
=======
      : autopas::Functor<Particle, LJFunctor<Particle, applyShift, useMixing, useNewton3, calculateGlobals, countFLOPs,
                                             relevantForTuning>>(cutoff),
>>>>>>> 3fb5dda1
        _cutoffSquared{cutoff * cutoff},
        _potentialEnergySum{0.},
        _virialSum{0., 0., 0.},
        _postProcessed{false} {
    if constexpr (calculateGlobals) {
      _aosThreadDataGlobals.resize(autopas::autopas_get_max_threads());
    }
    if constexpr (countFLOPs) {
      _aosThreadDataFLOPs.resize(autopas::autopas_get_max_threads());
    }
  }

 public:
  /**
   * Constructor for Functor with mixing disabled. When using this functor it is necessary to call
   * setParticleProperties() to set internal constants because it does not use a particle properties library.
   *
   * @note Only to be used with mixing == false.
   *
   * @param cutoff
   */
  explicit LJFunctor(double cutoff) : LJFunctor(cutoff, nullptr) {
    static_assert(not useMixing,
                  "Mixing without a ParticlePropertiesLibrary is not possible! Use a different constructor or set "
                  "mixing to false.");
  }

  /**
   * Constructor for Functor with mixing active. This functor takes a ParticlePropertiesLibrary to look up (mixed)
   * properties like sigma, epsilon and shift.
   * @param cutoff
   * @param particlePropertiesLibrary
   */
  explicit LJFunctor(double cutoff, ParticlePropertiesLibrary<double, size_t> &particlePropertiesLibrary)
      : LJFunctor(cutoff, nullptr) {
    static_assert(useMixing,
                  "Not using Mixing but using a ParticlePropertiesLibrary is not allowed! Use a different constructor "
                  "or set mixing to true.");
    _PPLibrary = &particlePropertiesLibrary;
  }

  std::string getName() final { return "LJFunctorAutoVec"; }

  bool isRelevantForTuning() final { return relevantForTuning; }

  bool allowsNewton3() final {
    return useNewton3 == autopas::FunctorN3Modes::Newton3Only or useNewton3 == autopas::FunctorN3Modes::Both;
  }

  bool allowsNonNewton3() final {
    return useNewton3 == autopas::FunctorN3Modes::Newton3Off or useNewton3 == autopas::FunctorN3Modes::Both;
  }

  void AoSFunctor(Particle &i, Particle &j, bool newton3) final {
    using namespace autopas::utils::ArrayMath::literals;

    if (i.isDummy() or j.isDummy()) {
      return;
    }

    const auto threadnum = autopas::autopas_get_thread_num();

    if constexpr (countFLOPs) {
      ++_aosThreadDataFLOPs[threadnum].numDistCalls;
    }

    auto sigmaSquared = _sigmaSquared;
    auto epsilon24 = _epsilon24;
    auto shift6 = _shift6;
    if constexpr (useMixing) {
      sigmaSquared = _PPLibrary->getMixingSigmaSquared(i.getTypeId(), j.getTypeId());
      epsilon24 = _PPLibrary->getMixing24Epsilon(i.getTypeId(), j.getTypeId());
      if constexpr (applyShift) {
        shift6 = _PPLibrary->getMixingShift6(i.getTypeId(), j.getTypeId());
      }
    }
    auto dr = i.getR() - j.getR();
    double dr2 = autopas::utils::ArrayMath::dot(dr, dr);

    if (dr2 > _cutoffSquared) {
      return;
    }

    double invdr2 = 1. / dr2;
    double lj6 = sigmaSquared * invdr2;
    lj6 = lj6 * lj6 * lj6;
    double lj12 = lj6 * lj6;
    double lj12m6 = lj12 - lj6;
    double fac = epsilon24 * (lj12 + lj12m6) * invdr2;
    auto f = dr * fac;
    i.addF(f);
    if (newton3) {
      // only if we use newton 3 here, we want to
      j.subF(f);
    }

    if constexpr (countFLOPs) {
      if (newton3) {
        ++_aosThreadDataFLOPs[threadnum].numKernelCallsN3;
      } else {
        ++_aosThreadDataFLOPs[threadnum].numKernelCallsNoN3;
      }
    }

    if constexpr (calculateGlobals) {
      auto virial = dr * f;
      // Here we calculate either the potential energy * 6.
      // For newton3, this potential energy contribution is distributed evenly to the two molecules.
      // For non-newton3, the full potential energy is added to the one molecule.
      // The division by 6 is handled in endTraversal, as well as the division by two needed if newton3 is not used.
      double potentialEnergy6 = epsilon24 * lj12m6 + shift6;

      if (i.isOwned()) {
        if (newton3) {
          _aosThreadDataGlobals[threadnum].potentialEnergySumN3 += potentialEnergy6 * 0.5;
          _aosThreadDataGlobals[threadnum].virialSumN3 += virial * 0.5;
        } else {
          // for non-newton3 the division is in the post-processing step.
          _aosThreadDataGlobals[threadnum].potentialEnergySumNoN3 += potentialEnergy6;
          _aosThreadDataGlobals[threadnum].virialSumNoN3 += virial;
        }
      }
      // for non-newton3 the second particle will be considered in a separate calculation
      if (newton3 and j.isOwned()) {
        _aosThreadDataGlobals[threadnum].potentialEnergySumN3 += potentialEnergy6 * 0.5;
        _aosThreadDataGlobals[threadnum].virialSumN3 += virial * 0.5;
      }
      if constexpr (countFLOPs) {
        _aosThreadDataFLOPs[threadnum].numGlobalCalcs += 1;
      }
    }
  }

  /**
   * @copydoc autopas::PairwiseFunctor::SoAFunctorSingle()
   * This functor will always use a newton3 like traversal of the soa.
   * However, it still needs to know about newton3 to correctly add up the global values.
   */
  void SoAFunctorSingle(autopas::SoAView<SoAArraysType> soa, bool newton3) final {
    if (soa.size() == 0) return;

    const auto threadnum = autopas::autopas_get_thread_num();

    const auto *const __restrict xptr = soa.template begin<Particle::AttributeNames::posX>();
    const auto *const __restrict yptr = soa.template begin<Particle::AttributeNames::posY>();
    const auto *const __restrict zptr = soa.template begin<Particle::AttributeNames::posZ>();
    const auto *const __restrict ownedStatePtr = soa.template begin<Particle::AttributeNames::ownershipState>();

    SoAFloatPrecision *const __restrict fxptr = soa.template begin<Particle::AttributeNames::forceX>();
    SoAFloatPrecision *const __restrict fyptr = soa.template begin<Particle::AttributeNames::forceY>();
    SoAFloatPrecision *const __restrict fzptr = soa.template begin<Particle::AttributeNames::forceZ>();

    [[maybe_unused]] auto *const __restrict typeptr = soa.template begin<Particle::AttributeNames::typeId>();
    // the local redeclaration of the following values helps the SoAFloatPrecision-generation of various compilers.
    const SoAFloatPrecision cutoffSquared = _cutoffSquared;

    SoAFloatPrecision potentialEnergySum =
        0.;  // Note: this is not the potential energy, but some fixed multiple of it.
    SoAFloatPrecision virialSumX = 0.;
    SoAFloatPrecision virialSumY = 0.;
    SoAFloatPrecision virialSumZ = 0.;

    size_t numDistanceCalculationSum = 0;
    size_t numKernelCallsN3Sum = 0;
    size_t numKernelCallsNoN3Sum = 0;
    size_t numGlobalCalcsSum = 0;

    std::vector<SoAFloatPrecision, autopas::AlignedAllocator<SoAFloatPrecision>> sigmaSquareds;
    std::vector<SoAFloatPrecision, autopas::AlignedAllocator<SoAFloatPrecision>> epsilon24s;
    std::vector<SoAFloatPrecision, autopas::AlignedAllocator<SoAFloatPrecision>> shift6s;
    if constexpr (useMixing) {
      // Preload all sigma and epsilons for next vectorized region.
      // Not preloading and directly using the values, will produce worse results.
      sigmaSquareds.resize(soa.size());
      epsilon24s.resize(soa.size());
      // if no mixing or mixing but no shift shift6 is constant therefore we do not need this vector.
      if constexpr (applyShift) {
        shift6s.resize(soa.size());
      }
    }

    const SoAFloatPrecision const_shift6 = _shift6;
    const SoAFloatPrecision const_sigmaSquared = _sigmaSquared;
    const SoAFloatPrecision const_epsilon24 = _epsilon24;

    for (unsigned int i = 0; i < soa.size(); ++i) {
      const auto ownedStateI = ownedStatePtr[i];
      if (ownedStateI == autopas::OwnershipState::dummy) {
        continue;
      }

      SoAFloatPrecision fxacc = 0.;
      SoAFloatPrecision fyacc = 0.;
      SoAFloatPrecision fzacc = 0.;

      if constexpr (useMixing) {
        for (unsigned int j = 0; j < soa.size(); ++j) {
          auto mixingData = _PPLibrary->getLJMixingData(typeptr[i], typeptr[j]);
          sigmaSquareds[j] = mixingData.sigmaSquared;
          epsilon24s[j] = mixingData.epsilon24;
          if constexpr (applyShift) {
            shift6s[j] = mixingData.shift6;
          }
        }
      }

// icpc vectorizes this.
// g++ only with -ffast-math or -funsafe-math-optimizations
#pragma omp simd reduction(+ : fxacc, fyacc, fzacc, potentialEnergySum, virialSumX, virialSumY, virialSumZ, numDistanceCalculationSum, numKernelCallsN3Sum, numKernelCallsNoN3Sum, numGlobalCalcsSum)
      for (unsigned int j = i + 1; j < soa.size(); ++j) {
        SoAFloatPrecision shift6 = const_shift6;
        SoAFloatPrecision sigmaSquared = const_sigmaSquared;
        SoAFloatPrecision epsilon24 = const_epsilon24;
        if constexpr (useMixing) {
          sigmaSquared = sigmaSquareds[j];
          epsilon24 = epsilon24s[j];
          if constexpr (applyShift) {
            shift6 = shift6s[j];
          }
        }

        const auto ownedStateJ = ownedStatePtr[j];

        const SoAFloatPrecision drx = xptr[i] - xptr[j];
        const SoAFloatPrecision dry = yptr[i] - yptr[j];
        const SoAFloatPrecision drz = zptr[i] - zptr[j];

        const SoAFloatPrecision drx2 = drx * drx;
        const SoAFloatPrecision dry2 = dry * dry;
        const SoAFloatPrecision drz2 = drz * drz;

        const SoAFloatPrecision dr2 = drx2 + dry2 + drz2;

        // Mask away if distance is too large or any particle is a dummy.
        // Particle ownedStateI was already checked previously.
        const bool mask = dr2 <= cutoffSquared and ownedStateJ != autopas::OwnershipState::dummy;

        const SoAFloatPrecision invdr2 = 1. / dr2;
        const SoAFloatPrecision lj2 = sigmaSquared * invdr2;
        const SoAFloatPrecision lj6 = lj2 * lj2 * lj2;
        const SoAFloatPrecision lj12 = lj6 * lj6;
        const SoAFloatPrecision lj12m6 = lj12 - lj6;
        const SoAFloatPrecision fac = mask * epsilon24 * (lj12 + lj12m6) * invdr2;

        const SoAFloatPrecision fx = drx * fac;
        const SoAFloatPrecision fy = dry * fac;
        const SoAFloatPrecision fz = drz * fac;

        fxacc += fx;
        fyacc += fy;
        fzacc += fz;

        // newton 3
        fxptr[j] -= fx;
        fyptr[j] -= fy;
        fzptr[j] -= fz;

        if constexpr (countFLOPs) {
          numDistanceCalculationSum += ownedStateJ != autopas::OwnershipState::dummy ? 1 : 0;
          numKernelCallsN3Sum += mask;
        }

        if (calculateGlobals) {
          const SoAFloatPrecision virialx = drx * fx;
          const SoAFloatPrecision virialy = dry * fy;
          const SoAFloatPrecision virialz = drz * fz;
          const SoAFloatPrecision potentialEnergy6 = mask * (epsilon24 * lj12m6 + shift6);

          // Add to the potential energy sum for each particle which is owned.
          // This results in obtaining 12 * the potential energy for the SoA.
          SoAFloatPrecision energyFactor = (ownedStateI == autopas::OwnershipState::owned ? 1. : 0.) +
                                           (ownedStateJ == autopas::OwnershipState::owned ? 1. : 0.);
          potentialEnergySum += potentialEnergy6 * energyFactor;

          virialSumX += virialx * energyFactor;
          virialSumY += virialy * energyFactor;
          virialSumZ += virialz * energyFactor;

          if constexpr (countFLOPs) {
            _aosThreadDataFLOPs[threadnum].numGlobalCalcs += mask;
          }
        }
      }

      fxptr[i] += fxacc;
      fyptr[i] += fyacc;
      fzptr[i] += fzacc;
    }
    if constexpr (countFLOPs) {
      _aosThreadDataFLOPs[threadnum].numDistCalls += numDistanceCalculationSum;
      _aosThreadDataFLOPs[threadnum].numKernelCallsNoN3 += numKernelCallsNoN3Sum;
      _aosThreadDataFLOPs[threadnum].numKernelCallsN3 += numKernelCallsN3Sum;
      _aosThreadDataFLOPs[threadnum].numGlobalCalcs += numGlobalCalcsSum;
    }
    if (calculateGlobals) {
      const int threadnum = autopas::autopas_get_thread_num();

      // SoAFunctorSingle obtains the potential energy * 12. For non-newton3, this sum is divided by 12 in
      // post-processing. For newton3, this sum is only divided by 6 in post-processing, so must be divided by 2 here.
      if (newton3) {
        _aosThreadDataGlobals[threadnum].potentialEnergySumN3 += potentialEnergySum * 0.5;
        _aosThreadDataGlobals[threadnum].virialSumN3[0] += virialSumX * 0.5;
        _aosThreadDataGlobals[threadnum].virialSumN3[1] += virialSumY * 0.5;
        _aosThreadDataGlobals[threadnum].virialSumN3[2] += virialSumZ * 0.5;
      } else {
        _aosThreadDataGlobals[threadnum].potentialEnergySumNoN3 += potentialEnergySum;
        _aosThreadDataGlobals[threadnum].virialSumNoN3[0] += virialSumX;
        _aosThreadDataGlobals[threadnum].virialSumNoN3[1] += virialSumY;
        _aosThreadDataGlobals[threadnum].virialSumNoN3[2] += virialSumZ;
      }
    }
  }

  /**
   * @copydoc autopas::PairwiseFunctor::SoAFunctorPair()
   */
  void SoAFunctorPair(autopas::SoAView<SoAArraysType> soa1, autopas::SoAView<SoAArraysType> soa2,
                      const bool newton3) final {
    if (newton3) {
      SoAFunctorPairImpl<true>(soa1, soa2);
    } else {
      SoAFunctorPairImpl<false>(soa1, soa2);
    }
  }

 private:
  /**
   * Implementation function of SoAFunctorPair(soa1, soa2, newton3)
   *
   * @tparam newton3
   * @param soa1
   * @param soa2
   */
  template <bool newton3>
  void SoAFunctorPairImpl(autopas::SoAView<SoAArraysType> soa1, autopas::SoAView<SoAArraysType> soa2) {
    if (soa1.size() == 0 || soa2.size() == 0) return;

    const auto threadnum = autopas::autopas_get_thread_num();

    const auto *const __restrict x1ptr = soa1.template begin<Particle::AttributeNames::posX>();
    const auto *const __restrict y1ptr = soa1.template begin<Particle::AttributeNames::posY>();
    const auto *const __restrict z1ptr = soa1.template begin<Particle::AttributeNames::posZ>();
    const auto *const __restrict x2ptr = soa2.template begin<Particle::AttributeNames::posX>();
    const auto *const __restrict y2ptr = soa2.template begin<Particle::AttributeNames::posY>();
    const auto *const __restrict z2ptr = soa2.template begin<Particle::AttributeNames::posZ>();
    const auto *const __restrict ownedStatePtr1 = soa1.template begin<Particle::AttributeNames::ownershipState>();
    const auto *const __restrict ownedStatePtr2 = soa2.template begin<Particle::AttributeNames::ownershipState>();

    auto *const __restrict fx1ptr = soa1.template begin<Particle::AttributeNames::forceX>();
    auto *const __restrict fy1ptr = soa1.template begin<Particle::AttributeNames::forceY>();
    auto *const __restrict fz1ptr = soa1.template begin<Particle::AttributeNames::forceZ>();
    auto *const __restrict fx2ptr = soa2.template begin<Particle::AttributeNames::forceX>();
    auto *const __restrict fy2ptr = soa2.template begin<Particle::AttributeNames::forceY>();
    auto *const __restrict fz2ptr = soa2.template begin<Particle::AttributeNames::forceZ>();
    [[maybe_unused]] auto *const __restrict typeptr1 = soa1.template begin<Particle::AttributeNames::typeId>();
    [[maybe_unused]] auto *const __restrict typeptr2 = soa2.template begin<Particle::AttributeNames::typeId>();

    // Checks whether the cells are halo cells.
    SoAFloatPrecision potentialEnergySum = 0.;
    SoAFloatPrecision virialSumX = 0.;
    SoAFloatPrecision virialSumY = 0.;
    SoAFloatPrecision virialSumZ = 0.;

    size_t numDistanceCalculationSum = 0;
    size_t numKernelCallsN3Sum = 0;
    size_t numKernelCallsNoN3Sum = 0;
    size_t numGlobalCalcsSum = 0;

    const SoAFloatPrecision cutoffSquared = _cutoffSquared;
    SoAFloatPrecision shift6 = _shift6;
    SoAFloatPrecision sigmaSquared = _sigmaSquared;
    SoAFloatPrecision epsilon24 = _epsilon24;

    // preload all sigma and epsilons for next vectorized region
    std::vector<SoAFloatPrecision, autopas::AlignedAllocator<SoAFloatPrecision>> sigmaSquareds;
    std::vector<SoAFloatPrecision, autopas::AlignedAllocator<SoAFloatPrecision>> epsilon24s;
    std::vector<SoAFloatPrecision, autopas::AlignedAllocator<SoAFloatPrecision>> shift6s;
    if constexpr (useMixing) {
      sigmaSquareds.resize(soa2.size());
      epsilon24s.resize(soa2.size());
      // if no mixing or mixing but no shift shift6 is constant therefore we do not need this vector.
      if constexpr (applyShift) {
        shift6s.resize(soa2.size());
      }
    }

    for (unsigned int i = 0; i < soa1.size(); ++i) {
      SoAFloatPrecision fxacc = 0;
      SoAFloatPrecision fyacc = 0;
      SoAFloatPrecision fzacc = 0;

      const auto ownedStateI = ownedStatePtr1[i];
      if (ownedStateI == autopas::OwnershipState::dummy) {
        continue;
      }

      // preload all sigma and epsilons for next vectorized region
      if constexpr (useMixing) {
        for (unsigned int j = 0; j < soa2.size(); ++j) {
          sigmaSquareds[j] = _PPLibrary->getMixingSigmaSquared(typeptr1[i], typeptr2[j]);
          epsilon24s[j] = _PPLibrary->getMixing24Epsilon(typeptr1[i], typeptr2[j]);
          if constexpr (applyShift) {
            shift6s[j] = _PPLibrary->getMixingShift6(typeptr1[i], typeptr2[j]);
          }
        }
      }

// icpc vectorizes this.
// g++ only with -ffast-math or -funsafe-math-optimizations
#pragma omp simd reduction(+ : fxacc, fyacc, fzacc, potentialEnergySum, virialSumX, virialSumY, virialSumZ, numDistanceCalculationSum, numKernelCallsN3Sum, numKernelCallsNoN3Sum, numGlobalCalcsSum)
      for (unsigned int j = 0; j < soa2.size(); ++j) {
        if constexpr (useMixing) {
          sigmaSquared = sigmaSquareds[j];
          epsilon24 = epsilon24s[j];
          if constexpr (applyShift) {
            shift6 = shift6s[j];
          }
        }

        const auto ownedStateJ = ownedStatePtr2[j];

        const SoAFloatPrecision drx = x1ptr[i] - x2ptr[j];
        const SoAFloatPrecision dry = y1ptr[i] - y2ptr[j];
        const SoAFloatPrecision drz = z1ptr[i] - z2ptr[j];

        const SoAFloatPrecision drx2 = drx * drx;
        const SoAFloatPrecision dry2 = dry * dry;
        const SoAFloatPrecision drz2 = drz * drz;

        const SoAFloatPrecision dr2 = drx2 + dry2 + drz2;

        // Mask away if distance is too large or any particle is a dummy.
        // Particle ownedStateI was already checked previously.
        const bool mask = dr2 <= cutoffSquared and ownedStateJ != autopas::OwnershipState::dummy;

        const SoAFloatPrecision invdr2 = 1. / dr2;
        const SoAFloatPrecision lj2 = sigmaSquared * invdr2;
        const SoAFloatPrecision lj6 = lj2 * lj2 * lj2;
        const SoAFloatPrecision lj12 = lj6 * lj6;
        const SoAFloatPrecision lj12m6 = lj12 - lj6;
        const SoAFloatPrecision fac = mask * epsilon24 * (lj12 + lj12m6) * invdr2;

        const SoAFloatPrecision fx = drx * fac;
        const SoAFloatPrecision fy = dry * fac;
        const SoAFloatPrecision fz = drz * fac;

        fxacc += fx;
        fyacc += fy;
        fzacc += fz;
        if (newton3) {
          fx2ptr[j] -= fx;
          fy2ptr[j] -= fy;
          fz2ptr[j] -= fz;
        }

        if constexpr (countFLOPs) {
          numDistanceCalculationSum += ownedStateJ != autopas::OwnershipState::dummy ? 1 : 0;
          if constexpr (newton3) {
            numKernelCallsN3Sum += mask;
          } else {
            numKernelCallsNoN3Sum += mask;
          }
        }

        if constexpr (calculateGlobals) {
          SoAFloatPrecision virialx = drx * fx;
          SoAFloatPrecision virialy = dry * fy;
          SoAFloatPrecision virialz = drz * fz;
          SoAFloatPrecision potentialEnergy6 = mask * (epsilon24 * lj12m6 + shift6);

          // Add to the potential energy sum for each particle which is owned.
          // This results in obtaining 12 * the potential energy for the SoA.
          const SoAFloatPrecision energyFactor =
              (ownedStateI == autopas::OwnershipState::owned ? 1. : 0.) +
              (newton3 ? (ownedStateJ == autopas::OwnershipState::owned ? 1. : 0.) : 0.);
          potentialEnergySum += potentialEnergy6 * energyFactor;
          virialSumX += virialx * energyFactor;
          virialSumY += virialy * energyFactor;
          virialSumZ += virialz * energyFactor;

          if constexpr (countFLOPs) {
            _aosThreadDataFLOPs[threadnum].numGlobalCalcs += mask;
          }
        }
      }
      fx1ptr[i] += fxacc;
      fy1ptr[i] += fyacc;
      fz1ptr[i] += fzacc;
    }
    if constexpr (countFLOPs) {
      _aosThreadDataFLOPs[threadnum].numDistCalls += numDistanceCalculationSum;
      _aosThreadDataFLOPs[threadnum].numKernelCallsNoN3 += numKernelCallsNoN3Sum;
      _aosThreadDataFLOPs[threadnum].numKernelCallsN3 += numKernelCallsN3Sum;
      _aosThreadDataFLOPs[threadnum].numGlobalCalcs += numGlobalCalcsSum;
    }
    if (calculateGlobals) {
      // SoAFunctorPairImpl obtains the potential energy * 12. For non-newton3, this sum is divided by 12 in
      // post-processing. For newton3, this sum is only divided by 6 in post-processing, so must be divided by 2 here.
      if constexpr (newton3) {
        _aosThreadDataGlobals[threadnum].potentialEnergySumN3 += potentialEnergySum * 0.5;
        _aosThreadDataGlobals[threadnum].virialSumN3[0] += virialSumX * 0.5;
        _aosThreadDataGlobals[threadnum].virialSumN3[1] += virialSumY * 0.5;
        _aosThreadDataGlobals[threadnum].virialSumN3[2] += virialSumZ * 0.5;
      } else {
        _aosThreadDataGlobals[threadnum].potentialEnergySumNoN3 += potentialEnergySum;
        _aosThreadDataGlobals[threadnum].virialSumNoN3[0] += virialSumX;
        _aosThreadDataGlobals[threadnum].virialSumNoN3[1] += virialSumY;
        _aosThreadDataGlobals[threadnum].virialSumNoN3[2] += virialSumZ;
      }
    }
  }

 public:
  // clang-format off
  /**
   * @copydoc autopas::PairwiseFunctor::SoAFunctorVerlet()
   * @note If you want to parallelize this by openmp, please ensure that there
   * are no dependencies, i.e. introduce colors!
   */
  // clang-format on
  void SoAFunctorVerlet(autopas::SoAView<SoAArraysType> soa, const size_t indexFirst,
                        const std::vector<size_t, autopas::AlignedAllocator<size_t>> &neighborList,
                        bool newton3) final {
    if (soa.size() == 0 or neighborList.empty()) return;
    if (newton3) {
      SoAFunctorVerletImpl<true>(soa, indexFirst, neighborList);
    } else {
      SoAFunctorVerletImpl<false>(soa, indexFirst, neighborList);
    }
  }

  /**
   * Sets the particle properties constants for this functor.
   *
   * This is only necessary if no particlePropertiesLibrary is used.
   *
   * @param epsilon24
   * @param sigmaSquared
   */
  void setParticleProperties(SoAFloatPrecision epsilon24, SoAFloatPrecision sigmaSquared) {
    _epsilon24 = epsilon24;
    _sigmaSquared = sigmaSquared;
    if (applyShift) {
      _shift6 = ParticlePropertiesLibrary<double, size_t>::calcShift6(_epsilon24, _sigmaSquared, _cutoffSquared);
    } else {
      _shift6 = 0.;
    }
  }

  /**
   * @copydoc autopas::Functor::getNeededAttr()
   */
  constexpr static auto getNeededAttr() {
    return std::array<typename Particle::AttributeNames, 9>{
        Particle::AttributeNames::id,     Particle::AttributeNames::posX,   Particle::AttributeNames::posY,
        Particle::AttributeNames::posZ,   Particle::AttributeNames::forceX, Particle::AttributeNames::forceY,
        Particle::AttributeNames::forceZ, Particle::AttributeNames::typeId, Particle::AttributeNames::ownershipState};
  }

  /**
   * @copydoc autopas::Functor::getNeededAttr(std::false_type)
   */
  constexpr static auto getNeededAttr(std::false_type) {
    return std::array<typename Particle::AttributeNames, 6>{
        Particle::AttributeNames::id,   Particle::AttributeNames::posX,   Particle::AttributeNames::posY,
        Particle::AttributeNames::posZ, Particle::AttributeNames::typeId, Particle::AttributeNames::ownershipState};
  }

  /**
   * @copydoc autopas::Functor::getComputedAttr()
   */
  constexpr static auto getComputedAttr() {
    return std::array<typename Particle::AttributeNames, 3>{
        Particle::AttributeNames::forceX, Particle::AttributeNames::forceY, Particle::AttributeNames::forceZ};
  }

  /**
   *
   * @return useMixing
   */
  constexpr static bool getMixing() { return useMixing; }

  /**
   * Reset the global values.
   * Will set the global values to zero to prepare for the next iteration.
   */
  void initTraversal() final {
    _potentialEnergySum = 0.;
    _virialSum = {0., 0., 0.};
    _postProcessed = false;
    if constexpr (calculateGlobals) {
      for (auto &data : _aosThreadDataGlobals) {
        data.setZero();
      }
    }
    if constexpr (countFLOPs) {
      for (auto &data : _aosThreadDataFLOPs) {
        data.setZero();
      }
    }
  }

  /**
   * Accumulates global values, e.g. potential energy and virial.
   * @param newton3
   */
  void endTraversal(bool newton3) final {
    using namespace autopas::utils::ArrayMath::literals;

    if (_postProcessed) {
      throw autopas::utils::ExceptionHandler::AutoPasException(
          "Already postprocessed, endTraversal(bool newton3) was called twice without calling initTraversal().");
    }
    if (calculateGlobals) {
      // We distinguish between non-newton3 and newton3 functor calls. Newton3 calls are accumulated directly.
      // Non-newton3 calls are accumulated temporarily and later divided by 2.
      double potentialEnergySumNoN3Acc = 0;
      std::array<double, 3> virialSumNoN3Acc = {0, 0, 0};
      for (const auto &data : _aosThreadDataGlobals) {
        potentialEnergySumNoN3Acc += data.potentialEnergySumNoN3;
        _potentialEnergySum += data.potentialEnergySumN3;
        virialSumNoN3Acc += data.virialSumNoN3;
        _virialSum += data.virialSumN3;
      }
      // if the newton3 optimization is disabled we have added every energy contribution twice, so we divide by 2
      // here.
      potentialEnergySumNoN3Acc *= 0.5;
      virialSumNoN3Acc *= 0.5;

      _potentialEnergySum += potentialEnergySumNoN3Acc;
      _virialSum += virialSumNoN3Acc;

      // we have always calculated 6*potentialEnergy, so we divide by 6 here!
      _potentialEnergySum /= 6.;
      _postProcessed = true;

      AutoPasLog(TRACE, "Final potential energy {}", _potentialEnergySum);
      AutoPasLog(TRACE, "Final virial           {}", _virialSum[0] + _virialSum[1] + _virialSum[2]);
    }
  }

  /**
   * Get the potential Energy.
   * @return the potential Energy
   */
  double getPotentialEnergy() {
    if (not calculateGlobals) {
      throw autopas::utils::ExceptionHandler::AutoPasException(
          "Trying to get potential energy even though calculateGlobals is false. If you want this functor to calculate "
          "global "
          "values, please specify calculateGlobals to be true.");
    }
    if (not _postProcessed) {
      throw autopas::utils::ExceptionHandler::AutoPasException(
          "Cannot get potential energy, because endTraversal was not called.");
    }
    return _potentialEnergySum;
  }

  /**
   * Get the virial.
   * @return
   */
  double getVirial() {
    if (not calculateGlobals) {
      throw autopas::utils::ExceptionHandler::AutoPasException(
          "Trying to get virial even though calculateGlobals is false. If you want this functor to calculate global "
          "values, please specify calculateGlobals to be true.");
    }
    if (not _postProcessed) {
      throw autopas::utils::ExceptionHandler::AutoPasException(
          "Cannot get virial, because endTraversal was not called.");
    }
    return _virialSum[0] + _virialSum[1] + _virialSum[2];
  }

  /**
   * Gets the number of useful FLOPs.
   *
   * For the distance squared calculation, this is:
   * - Displacement: 3
   * - DistanceSquared in each dimension: 3
   * - DistanceSquared Total: 2
   * - Total: 8
   *
   * For the force kernel, this is:
   * - inverse distance squared: 1 (assume division is 1 FLOP)
   * - lj2: 1
   * - lj6: 2
   * - lj12: 1
   * - lj12m6: 1
   * - scalar factor: 3
   * - force: 3
   * - accumulate force on mol i: 3
   * - accumulate force on mol j if n3: 3
   * - Total: 15 without n3, 18 with n3
   *
   * For the globals calculation, this is:
   * - virial: 3
   * - potential: 1, or 2 with shift
   * - accumulation: 4
   * - multiplications by 0.5 and second accumulations are not treated as useful FLOPs, as these are just workarounds
   *   to avoid accumulating globals on owned/halo borders twice
   * - Total: 8, or 9 with shift
   *
   * Caveats:
   *
   * This function is supposed to return useful FLOPs, e.g. without counting masked vector instructions or
   * workarounds for accumulating globals on owned/halo borders twice. You could argue that, strictly speaking, we
   * redundantly calculate forces and globals twice in the newton3 case. This function does not treat such "redundant"
   * calculations as useless.
   *
   * Similarly, this function does not treat halo-halo interactions as redundant useless calculations.
   *
   * @return number of FLOPs since initTraversal() is called.
   */
  [[nodiscard]] size_t getNumFLOPs() const override {
    if constexpr (countFLOPs) {
      const size_t numDistCallsAcc =
          std::accumulate(_aosThreadDataFLOPs.begin(), _aosThreadDataFLOPs.end(), 0ul,
                          [](size_t sum, const auto &data) { return sum + data.numDistCalls; });
      const size_t numKernelCallsN3Acc =
          std::accumulate(_aosThreadDataFLOPs.begin(), _aosThreadDataFLOPs.end(), 0ul,
                          [](size_t sum, const auto &data) { return sum + data.numKernelCallsN3; });
      const size_t numKernelCallsNoN3Acc =
          std::accumulate(_aosThreadDataFLOPs.begin(), _aosThreadDataFLOPs.end(), 0ul,
                          [](size_t sum, const auto &data) { return sum + data.numKernelCallsNoN3; });
      const size_t numGlobalCalcsAcc =
          std::accumulate(_aosThreadDataFLOPs.begin(), _aosThreadDataFLOPs.end(), 0ul,
                          [](size_t sum, const auto &data) { return sum + data.numGlobalCalcs; });

      constexpr size_t numFLOPsPerDistanceCall = 8;
      constexpr size_t numFLOPsPerN3KernelCall = 18;
      constexpr size_t numFLOPsPerNoN3KernelCall = 15;
      constexpr size_t numFLOPsPerGlobalCalc = applyShift ? 9 : 8;

      return numDistCallsAcc * numFLOPsPerDistanceCall + numKernelCallsN3Acc * numFLOPsPerN3KernelCall +
             numKernelCallsNoN3Acc * numFLOPsPerNoN3KernelCall + numGlobalCalcsAcc * numFLOPsPerGlobalCalc;
    } else {
      // This is needed because this function still gets called with FLOP logging disabled, just nothing is done with it
      return std::numeric_limits<size_t>::max();
    }
  }

  [[nodiscard]] double getHitRate() const override {
    if constexpr (countFLOPs) {
      const size_t numDistCallsAcc =
          std::accumulate(_aosThreadDataFLOPs.begin(), _aosThreadDataFLOPs.end(), 0ul,
                          [](size_t sum, const auto &data) { return sum + data.numDistCalls; });
      const size_t numKernelCallsN3Acc =
          std::accumulate(_aosThreadDataFLOPs.begin(), _aosThreadDataFLOPs.end(), 0ul,
                          [](size_t sum, const auto &data) { return sum + data.numKernelCallsN3; });
      const size_t numKernelCallsNoN3Acc =
          std::accumulate(_aosThreadDataFLOPs.begin(), _aosThreadDataFLOPs.end(), 0ul,
                          [](size_t sum, const auto &data) { return sum + data.numKernelCallsNoN3; });

      return (static_cast<double>(numKernelCallsNoN3Acc) + static_cast<double>(numKernelCallsN3Acc)) /
             (static_cast<double>(numDistCallsAcc));
    } else {
      // This is needed because this function still gets called with FLOP logging disabled, just nothing is done with it
      return std::numeric_limits<double>::quiet_NaN();
    }
  }

 private:
  template <bool newton3>
  void SoAFunctorVerletImpl(autopas::SoAView<SoAArraysType> soa, const size_t indexFirst,
                            const std::vector<size_t, autopas::AlignedAllocator<size_t>> &neighborList) {
    const auto *const __restrict xptr = soa.template begin<Particle::AttributeNames::posX>();
    const auto *const __restrict yptr = soa.template begin<Particle::AttributeNames::posY>();
    const auto *const __restrict zptr = soa.template begin<Particle::AttributeNames::posZ>();

    auto *const __restrict fxptr = soa.template begin<Particle::AttributeNames::forceX>();
    auto *const __restrict fyptr = soa.template begin<Particle::AttributeNames::forceY>();
    auto *const __restrict fzptr = soa.template begin<Particle::AttributeNames::forceZ>();
    [[maybe_unused]] auto *const __restrict typeptr1 = soa.template begin<Particle::AttributeNames::typeId>();
    [[maybe_unused]] auto *const __restrict typeptr2 = soa.template begin<Particle::AttributeNames::typeId>();

    const auto *const __restrict ownedStatePtr = soa.template begin<Particle::AttributeNames::ownershipState>();

    const SoAFloatPrecision cutoffSquared = _cutoffSquared;
    SoAFloatPrecision shift6 = _shift6;
    SoAFloatPrecision sigmaSquared = _sigmaSquared;
    SoAFloatPrecision epsilon24 = _epsilon24;

    SoAFloatPrecision potentialEnergySum = 0.;
    SoAFloatPrecision virialSumX = 0.;
    SoAFloatPrecision virialSumY = 0.;
    SoAFloatPrecision virialSumZ = 0.;

    // Counters for when countFLOPs is activated
    size_t numDistanceCalculationSum = 0;
    size_t numKernelCallsN3Sum = 0;
    size_t numKernelCallsNoN3Sum = 0;
    size_t numGlobalCalcsSum = 0;

    SoAFloatPrecision fxacc = 0;
    SoAFloatPrecision fyacc = 0;
    SoAFloatPrecision fzacc = 0;
    const size_t neighborListSize = neighborList.size();
    const size_t *const __restrict neighborListPtr = neighborList.data();

    // checks whether particle i is owned.
    const auto ownedStateI = ownedStatePtr[indexFirst];
    if (ownedStateI == autopas::OwnershipState::dummy) {
      return;
    }

    const auto threadnum = autopas::autopas_get_thread_num();

    // this is a magic number, that should correspond to at least
    // vectorization width*N have testet multiple sizes:
    // 4: does not give a speedup, slower than original AoSFunctor
    // 8: small speedup compared to AoS
    // 12: highest speedup compared to Aos
    // 16: smaller speedup
    // in theory this is a variable, we could auto-tune over...
#ifdef __AVX512F__
    // use a multiple of 8 for avx
    constexpr size_t vecsize = 16;
#else
    // for everything else 12 is faster
    constexpr size_t vecsize = 12;
#endif
    size_t joff = 0;

    // if the size of the verlet list is larger than the given size vecsize,
    // we will use a vectorized version.
    if (neighborListSize >= vecsize) {
      alignas(64) std::array<SoAFloatPrecision, vecsize> xtmp, ytmp, ztmp, xArr, yArr, zArr, fxArr, fyArr, fzArr;
      alignas(64) std::array<autopas::OwnershipState, vecsize> ownedStateArr{};
      // broadcast of the position of particle i
      for (size_t tmpj = 0; tmpj < vecsize; tmpj++) {
        xtmp[tmpj] = xptr[indexFirst];
        ytmp[tmpj] = yptr[indexFirst];
        ztmp[tmpj] = zptr[indexFirst];
      }
      // loop over the verlet list from 0 to x*vecsize
      for (; joff < neighborListSize - vecsize + 1; joff += vecsize) {
        // in each iteration we calculate the interactions of particle i with
        // vecsize particles in the neighborlist of particle i starting at
        // particle joff

        [[maybe_unused]] alignas(autopas::DEFAULT_CACHE_LINE_SIZE) std::array<SoAFloatPrecision, vecsize> sigmaSquareds;
        [[maybe_unused]] alignas(autopas::DEFAULT_CACHE_LINE_SIZE) std::array<SoAFloatPrecision, vecsize> epsilon24s;
        [[maybe_unused]] alignas(autopas::DEFAULT_CACHE_LINE_SIZE) std::array<SoAFloatPrecision, vecsize> shift6s;
        if constexpr (useMixing) {
          for (size_t j = 0; j < vecsize; j++) {
            sigmaSquareds[j] =
                _PPLibrary->getMixingSigmaSquared(typeptr1[indexFirst], typeptr2[neighborListPtr[joff + j]]);
            epsilon24s[j] = _PPLibrary->getMixing24Epsilon(typeptr1[indexFirst], typeptr2[neighborListPtr[joff + j]]);
            if constexpr (applyShift) {
              shift6s[j] = _PPLibrary->getMixingShift6(typeptr1[indexFirst], typeptr2[neighborListPtr[joff + j]]);
            }
          }
        }

        // gather position of particle j
#pragma omp simd safelen(vecsize)
        for (size_t tmpj = 0; tmpj < vecsize; tmpj++) {
          xArr[tmpj] = xptr[neighborListPtr[joff + tmpj]];
          yArr[tmpj] = yptr[neighborListPtr[joff + tmpj]];
          zArr[tmpj] = zptr[neighborListPtr[joff + tmpj]];
          ownedStateArr[tmpj] = ownedStatePtr[neighborListPtr[joff + tmpj]];
        }
        // do omp simd with reduction of the interaction
#pragma omp simd reduction(+ : fxacc, fyacc, fzacc, potentialEnergySum, virialSumX, virialSumY, virialSumZ, numDistanceCalculationSum, numKernelCallsN3Sum, numKernelCallsNoN3Sum, numGlobalCalcsSum) safelen(vecsize)
        for (size_t j = 0; j < vecsize; j++) {
          if constexpr (useMixing) {
            sigmaSquared = sigmaSquareds[j];
            epsilon24 = epsilon24s[j];
            if constexpr (applyShift) {
              shift6 = shift6s[j];
            }
          }
          // const size_t j = currentList[jNeighIndex];

          const auto ownedStateJ = ownedStateArr[j];

          const SoAFloatPrecision drx = xtmp[j] - xArr[j];
          const SoAFloatPrecision dry = ytmp[j] - yArr[j];
          const SoAFloatPrecision drz = ztmp[j] - zArr[j];

          const SoAFloatPrecision drx2 = drx * drx;
          const SoAFloatPrecision dry2 = dry * dry;
          const SoAFloatPrecision drz2 = drz * drz;

          const SoAFloatPrecision dr2 = drx2 + dry2 + drz2;

          // Mask away if distance is too large or any particle is a dummy.
          // Particle ownedStateI was already checked previously.
          const bool mask = dr2 <= cutoffSquared and ownedStateJ != autopas::OwnershipState::dummy;

          const SoAFloatPrecision invdr2 = 1. / dr2;
          const SoAFloatPrecision lj2 = sigmaSquared * invdr2;
          const SoAFloatPrecision lj6 = lj2 * lj2 * lj2;
          const SoAFloatPrecision lj12 = lj6 * lj6;
          const SoAFloatPrecision lj12m6 = lj12 - lj6;
          const SoAFloatPrecision fac = mask * epsilon24 * (lj12 + lj12m6) * invdr2;

          const SoAFloatPrecision fx = drx * fac;
          const SoAFloatPrecision fy = dry * fac;
          const SoAFloatPrecision fz = drz * fac;

          fxacc += fx;
          fyacc += fy;
          fzacc += fz;
          if (newton3) {
            fxArr[j] = fx;
            fyArr[j] = fy;
            fzArr[j] = fz;
          }

          if constexpr (countFLOPs) {
            numDistanceCalculationSum += ownedStateJ != autopas::OwnershipState::dummy ? 1 : 0;
            if constexpr (newton3) {
              numKernelCallsN3Sum += mask;
            } else {
              numKernelCallsNoN3Sum += mask;
            }
          }

          if (calculateGlobals) {
            SoAFloatPrecision virialx = drx * fx;
            SoAFloatPrecision virialy = dry * fy;
            SoAFloatPrecision virialz = drz * fz;
            SoAFloatPrecision potentialEnergy6 = mask * (epsilon24 * lj12m6 + shift6);

            const SoAFloatPrecision energyFactor =
                (ownedStateI == autopas::OwnershipState::owned ? 1. : 0.) +
                (newton3 ? (ownedStateJ == autopas::OwnershipState::owned ? 1. : 0.) : 0.);
            potentialEnergySum += potentialEnergy6 * energyFactor;
            virialSumX += virialx * energyFactor;
            virialSumY += virialy * energyFactor;
            virialSumZ += virialz * energyFactor;

            if constexpr (countFLOPs) {
              _aosThreadDataFLOPs[threadnum].numGlobalCalcs += mask ? 1 : 0;
            }
          }
        }
        // scatter the forces to where they belong, this is only needed for newton3
        if (newton3) {
#pragma omp simd safelen(vecsize)
          for (size_t tmpj = 0; tmpj < vecsize; tmpj++) {
            const size_t j = neighborListPtr[joff + tmpj];
            fxptr[j] -= fxArr[tmpj];
            fyptr[j] -= fyArr[tmpj];
            fzptr[j] -= fzArr[tmpj];
          }
        }
      }
    }
    // this loop goes over the remainder and uses no optimizations
    for (size_t jNeighIndex = joff; jNeighIndex < neighborListSize; ++jNeighIndex) {
      size_t j = neighborList[jNeighIndex];
      if (indexFirst == j) continue;
      if constexpr (useMixing) {
        sigmaSquared = _PPLibrary->getMixingSigmaSquared(typeptr1[indexFirst], typeptr2[j]);
        epsilon24 = _PPLibrary->getMixing24Epsilon(typeptr1[indexFirst], typeptr2[j]);
        if constexpr (applyShift) {
          shift6 = _PPLibrary->getMixingShift6(typeptr1[indexFirst], typeptr2[j]);
        }
      }

      const auto ownedStateJ = ownedStatePtr[j];
      if (ownedStateJ == autopas::OwnershipState::dummy) {
        continue;
      }

      const SoAFloatPrecision drx = xptr[indexFirst] - xptr[j];
      const SoAFloatPrecision dry = yptr[indexFirst] - yptr[j];
      const SoAFloatPrecision drz = zptr[indexFirst] - zptr[j];

      const SoAFloatPrecision drx2 = drx * drx;
      const SoAFloatPrecision dry2 = dry * dry;
      const SoAFloatPrecision drz2 = drz * drz;

      const SoAFloatPrecision dr2 = drx2 + dry2 + drz2;

      if constexpr (countFLOPs) {
        numDistanceCalculationSum += 1;
      }

      if (dr2 > cutoffSquared) {
        continue;
      }

      const SoAFloatPrecision invdr2 = 1. / dr2;
      const SoAFloatPrecision lj2 = sigmaSquared * invdr2;
      const SoAFloatPrecision lj6 = lj2 * lj2 * lj2;
      const SoAFloatPrecision lj12 = lj6 * lj6;
      const SoAFloatPrecision lj12m6 = lj12 - lj6;
      const SoAFloatPrecision fac = epsilon24 * (lj12 + lj12m6) * invdr2;

      const SoAFloatPrecision fx = drx * fac;
      const SoAFloatPrecision fy = dry * fac;
      const SoAFloatPrecision fz = drz * fac;

      fxacc += fx;
      fyacc += fy;
      fzacc += fz;
      if (newton3) {
        fxptr[j] -= fx;
        fyptr[j] -= fy;
        fzptr[j] -= fz;
      }

      if constexpr (countFLOPs) {
        if constexpr (newton3) {
          numKernelCallsN3Sum += 1;
        } else {
          numKernelCallsNoN3Sum += 1;
        }
      }

      if (calculateGlobals) {
        SoAFloatPrecision virialx = drx * fx;
        SoAFloatPrecision virialy = dry * fy;
        SoAFloatPrecision virialz = drz * fz;
        SoAFloatPrecision potentialEnergy6 = (epsilon24 * lj12m6 + shift6);

        // Add to the potential energy sum for each particle which is owned.
        // This results in obtaining 12 * the potential energy for the SoA.
        const SoAFloatPrecision energyFactor =
            (ownedStateI == autopas::OwnershipState::owned ? 1. : 0.) +
            (newton3 ? (ownedStateJ == autopas::OwnershipState::owned ? 1. : 0.) : 0.);
        potentialEnergySum += potentialEnergy6 * energyFactor;
        virialSumX += virialx * energyFactor;
        virialSumY += virialy * energyFactor;
        virialSumZ += virialz * energyFactor;

        if constexpr (countFLOPs) {
          _aosThreadDataFLOPs[threadnum].numGlobalCalcs += 1;
        }
      }
    }

    if (fxacc != 0 or fyacc != 0 or fzacc != 0) {
      fxptr[indexFirst] += fxacc;
      fyptr[indexFirst] += fyacc;
      fzptr[indexFirst] += fzacc;
    }

    if constexpr (countFLOPs) {
      _aosThreadDataFLOPs[threadnum].numDistCalls += numDistanceCalculationSum;
      _aosThreadDataFLOPs[threadnum].numKernelCallsNoN3 += numKernelCallsNoN3Sum;
      _aosThreadDataFLOPs[threadnum].numKernelCallsN3 += numKernelCallsN3Sum;
      _aosThreadDataFLOPs[threadnum].numGlobalCalcs += numGlobalCalcsSum;
    }

    if (calculateGlobals) {
      // SoAFunctorVerlet obtains the potential energy * 12. For non-newton3, this sum is divided by 12 in
      // post-processing. For newton3, this sum is only divided by 6 in post-processing, so must be divided by 2 here.

      if (newton3) {
        _aosThreadDataGlobals[threadnum].potentialEnergySumN3 += potentialEnergySum * 0.5;
        _aosThreadDataGlobals[threadnum].virialSumN3[0] += virialSumX * 0.5;
        _aosThreadDataGlobals[threadnum].virialSumN3[1] += virialSumY * 0.5;
        _aosThreadDataGlobals[threadnum].virialSumN3[2] += virialSumZ * 0.5;
      } else {
        _aosThreadDataGlobals[threadnum].potentialEnergySumNoN3 += potentialEnergySum;
        _aosThreadDataGlobals[threadnum].virialSumNoN3[0] += virialSumX;
        _aosThreadDataGlobals[threadnum].virialSumNoN3[1] += virialSumY;
        _aosThreadDataGlobals[threadnum].virialSumNoN3[2] += virialSumZ;
      }
    }
  }

  /**
   * This class stores internal data for global calculations for each thread. Make sure that this data has proper size,
   * i.e. k*64 Bytes!
   */
  class AoSThreadDataGlobals {
   public:
    AoSThreadDataGlobals()
        : virialSumNoN3{0., 0., 0.},
          virialSumN3{0., 0., 0.},
          potentialEnergySumNoN3{0.},
          potentialEnergySumN3{0.},
          __remainingTo64{} {}
    void setZero() {
      virialSumNoN3 = {0., 0., 0.};
      virialSumN3 = {0., 0., 0.};
      potentialEnergySumNoN3 = 0.;
      potentialEnergySumN3 = 0.;
    }

    // variables
    std::array<double, 3> virialSumNoN3;
    std::array<double, 3> virialSumN3;
    double potentialEnergySumNoN3;
    double potentialEnergySumN3;

   private:
    // dummy parameter to get the right size (64 bytes)
    double __remainingTo64[(64 - 8 * sizeof(double)) / sizeof(double)];
  };

  /**
   * This class stores internal data for FLOP counters for each thread. Make sure that this data has proper size, i.e.
   * k*64 Bytes!
   * The FLOP count and HitRate are not counted/calculated directly, but through helper counters (numKernelCallsNoN3,
   * numKernelCallsN3, numDistCalls, numGlobalCalcs) to reduce computational cost in the functors themselves and to
   * improve maintainability (e.g. if the cost of a kernel call changes).
   */
  class AoSThreadDataFLOPs {
   public:
    AoSThreadDataFLOPs() : __remainingTo64{} {}

    /**
     * Set all counters to zero.
     */
    void setZero() {
      numKernelCallsNoN3 = 0;
      numKernelCallsN3 = 0;
      numDistCalls = 0;
      numGlobalCalcs = 0;
    }

    /**
     * Number of calls to Lennard-Jones Kernel with newton3 disabled.
     * Used for calculating number of FLOPs and hit rate.
     */
    size_t numKernelCallsNoN3 = 0;

    /**
     * Number of calls to Lennard-Jones Kernel with newton3 enabled.
     * Used for calculating number of FLOPs and hit rate.
     */
    size_t numKernelCallsN3 = 0;

    /**
     * Number of distance calculations.
     * Used for calculating number of FLOPs and hit rate.
     */
    size_t numDistCalls = 0;

    /**
     * Counter for the number of times the globals have been calculated. Excludes the special case that N3 is enabled
     * and we calculate globals for an owned-halo particle pair.
     */
    size_t numGlobalCalcs = 0;

   private:
    /**
     * dummy parameter to get the right size (64 bytes)
     */
    double __remainingTo64[(64 - 4 * sizeof(size_t)) / sizeof(size_t)];
  };

  // make sure of the size of AoSThreadDataGlobals and AoSThreadDataFLOPs
  static_assert(sizeof(AoSThreadDataGlobals) % 64 == 0, "AoSThreadDataGlobals has wrong size");
  static_assert(sizeof(AoSThreadDataFLOPs) % 64 == 0, "AoSThreadDataFLOPs has wrong size");

  const double _cutoffSquared;
  // not const because they might be reset through PPL
  double _epsilon24, _sigmaSquared, _shift6 = 0;

  ParticlePropertiesLibrary<SoAFloatPrecision, size_t> *_PPLibrary = nullptr;

  // sum of the potential energy, only calculated if calculateGlobals is true
  double _potentialEnergySum;

  // sum of the virial, only calculated if calculateGlobals is true
  std::array<double, 3> _virialSum;

  // thread buffer for aos
  std::vector<AoSThreadDataGlobals> _aosThreadDataGlobals{};
  std::vector<AoSThreadDataFLOPs> _aosThreadDataFLOPs{};

  // defines whether or whether not the global values are already preprocessed
  bool _postProcessed;
};
}  // namespace mdLib<|MERGE_RESOLUTION|>--- conflicted
+++ resolved
@@ -35,16 +35,9 @@
  */
 template <class Particle, bool applyShift = false, bool useMixing = false,
           autopas::FunctorN3Modes useNewton3 = autopas::FunctorN3Modes::Both, bool calculateGlobals = false,
-<<<<<<< HEAD
-          bool relevantForTuning = true>
-class LJFunctor
-    : public autopas::PairwiseFunctor<
-          Particle, LJFunctor<Particle, applyShift, useMixing, useNewton3, calculateGlobals, relevantForTuning>> {
-=======
           bool countFLOPs = false, bool relevantForTuning = true>
-class LJFunctor : public autopas::Functor<Particle, LJFunctor<Particle, applyShift, useMixing, useNewton3,
+class LJFunctor : public autopas::PairwiseFunctor<Particle, LJFunctor<Particle, applyShift, useMixing, useNewton3,
                                                               calculateGlobals, countFLOPs, relevantForTuning>> {
->>>>>>> 3fb5dda1
   /**
    * Structure of the SoAs defined by the particle.
    */
@@ -68,14 +61,9 @@
    * @note param dummy is unused, only there to make the signature different from the public constructor.
    */
   explicit LJFunctor(double cutoff, void * /*dummy*/)
-<<<<<<< HEAD
       : autopas::PairwiseFunctor<
-            Particle, LJFunctor<Particle, applyShift, useMixing, useNewton3, calculateGlobals, relevantForTuning>>(
-            cutoff),
-=======
-      : autopas::Functor<Particle, LJFunctor<Particle, applyShift, useMixing, useNewton3, calculateGlobals, countFLOPs,
+            Particle, LJFunctor<Particle, applyShift, useMixing, useNewton3, calculateGlobals, countFLOPs,
                                              relevantForTuning>>(cutoff),
->>>>>>> 3fb5dda1
         _cutoffSquared{cutoff * cutoff},
         _potentialEnergySum{0.},
         _virialSum{0., 0., 0.},
