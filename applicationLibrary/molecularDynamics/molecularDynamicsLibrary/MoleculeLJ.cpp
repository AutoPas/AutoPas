--- conflicted
+++ resolved
@@ -9,11 +9,7 @@
 namespace mdLib {
 MoleculeLJ::MoleculeLJ(const std::array<double, 3> &pos, const std::array<double, 3> &v, unsigned long moleculeId,
                        unsigned long typeId)
-<<<<<<< HEAD
-    : autopas::ParticleFP64(pos, v, moleculeId), _typeId(typeId) {}
-=======
     : autopas::ParticleBaseFP64(pos, v, moleculeId), _typeId(typeId) {}
->>>>>>> f7e14361
 
 const std::array<double, 3> &MoleculeLJ::getOldF() const { return _oldF; }
 void MoleculeLJ::setOldF(const std::array<double, 3> &oldForce) { _oldF = oldForce; }
