--- conflicted
+++ resolved
@@ -15,10 +15,6 @@
 
 namespace ForceLookUpTable {
 
-<<<<<<< HEAD
-template <PositionType positionType, IntervalType intervalType, InterpolationType interpolationType, typename floatType = double, typename intType = unsigned long>
-class ATLookUpTable{};
-=======
 template<PositionType positionType, IntervalType intervalType, InterpolationType interpolationType, typename floatType = double, typename intType = unsigned long>
 class ATLookUpTable {};
 
@@ -415,7 +411,6 @@
     return ret;
   }
 };
->>>>>>> 4b256f6d
 
 template <IntervalType intervalType, InterpolationType interpolationType, typename floatType, typename intType>
 class ATLookUpTable<absolute, intervalType, interpolationType, floatType, intType> {
