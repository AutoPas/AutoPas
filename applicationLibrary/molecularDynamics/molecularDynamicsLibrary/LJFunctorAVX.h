--- conflicted
+++ resolved
@@ -37,12 +37,9 @@
  * @tparam relevantForTuning Whether or not the auto-tuner should consider this functor.
  * @tparam countFLOPs counts FLOPs and hitrate. Not implemented for this functor. Please use the AutoVec functor.
  */
-<<<<<<< HEAD
 template <bool applyShift = false, bool useMixing = false, autopas::FunctorN3Modes useNewton3 = autopas::FunctorN3Modes::Both, bool calculateGlobals = false,
-          bool relevantForTuning = true>
-class LJFunctorAVX
-    : public autopas::Functor<
-          mdLib::MoleculeLJ_NoPPL, LJFunctorAVX<applyShift, useMixing, useNewton3, calculateGlobals, relevantForTuning>> {
+          bool countFLOPs = false, bool relevantForTuning = true>
+class LJFunctorAVX : public autopas::Functor<mdLib::MoleculeLJ_NoPPL, LJFunctorAVX<applyShift, useMixing, useNewton3, calculateGlobals, countFLOPs,relevantForTuning>> {
 
   /**
    * Particle Type
@@ -53,14 +50,6 @@
    * Structure of the SoAs defined by the particle.
    */
   using SoAArraysType = typename molecule::SoAArraysType;
-=======
-template <class Particle, bool applyShift = false, bool useMixing = false,
-          autopas::FunctorN3Modes useNewton3 = autopas::FunctorN3Modes::Both, bool calculateGlobals = false,
-          bool countFLOPs = false, bool relevantForTuning = true>
-class LJFunctorAVX : public autopas::Functor<Particle, LJFunctorAVX<Particle, applyShift, useMixing, useNewton3,
-                                                                    calculateGlobals, countFLOPs, relevantForTuning>> {
-  using SoAArraysType = typename Particle::SoAArraysType;
->>>>>>> 12535884
 
  public:
   /**
@@ -74,14 +63,7 @@
   */
   explicit LJFunctorAVX(double cutoff)
 #ifdef __AVX__
-<<<<<<< HEAD
-      : autopas::Functor<
-            molecule, LJFunctorAVX<applyShift, useMixing, useNewton3, calculateGlobals, relevantForTuning>>(
-            cutoff),
-=======
-      : autopas::Functor<Particle, LJFunctorAVX<Particle, applyShift, useMixing, useNewton3, calculateGlobals,
-                                                countFLOPs, relevantForTuning>>(cutoff),
->>>>>>> 12535884
+      : autopas::Functor<molecule, LJFunctorAVX<applyShift, useMixing, useNewton3, calculateGlobals,countFLOPs, relevantForTuning>>(cutoff),
         _cutoffSquared{_mm256_set1_pd(cutoff * cutoff)},
         _cutoffSquaredAoS(cutoff * cutoff),
         _potentialEnergySum{0.},
