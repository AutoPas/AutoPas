/**
 * @file AxilrodTellerMutoFunctor.h
 * @author M. Muehlhaeusser
 * @date 25/07/23
 */

#pragma once

#include "ParticlePropertiesLibrary.h"
#include "autopas/baseFunctors/TriwiseFunctor.h"
#include "autopas/particles/OwnershipState.h"
#include "autopas/utils/AlignedAllocator.h"
#include "autopas/utils/ArrayMath.h"
#include "autopas/utils/ExceptionHandler.h"
#include "autopas/utils/SoA.h"
#include "autopas/utils/Timer.h"
#include "autopas/utils/WrapOpenMP.h"

namespace mdLib {

/**
 * The Axilrod-Teller-Muto potential
 * ---
 * The reference paper of Axilrod and Teller can be found here: https://doi.org/10.1063/1.1723844
 * \image html 3_body_sketch.png "Sketch of three particles that are used in the Axilrod-Teller-Muto Functor"
 * width=400px
 *
 * The Axilrod-Teller-Muto potential is a model for the interactions of three molecules which appear when the van
 * der Waals forces are approximated to the third order. It is usually combined with a model for pairwise interaction as
 * e.g. the Lennard-Jones potential.
 *
 * \f[
 * U_{AT} = \nu \frac{3 \cos\gamma_1 \cos\gamma_2 \cos\gamma_3 + 1}{r_{12}^3 r_{23}^3 r_{31}^3}
 * \f]
 *
 * , where \f$r_{ij}\f$ is the distance between particles \f$i\f$ and \f$j\f$ and \f$\gamma_i\f$ is the angle between
 * the sides \f$r_{ij}\f$ and \f$r_{ik}\f$. \f$\nu\f$ is a material dependent parameter of the order \f$V\alpha^3\f$,
 * where \f$V\f$ is the ionization energy and \f$\alpha\f$ the polarizability.
 *
 * The cosines can also be expressed as:
 *
 * \f[
 *  \cos\gamma_1 = \frac{ \vec{r}_{12} \cdot \vec{r}_{13}}{|\vec{r}_{12}||\vec{r}_{13}|}
 * \f]
 *
 * , where \f$\vec{r}_{ij}\f$ is the vector from particle \f$i\f$ to particle \f$j\f$ (\f$i \longrightarrow j\f$ ).
 * It is calculated as \f$\vec{x}_j - \vec{x}_i\f$, where \f$\vec{x}_i\f$ is the position of particle \f$i\f$.
 *
 * Therefore, the potential can also be expressed as:
 *
 * \f[
 * U_{AT} = \nu\frac{-3 (\vec{r}_{12} \cdot \vec{r}_{31}) (\vec{r}_{12} \cdot \vec{r}_{23}) (\vec{r}_{31} \cdot
 * \vec{r}_{23}) + r_{12}^2 r_{23}^2 r_{31}^2}{r_{12}^5 r_{23}^5 r_{31}^5} \f]
 *
 * Note that we have \f$-3\f$ because we use the circular vectors \f$\vec{r}_ {12}, \vec{r}_ {23}, \vec{r}_ {31}\f$.
 *
 * The derivative can be calculated by applying the chain rule and leads to a resulting Force exerted on particle
 * \f$1\f$:
 *
 * \f[
 * \vec{F}_ {1} = - \frac{\partial U_ {AT}}{\partial \vec{x}_ 1}
 * \f]
 *
 * \f[
 * \vec{F}_ {1} = \frac{3}{r_ {12}^5 r_ {23}^5 r_ {31}^5}\cdot
 * \left[ \left( -5\frac{<>_ 1<>_ 2<>_ 3}{r_ {12}^2} - <>_ 1<>_ 3 + r_ {23}^2r_ {31}^2\right)\cdot \vec{r}_ {12}
 *          +\left( 5\frac{<>_ 1<>_ 2<>_ 3}{r_ {23}^2} + <>_ 1<>_ 3 - r_ {12}^2r_ {31}^2\right)\cdot\vec{r}_ {23}
 *          +\left( <>_ 2<>_ 3 - <>_ 2<>_ 1 \right)\cdot \vec{r}_ {31} \right]
 * \f]
 *
 * , where \f$<>_ 1=\vec{r}_ {12}\cdot\vec{r}_ {31}\f$ and so on. The terms are already ordered to show the contribution
 * from all three distance vectors.
 *
 * **Newton's third law**
 *
 * To apply Newton's third law, the force on particle \f$2\f$ needs to be calculated in a similar fashion as for
 * particle \f$1\f$. The force on particle \f$3\f$ can then be written as the negative sum of the other two forces:
 *
 * \f[
 * \vec{F}_3 = -(\vec{F}_1 + \vec{F}_2)
 * \f]
 *
 */

/**
 * A functor to handle Axilrod-Teller-Muto interactions between three particles (molecules).
 * This functor assumes that duplicated calculations are always happening, which is characteristic for a Full-Shell
 * scheme.
 * @tparam Particle_T The type of particle.
 * @tparam useMixing Switch for the functor to be used with multiple particle types.
 * If set to false, _epsilon and _sigma need to be set and the constructor with PPL can be omitted.
 * @tparam useNewton3 Switch for the functor to support newton3 on, off or both. See FunctorN3Modes for possible values.
 * @tparam calculateGlobals Defines whether the global values are to be calculated (energy, virial).
 * @tparam countFLOPs counts FLOPs and hitrate
 */
template <class Particle_T, bool useMixing = false, autopas::FunctorN3Modes useNewton3 = autopas::FunctorN3Modes::Both,
          bool calculateGlobals = false, bool countFLOPs = false>
class AxilrodTellerMutoFunctor
    : public autopas::TriwiseFunctor<
          Particle_T, AxilrodTellerMutoFunctor<Particle_T, useMixing, useNewton3, calculateGlobals, countFLOPs>> {
  /**
   * Structure of the SoAs defined by the particle.
   */
  using SoAArraysType = typename Particle_T::SoAArraysType;

  /**
   * Precision of SoA entries.
   */
  using SoAFloatPrecision = typename Particle_T::ParticleSoAFloatPrecision;

 public:
  /**
   * Deleted default constructor
   */
  AxilrodTellerMutoFunctor() = delete;

 private:
  /**
   * Internal, actual constructor.
   * @param cutoff
   * @note param dummy is unused, only there to make the signature different from the public constructor.
   */
  explicit AxilrodTellerMutoFunctor(double cutoff, void * /*dummy*/)
      : autopas::TriwiseFunctor<
            Particle_T, AxilrodTellerMutoFunctor<Particle_T, useMixing, useNewton3, calculateGlobals, countFLOPs>>(
            cutoff),
        _cutoffSquared{cutoff * cutoff},
        _potentialEnergySum{0.},
        _virialSum{0., 0., 0.},
        _aosThreadDataGlobals(),
        _postProcessed{false} {
    if constexpr (calculateGlobals) {
      _aosThreadDataGlobals.resize(autopas::autopas_get_max_threads());
    }
    if constexpr (countFLOPs) {
      _aosThreadDataFLOPs.resize(autopas::autopas_get_max_threads());
      AutoPasLog(DEBUG, "Using AxilrodTellerMutoFunctor with countFLOPs is not tested for SoA datalayout.");
    }
  }

 public:
  /**
   * Constructor for Functor with mixing disabled. When using this functor it is necessary to call
   * setParticleProperties() to set internal constants because it does not use a particle properties library.
   *
   * @note Only to be used with mixing == false.
   *
   * @param cutoff
   */
  explicit AxilrodTellerMutoFunctor(double cutoff) : AxilrodTellerMutoFunctor(cutoff, nullptr) {
    static_assert(not useMixing,
                  "Mixing without a ParticlePropertiesLibrary is not possible! Use a different constructor or set "
                  "mixing to false.");
  }

  /**
   * Constructor for Functor with mixing active. This functor takes a ParticlePropertiesLibrary to look up (mixed)
   * properties like nu.
   * @param cutoff
   * @param particlePropertiesLibrary
   */
  explicit AxilrodTellerMutoFunctor(double cutoff, ParticlePropertiesLibrary<double, size_t> &particlePropertiesLibrary)
      : AxilrodTellerMutoFunctor(cutoff, nullptr) {
    static_assert(useMixing,
                  "Not using Mixing but using a ParticlePropertiesLibrary is not allowed! Use a different constructor "
                  "or set mixing to true.");
    _PPLibrary = &particlePropertiesLibrary;
  }

  std::string getName() final { return "AxilrodTellerMutoFunctorAutoVec"; }

  bool isRelevantForTuning() final { return true; }

  bool allowsNewton3() final {
    return useNewton3 == autopas::FunctorN3Modes::Newton3Only or useNewton3 == autopas::FunctorN3Modes::Both;
  }

  bool allowsNonNewton3() final {
    return useNewton3 == autopas::FunctorN3Modes::Newton3Off or useNewton3 == autopas::FunctorN3Modes::Both;
  }

  void AoSFunctor(Particle_T &i, Particle_T &j, Particle_T &k, bool newton3) final {
    using namespace autopas::utils::ArrayMath::literals;

    if (i.isDummy() or j.isDummy() or k.isDummy()) {
      return;
    }

    const auto threadnum = autopas::autopas_get_thread_num();

    if constexpr (countFLOPs) {
      ++_aosThreadDataFLOPs[threadnum].numTripletsCount;
      _aosThreadDataFLOPs[threadnum].numDistCalls += 3;
    }

    auto nu = _nu;
    if constexpr (useMixing) {
      nu = _PPLibrary->getMixingNu(i.getTypeId(), j.getTypeId(), k.getTypeId());
    }

    const auto displacementIJ = j.getR() - i.getR();
    const auto displacementJK = k.getR() - j.getR();
    const auto displacementKI = i.getR() - k.getR();

    const double distSquaredIJ = autopas::utils::ArrayMath::dot(displacementIJ, displacementIJ);
    const double distSquaredJK = autopas::utils::ArrayMath::dot(displacementJK, displacementJK);
    const double distSquaredKI = autopas::utils::ArrayMath::dot(displacementKI, displacementKI);

    // Check cutoff for every distance
    if (distSquaredIJ > _cutoffSquared or distSquaredJK > _cutoffSquared or distSquaredKI > _cutoffSquared) {
      return;
    }

    // Calculate prefactor
    const double allDistsSquared = distSquaredIJ * distSquaredJK * distSquaredKI;
    const double allDistsTo5 = allDistsSquared * allDistsSquared * std::sqrt(allDistsSquared);
    const double factor = 3.0 * nu / allDistsTo5;

    // Dot products of both distance vectors going from one particle
    const double IJDotKI = autopas::utils::ArrayMath::dot(displacementIJ, displacementKI);
    const double IJDotJK = autopas::utils::ArrayMath::dot(displacementIJ, displacementJK);
    const double JKDotKI = autopas::utils::ArrayMath::dot(displacementJK, displacementKI);

    const double allDotProducts = IJDotKI * IJDotJK * JKDotKI;

    const auto forceIDirectionJK = displacementJK * IJDotKI * (IJDotJK - JKDotKI);
    const auto forceIDirectionIJ =
        displacementIJ * (IJDotJK * JKDotKI - distSquaredJK * distSquaredKI + 5.0 * allDotProducts / distSquaredIJ);
    const auto forceIDirectionKI =
        displacementKI * (-IJDotJK * JKDotKI + distSquaredIJ * distSquaredJK - 5.0 * allDotProducts / distSquaredKI);

    const auto forceI = (forceIDirectionJK + forceIDirectionIJ + forceIDirectionKI) * factor;
    i.addF(forceI);

    auto forceJ = forceI;
    auto forceK = forceI;
    if (newton3) {
      const auto forceJDirectionKI = displacementKI * IJDotJK * (JKDotKI - IJDotKI);
      const auto forceJDirectionIJ =
          displacementIJ * (-IJDotKI * JKDotKI + distSquaredJK * distSquaredKI - 5.0 * allDotProducts / distSquaredIJ);
      const auto forceJDirectionJK =
          displacementJK * (IJDotKI * JKDotKI - distSquaredIJ * distSquaredKI + 5.0 * allDotProducts / distSquaredJK);

      forceJ = (forceJDirectionKI + forceJDirectionIJ + forceJDirectionJK) * factor;
      j.addF(forceJ);

      forceK = (forceI + forceJ) * (-1.0);
      k.addF(forceK);
    }

    if constexpr (countFLOPs) {
      if (newton3) {
        ++_aosThreadDataFLOPs[threadnum].numKernelCallsN3;
      } else {
        ++_aosThreadDataFLOPs[threadnum].numKernelCallsNoN3;
      }
    }

    if constexpr (calculateGlobals) {
      // Add 3 * potential energy to every owned particle of the interaction.
      // Division to the correct value is handled in endTraversal().
      const double potentialEnergy3 = factor * (allDistsSquared - 3.0 * allDotProducts);

      // Virial is calculated as f_i * r_i
      // see Thompson et al.: https://doi.org/10.1063/1.3245303
      if (i.isOwned()) {
        const auto virialI = forceI * (displacementKI - displacementIJ);
        _aosThreadDataGlobals[threadnum].potentialEnergySum += potentialEnergy3;
        _aosThreadDataGlobals[threadnum].virialSum += virialI;
      }
      // for non-newton3 particles j and/or k will be considered in a separate calculation
      if (newton3 and j.isOwned()) {
        const auto virialJ = forceJ * (displacementIJ - displacementJK);
        _aosThreadDataGlobals[threadnum].potentialEnergySum += potentialEnergy3;
        _aosThreadDataGlobals[threadnum].virialSum += virialJ;
      }
      if (newton3 and k.isOwned()) {
        const auto virialK = forceK * (displacementJK - displacementKI);
        _aosThreadDataGlobals[threadnum].potentialEnergySum += potentialEnergy3;
        _aosThreadDataGlobals[threadnum].virialSum += virialK;
      }
      if constexpr (countFLOPs) {
        if (newton3) {
          ++_aosThreadDataFLOPs[threadnum].numGlobalCalcsN3;
        } else {
          ++_aosThreadDataFLOPs[threadnum].numGlobalCalcsNoN3;
        }
      }
    }
  }

  void SoAFunctorSingle(autopas::SoAView<SoAArraysType> soa, bool newton3) final {
    if (soa.size() <= 2) return;

    const auto threadnum = autopas::autopas_get_thread_num();

    const auto *const __restrict xptr = soa.template begin<Particle_T::AttributeNames::posX>();
    const auto *const __restrict yptr = soa.template begin<Particle_T::AttributeNames::posY>();
    const auto *const __restrict zptr = soa.template begin<Particle_T::AttributeNames::posZ>();
    const auto *const __restrict ownedStatePtr = soa.template begin<Particle_T::AttributeNames::ownershipState>();

    SoAFloatPrecision *const __restrict fxptr = soa.template begin<Particle_T::AttributeNames::forceX>();
    SoAFloatPrecision *const __restrict fyptr = soa.template begin<Particle_T::AttributeNames::forceY>();
    SoAFloatPrecision *const __restrict fzptr = soa.template begin<Particle_T::AttributeNames::forceZ>();

    [[maybe_unused]] auto *const __restrict typeptr = soa.template begin<Particle_T::AttributeNames::typeId>();

    // the local redeclaration of the following values helps the SoAFloatPrecision-generation of various compilers.
    const SoAFloatPrecision cutoffSquared = _cutoffSquared;

    SoAFloatPrecision potentialEnergySum = 0.;  // Note: This is not the potential energy but some fixed multiple of it.
    SoAFloatPrecision virialSumX = 0.;
    SoAFloatPrecision virialSumY = 0.;
    SoAFloatPrecision virialSumZ = 0.;

    size_t numTripletsCountingSum = 0;
    size_t numDistanceCalculationSum = 0;
    size_t numKernelCallsN3Sum = 0;
    size_t numGlobalCalcsSum = 0;

    const SoAFloatPrecision const_nu = _nu;
    const size_t soaSize = soa.size();
    if constexpr (countFLOPs) {
      numTripletsCountingSum = soaSize * (soaSize - 1) * (soaSize - 2) / 6;
    }

    for (unsigned int i = 0; i < soaSize - 2; ++i) {
      const auto ownedStateI = ownedStatePtr[i];
      if (ownedStateI == autopas::OwnershipState::dummy) {
        continue;
      }
      SoAFloatPrecision fXAccI = 0.;
      SoAFloatPrecision fYAccI = 0.;
      SoAFloatPrecision fZAccI = 0.;

      const SoAFloatPrecision xi = xptr[i];
      const SoAFloatPrecision yi = yptr[i];
      const SoAFloatPrecision zi = zptr[i];

      for (unsigned int j = i + 1; j < soaSize - 1; ++j) {
        const auto ownedStateJ = ownedStatePtr[j];
        if (ownedStateJ == autopas::OwnershipState::dummy) {
          continue;
        }

        const SoAFloatPrecision xj = xptr[j];
        const SoAFloatPrecision yj = yptr[j];
        const SoAFloatPrecision zj = zptr[j];

        const SoAFloatPrecision distXIJ = xj - xi;
        const SoAFloatPrecision distYIJ = yj - yi;
        const SoAFloatPrecision distZIJ = zj - zi;
        const SoAFloatPrecision distSquaredIJ = distXIJ * distXIJ + distYIJ * distYIJ + distZIJ * distZIJ;

        if constexpr (countFLOPs) {
          ++numDistanceCalculationSum;
        }
        if (distSquaredIJ > cutoffSquared) {
          continue;
        }

        SoAFloatPrecision fXAccJ = 0.;
        SoAFloatPrecision fYAccJ = 0.;
        SoAFloatPrecision fZAccJ = 0.;

        for (unsigned int k = j + 1; k < soaSize; ++k) {
          const auto ownedStateK = ownedStatePtr[k];
          if (ownedStateK == autopas::OwnershipState::dummy) {
            continue;
          }

<<<<<<< HEAD
          SoAFloatPrecision nu = const_nu;
          if constexpr (useMixing) {
            nu = _PPLibrary->getMixingNu(typeptr[i], typeptr[j], typeptr[k]);
          }

=======
>>>>>>> dff69590
          const SoAFloatPrecision xk = xptr[k];
          const SoAFloatPrecision yk = yptr[k];
          const SoAFloatPrecision zk = zptr[k];

          const SoAFloatPrecision distXJK = xk - xj;
          const SoAFloatPrecision distYJK = yk - yj;
          const SoAFloatPrecision distZJK = zk - zj;
          const SoAFloatPrecision distSquaredJK = distXJK * distXJK + distYJK * distYJK + distZJK * distZJK;

          if constexpr (countFLOPs) {
            ++numDistanceCalculationSum;
          }
          if (distSquaredJK > cutoffSquared) {
            continue;
          }

          const SoAFloatPrecision distXKI = xi - xk;
          const SoAFloatPrecision distYKI = yi - yk;
          const SoAFloatPrecision distZKI = zi - zk;
          const SoAFloatPrecision distSquaredKI = distXKI * distXKI + distYKI * distYKI + distZKI * distZKI;

          if constexpr (countFLOPs) {
            ++numDistanceCalculationSum;
          }
          if (distSquaredKI > cutoffSquared) {
            continue;
          }

<<<<<<< HEAD
=======
          SoAFloatPrecision nu = const_nu;
          if constexpr (useMixing) {
            nu = _PPLibrary->getMixingNu(typeptr[i], typeptr[j], typeptr[k]);
          }

>>>>>>> dff69590
          SoAFloatPrecision forceIX, forceIY, forceIZ;
          SoAFloatPrecision forceJX, forceJY, forceJZ;
          SoAFloatPrecision factor, allDotProducts, allDistsSquared;
          SoAKernelN3(distXIJ, distYIJ, distZIJ, distXJK, distYJK, distZJK, distXKI, distYKI, distZKI, distSquaredIJ,
                      distSquaredJK, distSquaredKI, nu, forceIX, forceIY, forceIZ, forceJX, forceJY, forceJZ, factor,
                      allDotProducts, allDistsSquared);

          fXAccI += forceIX;
          fYAccI += forceIY;
          fZAccI += forceIZ;

          fXAccJ += forceJX;
          fYAccJ += forceJY;
          fZAccJ += forceJZ;

          const SoAFloatPrecision forceKX = -(forceIX + forceJX);
          const SoAFloatPrecision forceKY = -(forceIY + forceJY);
          const SoAFloatPrecision forceKZ = -(forceIZ + forceJZ);

          fxptr[k] += forceKX;
          fyptr[k] += forceKY;
          fzptr[k] += forceKZ;

          if constexpr (countFLOPs) {
            ++numKernelCallsN3Sum;
          }

          if constexpr (calculateGlobals) {
            const SoAFloatPrecision potentialEnergy3 = factor * (allDistsSquared - 3.0 * allDotProducts);
            if (ownedStateI == autopas::OwnershipState::owned) {
              potentialEnergySum += potentialEnergy3;
              virialSumX += forceIX * (distXKI - distXIJ);
              virialSumY += forceIY * (distYKI - distYIJ);
              virialSumZ += forceIZ * (distZKI - distZIJ);
            }
            if (ownedStateJ == autopas::OwnershipState::owned) {
              potentialEnergySum += potentialEnergy3;
              virialSumX += forceJX * (distXIJ - distXJK);
              virialSumY += forceJY * (distYIJ - distYJK);
              virialSumZ += forceJZ * (distZIJ - distZJK);
            }
            if (ownedStateK == autopas::OwnershipState::owned) {
              potentialEnergySum += potentialEnergy3;
              virialSumX += forceKX * (distXJK - distXKI);
              virialSumY += forceKY * (distYJK - distYKI);
              virialSumZ += forceKZ * (distZJK - distZKI);
            }

            if constexpr (countFLOPs) {
              ++numGlobalCalcsSum;
            }
          }
        }
        fxptr[j] += fXAccJ;
        fyptr[j] += fYAccJ;
        fzptr[j] += fZAccJ;
      }
      fxptr[i] += fXAccI;
      fyptr[i] += fYAccI;
      fzptr[i] += fZAccI;
    }
    if constexpr (countFLOPs) {
      _aosThreadDataFLOPs[threadnum].numTripletsCount += numTripletsCountingSum;
      _aosThreadDataFLOPs[threadnum].numDistCalls += numDistanceCalculationSum;
      _aosThreadDataFLOPs[threadnum].numKernelCallsN3 += numKernelCallsN3Sum;
      _aosThreadDataFLOPs[threadnum].numGlobalCalcsN3 += numGlobalCalcsSum;  // Always N3 in Single SoAFunctor
    }
    if (calculateGlobals) {
      _aosThreadDataGlobals[threadnum].potentialEnergySum += potentialEnergySum;
      _aosThreadDataGlobals[threadnum].virialSum[0] += virialSumX;
      _aosThreadDataGlobals[threadnum].virialSum[1] += virialSumY;
      _aosThreadDataGlobals[threadnum].virialSum[2] += virialSumZ;
    }
  }

  void SoAFunctorPair(autopas::SoAView<SoAArraysType> soa1, autopas::SoAView<SoAArraysType> soa2, bool newton3) final {
    if (soa1.size() == 0 || soa2.size() == 0) return;

    if (newton3) {
      SoAFunctorPairImpl<true>(soa1, soa2);
    } else {
      SoAFunctorPairImpl<false>(soa1, soa2);
    }
  }

  void SoAFunctorTriple(autopas::SoAView<SoAArraysType> soa1, autopas::SoAView<SoAArraysType> soa2,
                        autopas::SoAView<SoAArraysType> soa3, bool newton3) final {
    if (soa1.size() == 0 || soa2.size() == 0 || soa3.size() == 0) return;

    if (newton3) {
      SoAFunctorTripleImpl<true>(soa1, soa2, soa3);
    } else {
      SoAFunctorTripleImpl<false>(soa1, soa2, soa3);
    }
  }

  /**
   * Sets the particle properties constants for this functor.
   *
   * This is only necessary if no particlePropertiesLibrary is used.
   *
   * @param nu The Axilrod-Teller-Muto potential parameter
   */
  void setParticleProperties(SoAFloatPrecision nu) { _nu = nu; }

  /**
   * @copydoc autopas::Functor::getNeededAttr()
   */
  constexpr static auto getNeededAttr() {
    return std::array<typename Particle_T::AttributeNames, 9>{Particle_T::AttributeNames::id,
                                                              Particle_T::AttributeNames::posX,
                                                              Particle_T::AttributeNames::posY,
                                                              Particle_T::AttributeNames::posZ,
                                                              Particle_T::AttributeNames::forceX,
                                                              Particle_T::AttributeNames::forceY,
                                                              Particle_T::AttributeNames::forceZ,
                                                              Particle_T::AttributeNames::typeId,
                                                              Particle_T::AttributeNames::ownershipState};
  }

  /**
   * @copydoc autopas::Functor::getNeededAttr(std::false_type)
   */
  constexpr static auto getNeededAttr(std::false_type) {
    return std::array<typename Particle_T::AttributeNames, 6>{
        Particle_T::AttributeNames::id,     Particle_T::AttributeNames::posX,
        Particle_T::AttributeNames::posY,   Particle_T::AttributeNames::posZ,
        Particle_T::AttributeNames::typeId, Particle_T::AttributeNames::ownershipState};
  }

  /**
   * @copydoc autopas::Functor::getComputedAttr()
   */
  constexpr static auto getComputedAttr() {
    return std::array<typename Particle_T::AttributeNames, 3>{
        Particle_T::AttributeNames::forceX, Particle_T::AttributeNames::forceY, Particle_T::AttributeNames::forceZ};
  }

  /**
   *
   * @return useMixing
   */
  constexpr static bool getMixing() { return useMixing; }

  /**
   * Reset the global values.
   * Will set the global values to zero to prepare for the next iteration.
   */
  void initTraversal() final {
    _potentialEnergySum = 0.;
    _virialSum = {0., 0., 0.};
    _postProcessed = false;
    for (size_t i = 0; i < _aosThreadDataGlobals.size(); ++i) {
      _aosThreadDataGlobals[i].setZero();
    }
  }

  /**
   * Accumulates global values, e.g. potential energy and virial.
   * @param newton3
   */
  void endTraversal(bool newton3) final {
    using namespace autopas::utils::ArrayMath::literals;

    if (_postProcessed) {
      throw autopas::utils::ExceptionHandler::AutoPasException(
          "Already postprocessed, endTraversal(bool newton3) was called twice without calling initTraversal().");
    }
    if (calculateGlobals) {
      // Accumulate potential energy and virial values.
      for (const auto &data : _aosThreadDataGlobals) {
        _potentialEnergySum += data.potentialEnergySum;
        _virialSum += data.virialSum;
      }

      // For each interaction, we added the full contribution for all three particles. Divide by 3 here, so that each
      // contribution is only counted once per triplet.
      _potentialEnergySum /= 3.;

      // Additionally, we have always calculated 3*potentialEnergy, so we divide by 3 again.
      _potentialEnergySum /= 3.;
      _virialSum *= (1. / 3.);

      _postProcessed = true;

      AutoPasLog(TRACE, "Final potential energy {}", _potentialEnergySum);
      AutoPasLog(TRACE, "Final virial           {}", _virialSum[0] + _virialSum[1] + _virialSum[2]);
    }
  }

  /**
   * Get the potential Energy.
   * @return the potential Energy
   */
  double getPotentialEnergy() {
    if (not calculateGlobals) {
      throw autopas::utils::ExceptionHandler::AutoPasException(
          "Trying to get potential energy even though calculateGlobals is false. If you want this functor to calculate "
          "global "
          "values, please specify calculateGlobals to be true.");
    }
    if (not _postProcessed) {
      throw autopas::utils::ExceptionHandler::AutoPasException(
          "Cannot get potential energy, because endTraversal was not called.");
    }
    return _potentialEnergySum;
  }

  /**
   * Get the virial.
   * @return
   */
  double getVirial() {
    if (not calculateGlobals) {
      throw autopas::utils::ExceptionHandler::AutoPasException(
          "Trying to get virial even though calculateGlobals is false. If you want this functor to calculate global "
          "values, please specify calculateGlobals to be true.");
    }
    if (not _postProcessed) {
      throw autopas::utils::ExceptionHandler::AutoPasException(
          "Cannot get virial, because endTraversal was not called.");
    }
    return _virialSum[0] + _virialSum[1] + _virialSum[2];
  }

  /**
   * Gets the number of useful FLOPs.
   *
   * For the three distance squared calculations, this is:
   * - Displacement: 3
   * - DistanceSquared: 5
   * - Total: 8 * 3 = 24
   *
   * For the force kernel, this is:
   * - calculation of prefactor: 7
   * - dot products: 3 * 5 = 15
   * - all dot products: 2
   * - forceIDirectionJK: 5
   * - forceIDirectionIJ: 9
   * - forceIDirectionKI: 9
   * - add force vectors and multiply: 9
   * - add force to mol i: 3
   * - If N3:
   * - forceJDirectionKI: 5
   * - forceJDirectionIJ: 9
   * - forceJDirectionJK: 9
   * - add force vectors and multiply: 9
   * - add force to mol j: 3
   * - sum forceK: 3 (don't count multiplication with -1.0)
   * - add force to mol k: 3
   * - Total: 59 without n3, 100 with n3
   *
   * For the globals calculation, this is:
   * - potential: 3
   * - virial: 6 without n3, 18 with n3
   * - accumulation: 4 without n3, 12 with n3
   * - Total: 13 without n3, 33 with n3
   * @note The exact number of FLOPs can slightly deviate due to SoAFunctorPair sometimes doing a N3 kernel call for
   * only 2 out of three particles.
   * @return number of FLOPs since initTraversal() is called.
   */
  [[nodiscard]] size_t getNumFLOPs() const override {
    if constexpr (countFLOPs) {
      const size_t numDistCallsAcc =
          std::accumulate(_aosThreadDataFLOPs.begin(), _aosThreadDataFLOPs.end(), 0ul,
                          [](size_t sum, const auto &data) { return sum + data.numDistCalls; });
      const size_t numKernelCallsN3Acc =
          std::accumulate(_aosThreadDataFLOPs.begin(), _aosThreadDataFLOPs.end(), 0ul,
                          [](size_t sum, const auto &data) { return sum + data.numKernelCallsN3; });
      const size_t numKernelCallsNoN3Acc =
          std::accumulate(_aosThreadDataFLOPs.begin(), _aosThreadDataFLOPs.end(), 0ul,
                          [](size_t sum, const auto &data) { return sum + data.numKernelCallsNoN3; });
      const size_t numGlobalCalcsN3Acc =
          std::accumulate(_aosThreadDataFLOPs.begin(), _aosThreadDataFLOPs.end(), 0ul,
                          [](size_t sum, const auto &data) { return sum + data.numGlobalCalcsN3; });
      const size_t numGlobalCalcsNoN3Acc =
          std::accumulate(_aosThreadDataFLOPs.begin(), _aosThreadDataFLOPs.end(), 0ul,
                          [](size_t sum, const auto &data) { return sum + data.numGlobalCalcsNoN3; });

      constexpr size_t numFLOPsPerDistanceCall = 8;
      constexpr size_t numFLOPsPerN3KernelCall = 100;
      constexpr size_t numFLOPsPerNoN3KernelCall = 59;
      constexpr size_t numFLOPsPerN3GlobalCalc = 33;
      constexpr size_t numFLOPsPerNoN3GlobalCalc = 13;

      return numDistCallsAcc * numFLOPsPerDistanceCall + numKernelCallsN3Acc * numFLOPsPerN3KernelCall +
             numKernelCallsNoN3Acc * numFLOPsPerNoN3KernelCall + numGlobalCalcsN3Acc * numFLOPsPerN3GlobalCalc +
             numGlobalCalcsNoN3Acc * numFLOPsPerNoN3GlobalCalc;
    } else {
      // This is needed because this function still gets called with FLOP logging disabled, just nothing is done with it
      return std::numeric_limits<size_t>::max();
    }
  }

  /**
   * @copydoc autopas::Functor::getHitRate()
   * @note Specifically, the hitrate for this functor is defined as: (# kernel calls) / (# possible triplets)
   */
  [[nodiscard]] double getHitRate() const override {
    if constexpr (countFLOPs) {
      const size_t numTripletsCount =
          std::accumulate(_aosThreadDataFLOPs.begin(), _aosThreadDataFLOPs.end(), 0ul,
                          [](size_t sum, const auto &data) { return sum + data.numTripletsCount; });
      const size_t numKernelCallsN3Acc =
          std::accumulate(_aosThreadDataFLOPs.begin(), _aosThreadDataFLOPs.end(), 0ul,
                          [](size_t sum, const auto &data) { return sum + data.numKernelCallsN3; });
      const size_t numKernelCallsNoN3Acc =
          std::accumulate(_aosThreadDataFLOPs.begin(), _aosThreadDataFLOPs.end(), 0ul,
                          [](size_t sum, const auto &data) { return sum + data.numKernelCallsNoN3; });

      return (static_cast<double>(numKernelCallsNoN3Acc) + static_cast<double>(numKernelCallsN3Acc)) /
             (static_cast<double>(numTripletsCount));
    } else {
      // This is needed because this function still gets called with FLOP logging disabled, just nothing is done with it
      return std::numeric_limits<double>::quiet_NaN();
    }
  }

 private:
  template <bool newton3>
  void SoAFunctorPairImpl(autopas::SoAView<SoAArraysType> soa1, autopas::SoAView<SoAArraysType> soa2) {
    const auto threadnum = autopas::autopas_get_thread_num();

    const auto *const __restrict xptr1 = soa1.template begin<Particle_T::AttributeNames::posX>();
    const auto *const __restrict yptr1 = soa1.template begin<Particle_T::AttributeNames::posY>();
    const auto *const __restrict zptr1 = soa1.template begin<Particle_T::AttributeNames::posZ>();
    const auto *const __restrict xptr2 = soa2.template begin<Particle_T::AttributeNames::posX>();
    const auto *const __restrict yptr2 = soa2.template begin<Particle_T::AttributeNames::posY>();
    const auto *const __restrict zptr2 = soa2.template begin<Particle_T::AttributeNames::posZ>();
    const auto *const __restrict ownedStatePtr1 = soa1.template begin<Particle_T::AttributeNames::ownershipState>();
    const auto *const __restrict ownedStatePtr2 = soa2.template begin<Particle_T::AttributeNames::ownershipState>();

    auto *const __restrict fxptr1 = soa1.template begin<Particle_T::AttributeNames::forceX>();
    auto *const __restrict fyptr1 = soa1.template begin<Particle_T::AttributeNames::forceY>();
    auto *const __restrict fzptr1 = soa1.template begin<Particle_T::AttributeNames::forceZ>();
    auto *const __restrict fxptr2 = soa2.template begin<Particle_T::AttributeNames::forceX>();
    auto *const __restrict fyptr2 = soa2.template begin<Particle_T::AttributeNames::forceY>();
    auto *const __restrict fzptr2 = soa2.template begin<Particle_T::AttributeNames::forceZ>();
    [[maybe_unused]] auto *const __restrict typeptr1 = soa1.template begin<Particle_T::AttributeNames::typeId>();
    [[maybe_unused]] auto *const __restrict typeptr2 = soa2.template begin<Particle_T::AttributeNames::typeId>();

    // the local redeclaration of the following values helps the SoAFloatPrecision-generation of various compilers.
    const SoAFloatPrecision cutoffSquared = _cutoffSquared;

    SoAFloatPrecision potentialEnergySum = 0.;  // Note: This is not the potential energy but some fixed multiple of it.
    SoAFloatPrecision virialSumX = 0.;
    SoAFloatPrecision virialSumY = 0.;
    SoAFloatPrecision virialSumZ = 0.;

    size_t numTripletsCountingSum = 0;
    size_t numDistanceCalculationSum = 0;
    size_t numKernelCallsN3Sum = 0;
    size_t numKernelCallsNoN3Sum = 0;
    size_t numGlobalCalcsN3Sum = 0;
    size_t numGlobalCalcsNoN3Sum = 0;

    const SoAFloatPrecision const_nu = _nu;

    size_t soa1Size = soa1.size();
    size_t soa2Size = soa2.size();
    if constexpr (countFLOPs) {
<<<<<<< HEAD
      numTripletsCountingSum = (soa1Size * soa2Size * (soa1Size + soa2Size - 2)) / 2.;
=======
      numTripletsCountingSum = soa1Size * soa2Size * (soa1Size + soa2Size - 2) / 2;
>>>>>>> dff69590
    }

    // Precompute distances between soa1 and soa2
    std::vector<std::array<SoAFloatPrecision, 4>, autopas::AlignedAllocator<std::array<SoAFloatPrecision, 4>>>
        soa1Soa2Dists(soa1Size * soa2Size);
    for (unsigned int i = 0; i < soa1Size; ++i) {
      for (unsigned int j = 0; j < soa2Size; ++j) {
        const SoAFloatPrecision distXIJ = xptr2[j] - xptr1[i];
        const SoAFloatPrecision distYIJ = yptr2[j] - yptr1[i];
        const SoAFloatPrecision distZIJ = zptr2[j] - zptr1[i];
        const SoAFloatPrecision distSquaredIJ = distXIJ * distXIJ + distYIJ * distYIJ + distZIJ * distZIJ;
        soa1Soa2Dists[j + i * soa2Size] = std::array<SoAFloatPrecision, 4>{distXIJ, distYIJ, distZIJ, distSquaredIJ};
      }
    }
    if constexpr (countFLOPs) {
      numDistanceCalculationSum += soa1Size * soa2Size;
    }

    for (unsigned int i = 0; i < soa1.size(); ++i) {
      const auto ownedStateI = ownedStatePtr1[i];
      if (ownedStateI == autopas::OwnershipState::dummy) {
        continue;
      }
      SoAFloatPrecision fXAccI = 0.;
      SoAFloatPrecision fYAccI = 0.;
      SoAFloatPrecision fZAccI = 0.;

      const SoAFloatPrecision xi = xptr1[i];
      const SoAFloatPrecision yi = yptr1[i];
      const SoAFloatPrecision zi = zptr1[i];

      // CASE: Particle i is in soa1, j and k are both in soa2
      for (unsigned int j = 0; j < soa2.size(); ++j) {
        const auto ownedStateJ = ownedStatePtr2[j];
        if (ownedStateJ == autopas::OwnershipState::dummy) {
          continue;
        }
<<<<<<< HEAD
=======
        SoAFloatPrecision fXAccJ = 0.;
        SoAFloatPrecision fYAccJ = 0.;
        SoAFloatPrecision fZAccJ = 0.;
>>>>>>> dff69590

        const auto &[distXIJ, distYIJ, distZIJ, distSquaredIJ] = soa1Soa2Dists[i * soa2Size + j];

        if (distSquaredIJ > cutoffSquared) {
          continue;
        }

        for (unsigned int k = j + 1; k < soa2.size(); ++k) {
          const auto ownedStateK = ownedStatePtr2[k];
          if (ownedStateK == autopas::OwnershipState::dummy) {
            continue;
          }

          SoAFloatPrecision nu = const_nu;
          if constexpr (useMixing) {
            nu = _PPLibrary->getMixingNu(typeptr1[i], typeptr2[j], typeptr2[k]);
          }

          // Actual return values are IK, not KI
          const auto &[distXIK, distYIK, distZIK, distSquaredKI] = soa1Soa2Dists[i * soa2Size + k];

          // Due to low 3-body hitrate, mostly better than masking
          if (distSquaredKI > cutoffSquared) {
            continue;
          }

          const SoAFloatPrecision distXJK = xptr2[k] - xptr2[j];
          const SoAFloatPrecision distYJK = yptr2[k] - yptr2[j];
          const SoAFloatPrecision distZJK = zptr2[k] - zptr2[j];
          const SoAFloatPrecision distSquaredJK = distXJK * distXJK + distYJK * distYJK + distZJK * distZJK;

          if constexpr (countFLOPs) {
            ++numDistanceCalculationSum;
          }
          if (distSquaredJK > cutoffSquared) {
            continue;
          }

          if constexpr (not newton3) {
            // Compute only force I without Newton3
            SoAFloatPrecision forceIX, forceIY, forceIZ;
            SoAFloatPrecision factor, allDotProducts, allDistsSquared;
            SoAKernelNoN3(distXIJ, distYIJ, distZIJ, distXJK, distYJK, distZJK, -distXIK, -distYIK, -distZIK,
                          distSquaredIJ, distSquaredJK, distSquaredKI, nu, forceIX, forceIY, forceIZ, factor,
                          allDotProducts, allDistsSquared);

            fXAccI += forceIX;
            fYAccI += forceIY;
            fZAccI += forceIZ;

            if constexpr (countFLOPs) {
              ++numKernelCallsNoN3Sum;
            }
            if constexpr (calculateGlobals) {
              const SoAFloatPrecision potentialEnergy3 = factor * (allDistsSquared - 3.0 * allDotProducts);

              if (ownedStateI == autopas::OwnershipState::owned) {
                potentialEnergySum += potentialEnergy3;
                virialSumX += forceIX * (-distXIK - distXIJ);
                virialSumY += forceIY * (-distYIK - distYIJ);
                virialSumZ += forceIZ * (-distZIK - distZIJ);
              }
              if constexpr (countFLOPs) {
                ++numGlobalCalcsNoN3Sum;
              }
            }
          } else {
            // Compute all forces with Newton3
            SoAFloatPrecision forceIX, forceIY, forceIZ;
            SoAFloatPrecision forceJX, forceJY, forceJZ;
            SoAFloatPrecision factor, allDotProducts, allDistsSquared;
            SoAKernelN3(distXIJ, distYIJ, distZIJ, distXJK, distYJK, distZJK, -distXIK, -distYIK, -distZIK,
                        distSquaredIJ, distSquaredJK, distSquaredKI, nu, forceIX, forceIY, forceIZ, forceJX, forceJY,
                        forceJZ, factor, allDotProducts, allDistsSquared);

            fXAccI += forceIX;
            fYAccI += forceIY;
            fZAccI += forceIZ;

<<<<<<< HEAD
            fxptr2[j] += forceJX;
            fyptr2[j] += forceJY;
            fzptr2[j] += forceJZ;
=======
            fXAccJ += forceJX;
            fYAccJ += forceJY;
            fZAccJ += forceJZ;
>>>>>>> dff69590

            const SoAFloatPrecision forceKX = -(forceIX + forceJX);
            const SoAFloatPrecision forceKY = -(forceIY + forceJY);
            const SoAFloatPrecision forceKZ = -(forceIZ + forceJZ);

            fxptr2[k] += forceKX;
            fyptr2[k] += forceKY;
            fzptr2[k] += forceKZ;

            if constexpr (countFLOPs) {
              ++numKernelCallsN3Sum;
            }

            if constexpr (calculateGlobals) {
              const SoAFloatPrecision potentialEnergy3 = factor * (allDistsSquared - 3.0 * allDotProducts);

              if (ownedStateI == autopas::OwnershipState::owned) {
                potentialEnergySum += potentialEnergy3;
                virialSumX += forceIX * (-distXIK - distXIJ);
                virialSumY += forceIY * (-distYIK - distYIJ);
                virialSumZ += forceIZ * (-distZIK - distZIJ);
              }
              if (ownedStateJ == autopas::OwnershipState::owned) {
                potentialEnergySum += potentialEnergy3;
                virialSumX += forceJX * (distXIJ - distXJK);
                virialSumY += forceJY * (distYIJ - distYJK);
                virialSumZ += forceJZ * (distZIJ - distZJK);
              }
              if (ownedStateK == autopas::OwnershipState::owned) {
                potentialEnergySum += potentialEnergy3;
                virialSumX += forceKX * (distXJK + distXIK);
                virialSumY += forceKY * (distYJK + distYIK);
                virialSumZ += forceKZ * (distZJK + distZIK);
              }
              if constexpr (countFLOPs) {
                ++numGlobalCalcsN3Sum;
              }
            }
          }
        }
<<<<<<< HEAD
=======
        if (newton3) {
          fxptr2[j] += fXAccJ;
          fyptr2[j] += fYAccJ;
          fzptr2[j] += fZAccJ;
        }
>>>>>>> dff69590
      }

      // CASE: Particle i and j are both in soa1, k is in soa2
      for (unsigned int j = i + 1; j < soa1.size(); ++j) {
        const auto ownedStateJ = ownedStatePtr1[j];
        if (ownedStateJ == autopas::OwnershipState::dummy) {
          continue;
        }
<<<<<<< HEAD

=======
>>>>>>> dff69590
        SoAFloatPrecision fXAccJ = 0.;
        SoAFloatPrecision fYAccJ = 0.;
        SoAFloatPrecision fZAccJ = 0.;

        const SoAFloatPrecision distXIJ = xptr1[j] - xi;
        const SoAFloatPrecision distYIJ = yptr1[j] - yi;
        const SoAFloatPrecision distZIJ = zptr1[j] - zi;
        const SoAFloatPrecision distSquaredIJ = distXIJ * distXIJ + distYIJ * distYIJ + distZIJ * distZIJ;

        if constexpr (countFLOPs) {
          ++numDistanceCalculationSum;
        }
        if (distSquaredIJ > cutoffSquared) {
          continue;
        }

        for (unsigned int k = 0; k < soa2.size(); ++k) {
          const auto ownedStateK = ownedStatePtr2[k];
          if (ownedStateK == autopas::OwnershipState::dummy) {
            continue;
          }

          SoAFloatPrecision nu = const_nu;
          if constexpr (useMixing) {
            nu = _PPLibrary->getMixingNu(typeptr1[i], typeptr1[j], typeptr2[k]);
          }

          const auto &[distXJK, distYJK, distZJK, distSquaredJK] = soa1Soa2Dists[j * soa2Size + k];

          // Due to low 3-body hitrate, mostly better than masking
          if (distSquaredJK > cutoffSquared) {
            continue;
          }

          const auto &[distXIK, distYIK, distZIK, distSquaredKI] = soa1Soa2Dists[i * soa2Size + k];

          if (distSquaredKI > cutoffSquared) {
            continue;
          }

          SoAFloatPrecision forceIX, forceIY, forceIZ;
          SoAFloatPrecision forceJX, forceJY, forceJZ;
          SoAFloatPrecision factor, allDotProducts, allDistsSquared;
          SoAKernelN3(distXIJ, distYIJ, distZIJ, distXJK, distYJK, distZJK, -distXIK, -distYIK, -distZIK, distSquaredIJ,
                      distSquaredJK, distSquaredKI, nu, forceIX, forceIY, forceIZ, forceJX, forceJY, forceJZ, factor,
                      allDotProducts, allDistsSquared);

          fXAccI += forceIX;
          fYAccI += forceIY;
          fZAccI += forceIZ;

<<<<<<< HEAD
          fxptr1[j] += forceJX;
          fyptr1[j] += forceJY;
          fzptr1[j] += forceJZ;
=======
          fXAccJ += forceJX;
          fYAccJ += forceJY;
          fZAccJ += forceJZ;
>>>>>>> dff69590

          if constexpr (countFLOPs) {
            ++numKernelCallsN3Sum;
          }
          if constexpr (newton3) {
            const SoAFloatPrecision forceKX = -(forceIX + forceJX);
            const SoAFloatPrecision forceKY = -(forceIY + forceJY);
            const SoAFloatPrecision forceKZ = -(forceIZ + forceJZ);
            fxptr2[k] += forceKX;
            fyptr2[k] += forceKY;
            fzptr2[k] += forceKZ;

            if constexpr (calculateGlobals) {
              const SoAFloatPrecision potentialEnergy3 = factor * (allDistsSquared - 3.0 * allDotProducts);
              if (ownedStateK == autopas::OwnershipState::owned) {
                potentialEnergySum += potentialEnergy3;
                virialSumX += forceKX * (distXJK + distXIK);
                virialSumY += forceKY * (distYJK + distYIK);
                virialSumZ += forceKZ * (distZJK + distZIK);
              }
            }
          }

          if constexpr (calculateGlobals) {
            const SoAFloatPrecision potentialEnergy3 = factor * (allDistsSquared - 3.0 * allDotProducts);
            if (ownedStateI == autopas::OwnershipState::owned) {
              potentialEnergySum += potentialEnergy3;
              virialSumX += forceIX * (-distXIK - distXIJ);
              virialSumY += forceIY * (-distYIK - distYIJ);
              virialSumZ += forceIZ * (-distZIK - distZIJ);
            }
            if (ownedStateJ == autopas::OwnershipState::owned) {
              potentialEnergySum += potentialEnergy3;
              virialSumX += forceJX * (distXIJ - distXJK);
              virialSumY += forceJY * (distYIJ - distYJK);
              virialSumZ += forceJZ * (distZIJ - distZJK);
            }
            if constexpr (countFLOPs) {
              ++numGlobalCalcsN3Sum;
            }
          }
        }
        fxptr1[j] += fXAccJ;
        fyptr1[j] += fYAccJ;
        fzptr1[j] += fZAccJ;
      }
      fxptr1[i] += fXAccI;
      fyptr1[i] += fYAccI;
      fzptr1[i] += fZAccI;
    }
    if constexpr (countFLOPs) {
      _aosThreadDataFLOPs[threadnum].numTripletsCount += numTripletsCountingSum;
      _aosThreadDataFLOPs[threadnum].numDistCalls += numDistanceCalculationSum;
      _aosThreadDataFLOPs[threadnum].numKernelCallsNoN3 += numKernelCallsNoN3Sum;
      _aosThreadDataFLOPs[threadnum].numKernelCallsN3 += numKernelCallsN3Sum;
      _aosThreadDataFLOPs[threadnum].numGlobalCalcsNoN3 += numGlobalCalcsNoN3Sum;
      _aosThreadDataFLOPs[threadnum].numGlobalCalcsN3 += numGlobalCalcsN3Sum;
    }
    if (calculateGlobals) {
      _aosThreadDataGlobals[threadnum].potentialEnergySum += potentialEnergySum;
      _aosThreadDataGlobals[threadnum].virialSum[0] += virialSumX;
      _aosThreadDataGlobals[threadnum].virialSum[1] += virialSumY;
      _aosThreadDataGlobals[threadnum].virialSum[2] += virialSumZ;
    }
  }

  template <bool newton3>
  void SoAFunctorTripleImpl(autopas::SoAView<SoAArraysType> soa1, autopas::SoAView<SoAArraysType> soa2,
                            autopas::SoAView<SoAArraysType> soa3) {
    const auto threadnum = autopas::autopas_get_thread_num();

    const auto *const __restrict xptr1 = soa1.template begin<Particle_T::AttributeNames::posX>();
    const auto *const __restrict yptr1 = soa1.template begin<Particle_T::AttributeNames::posY>();
    const auto *const __restrict zptr1 = soa1.template begin<Particle_T::AttributeNames::posZ>();
    const auto *const __restrict xptr2 = soa2.template begin<Particle_T::AttributeNames::posX>();
    const auto *const __restrict yptr2 = soa2.template begin<Particle_T::AttributeNames::posY>();
    const auto *const __restrict zptr2 = soa2.template begin<Particle_T::AttributeNames::posZ>();
    const auto *const __restrict xptr3 = soa3.template begin<Particle_T::AttributeNames::posX>();
    const auto *const __restrict yptr3 = soa3.template begin<Particle_T::AttributeNames::posY>();
    const auto *const __restrict zptr3 = soa3.template begin<Particle_T::AttributeNames::posZ>();
    const auto *const __restrict ownedStatePtr1 = soa1.template begin<Particle_T::AttributeNames::ownershipState>();
    const auto *const __restrict ownedStatePtr2 = soa2.template begin<Particle_T::AttributeNames::ownershipState>();
    const auto *const __restrict ownedStatePtr3 = soa3.template begin<Particle_T::AttributeNames::ownershipState>();

    auto *const __restrict fxptr1 = soa1.template begin<Particle_T::AttributeNames::forceX>();
    auto *const __restrict fyptr1 = soa1.template begin<Particle_T::AttributeNames::forceY>();
    auto *const __restrict fzptr1 = soa1.template begin<Particle_T::AttributeNames::forceZ>();
    auto *const __restrict fxptr2 = soa2.template begin<Particle_T::AttributeNames::forceX>();
    auto *const __restrict fyptr2 = soa2.template begin<Particle_T::AttributeNames::forceY>();
    auto *const __restrict fzptr2 = soa2.template begin<Particle_T::AttributeNames::forceZ>();
    auto *const __restrict fyptr3 = soa3.template begin<Particle_T::AttributeNames::forceY>();
    auto *const __restrict fxptr3 = soa3.template begin<Particle_T::AttributeNames::forceX>();
    auto *const __restrict fzptr3 = soa3.template begin<Particle_T::AttributeNames::forceZ>();
    [[maybe_unused]] auto *const __restrict typeptr1 = soa1.template begin<Particle_T::AttributeNames::typeId>();
    [[maybe_unused]] auto *const __restrict typeptr2 = soa2.template begin<Particle_T::AttributeNames::typeId>();
    [[maybe_unused]] auto *const __restrict typeptr3 = soa3.template begin<Particle_T::AttributeNames::typeId>();

    // the local redeclaration of the following values helps the SoAFloatPrecision-generation of various compilers.
    const SoAFloatPrecision cutoffSquared = _cutoffSquared;

    SoAFloatPrecision potentialEnergySum = 0.;  // Note: This is not the potential energy but some fixed multiple of it.
    SoAFloatPrecision virialSumX = 0.;
    SoAFloatPrecision virialSumY = 0.;
    SoAFloatPrecision virialSumZ = 0.;

    size_t numTripletsCountingSum = 0;
    size_t numDistanceCalculationSum = 0;
    size_t numKernelCallsN3Sum = 0;
    size_t numKernelCallsNoN3Sum = 0;
    size_t numGlobalCalcsN3Sum = 0;
    size_t numGlobalCalcsNoN3Sum = 0;

    const SoAFloatPrecision const_nu = _nu;

    const auto soa1Size = soa1.size();
    const auto soa2Size = soa2.size();
    const auto soa3Size = soa3.size();
    if constexpr (countFLOPs) {
      numTripletsCountingSum = soa1Size * soa2Size * soa3Size;
    }

    // Precompute distances between soa2 and soa3
    std::vector<std::array<SoAFloatPrecision, 4>, autopas::AlignedAllocator<std::array<SoAFloatPrecision, 4>>> jkDists(
        soa2Size * soa3Size);
    for (unsigned int j = 0; j < soa2Size; ++j) {
      for (unsigned int k = 0; k < soa3Size; ++k) {
        const SoAFloatPrecision distXJK = xptr3[k] - xptr2[j];
        const SoAFloatPrecision distYJK = yptr3[k] - yptr2[j];
        const SoAFloatPrecision distZJK = zptr3[k] - zptr2[j];
        const SoAFloatPrecision distSquaredJK = distXJK * distXJK + distYJK * distYJK + distZJK * distZJK;
        jkDists[k + j * soa3Size] = std::array<SoAFloatPrecision, 4>{distXJK, distYJK, distZJK, distSquaredJK};
      }
    }
    if constexpr (countFLOPs) {
      numDistanceCalculationSum += soa2Size * soa3Size;
    }

    for (unsigned int i = 0; i < soa1Size; ++i) {
      const auto ownedStateI = ownedStatePtr1[i];
      if (ownedStateI == autopas::OwnershipState::dummy) {
        continue;
      }

      const SoAFloatPrecision xi = xptr1[i];
      const SoAFloatPrecision yi = yptr1[i];
      const SoAFloatPrecision zi = zptr1[i];

      SoAFloatPrecision fXAccI = 0.;
      SoAFloatPrecision fYAccI = 0.;
      SoAFloatPrecision fZAccI = 0.;

      for (unsigned int j = 0; j < soa2Size; ++j) {
        const auto ownedStateJ = ownedStatePtr2[j];
        if (ownedStateJ == autopas::OwnershipState::dummy) {
          continue;
        }

        const SoAFloatPrecision xj = xptr2[j];
        const SoAFloatPrecision yj = yptr2[j];
        const SoAFloatPrecision zj = zptr2[j];

        const SoAFloatPrecision distXIJ = xj - xi;
        const SoAFloatPrecision distYIJ = yj - yi;
        const SoAFloatPrecision distZIJ = zj - zi;
        const SoAFloatPrecision distSquaredIJ = distXIJ * distXIJ + distYIJ * distYIJ + distZIJ * distZIJ;

        if constexpr (countFLOPs) {
          ++numDistanceCalculationSum;
        }
        if (distSquaredIJ > cutoffSquared) {
          continue;
        }

        for (unsigned int k = 0; k < soa3Size; ++k) {
          const auto ownedStateK = ownedStatePtr3[k];
          if (ownedStateK == autopas::OwnershipState::dummy) {
            continue;
          }

          SoAFloatPrecision nu = const_nu;
          if constexpr (useMixing) {
            nu = _PPLibrary->getMixingNu(typeptr1[i], typeptr2[j], typeptr3[k]);
          }

          const auto &[distXJK, distYJK, distZJK, distSquaredJK] = jkDists[j * soa3Size + k];

          if (distSquaredJK > cutoffSquared) {
            continue;
          }

          const SoAFloatPrecision distXKI = xi - xptr3[k];
          const SoAFloatPrecision distYKI = yi - yptr3[k];
          const SoAFloatPrecision distZKI = zi - zptr3[k];
          const SoAFloatPrecision distSquaredKI = distXKI * distXKI + distYKI * distYKI + distZKI * distZKI;

          if constexpr (countFLOPs) {
            ++numDistanceCalculationSum;
          }
          if (distSquaredKI > cutoffSquared) {
            continue;
          }

          if constexpr (not newton3) {
            SoAFloatPrecision forceIX, forceIY, forceIZ;
            SoAFloatPrecision factor, allDotProducts, allDistsSquared;
            SoAKernelNoN3(distXIJ, distYIJ, distZIJ, distXJK, distYJK, distZJK, distXKI, distYKI, distZKI,
                          distSquaredIJ, distSquaredJK, distSquaredKI, nu, forceIX, forceIY, forceIZ, factor,
                          allDotProducts, allDistsSquared);

            fXAccI += forceIX;
            fYAccI += forceIY;
            fZAccI += forceIZ;

            if constexpr (countFLOPs) {
              ++numKernelCallsNoN3Sum;
            }
            if constexpr (calculateGlobals) {
              const SoAFloatPrecision potentialEnergy3 = factor * (allDistsSquared - 3.0 * allDotProducts);

              if (ownedStateI == autopas::OwnershipState::owned) {
                potentialEnergySum += potentialEnergy3;
                virialSumX += forceIX * (distXKI - distXIJ);
                virialSumY += forceIY * (distYKI - distYIJ);
                virialSumZ += forceIZ * (distZKI - distZIJ);
              }

              if constexpr (countFLOPs) {
                ++numGlobalCalcsNoN3Sum;
              }
            }

          } else {
            SoAFloatPrecision forceIX, forceIY, forceIZ;
            SoAFloatPrecision forceJX, forceJY, forceJZ;
            SoAFloatPrecision factor, allDotProducts, allDistsSquared;
            SoAKernelN3(distXIJ, distYIJ, distZIJ, distXJK, distYJK, distZJK, distXKI, distYKI, distZKI, distSquaredIJ,
                        distSquaredJK, distSquaredKI, nu, forceIX, forceIY, forceIZ, forceJX, forceJY, forceJZ, factor,
                        allDotProducts, allDistsSquared);

            fXAccI += forceIX;
            fYAccI += forceIY;
            fZAccI += forceIZ;

            fxptr2[j] += forceJX;
            fyptr2[j] += forceJY;
            fzptr2[j] += forceJZ;

            const SoAFloatPrecision forceKX = -(forceIX + forceJX);
            const SoAFloatPrecision forceKY = -(forceIY + forceJY);
            const SoAFloatPrecision forceKZ = -(forceIZ + forceJZ);

            fxptr3[k] += forceKX;
            fyptr3[k] += forceKY;
            fzptr3[k] += forceKZ;

            if constexpr (countFLOPs) {
              ++numKernelCallsN3Sum;
            }
            if constexpr (calculateGlobals) {
              const SoAFloatPrecision potentialEnergy3 = factor * (allDistsSquared - 3.0 * allDotProducts);
              if (ownedStateI == autopas::OwnershipState::owned) {
                potentialEnergySum += potentialEnergy3;
                virialSumX += forceIX * (distXKI - distXIJ);
                virialSumY += forceIY * (distYKI - distYIJ);
                virialSumZ += forceIZ * (distZKI - distZIJ);
              }
              if (ownedStateJ == autopas::OwnershipState::owned) {
                potentialEnergySum += potentialEnergy3;
                virialSumX += forceJX * (distXIJ - distXJK);
                virialSumY += forceJY * (distYIJ - distYJK);
                virialSumZ += forceJZ * (distZIJ - distZJK);
              }
              if (ownedStateK == autopas::OwnershipState::owned) {
                potentialEnergySum += potentialEnergy3;
                virialSumX += forceKX * (distXJK - distXKI);
                virialSumY += forceKY * (distYJK - distYKI);
                virialSumZ += forceKZ * (distZJK - distZKI);
              }
              if constexpr (countFLOPs) {
                ++numGlobalCalcsN3Sum;
              }
            }
          }
        }
      }
      fxptr1[i] += fXAccI;
      fyptr1[i] += fYAccI;
      fzptr1[i] += fZAccI;
    }
    if constexpr (countFLOPs) {
      _aosThreadDataFLOPs[threadnum].numTripletsCount += numTripletsCountingSum;
      _aosThreadDataFLOPs[threadnum].numDistCalls += numDistanceCalculationSum;
      _aosThreadDataFLOPs[threadnum].numKernelCallsNoN3 += numKernelCallsNoN3Sum;
      _aosThreadDataFLOPs[threadnum].numKernelCallsN3 += numKernelCallsN3Sum;
      _aosThreadDataFLOPs[threadnum].numGlobalCalcsNoN3 += numGlobalCalcsNoN3Sum;
      _aosThreadDataFLOPs[threadnum].numGlobalCalcsN3 += numGlobalCalcsN3Sum;
    }
    if (calculateGlobals) {
      _aosThreadDataGlobals[threadnum].potentialEnergySum += potentialEnergySum;
      _aosThreadDataGlobals[threadnum].virialSum[0] += virialSumX;
      _aosThreadDataGlobals[threadnum].virialSum[1] += virialSumY;
      _aosThreadDataGlobals[threadnum].virialSum[2] += virialSumZ;
    }
  }

  template <bool newton3>
  void SoAFunctorVerletImpl(autopas::SoAView<SoAArraysType> soa, const size_t indexFirst,
                            const std::vector<size_t, autopas::AlignedAllocator<size_t>> &neighborList) {
    autopas::utils::ExceptionHandler::exception("AxilrodTellerMutoFunctor::SoAFunctorVerletImpl() is not implemented.");
  }

  /**
   * Inline helper to compute force components for particle I.
   * Returns tuple of (forceIX, forceIY, forceIZ, factor, allDotProducts, allDistsSquared)
   */
  __attribute__((always_inline)) inline void SoAKernelNoN3(
      const SoAFloatPrecision &distXIJ, const SoAFloatPrecision &distYIJ, const SoAFloatPrecision &distZIJ,
      const SoAFloatPrecision &distXJK, const SoAFloatPrecision &distYJK, const SoAFloatPrecision &distZJK,
      const SoAFloatPrecision &distXKI, const SoAFloatPrecision &distYKI, const SoAFloatPrecision &distZKI,
      const SoAFloatPrecision &distSquaredIJ, const SoAFloatPrecision &distSquaredJK,
      const SoAFloatPrecision &distSquaredKI, const SoAFloatPrecision &nu, SoAFloatPrecision &forceIX,
      SoAFloatPrecision &forceIY, SoAFloatPrecision &forceIZ, SoAFloatPrecision &factor,
      SoAFloatPrecision &allDotProducts, SoAFloatPrecision &allDistsSquared) const {
    // Calculate prefactor
    allDistsSquared = distSquaredIJ * distSquaredJK * distSquaredKI;
    const SoAFloatPrecision allDistsTo5 = allDistsSquared * allDistsSquared * std::sqrt(allDistsSquared);
    factor = 3.0 * nu / allDistsTo5;

    // Dot products
    const SoAFloatPrecision IJDotKI = distXIJ * distXKI + distYIJ * distYKI + distZIJ * distZKI;
    const SoAFloatPrecision IJDotJK = distXIJ * distXJK + distYIJ * distYJK + distZIJ * distZJK;
    const SoAFloatPrecision JKDotKI = distXJK * distXKI + distYJK * distYKI + distZJK * distZKI;
    allDotProducts = IJDotKI * IJDotJK * JKDotKI;

    // Force I components
    const SoAFloatPrecision factorIDirectionJK = factor * IJDotKI * (IJDotJK - JKDotKI);
    const SoAFloatPrecision factorIDirectionIJ =
        factor * (IJDotJK * JKDotKI - distSquaredJK * distSquaredKI + 5.0 * allDotProducts / distSquaredIJ);
    const SoAFloatPrecision factorIDirectionKI =
        factor * (-IJDotJK * JKDotKI + distSquaredIJ * distSquaredJK - 5.0 * allDotProducts / distSquaredKI);

    forceIX = distXJK * factorIDirectionJK + distXIJ * factorIDirectionIJ + distXKI * factorIDirectionKI;
    forceIY = distYJK * factorIDirectionJK + distYIJ * factorIDirectionIJ + distYKI * factorIDirectionKI;
    forceIZ = distZJK * factorIDirectionJK + distZIJ * factorIDirectionIJ + distZKI * factorIDirectionKI;
  }

  /**
   * Inline helper to compute force components for particle I.
   * Returns tuple of (forceIX, forceIY, forceIZ, factor, allDotProducts, allDistsSquared)
   */
  __attribute__((always_inline)) inline auto SoAKernelN3(
      const SoAFloatPrecision &distXIJ, const SoAFloatPrecision &distYIJ, const SoAFloatPrecision &distZIJ,
      const SoAFloatPrecision &distXJK, const SoAFloatPrecision &distYJK, const SoAFloatPrecision &distZJK,
      const SoAFloatPrecision &distXKI, const SoAFloatPrecision &distYKI, const SoAFloatPrecision &distZKI,
      const SoAFloatPrecision &distSquaredIJ, const SoAFloatPrecision &distSquaredJK,
      const SoAFloatPrecision &distSquaredKI, const SoAFloatPrecision &nu, SoAFloatPrecision &forceIX,
      SoAFloatPrecision &forceIY, SoAFloatPrecision &forceIZ, SoAFloatPrecision &forceJX, SoAFloatPrecision &forceJY,
      SoAFloatPrecision &forceJZ, SoAFloatPrecision &factor, SoAFloatPrecision &allDotProducts,
      SoAFloatPrecision &allDistsSquared) const {
    // Calculate prefactor
    allDistsSquared = distSquaredIJ * distSquaredJK * distSquaredKI;
    const SoAFloatPrecision allDistsTo5 = allDistsSquared * allDistsSquared * std::sqrt(allDistsSquared);
    factor = 3.0 * nu / allDistsTo5;

    // Dot products
    const SoAFloatPrecision IJDotKI = distXIJ * distXKI + distYIJ * distYKI + distZIJ * distZKI;
    const SoAFloatPrecision IJDotJK = distXIJ * distXJK + distYIJ * distYJK + distZIJ * distZJK;
    const SoAFloatPrecision JKDotKI = distXJK * distXKI + distYJK * distYKI + distZJK * distZKI;
    allDotProducts = IJDotKI * IJDotJK * JKDotKI;

    // Force I components
    const SoAFloatPrecision factorIDirectionJK = factor * IJDotKI * (IJDotJK - JKDotKI);
    const SoAFloatPrecision factorIDirectionIJ =
        factor * (IJDotJK * JKDotKI - distSquaredJK * distSquaredKI + 5.0 * allDotProducts / distSquaredIJ);
    const SoAFloatPrecision factorIDirectionKI =
        factor * (-IJDotJK * JKDotKI + distSquaredIJ * distSquaredJK - 5.0 * allDotProducts / distSquaredKI);

    forceIX = distXJK * factorIDirectionJK + distXIJ * factorIDirectionIJ + distXKI * factorIDirectionKI;
    forceIY = distYJK * factorIDirectionJK + distYIJ * factorIDirectionIJ + distYKI * factorIDirectionKI;
    forceIZ = distZJK * factorIDirectionJK + distZIJ * factorIDirectionIJ + distZKI * factorIDirectionKI;

    // Force J components
    const SoAFloatPrecision factorJDirectionKI = factor * IJDotJK * (JKDotKI - IJDotKI);
    const SoAFloatPrecision factorJDirectionIJ =
        factor * (-IJDotKI * JKDotKI + distSquaredJK * distSquaredKI - 5.0 * allDotProducts / distSquaredIJ);
    const SoAFloatPrecision factorJDirectionJK =
        factor * (IJDotKI * JKDotKI - distSquaredIJ * distSquaredKI + 5.0 * allDotProducts / distSquaredJK);

    forceJX = distXKI * factorJDirectionKI + distXIJ * factorJDirectionIJ + distXJK * factorJDirectionJK;
    forceJY = distYKI * factorJDirectionKI + distYIJ * factorJDirectionIJ + distYJK * factorJDirectionJK;
    forceJZ = distZKI * factorJDirectionKI + distZIJ * factorJDirectionIJ + distZJK * factorJDirectionJK;
  }

  /**
   * This class stores internal data of each thread, make sure that this data has proper size, i.e. k*64 Bytes!
   */
  class AoSThreadDataGlobals {
   public:
    AoSThreadDataGlobals() : virialSum{0., 0., 0.}, potentialEnergySum{0.}, __remainingTo64{} {}
    void setZero() {
      virialSum = {0., 0., 0.};
      potentialEnergySum = 0.;
    }

    // variables
    std::array<double, 3> virialSum;
    double potentialEnergySum;

   private:
    // dummy parameter to get the right size (64 bytes)
    double __remainingTo64[(64 - 4 * sizeof(double)) / sizeof(double)];
  };

  /**
   * This class stores internal data for FLOP counters for each thread. Make sure that this data has proper size, i.e.
   * k*64 Bytes!
   * The FLOP count and HitRate are not counted/calculated directly, but through helper counters (numKernelCallsNoN3,
   * numKernelCallsN3, numDistCalls, numGlobalCalcs) to reduce computational cost in the functors themselves and to
   * improve maintainability (e.g. if the cost of a kernel call changes).
   */
  class AoSThreadDataFLOPs {
   public:
    AoSThreadDataFLOPs() : __remainingTo64{} {}

    /**
     * Set all counters to zero.
     */
    void setZero() {
      numKernelCallsNoN3 = 0;
      numKernelCallsN3 = 0;
      numTripletsCount = 0;
      numDistCalls = 0;
      numGlobalCalcsN3 = 0;
      numGlobalCalcsNoN3 = 0;
    }

    /**
     * Number of calls to Lennard-Jones Kernel with newton3 disabled.
     * Used for calculating number of FLOPs and hit rate.
     */
    size_t numKernelCallsNoN3 = 0;

    /**
     * Number of calls to Lennard-Jones Kernel with newton3 enabled.
     * Used for calculating number of FLOPs and hit rate.
     */
    size_t numKernelCallsN3 = 0;

    /**
     * Number of totally traversed triplets counted.
     * Used for calculating the hit rate. Differs from the number of distance calculations because
     * not all 3 distances are always calculated.
     */
    size_t numTripletsCount = 0;

    /**
     * Number of distance calculations.
     * Used for calculating number of FLOPs and hit rate.
     */
    size_t numDistCalls = 0;

    /**
     * Counter for the number of times the globals have been calculated with newton3 enabled.
     */
    size_t numGlobalCalcsN3 = 0;

    /**
     * Counter for the number of times the globals have been calculated without newton3 enabled.
     */
    size_t numGlobalCalcsNoN3 = 0;

   private:
    /**
     * dummy parameter to get the right size (64 bytes)
     */
    double __remainingTo64[(64 - 6 * sizeof(size_t)) / sizeof(size_t)];
  };

  // make sure of the size of AoSThreadDataGlobals
  static_assert(sizeof(AoSThreadDataGlobals) % 64 == 0, "AoSThreadDataGlobals has wrong size");
  static_assert(sizeof(AoSThreadDataFLOPs) % 64 == 0, "AoSThreadDataFLOPs has wrong size");

  const double _cutoffSquared;

  // Parameter of the Axilrod-Teller-Muto potential
  // not const because they might be reset through PPL
  double _nu = 0.0;

  ParticlePropertiesLibrary<SoAFloatPrecision, size_t> *_PPLibrary = nullptr;

  // sum of the potential energy, only calculated if calculateGlobals is true
  double _potentialEnergySum;

  // sum of the virial, only calculated if calculateGlobals is true
  std::array<double, 3> _virialSum;

  // thread buffer for aos
  std::vector<AoSThreadDataGlobals> _aosThreadDataGlobals;
  std::vector<AoSThreadDataFLOPs> _aosThreadDataFLOPs{};

  // defines whether or whether not the global values are already preprocessed
  bool _postProcessed;
};
}  // namespace mdLib<|MERGE_RESOLUTION|>--- conflicted
+++ resolved
@@ -134,7 +134,6 @@
     }
     if constexpr (countFLOPs) {
       _aosThreadDataFLOPs.resize(autopas::autopas_get_max_threads());
-      AutoPasLog(DEBUG, "Using AxilrodTellerMutoFunctor with countFLOPs is not tested for SoA datalayout.");
     }
   }
 
@@ -369,14 +368,6 @@
             continue;
           }
 
-<<<<<<< HEAD
-          SoAFloatPrecision nu = const_nu;
-          if constexpr (useMixing) {
-            nu = _PPLibrary->getMixingNu(typeptr[i], typeptr[j], typeptr[k]);
-          }
-
-=======
->>>>>>> dff69590
           const SoAFloatPrecision xk = xptr[k];
           const SoAFloatPrecision yk = yptr[k];
           const SoAFloatPrecision zk = zptr[k];
@@ -405,14 +396,11 @@
             continue;
           }
 
-<<<<<<< HEAD
-=======
           SoAFloatPrecision nu = const_nu;
           if constexpr (useMixing) {
             nu = _PPLibrary->getMixingNu(typeptr[i], typeptr[j], typeptr[k]);
           }
 
->>>>>>> dff69590
           SoAFloatPrecision forceIX, forceIY, forceIZ;
           SoAFloatPrecision forceJX, forceJY, forceJZ;
           SoAFloatPrecision factor, allDotProducts, allDistsSquared;
@@ -774,11 +762,7 @@
     size_t soa1Size = soa1.size();
     size_t soa2Size = soa2.size();
     if constexpr (countFLOPs) {
-<<<<<<< HEAD
-      numTripletsCountingSum = (soa1Size * soa2Size * (soa1Size + soa2Size - 2)) / 2.;
-=======
       numTripletsCountingSum = soa1Size * soa2Size * (soa1Size + soa2Size - 2) / 2;
->>>>>>> dff69590
     }
 
     // Precompute distances between soa1 and soa2
@@ -816,12 +800,9 @@
         if (ownedStateJ == autopas::OwnershipState::dummy) {
           continue;
         }
-<<<<<<< HEAD
-=======
         SoAFloatPrecision fXAccJ = 0.;
         SoAFloatPrecision fYAccJ = 0.;
         SoAFloatPrecision fZAccJ = 0.;
->>>>>>> dff69590
 
         const auto &[distXIJ, distYIJ, distZIJ, distSquaredIJ] = soa1Soa2Dists[i * soa2Size + j];
 
@@ -901,15 +882,9 @@
             fYAccI += forceIY;
             fZAccI += forceIZ;
 
-<<<<<<< HEAD
-            fxptr2[j] += forceJX;
-            fyptr2[j] += forceJY;
-            fzptr2[j] += forceJZ;
-=======
             fXAccJ += forceJX;
             fYAccJ += forceJY;
             fZAccJ += forceJZ;
->>>>>>> dff69590
 
             const SoAFloatPrecision forceKX = -(forceIX + forceJX);
             const SoAFloatPrecision forceKY = -(forceIY + forceJY);
@@ -950,14 +925,11 @@
             }
           }
         }
-<<<<<<< HEAD
-=======
         if (newton3) {
           fxptr2[j] += fXAccJ;
           fyptr2[j] += fYAccJ;
           fzptr2[j] += fZAccJ;
         }
->>>>>>> dff69590
       }
 
       // CASE: Particle i and j are both in soa1, k is in soa2
@@ -966,10 +938,6 @@
         if (ownedStateJ == autopas::OwnershipState::dummy) {
           continue;
         }
-<<<<<<< HEAD
-
-=======
->>>>>>> dff69590
         SoAFloatPrecision fXAccJ = 0.;
         SoAFloatPrecision fYAccJ = 0.;
         SoAFloatPrecision fZAccJ = 0.;
@@ -1021,15 +989,9 @@
           fYAccI += forceIY;
           fZAccI += forceIZ;
 
-<<<<<<< HEAD
-          fxptr1[j] += forceJX;
-          fyptr1[j] += forceJY;
-          fzptr1[j] += forceJZ;
-=======
           fXAccJ += forceJX;
           fYAccJ += forceJY;
           fZAccJ += forceJZ;
->>>>>>> dff69590
 
           if constexpr (countFLOPs) {
             ++numKernelCallsN3Sum;
