--- conflicted
+++ resolved
@@ -1054,11 +1054,8 @@
 #endif
 
 
-<<<<<<< HEAD
     static constexpr uint8_t mode = 0;
-=======
-    static constexpr const uint8_t mode = 0;
->>>>>>> b01c2a58
+
     const double _cutoffSquaredAoS = 0;
     double _cepsilonAoS{0.}, _cnepsilonAoS{0.}, _cmepsilonAoS{0.}, _sigmaSquaredAoS{0.}, _shift6AoS{0.};
 
