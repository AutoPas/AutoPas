/**
* @file ArgonFunctor.h
* @author I. Angelucci
* @date 11/06/24
*/

#pragma once

#include "ParticlePropertiesLibrary.h"
#include "autopas/baseFunctors/TriwiseFunctor.h"
#include "autopas/utils/ArrayMath.h"
#include "autopas/utils/SoA.h"
#include "autopas/utils/WrapOpenMP.h"
<<<<<<< HEAD
#include "ArgonHelper.h"
=======
#include "ArgonInclude/Parameters.h"
>>>>>>> 083d0eed

namespace mdLib::Argon {

template <class Particle, autopas::FunctorN3Modes useNewton3 = autopas::FunctorN3Modes::Both,
          bool calculateGlobals = false>
class ArgonFunctor: public autopas::TriwiseFunctor<Particle,ArgonFunctor<Particle, useNewton3, calculateGlobals>> {

  using SoAArraysType = typename Particle::SoAArraysType;
  using SoAFloatPrecision = typename Particle::ParticleSoAFloatPrecision;

 public:
  /**
   * Deleted default constructor
   */
  ArgonFunctor() = delete;

  /**
   * Constructor of ArgonFunctor
   * @param cutoff
   */
  explicit ArgonFunctor(double cutoff) : ArgonFunctor(cutoff, nullptr) {}

  std::string getName() final { return "ArgonFunctorAutoVec"; }

  bool isRelevantForTuning() final { return true; }

  bool allowsNewton3() final {
    return useNewton3 == autopas::FunctorN3Modes::Newton3Only or useNewton3 == autopas::FunctorN3Modes::Both;
  }

  bool allowsNonNewton3() final {
    return useNewton3 == autopas::FunctorN3Modes::Newton3Off or useNewton3 == autopas::FunctorN3Modes::Both;
  }

<<<<<<< HEAD
  void AoSFunctor(Particle &i, Particle &j, Particle &k, bool newton3) {
    using namespace autopas::utils::ArrayMath::literals;

    if (i.isDummy() or j.isDummy() or k.isDummy()) {
      return;
    }

/*    const auto displacementIJ = j.getR() - i.getR();
    const auto displacementJK = k.getR() - j.getR();
    const auto displacementKI = i.getR() - k.getR();

    const double distSquaredIJ = autopas::utils::ArrayMath::dot(displacementIJ, displacementIJ);
    const double distSquaredJK = autopas::utils::ArrayMath::dot(displacementJK, displacementJK);
    const double distSquaredKI = autopas::utils::ArrayMath::dot(displacementKI, displacementKI);

    // Check cutoff for every distance
    if (distSquaredIJ > _cutoffSquared or distSquaredJK > _cutoffSquared or distSquaredKI > _cutoffSquared) {
      return;
    }*/
    enum IJK{I, J, K};
    const auto displacementIJ{autopas::utils::ArrayMath::ArgonMath::Displacement(i.getR(), j.getR(), I, J)};
    const auto displacementJK{autopas::utils::ArrayMath::ArgonMath::Displacement(j.getR(), k.getR(), J, K)};
    const auto displacementKI{autopas::utils::ArrayMath::ArgonMath::Displacement(k.getR(), i.getR(), K, I)};

    const auto IJ = displacementIJ.getR();
    const auto JK = displacementJK.getR();
    const auto KI = displacementKI.getR();

    const auto cosineI = autopas::utils::ArrayMath::ArgonMath::Cosine(displacementIJ, displacementKI.getInv());
    const auto cosineJ = autopas::utils::ArrayMath::ArgonMath::Cosine(displacementIJ.getInv(), displacementJK);
    const auto cosineK = autopas::utils::ArrayMath::ArgonMath::Cosine(displacementKI, displacementJK.getInv());

    const auto cosI = cosineI.getCos();
    const auto cosJ = cosineJ.getCos();
    const auto cosK = cosineK.getCos();

    const auto dcosIdI = cosineI.template derive_wrt<I>();
    const auto dcosIdJ = cosineI.template derive_wrt<J>();
    const auto dcosIdK = cosineI.template derive_wrt<K>();
=======
  /**
   *
   * @param i particle i
   * @param j particle j
   * @param k paritcle k
   * @param newton3
   */
  void AoSFunctor(Particle &i, Particle &j, Particle &k, bool newton3) {
    const auto A_000{A[index<param::A>(0, 0, 0)]};
>>>>>>> 083d0eed
  }

  /**
   * @copydoc autopas::Functor::getNeededAttr()
   */
  constexpr static auto getNeededAttr() {
    return std::array<typename Particle::AttributeNames, 9>{
        Particle::AttributeNames::id,     Particle::AttributeNames::posX,   Particle::AttributeNames::posY,
        Particle::AttributeNames::posZ,   Particle::AttributeNames::forceX, Particle::AttributeNames::forceY,
        Particle::AttributeNames::forceZ, Particle::AttributeNames::typeId, Particle::AttributeNames::ownershipState};
  }

  /**
   * @copydoc autopas::Functor::getNeededAttr(std::false_type)
   */
  constexpr static auto getNeededAttr(std::false_type) {
    return std::array<typename Particle::AttributeNames, 6>{
        Particle::AttributeNames::id,   Particle::AttributeNames::posX,   Particle::AttributeNames::posY,
        Particle::AttributeNames::posZ, Particle::AttributeNames::typeId, Particle::AttributeNames::ownershipState};
  }

  /**
   * @copydoc autopas::Functor::getComputedAttr()
   */
  constexpr static auto getComputedAttr() {
    return std::array<typename Particle::AttributeNames, 3>{
        Particle::AttributeNames::forceX, Particle::AttributeNames::forceY, Particle::AttributeNames::forceZ};
  }

  /**
   * Get the number of flops used per kernel call for a given particle pair. This should count the
   * floating point operations needed for two particles that lie within a cutoff radius, having already calculated the
   * distance.
   * @param molAType molecule A's type id
   * @param molBType molecule B's type id
   * @param molCType molecule C's type id
   * @param newton3 is newton3 applied.
   * @note The molecule types make no difference for ArgonFunctor, but are kept to have a consistent interface
   * for other functors where they may.
   * @return the number of floating point operations
   */
  // TODO @ireneangelucci compute number of flops needed per kernel call, once Functor implementation is completed
  static unsigned long getNumFlopsPerKernelCall(size_t molAType, size_t molBType, size_t molCType, bool newton3) {
    return 0;
  }

  /**
   * Reset the global values.
   * Will set the global values to zero to prepare for the next iteration.
   */
  void initTraversal() final {
    _potentialEnergySum = 0.;
    _virialSum = {0., 0., 0.};
    _postProcessed = false;
    for (size_t i = 0; i < _aosThreadData.size(); ++i) {
      _aosThreadData[i].setZero();
    }
  }

  /**
   * Accumulates global values, e.g. potential energy and virial.
   * @param newton3
   */
  void endTraversal(bool newton3) final {
    using namespace autopas::utils::ArrayMath::literals;

    if (_postProcessed) {
      throw autopas::utils::ExceptionHandler::AutoPasException(
          "Already postprocessed, endTraversal(bool newton3) was called twice without calling initTraversal().");
    }
    if (calculateGlobals) {
      // Accumulate potential energy and virial values.
      for (size_t i = 0; i < _aosThreadData.size(); ++i) {
        _potentialEnergySum += _aosThreadData[i].potentialEnergySum;
        _virialSum += _aosThreadData[i].virialSum;
      }

      _postProcessed = true;

      AutoPasLog(TRACE, "Final potential energy {}", _potentialEnergySum);
      AutoPasLog(TRACE, "Final virial           {}", _virialSum[0] + _virialSum[1] + _virialSum[2]);
    }
  }

  /**
   * Get the potential Energy.
   * @return the potential Energy
   */
  double getPotentialEnergy() {
    if (not calculateGlobals) {
      throw autopas::utils::ExceptionHandler::AutoPasException(
          "Trying to get potential energy even though calculateGlobals is false. If you want this functor to calculate "
          "global "
          "values, please specify calculateGlobals to be true.");
    }
    if (not _postProcessed) {
      throw autopas::utils::ExceptionHandler::AutoPasException(
          "Cannot get potential energy, because endTraversal was not called.");
    }
    return _potentialEnergySum;
  }

  /**
   * Get the virial.
   * @return
   */
  double getVirial() {
    if (not calculateGlobals) {
      throw autopas::utils::ExceptionHandler::AutoPasException(
          "Trying to get virial even though calculateGlobals is false. If you want this functor to calculate global "
          "values, please specify calculateGlobals to be true.");
    }
    if (not _postProcessed) {
      throw autopas::utils::ExceptionHandler::AutoPasException(
          "Cannot get virial, because endTraversal was not called.");
    }
    return _virialSum[0] + _virialSum[1] + _virialSum[2];
  }

 private:
  /**
   * Internal, actual constructor.
   * @param cutoff
   * @note param dummy is unused, only there to make the signature different from the public constructor.
   */
  explicit ArgonFunctor(double cutoff, void * /*dummy*/)
      : autopas::TriwiseFunctor<Particle, ArgonFunctor<Particle, useNewton3, calculateGlobals>>(cutoff),
        _cutoffSquared{cutoff * cutoff},
        _potentialEnergySum{0.},
        _virialSum{0., 0., 0.},
        _aosThreadData(),
        _postProcessed{false} {
    if constexpr (calculateGlobals) {
      _aosThreadData.resize(autopas::autopas_get_max_threads());
    }
  }

  template <bool newton3>
  void SoAFunctorVerletImpl(autopas::SoAView<SoAArraysType> soa, const size_t indexFirst,
                            const std::vector<size_t, autopas::AlignedAllocator<size_t>> &neighborList) {
    autopas::utils::ExceptionHandler::exception("ArgonFunctor::SoAFunctorVerletImpl() is not yet implemented.");
  }

  /**
   * This class stores internal data of each thread, make sure that this data has proper size, i.e. k*64 Bytes!
   */
  // TODO @ireneangelucci Why do we want it to be k*64 Bytes by using __remainingTo64? And not just checking it has k*32
  // Bytes without storing __remainingTo64?
  class AoSThreadData {
   public:
    AoSThreadData() : virialSum{0., 0., 0.}, potentialEnergySum{0.}, __remainingTo64{} {}
    void setZero() {
      virialSum = {0., 0., 0.};
      potentialEnergySum = 0.;
    }

    std::array<double, 3> virialSum;
    double potentialEnergySum;

   private:
    double __remainingTo64[(64 - 4 * sizeof(double)) / sizeof(double)];
  };
  static_assert(sizeof(AoSThreadData) % 64 == 0, "AoSThreadData has wrong size");

  const double _cutoffSquared;

  static constexpr std::array<double, 23> A {
      {-0.170806873130E+01, //000
       -0.316818997395E+02, //001
       -0.571545817498E+05, //011
       0.848780677578E+02, //111
       0.163923794220E+07, //002
       0.380809830366E+02, //012
       -0.217403993198E+03, //112
       0.244997545538E+03, //022
       0.128926029735E+03, //122
       0.815601247450E+02, //222
       0.409987725022E+02, //003
       -0.978512983041E+06, //013
       0.104383189893E+07, //113
       -0.383820796134E+02, //023
       0.143934125087E+03, //123
       0.102161665959E+04, //033
       -0.569593762549E+02, //004
       0.178356269769E+04, //014
       0.242202158097E+02, //114
       -0.279617357863E+01, //024
       -0.324585542907E+02, //005
       -0.963264559888E-01, //015
       -0.898942588279E+05} //006
  };

  static constexpr std::array<double, 23> alpha{
      {0.428132039316E+00, //000
       0.503934786518E+00, //001
       0.104706730543E+01, //011
       0.456769339560E+00, //111
       0.131047310452E+01, //002
       0.444052360076E+00, //012
       0.480469535570E+00, //112
       0.737327026170E+00, //022
       0.496177745527E+00, //122
       0.424365319847E+00, //222
       0.428946186456E+00, //003
       0.117979281352E+01, //013
       0.119534448663E+01, //113
       0.416753172892E+00, //023
       0.507114743788E+00, //123
       0.764351644551E+00, //033
       0.422619330972E+00, //004
       0.757543022081E+00, //014
       0.482734248672E+00, //114
       0.419340374650E+00, //024
       0.635761316281E+00, //005
       0.375600311119E+00, //015
       0.130334333132E+01} //006
  };

  static constexpr std::array<double, 5> Z{
      {0.273486414323E+03, //111
       -0.213475877256E+05, //112
       0.108226781130E+07, //122
       -0.213710093072E+07, //222
       0.364515182541E+06} //113
  };

  static constexpr std::array<double, 5> beta{
      {0.211602562917E+02, //111
       0.149623190559E+01, //112
       0.132161541056E+01, //122
       0.208199482789E+01, //222
       0.179870559008E+01} //113
  };

  // sum of the potential energy, only calculated if calculateGlobals is true
  double _potentialEnergySum;

  // sum of the virial, only calculated if calculateGlobals is true
  std::array<double, 3> _virialSum;

  // thread buffer for aos
  std::vector<AoSThreadData> _aosThreadData;

  // defines whether or whether not the global values are already preprocessed
  bool _postProcessed;
};
}  // namespace mdLib::Argon<|MERGE_RESOLUTION|>--- conflicted
+++ resolved
@@ -11,11 +11,7 @@
 #include "autopas/utils/ArrayMath.h"
 #include "autopas/utils/SoA.h"
 #include "autopas/utils/WrapOpenMP.h"
-<<<<<<< HEAD
-#include "ArgonHelper.h"
-=======
 #include "ArgonInclude/Parameters.h"
->>>>>>> 083d0eed
 
 namespace mdLib::Argon {
 
@@ -50,47 +46,6 @@
     return useNewton3 == autopas::FunctorN3Modes::Newton3Off or useNewton3 == autopas::FunctorN3Modes::Both;
   }
 
-<<<<<<< HEAD
-  void AoSFunctor(Particle &i, Particle &j, Particle &k, bool newton3) {
-    using namespace autopas::utils::ArrayMath::literals;
-
-    if (i.isDummy() or j.isDummy() or k.isDummy()) {
-      return;
-    }
-
-/*    const auto displacementIJ = j.getR() - i.getR();
-    const auto displacementJK = k.getR() - j.getR();
-    const auto displacementKI = i.getR() - k.getR();
-
-    const double distSquaredIJ = autopas::utils::ArrayMath::dot(displacementIJ, displacementIJ);
-    const double distSquaredJK = autopas::utils::ArrayMath::dot(displacementJK, displacementJK);
-    const double distSquaredKI = autopas::utils::ArrayMath::dot(displacementKI, displacementKI);
-
-    // Check cutoff for every distance
-    if (distSquaredIJ > _cutoffSquared or distSquaredJK > _cutoffSquared or distSquaredKI > _cutoffSquared) {
-      return;
-    }*/
-    enum IJK{I, J, K};
-    const auto displacementIJ{autopas::utils::ArrayMath::ArgonMath::Displacement(i.getR(), j.getR(), I, J)};
-    const auto displacementJK{autopas::utils::ArrayMath::ArgonMath::Displacement(j.getR(), k.getR(), J, K)};
-    const auto displacementKI{autopas::utils::ArrayMath::ArgonMath::Displacement(k.getR(), i.getR(), K, I)};
-
-    const auto IJ = displacementIJ.getR();
-    const auto JK = displacementJK.getR();
-    const auto KI = displacementKI.getR();
-
-    const auto cosineI = autopas::utils::ArrayMath::ArgonMath::Cosine(displacementIJ, displacementKI.getInv());
-    const auto cosineJ = autopas::utils::ArrayMath::ArgonMath::Cosine(displacementIJ.getInv(), displacementJK);
-    const auto cosineK = autopas::utils::ArrayMath::ArgonMath::Cosine(displacementKI, displacementJK.getInv());
-
-    const auto cosI = cosineI.getCos();
-    const auto cosJ = cosineJ.getCos();
-    const auto cosK = cosineK.getCos();
-
-    const auto dcosIdI = cosineI.template derive_wrt<I>();
-    const auto dcosIdJ = cosineI.template derive_wrt<J>();
-    const auto dcosIdK = cosineI.template derive_wrt<K>();
-=======
   /**
    *
    * @param i particle i
@@ -100,7 +55,6 @@
    */
   void AoSFunctor(Particle &i, Particle &j, Particle &k, bool newton3) {
     const auto A_000{A[index<param::A>(0, 0, 0)]};
->>>>>>> 083d0eed
   }
 
   /**
