--- conflicted
+++ resolved
@@ -43,11 +43,8 @@
  */
 template <bool applyShift = false, bool useMixing = false,
           autopas::FunctorN3Modes useNewton3 = autopas::FunctorN3Modes::Both, bool calculateGlobals = false,
-<<<<<<< HEAD
-          bool relevantForTuning = true>
-class LJFunctorSVE
-    : public autopas::Functor<
-          mdLib::MoleculeLJ_NoPPL, LJFunctorSVE<applyShift, useMixing, useNewton3, calculateGlobals, relevantForTuning>> {
+          bool countFLOPs = false, bool relevantForTuning = true>
+class LJFunctorSVE : public autopas::Functor<mdLib::MoleculeLJ_NoPPL, LJFunctorSVE<applyShift, useMixing, useNewton3, calculateGlobals, countFLOPs, relevantForTuning>> {
   /**
    * Particle Type
    */
@@ -57,12 +54,6 @@
    * Structure of the SoAs defined by the particle.
    */
   using SoAArraysType = typename molecule::SoAArraysType;
-=======
-          bool countFLOPs = false, bool relevantForTuning = true>
-class LJFunctorSVE : public autopas::Functor<Particle, LJFunctorSVE<Particle, applyShift, useMixing, useNewton3,
-                                                                    calculateGlobals, countFLOPs, relevantForTuning>> {
-  using SoAArraysType = typename Particle::SoAArraysType;
->>>>>>> 12535884
 
  public:
   /**
@@ -77,14 +68,9 @@
    */
   explicit LJFunctorSVE(double cutoff)
 #ifdef __ARM_FEATURE_SVE
-<<<<<<< HEAD
       : autopas::Functor<
-            molecule, LJFunctorSVE<applyShift, useMixing, useNewton3, calculateGlobals, relevantForTuning>>(
+            molecule, LJFunctorSVE<applyShift, useMixing, useNewton3, calculateGlobals, countFLOPs, relevantForTuning>>(
             cutoff),
-=======
-      : autopas::Functor<Particle, LJFunctorSVE<Particle, applyShift, useMixing, useNewton3, calculateGlobals,
-                                                countFLOPs, relevantForTuning>>(cutoff),
->>>>>>> 12535884
         _cutoffSquared{cutoff * cutoff},
         _cutoffSquaredAoS(cutoff * cutoff),
         _potentialEnergySum{0.},
@@ -101,14 +87,7 @@
     }
   }
 #else
-<<<<<<< HEAD
-      : autopas::Functor<
-            molecule, LJFunctorSVE<applyShift, useMixing, useNewton3, calculateGlobals, relevantForTuning>>(
-            cutoff) {
-=======
-      : autopas::Functor<Particle, LJFunctorSVE<Particle, applyShift, useMixing, useNewton3, calculateGlobals,
-                                                countFLOPs, relevantForTuning>>(cutoff) {
->>>>>>> 12535884
+      : autopas::Functor<molecule, LJFunctorSVE<applyShift, useMixing, useNewton3, calculateGlobals,countFLOPs, relevantForTuning>>(cutoff) {
     autopas::utils::ExceptionHandler::exception("AutoPas was compiled without SVE support!");
   }
 #endif
