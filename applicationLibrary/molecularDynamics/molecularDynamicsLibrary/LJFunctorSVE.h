/**
 * @file LJFunctorSVE.h
 *
 * @date 15.11.2021
 * @author T. Eke
 */
#pragma once

#ifndef __ARM_FEATURE_SVE
#pragma message "Requested to compile LJFunctorSVE but SVE is not available!"
#else
#include <arm_sve.h>
#endif

#include <array>

#include "ParticlePropertiesLibrary.h"
#include "autopas/baseFunctors/PairwiseFunctor.h"
#include "autopas/particles/OwnershipState.h"
#include "autopas/utils/AlignedAllocator.h"
#include "autopas/utils/ArrayMath.h"
#include "autopas/utils/StaticBoolSelector.h"
#include "autopas/utils/WrapOpenMP.h"
#include "autopas/utils/inBox.h"

namespace mdLib {

/**
 * A functor to handle lennard-jones interactions between two particles (molecules).
 * This functor assumes that duplicated calculations are always happening, which is characteristic for a Full-Shell
 * scheme.
 * This Version is implemented using SVE intrinsics.
 * @tparam Particle The type of particle.
 * @tparam ParticleCell The type of particlecell.
 * @tparam applyShift Switch for the lj potential to be truncated shifted.
 * @tparam useMixing Switch for the functor to be used with multiple particle types.
 * If set to false, _epsilon and _sigma need to be set and the constructor with PPL can be omitted.
 * @tparam useNewton3 Switch for the functor to support newton3 on, off or both. See FunctorN3Modes for possible values.
 * @tparam calculateGlobals Defines whether the global values are to be calculated (energy, virial).
 * @tparam relevantForTuning Whether or not the auto-tuner should consider this functor.
 * @tparam countFLOPs counts FLOPs and hitrate. Not implemented for this functor. Please use the AutoVec functor.
 */
template <class Particle, bool applyShift = false, bool useMixing = false,
          autopas::FunctorN3Modes useNewton3 = autopas::FunctorN3Modes::Both, bool calculateGlobals = false,
<<<<<<< HEAD
          bool relevantForTuning = true>
class LJFunctorSVE
    : public autopas::PairwiseFunctor<
          Particle, LJFunctorSVE<Particle, applyShift, useMixing, useNewton3, calculateGlobals, relevantForTuning>> {
=======
          bool countFLOPs = false, bool relevantForTuning = true>
class LJFunctorSVE : public autopas::Functor<Particle, LJFunctorSVE<Particle, applyShift, useMixing, useNewton3,
                                                                    calculateGlobals, countFLOPs, relevantForTuning>> {
>>>>>>> 3fb5dda1
  using SoAArraysType = typename Particle::SoAArraysType;

 public:
  /**
   * Deleted default constructor
   */
  LJFunctorSVE() = delete;

 private:
  /**
   * Internal, actual constructor.
   * @param cutoff
   * @note param dummy unused, only there to make the signature different from the public constructor.
   */
  explicit LJFunctorSVE(double cutoff, void * /*dummy*/)
#ifdef __ARM_FEATURE_SVE
<<<<<<< HEAD
      : autopas::PairwiseFunctor<
            Particle, LJFunctorSVE<Particle, applyShift, useMixing, useNewton3, calculateGlobals, relevantForTuning>>(
            cutoff),
=======
      : autopas::Functor<Particle, LJFunctorSVE<Particle, applyShift, useMixing, useNewton3, calculateGlobals,
                                                countFLOPs, relevantForTuning>>(cutoff),
>>>>>>> 3fb5dda1
        _cutoffSquared{cutoff * cutoff},
        _cutoffSquaredAoS(cutoff * cutoff),
        _potentialEnergySum{0.},
        _virialSum{0., 0., 0.},
        _aosThreadData(),
        _postProcessed{false} {
    if (calculateGlobals) {
      _aosThreadData.resize(autopas::autopas_get_max_threads());
    }
    if constexpr (countFLOPs) {
      AutoPasLog(DEBUG, "Using LJFunctorSVE with countFLOPs but FLOP counting is not implemented."););
    }
  }
#else
<<<<<<< HEAD
      : autopas::PairwiseFunctor<
            Particle, LJFunctorSVE<Particle, applyShift, useMixing, useNewton3, calculateGlobals, relevantForTuning>>(
            cutoff) {
=======
      : autopas::Functor<Particle, LJFunctorSVE<Particle, applyShift, useMixing, useNewton3, calculateGlobals,
                                                countFLOPs, relevantForTuning>>(cutoff) {
>>>>>>> 3fb5dda1
    autopas::utils::ExceptionHandler::exception("AutoPas was compiled without SVE support!");
  }
#endif
 public:
  /**
   * Constructor for Functor with mixing disabled. When using this functor it is necessary to call
   * setParticleProperties() to set internal constants because it does not use a particle properties library.
   *
   * @note Only to be used with mixing == false.
   *
   * @param cutoff
   */
  explicit LJFunctorSVE(double cutoff) : LJFunctorSVE(cutoff, nullptr) {
    static_assert(not useMixing,
                  "Mixing without a ParticlePropertiesLibrary is not possible! Use a different constructor or set "
                  "mixing to false.");
  }

  /**
   * Constructor for Functor with mixing active. This functor takes a ParticlePropertiesLibrary to look up (mixed)
   * properties like sigma, epsilon and shift.
   * @param cutoff
   * @param particlePropertiesLibrary
   */
  explicit LJFunctorSVE(double cutoff, ParticlePropertiesLibrary<double, size_t> &particlePropertiesLibrary)
      : LJFunctorSVE(cutoff, nullptr) {
    static_assert(useMixing,
                  "Not using Mixing but using a ParticlePropertiesLibrary is not allowed! Use a different constructor "
                  "or set mixing to true.");
    _PPLibrary = &particlePropertiesLibrary;
  }

  std::string getName() final { return "LJFunctorSVE"; }

  bool isRelevantForTuning() final { return relevantForTuning; }

  bool allowsNewton3() final {
    return useNewton3 == autopas::FunctorN3Modes::Newton3Only or useNewton3 == autopas::FunctorN3Modes::Both;
  }

  bool allowsNonNewton3() final {
    return useNewton3 == autopas::FunctorN3Modes::Newton3Off or useNewton3 == autopas::FunctorN3Modes::Both;
  }

  void AoSFunctor(Particle &i, Particle &j, bool newton3) final {
    using namespace autopas::utils::ArrayMath::literals;

    if (i.isDummy() or j.isDummy()) {
      return;
    }
    auto sigmaSquared = _sigmaSquaredAoS;
    auto epsilon24 = _epsilon24AoS;
    auto shift6 = _shift6AoS;
    if constexpr (useMixing) {
      sigmaSquared = _PPLibrary->getMixingSigmaSquared(i.getTypeId(), j.getTypeId());
      epsilon24 = _PPLibrary->getMixing24Epsilon(i.getTypeId(), j.getTypeId());
      if constexpr (applyShift) {
        shift6 = _PPLibrary->getMixingShift6(i.getTypeId(), j.getTypeId());
      }
    }
    auto dr = i.getR() - j.getR();
    double dr2 = autopas::utils::ArrayMath::dot(dr, dr);

    if (dr2 > _cutoffSquaredAoS) {
      return;
    }

    double invdr2 = 1. / dr2;
    double lj6 = sigmaSquared * invdr2;
    lj6 = lj6 * lj6 * lj6;
    double lj12 = lj6 * lj6;
    double lj12m6 = lj12 - lj6;
    double fac = epsilon24 * (lj12 + lj12m6) * invdr2;
    auto f = dr * fac;
    i.addF(f);
    if (newton3) {
      // only if we use newton 3 here, we want to
      j.subF(f);
    }
    if (calculateGlobals) {
      auto virial = dr * f;
      double potentialEnergy6 = epsilon24 * lj12m6 + shift6;

      const int threadnum = autopas::autopas_get_thread_num();
      if (i.isOwned()) {
        if (newton3) {
          _aosThreadData[threadnum].potentialEnergySumN3 += potentialEnergy6 * 0.5;
          _aosThreadData[threadnum].virialSumN3 += virial * 0.5;
        } else {
          // for non-newton3 the division is in the post-processing step.
          _aosThreadData[threadnum].potentialEnergySumNoN3 += potentialEnergy6;
          _aosThreadData[threadnum].virialSumNoN3 += virial;
        }
      }
      // for non-newton3 the second particle will be considered in a separate calculation
      if (newton3 and j.isOwned()) {
        _aosThreadData[threadnum].potentialEnergySumN3 += potentialEnergy6 * 0.5;
        _aosThreadData[threadnum].virialSumN3 += virial * 0.5;
      }
    }
  }

  /**
   * @copydoc autopas::PairwiseFunctor::SoAFunctorSingle()
   * This functor will always do a newton3 like traversal of the soa.
   * However, it still needs to know about newton3 to correctly add up the global values.
   */
  void SoAFunctorSingle(autopas::SoAView<SoAArraysType> soa, bool newton3) final {
    if (newton3) {
      SoAFunctorSingleImpl<true>(soa);
    } else {
      SoAFunctorSingleImpl<false>(soa);
    }
  }

  // clang-format off
  /**
   * @copydoc autopas::PairwiseFunctor::SoAFunctorPair()
   */
  // clang-format on
  void SoAFunctorPair(autopas::SoAView<SoAArraysType> soa1, autopas::SoAView<SoAArraysType> soa2,
                      const bool newton3) final {
    if (newton3) {
      SoAFunctorPairImpl<true>(soa1, soa2);
    } else {
      SoAFunctorPairImpl<false>(soa1, soa2);
    }
  }

 private:
  /**
   * Templatized version of SoAFunctorSingle actually doing what the latter should.
   * @tparam newton3
   * @param soa
   */
  template <bool newton3>
  void SoAFunctorSingleImpl(autopas::SoAView<SoAArraysType> soa) {
#ifdef __ARM_FEATURE_SVE
    if (soa.size() == 0) return;

    const auto *const __restrict xptr = soa.template begin<Particle::AttributeNames::posX>();
    const auto *const __restrict yptr = soa.template begin<Particle::AttributeNames::posY>();
    const auto *const __restrict zptr = soa.template begin<Particle::AttributeNames::posZ>();

    const auto *const __restrict ownedStatePtr = soa.template begin<Particle::AttributeNames::ownershipState>();

    auto *const __restrict fxptr = soa.template begin<Particle::AttributeNames::forceX>();
    auto *const __restrict fyptr = soa.template begin<Particle::AttributeNames::forceY>();
    auto *const __restrict fzptr = soa.template begin<Particle::AttributeNames::forceZ>();

    const auto *const __restrict typeIDptr = soa.template begin<Particle::AttributeNames::typeId>();

    svfloat64_t virialSumX = svdup_f64(0.0);
    svfloat64_t virialSumY = svdup_f64(0.0);
    svfloat64_t virialSumZ = svdup_f64(0.0);
    svfloat64_t potentialEnergySum = svdup_f64(0.0);

    const auto vecLength = (size_t)svlen_f64(potentialEnergySum);

    // reverse outer loop s.th. inner loop always beginns at aligned array start
    // typecast to detect underflow
    for (size_t i = soa.size() - 1; (long)i >= 0; --i) {
      if (ownedStatePtr[i] == autopas::OwnershipState::dummy) {
        // If the i-th particle is a dummy, skip this loop iteration.
        continue;
      }

      static_assert(std::is_same_v<std::underlying_type_t<autopas::OwnershipState>, int64_t>,
                    "OwnershipStates underlying type should be int64_t!");

      svfloat64_t fxacc = svdup_f64(0.0);
      svfloat64_t fyacc = svdup_f64(0.0);
      svfloat64_t fzacc = svdup_f64(0.0);

      const svfloat64_t x1 = svdup_f64(xptr[i]);
      const svfloat64_t y1 = svdup_f64(yptr[i]);
      const svfloat64_t z1 = svdup_f64(zptr[i]);

      svbool_t pg_1, pg_2, pg_3, pg_4;
      size_t j = 0;
      for (; j < i; j += vecLength * 4) {
        const size_t j_2 = j + vecLength;
        const size_t j_3 = j_2 + vecLength;
        const size_t j_4 = j_3 + vecLength;
        pg_1 = svwhilelt_b64(j, i);
        pg_2 = svwhilelt_b64(j_2, i);
        pg_3 = svwhilelt_b64(j_3, i);
        pg_4 = svwhilelt_b64(j_4, i);

        SoAKernel<true, false>(j, ownedStatePtr[i] == autopas::OwnershipState::owned,
                               reinterpret_cast<const int64_t *>(ownedStatePtr), x1, y1, z1, xptr, yptr, zptr, fxptr,
                               fyptr, fzptr, &typeIDptr[i], typeIDptr, fxacc, fyacc, fzacc, virialSumX, virialSumY,
                               virialSumZ, potentialEnergySum, pg_1, svundef_u64(), pg_2, svundef_u64(), pg_3,
                               svundef_u64(), pg_4, svundef_u64());
      }

      fxptr[i] += svaddv(svptrue_b64(), fxacc);
      fyptr[i] += svaddv(svptrue_b64(), fyacc);
      fzptr[i] += svaddv(svptrue_b64(), fzacc);
    }

    if constexpr (calculateGlobals) {
      const int threadnum = autopas::autopas_get_thread_num();

      // we assume newton3 to be enabled in this function call, thus we multiply by two if the value of newton3 is
      // false, since for newton3 disabled we divide by two later on.
      if (newton3) {
        _aosThreadData[threadnum].potentialEnergySumN3 += svaddv_f64(svptrue_b64(), potentialEnergySum) * 0.5;
        _aosThreadData[threadnum].virialSumN3[0] += svaddv_f64(svptrue_b64(), virialSumX) * 0.5;
        _aosThreadData[threadnum].virialSumN3[1] += svaddv_f64(svptrue_b64(), virialSumY) * 0.5;
        _aosThreadData[threadnum].virialSumN3[2] += svaddv_f64(svptrue_b64(), virialSumZ) * 0.5;
      } else {
        _aosThreadData[threadnum].potentialEnergySumNoN3 += svaddv_f64(svptrue_b64(), potentialEnergySum);
        _aosThreadData[threadnum].virialSumNoN3[0] += svaddv_f64(svptrue_b64(), virialSumX);
        _aosThreadData[threadnum].virialSumNoN3[1] += svaddv_f64(svptrue_b64(), virialSumY);
        _aosThreadData[threadnum].virialSumNoN3[2] += svaddv_f64(svptrue_b64(), virialSumZ);
      }
    }
#endif
  }

  template <bool newton3>
  void SoAFunctorPairImpl(autopas::SoAView<SoAArraysType> soa1, autopas::SoAView<SoAArraysType> soa2) {
#ifdef __ARM_FEATURE_SVE
    if (soa1.size() == 0 || soa2.size() == 0) return;

    const auto *const __restrict x1ptr = soa1.template begin<Particle::AttributeNames::posX>();
    const auto *const __restrict y1ptr = soa1.template begin<Particle::AttributeNames::posY>();
    const auto *const __restrict z1ptr = soa1.template begin<Particle::AttributeNames::posZ>();
    const auto *const __restrict x2ptr = soa2.template begin<Particle::AttributeNames::posX>();
    const auto *const __restrict y2ptr = soa2.template begin<Particle::AttributeNames::posY>();
    const auto *const __restrict z2ptr = soa2.template begin<Particle::AttributeNames::posZ>();

    const auto *const __restrict ownedStatePtr1 = soa1.template begin<Particle::AttributeNames::ownershipState>();
    const auto *const __restrict ownedStatePtr2 = soa2.template begin<Particle::AttributeNames::ownershipState>();

    auto *const __restrict fx1ptr = soa1.template begin<Particle::AttributeNames::forceX>();
    auto *const __restrict fy1ptr = soa1.template begin<Particle::AttributeNames::forceY>();
    auto *const __restrict fz1ptr = soa1.template begin<Particle::AttributeNames::forceZ>();
    auto *const __restrict fx2ptr = soa2.template begin<Particle::AttributeNames::forceX>();
    auto *const __restrict fy2ptr = soa2.template begin<Particle::AttributeNames::forceY>();
    auto *const __restrict fz2ptr = soa2.template begin<Particle::AttributeNames::forceZ>();

    const auto *const __restrict typeID1ptr = soa1.template begin<Particle::AttributeNames::typeId>();
    const auto *const __restrict typeID2ptr = soa2.template begin<Particle::AttributeNames::typeId>();

    svfloat64_t virialSumX = svdup_f64(0.0);
    svfloat64_t virialSumY = svdup_f64(0.0);
    svfloat64_t virialSumZ = svdup_f64(0.0);
    svfloat64_t potentialEnergySum = svdup_f64(0.0);

    const auto vecLength = (unsigned int)svlen_f64(potentialEnergySum);

    for (unsigned int i = 0; i < soa1.size(); ++i) {
      if (ownedStatePtr1[i] == autopas::OwnershipState::dummy) {
        // If the i-th particle is a dummy, skip this loop iteration.
        continue;
      }

      svfloat64_t fxacc = svdup_f64(0.0);
      svfloat64_t fyacc = svdup_f64(0.0);
      svfloat64_t fzacc = svdup_f64(0.0);

      static_assert(std::is_same_v<std::underlying_type_t<autopas::OwnershipState>, int64_t>,
                    "OwnershipStates underlying type should be int64_t!");

      const svfloat64_t x1 = svdup_f64(x1ptr[i]);
      const svfloat64_t y1 = svdup_f64(y1ptr[i]);
      const svfloat64_t z1 = svdup_f64(z1ptr[i]);

      svbool_t pg_1, pg_2, pg_3, pg_4;
      unsigned int j = 0;
      for (; j < soa2.size(); j += vecLength * 4) {
        const unsigned int j_2 = j + vecLength;
        const unsigned int j_3 = j_2 + vecLength;
        const unsigned int j_4 = j_3 + vecLength;
        pg_1 = svwhilelt_b64(j, (unsigned int)soa2.size());
        pg_2 = svwhilelt_b64(j_2, (unsigned int)soa2.size());
        pg_3 = svwhilelt_b64(j_3, (unsigned int)soa2.size());
        pg_4 = svwhilelt_b64(j_4, (unsigned int)soa2.size());

        SoAKernel<newton3, false>(j, ownedStatePtr1[i] == autopas::OwnershipState::owned,
                                  reinterpret_cast<const int64_t *>(ownedStatePtr2), x1, y1, z1, x2ptr, y2ptr, z2ptr,
                                  fx2ptr, fy2ptr, fz2ptr, typeID1ptr, typeID2ptr, fxacc, fyacc, fzacc, virialSumX,
                                  virialSumY, virialSumZ, potentialEnergySum, pg_1, svundef_u64(), pg_2, svundef_u64(),
                                  pg_3, svundef_u64(), pg_4, svundef_u64());
      }

      fx1ptr[i] += svaddv_f64(svptrue_b64(), fxacc);
      fy1ptr[i] += svaddv_f64(svptrue_b64(), fyacc);
      fz1ptr[i] += svaddv_f64(svptrue_b64(), fzacc);
    }

    if constexpr (calculateGlobals) {
      const int threadnum = autopas::autopas_get_thread_num();

      if (newton3) {
        _aosThreadData[threadnum].potentialEnergySumN3 += svaddv_f64(svptrue_b64(), potentialEnergySum) * 0.5;
        _aosThreadData[threadnum].virialSumN3[0] += svaddv_f64(svptrue_b64(), virialSumX) * 0.5;
        _aosThreadData[threadnum].virialSumN3[1] += svaddv_f64(svptrue_b64(), virialSumY) * 0.5;
        _aosThreadData[threadnum].virialSumN3[2] += svaddv_f64(svptrue_b64(), virialSumZ) * 0.5;
      } else {
        _aosThreadData[threadnum].potentialEnergySumNoN3 += svaddv_f64(svptrue_b64(), potentialEnergySum);
        _aosThreadData[threadnum].virialSumNoN3[0] += svaddv_f64(svptrue_b64(), virialSumX);
        _aosThreadData[threadnum].virialSumNoN3[1] += svaddv_f64(svptrue_b64(), virialSumY);
        _aosThreadData[threadnum].virialSumNoN3[2] += svaddv_f64(svptrue_b64(), virialSumZ);
      }
    }
#endif
  }
#ifdef __ARM_FEATURE_SVE
  template <bool indexed>
  inline svbool_t distCalc(const size_t j, const svuint64_t &index, const svfloat64_t &x1, const svfloat64_t &y1,
                           const svfloat64_t &z1, const svbool_t &pg, const int64_t *const __restrict ownedStatePtr2,
                           const double *const __restrict x2ptr, const double *const __restrict y2ptr,
                           const double *const __restrict z2ptr, svfloat64_t &drx, svfloat64_t &dry, svfloat64_t &drz,
                           svfloat64_t &dr2, svint64_t &ownedStateJ) {
    const svfloat64_t x2 = (indexed) ? svld1_gather_index(pg, x2ptr, index) : svld1(pg, &x2ptr[j]);
    const svfloat64_t y2 = (indexed) ? svld1_gather_index(pg, y2ptr, index) : svld1(pg, &y2ptr[j]);
    const svfloat64_t z2 = (indexed) ? svld1_gather_index(pg, z2ptr, index) : svld1(pg, &z2ptr[j]);

    // having these three as not _m worsens performance
    drx = svsub_m(pg, x1, x2);
    dry = svsub_m(pg, y1, y2);
    drz = svsub_m(pg, z1, z2);

    const svfloat64_t dr2_1 = svmul_x(pg, drx, drx);
    const svfloat64_t dr2_2 = svmla_x(pg, dr2_1, dry, dry);
    dr2 = svmla_x(pg, dr2_2, drz, drz);

    const svbool_t cutoffMask = svcmple(pg, dr2, _cutoffSquared);

    ownedStateJ = (indexed) ? svld1_gather_index(pg, ownedStatePtr2, index) : svld1(pg, &ownedStatePtr2[j]);
    const svbool_t dummyMask = svcmpne(pg, ownedStateJ, (int64_t)autopas::OwnershipState::dummy);
    return svand_z(pg, cutoffMask, dummyMask);
  }

  template <bool indexed>
  inline void lennardJones(const svuint64_t &index, const size_t *const typeID1ptr, const size_t *const typeID2ptr,
                           const svbool_t &pgC, const svfloat64_t &dr2, svfloat64_t &epsilon24s, svfloat64_t &shift6s,
                           svfloat64_t &lj6, svfloat64_t &fac) {
    const svuint64_t typeIds =
        useMixing ? svmul_m(pgC, (indexed) ? svld1_gather_index(pgC, typeID2ptr, index) : svld1_u64(pgC, typeID2ptr), 3)
                  : svundef_u64();
    const auto mixingDataPtr = useMixing ? _PPLibrary->getLJMixingDataPtr(*typeID1ptr, 0) : nullptr;

    const svfloat64_t sigmaSquareds =
        useMixing ? svld1_gather_index(pgC, mixingDataPtr + 1, typeIds) : svdup_f64(_sigmaSquared);
    epsilon24s = useMixing ? svld1_gather_index(pgC, mixingDataPtr, typeIds) : svdup_f64(_epsilon24);
    shift6s = (useMixing && applyShift) ? svld1_gather_index(pgC, mixingDataPtr + 2, typeIds) : svdup_f64(_shift6);

    svfloat64_t invdr2 = svrecpe(dr2);
    invdr2 = svmul_x(pgC, invdr2, svrecps(dr2, invdr2));
    invdr2 = svmul_x(pgC, invdr2, svrecps(dr2, invdr2));
    invdr2 = svmul_x(pgC, invdr2, svrecps(dr2, invdr2));
    invdr2 = svmul_x(pgC, invdr2, svrecps(dr2, invdr2));
    const svfloat64_t lj2 = svmul_x(pgC, sigmaSquareds, invdr2);

    const svfloat64_t lj4 = svmul_x(pgC, lj2, lj2);
    lj6 = svmul_x(pgC, lj2, lj4);
    const svfloat64_t lj12 = svmul_x(pgC, lj6, lj6);

    //(2*lj12 - lj6) * epsilon24 * invdr2 = -(lj6 - 2*lj12) * epsilon24 * invdr2

    const svfloat64_t lj12m6alj12 = svnmls_x(pgC, lj6, lj12, 2);

    const svfloat64_t lj12m6alj12e = svmul_x(pgC, lj12m6alj12, epsilon24s);
    fac = svmul_x(pgC, lj12m6alj12e, invdr2);
  }

  template <bool newton3, bool indexed>
  inline void applyForces(const size_t j, const svuint64_t &index, const bool ownedStateIisOwned,
                          double *const __restrict fx2ptr, double *const __restrict fy2ptr,
                          double *const __restrict fz2ptr, svfloat64_t &fxacc, svfloat64_t &fyacc, svfloat64_t &fzacc,
                          svfloat64_t &virialSumX, svfloat64_t &virialSumY, svfloat64_t &virialSumZ,
                          svfloat64_t &potentialEnergySum, const svfloat64_t &drx, const svfloat64_t &dry,
                          const svfloat64_t &drz, const double *const __restrict x2ptr,
                          const double *const __restrict y2ptr, const double *const __restrict z2ptr,
                          const svint64_t &ownedStateJ, const svbool_t &pgC, const svfloat64_t &epsilon24s,
                          const svfloat64_t &shift6s, const svfloat64_t &lj6, const svfloat64_t &fac) {
    const svfloat64_t fx = svmul_x(pgC, drx, fac);
    const svfloat64_t fy = svmul_x(pgC, dry, fac);
    const svfloat64_t fz = svmul_x(pgC, drz, fac);

    fxacc = svadd_f64_m(pgC, fxacc, fx);
    fyacc = svadd_f64_m(pgC, fyacc, fy);
    fzacc = svadd_f64_m(pgC, fzacc, fz);

    if (newton3) {
      const svfloat64_t fx2 = (indexed) ? svld1_gather_index(pgC, fx2ptr, index) : svld1_f64(pgC, &fx2ptr[j]);
      const svfloat64_t fy2 = (indexed) ? svld1_gather_index(pgC, fy2ptr, index) : svld1_f64(pgC, &fy2ptr[j]);
      const svfloat64_t fz2 = (indexed) ? svld1_gather_index(pgC, fz2ptr, index) : svld1_f64(pgC, &fz2ptr[j]);

      const svfloat64_t fx2new = svsub_x(pgC, fx2, fx);
      const svfloat64_t fy2new = svsub_x(pgC, fy2, fy);
      const svfloat64_t fz2new = svsub_x(pgC, fz2, fz);

      if constexpr (indexed) {
        svst1_scatter_index(pgC, &fx2ptr[0], index, fx2new);
        svst1_scatter_index(pgC, &fy2ptr[0], index, fy2new);
        svst1_scatter_index(pgC, &fz2ptr[0], index, fz2new);
      } else {
        svst1(pgC, &fx2ptr[j], fx2new);
        svst1(pgC, &fy2ptr[j], fy2new);
        svst1(pgC, &fz2ptr[j], fz2new);
      }
    }

    if (calculateGlobals) {
      // Global Virial
      const svfloat64_t virialX = svmul_x(pgC, fx, drx);
      const svfloat64_t virialY = svmul_x(pgC, fy, dry);
      const svfloat64_t virialZ = svmul_x(pgC, fz, drz);

      // Global Potential
      const svfloat64_t lj12m6 = svnmls_x(pgC, lj6, lj6, lj6);
      const svfloat64_t potentialEnergy6 = svmad_x(pgC, epsilon24s, lj12m6, shift6s);
      svfloat64_t energyFactor = svdup_f64(ownedStateIisOwned ? 1.0 : 0.0);

      if constexpr (newton3) {
        svbool_t ownedMaskJ = svcmpeq(pgC, ownedStateJ, (int64_t)autopas::OwnershipState::owned);
        energyFactor = svadd_m(ownedMaskJ, energyFactor, 1.0);
      }
      potentialEnergySum = svmla_m(pgC, potentialEnergySum, energyFactor, potentialEnergy6);
      virialSumX = svmla_m(pgC, virialSumX, energyFactor, virialX);
      virialSumY = svmla_m(pgC, virialSumY, energyFactor, virialY);
      virialSumZ = svmla_m(pgC, virialSumZ, energyFactor, virialZ);
    }
  }

  template <bool newton3, bool indexed>
  // FCC needs to be forced to inline this function. Otherwise a dramatic loss in performance can be observed.
  __attribute__((always_inline)) inline void SoAKernel(
      const size_t j, const bool ownedStateIisOwned, const int64_t *const __restrict ownedStatePtr2,
      const svfloat64_t &x1, const svfloat64_t &y1, const svfloat64_t &z1, const double *const __restrict x2ptr,
      const double *const __restrict y2ptr, const double *const __restrict z2ptr, double *const __restrict fx2ptr,
      double *const __restrict fy2ptr, double *const __restrict fz2ptr, const size_t *const typeID1ptr,
      const size_t *const typeID2ptr, svfloat64_t &fxacc, svfloat64_t &fyacc, svfloat64_t &fzacc,
      svfloat64_t &virialSumX, svfloat64_t &virialSumY, svfloat64_t &virialSumZ, svfloat64_t &potentialEnergySum,

      const svbool_t &pg_1, const svuint64_t &index_1, const svbool_t &pg_2, const svuint64_t &index_2,
      const svbool_t &pg_3, const svuint64_t &index_3, const svbool_t &pg_4, const svuint64_t &index_4

  ) {
    svfloat64_t drx_1;
    svfloat64_t dry_1;
    svfloat64_t drz_1;
    svfloat64_t dr2_1;
    svint64_t ownedStateJ_1;
    const svbool_t pgC_1 = distCalc<indexed>(j, index_1, x1, y1, z1, pg_1, ownedStatePtr2, x2ptr, y2ptr, z2ptr, drx_1,
                                             dry_1, drz_1, dr2_1, ownedStateJ_1);

    svfloat64_t drx_2;
    svfloat64_t dry_2;
    svfloat64_t drz_2;
    svfloat64_t dr2_2;
    svint64_t ownedStateJ_2;
    const svbool_t pgC_2 = distCalc<indexed>(j + svlen(x1), index_2, x1, y1, z1, pg_2, ownedStatePtr2, x2ptr, y2ptr,
                                             z2ptr, drx_2, dry_2, drz_2, dr2_2, ownedStateJ_2);

    svfloat64_t drx_3;
    svfloat64_t dry_3;
    svfloat64_t drz_3;
    svfloat64_t dr2_3;
    svint64_t ownedStateJ_3;
    const svbool_t pgC_3 = distCalc<indexed>(j + svlen(x1) * 2, index_3, x1, y1, z1, pg_3, ownedStatePtr2, x2ptr, y2ptr,
                                             z2ptr, drx_3, dry_3, drz_3, dr2_3, ownedStateJ_3);

    svfloat64_t drx_4;
    svfloat64_t dry_4;
    svfloat64_t drz_4;
    svfloat64_t dr2_4;
    svint64_t ownedStateJ_4;
    const svbool_t pgC_4 = distCalc<indexed>(j + svlen(x1) * 3, index_4, x1, y1, z1, pg_4, ownedStatePtr2, x2ptr, y2ptr,
                                             z2ptr, drx_4, dry_4, drz_4, dr2_4, ownedStateJ_4);

    const bool continue_1 = svptest_any(svptrue_b64(), pgC_1);
    const bool continue_2 = svptest_any(svptrue_b64(), pgC_2);
    const bool continue_3 = svptest_any(svptrue_b64(), pgC_3);
    const bool continue_4 = svptest_any(svptrue_b64(), pgC_4);

    svfloat64_t epsilon24s_1;
    svfloat64_t shift6s_1;
    svfloat64_t lj6_1;
    svfloat64_t fac_1;
    if (continue_1)
      lennardJones<indexed>(index_1, typeID1ptr, typeID2ptr, pgC_1, dr2_1, epsilon24s_1, shift6s_1, lj6_1, fac_1);

    svfloat64_t epsilon24s_2;
    svfloat64_t shift6s_2;
    svfloat64_t lj6_2;
    svfloat64_t fac_2;
    if (continue_2)
      lennardJones<indexed>(index_2, typeID1ptr, typeID2ptr, pgC_2, dr2_2, epsilon24s_2, shift6s_2, lj6_2, fac_2);

    svfloat64_t epsilon24s_3;
    svfloat64_t shift6s_3;
    svfloat64_t lj6_3;
    svfloat64_t fac_3;
    if (continue_3)
      lennardJones<indexed>(index_3, typeID1ptr, typeID2ptr, pgC_3, dr2_3, epsilon24s_3, shift6s_3, lj6_3, fac_3);

    svfloat64_t epsilon24s_4;
    svfloat64_t shift6s_4;
    svfloat64_t lj6_4;
    svfloat64_t fac_4;
    if (continue_4)
      lennardJones<indexed>(index_4, typeID1ptr, typeID2ptr, pgC_4, dr2_4, epsilon24s_4, shift6s_4, lj6_4, fac_4);

    if (continue_1)
      applyForces<newton3, indexed>(j, index_1, ownedStateIisOwned, fx2ptr, fy2ptr, fz2ptr, fxacc, fyacc, fzacc,
                                    virialSumX, virialSumY, virialSumZ, potentialEnergySum, drx_1, dry_1, drz_1, x2ptr,
                                    y2ptr, z2ptr, ownedStateJ_1, pgC_1, epsilon24s_1, shift6s_1, lj6_1, fac_1);
    if (continue_2)
      applyForces<newton3, indexed>(j + svlen(x1), index_2, ownedStateIisOwned, fx2ptr, fy2ptr, fz2ptr, fxacc, fyacc,
                                    fzacc, virialSumX, virialSumY, virialSumZ, potentialEnergySum, drx_2, dry_2, drz_2,
                                    x2ptr, y2ptr, z2ptr, ownedStateJ_2, pgC_2, epsilon24s_2, shift6s_2, lj6_2, fac_2);

    if (continue_3)
      applyForces<newton3, indexed>(j + svlen(x1) * 2, index_3, ownedStateIisOwned, fx2ptr, fy2ptr, fz2ptr, fxacc,
                                    fyacc, fzacc, virialSumX, virialSumY, virialSumZ, potentialEnergySum, drx_3, dry_3,
                                    drz_3, x2ptr, y2ptr, z2ptr, ownedStateJ_3, pgC_3, epsilon24s_3, shift6s_3, lj6_3,
                                    fac_3);

    if (continue_4)
      applyForces<newton3, indexed>(j + svlen(x1) * 3, index_4, ownedStateIisOwned, fx2ptr, fy2ptr, fz2ptr, fxacc,
                                    fyacc, fzacc, virialSumX, virialSumY, virialSumZ, potentialEnergySum, drx_4, dry_4,
                                    drz_4, x2ptr, y2ptr, z2ptr, ownedStateJ_4, pgC_4, epsilon24s_4, shift6s_4, lj6_4,
                                    fac_4);
  }
#endif

 public:
  // clang-format off
  /**
   * @copydoc autopas::PairwiseFunctor::SoAFunctorVerlet()
   * @note If you want to parallelize this by openmp, please ensure that there
   * are no dependencies, i.e. introduce colors and specify iFrom and iTo accordingly.
   */
  // clang-format on
  void SoAFunctorVerlet(autopas::SoAView<SoAArraysType> soa, const size_t indexFirst,
                        const std::vector<size_t, autopas::AlignedAllocator<size_t>> &neighborList,
                        bool newton3) final {
    if (soa.size() == 0 or neighborList.empty()) return;
    if (newton3) {
      SoAFunctorVerletImpl<true>(soa, indexFirst, neighborList);
    } else {
      SoAFunctorVerletImpl<false>(soa, indexFirst, neighborList);
    }
  }

 private:
  template <bool newton3>
  void SoAFunctorVerletImpl(autopas::SoAView<SoAArraysType> soa, const size_t indexFirst,
                            const std::vector<size_t, autopas::AlignedAllocator<size_t>> &neighborList) {
#ifdef __ARM_FEATURE_SVE
    const auto *const __restrict ownedStatePtr = soa.template begin<Particle::AttributeNames::ownershipState>();
    if (ownedStatePtr[indexFirst] == autopas::OwnershipState::dummy) {
      return;
    }
    const auto *const __restrict xptr = soa.template begin<Particle::AttributeNames::posX>();
    const auto *const __restrict yptr = soa.template begin<Particle::AttributeNames::posY>();
    const auto *const __restrict zptr = soa.template begin<Particle::AttributeNames::posZ>();

    auto *const __restrict fxptr = soa.template begin<Particle::AttributeNames::forceX>();
    auto *const __restrict fyptr = soa.template begin<Particle::AttributeNames::forceY>();
    auto *const __restrict fzptr = soa.template begin<Particle::AttributeNames::forceZ>();

    const auto *const __restrict typeIDptr = soa.template begin<Particle::AttributeNames::typeId>();

    // accumulators
    svfloat64_t virialSumX = svdup_f64(0.0);
    svfloat64_t virialSumY = svdup_f64(0.0);
    svfloat64_t virialSumZ = svdup_f64(0.0);
    svfloat64_t potentialEnergySum = svdup_f64(0.0);

    svfloat64_t fxacc = svdup_f64(0.0);
    svfloat64_t fyacc = svdup_f64(0.0);
    svfloat64_t fzacc = svdup_f64(0.0);

    // broadcast particle 1
    const auto x1 = svdup_f64(xptr[indexFirst]);
    const auto y1 = svdup_f64(yptr[indexFirst]);
    const auto z1 = svdup_f64(zptr[indexFirst]);

    svbool_t pg_1;
    const auto *const ownedStatePtr2 = reinterpret_cast<const int64_t *>(ownedStatePtr);
    size_t j = 0;
    for (; j < neighborList.size(); j += svlen(x1)) {
      pg_1 = svwhilelt_b64(j, neighborList.size());
      const svuint64_t index_1 = svld1(pg_1, &neighborList[j]);

      svfloat64_t drx_1;
      svfloat64_t dry_1;
      svfloat64_t drz_1;
      svfloat64_t dr2_1;
      svint64_t ownedStateJ_1;
      const svbool_t pgC_1 = distCalc<true>(0, index_1, x1, y1, z1, pg_1, ownedStatePtr2, xptr, yptr, zptr, drx_1,
                                            dry_1, drz_1, dr2_1, ownedStateJ_1);

      const bool continue_1 = svptest_any(svptrue_b64(), pgC_1);
      svfloat64_t epsilon24s_1;
      svfloat64_t shift6s_1;
      svfloat64_t lj6_1;
      svfloat64_t fac_1;
      if (continue_1)
        lennardJones<true>(index_1, typeIDptr, typeIDptr, pgC_1, dr2_1, epsilon24s_1, shift6s_1, lj6_1, fac_1);

      if (continue_1)
        applyForces<newton3, true>(0, index_1, ownedStatePtr[indexFirst] == autopas::OwnershipState::owned, fxptr,
                                   fyptr, fzptr, fxacc, fyacc, fzacc, virialSumX, virialSumY, virialSumZ,
                                   potentialEnergySum, drx_1, dry_1, drz_1, xptr, yptr, zptr, ownedStateJ_1, pgC_1,
                                   epsilon24s_1, shift6s_1, lj6_1, fac_1);
    }

    fxptr[indexFirst] += svaddv_f64(svptrue_b64(), fxacc);
    fyptr[indexFirst] += svaddv_f64(svptrue_b64(), fyacc);
    fzptr[indexFirst] += svaddv_f64(svptrue_b64(), fzacc);

    if constexpr (calculateGlobals) {
      const int threadnum = autopas::autopas_get_thread_num();

      if (newton3) {
        _aosThreadData[threadnum].potentialEnergySumN3 += svaddv_f64(svptrue_b64(), potentialEnergySum) * 0.5;
        _aosThreadData[threadnum].virialSumN3[0] += svaddv_f64(svptrue_b64(), virialSumX) * 0.5;
        _aosThreadData[threadnum].virialSumN3[1] += svaddv_f64(svptrue_b64(), virialSumY) * 0.5;
        _aosThreadData[threadnum].virialSumN3[2] += svaddv_f64(svptrue_b64(), virialSumZ) * 0.5;
      } else {
        _aosThreadData[threadnum].potentialEnergySumNoN3 += svaddv_f64(svptrue_b64(), potentialEnergySum);
        _aosThreadData[threadnum].virialSumNoN3[0] += svaddv_f64(svptrue_b64(), virialSumX);
        _aosThreadData[threadnum].virialSumNoN3[1] += svaddv_f64(svptrue_b64(), virialSumY);
        _aosThreadData[threadnum].virialSumNoN3[2] += svaddv_f64(svptrue_b64(), virialSumZ);
      }
    }
#endif
  }

 public:
  /**
   * @copydoc autopas::Functor::getNeededAttr()
   */
  constexpr static auto getNeededAttr() {
    return std::array<typename Particle::AttributeNames, 9>{
        Particle::AttributeNames::id,     Particle::AttributeNames::posX,   Particle::AttributeNames::posY,
        Particle::AttributeNames::posZ,   Particle::AttributeNames::forceX, Particle::AttributeNames::forceY,
        Particle::AttributeNames::forceZ, Particle::AttributeNames::typeId, Particle::AttributeNames::ownershipState};
  }

  /**
   * @copydoc autopas::Functor::getNeededAttr(std::false_type)
   */
  constexpr static auto getNeededAttr(std::false_type) {
    return std::array<typename Particle::AttributeNames, 6>{
        Particle::AttributeNames::id,   Particle::AttributeNames::posX,   Particle::AttributeNames::posY,
        Particle::AttributeNames::posZ, Particle::AttributeNames::typeId, Particle::AttributeNames::ownershipState};
  }

  /**
   * @copydoc autopas::Functor::getComputedAttr()
   */
  constexpr static auto getComputedAttr() {
    return std::array<typename Particle::AttributeNames, 3>{
        Particle::AttributeNames::forceX, Particle::AttributeNames::forceY, Particle::AttributeNames::forceZ};
  }

  /**
   *
   * @return useMixing
   */
  constexpr static bool getMixing() { return useMixing; }

  /**
   * Get the number of flops used per kernel call for a given particle pair. This should count the
   * floating point operations needed for two particles that lie within a cutoff radius, having already calculated the
   * distance.
   * @param molAType molecule A's type id
   * @param molBType molecule B's type id
   * @param newton3 is newton3 applied.
   * @note molAType and molBType make no difference for LJFunctor, but are kept to have a consistent interface for other
   * functors where they may.
   * @return the number of floating point operations
   */
  static unsigned long getNumFlopsPerKernelCall(size_t molAType, size_t molBType, bool newton3) {
    // Kernel: 12 = 1 (inverse R squared) + 8 (compute scale) + 3 (apply scale) sum
    // Adding to particle forces: 6 or 3 depending newton3
    // Total = 12 + (6 or 3) = 18 or 15
    return newton3 ? 18ul : 15ul;
  }

  /**
   * Reset the global values.
   * Will set the global values to zero to prepare for the next iteration.
   */
  void initTraversal() final {
    _potentialEnergySum = 0.;
    _virialSum = {0., 0., 0.};
    _postProcessed = false;
    for (size_t i = 0; i < _aosThreadData.size(); ++i) {
      _aosThreadData[i].setZero();
    }
  }

  /**
   * Accumulates global values, e.g. potentialEnergy and virial.
   * @param newton3
   */
  void endTraversal(bool newton3) final {
    using namespace autopas::utils::ArrayMath::literals;

    if (_postProcessed) {
      throw autopas::utils::ExceptionHandler::AutoPasException(
          "Already postprocessed, endTraversal(bool newton3) was called twice without calling initTraversal().");
    }
    if (calculateGlobals) {
      // We distinguish between non-newton3 and newton3 functor calls. Newton3 calls are accumulated directly.
      // Non-newton3 calls are accumulated temporarily and later divided by 2.
      double potentialEnergySumNoN3Acc = 0;
      std::array<double, 3> virialSumNoN3Acc = {0, 0, 0};
      for (size_t i = 0; i < _aosThreadData.size(); ++i) {
        potentialEnergySumNoN3Acc += _aosThreadData[i].potentialEnergySumNoN3;
        _potentialEnergySum += _aosThreadData[i].potentialEnergySumN3;

        virialSumNoN3Acc += _aosThreadData[i].virialSumNoN3;
        _virialSum += _aosThreadData[i].virialSumN3;
      }
      // if the newton3 optimization is disabled we have added every energy contribution twice, so we divide by 2
      // here.
      potentialEnergySumNoN3Acc *= 0.5;
      virialSumNoN3Acc *= 0.5;

      _potentialEnergySum += potentialEnergySumNoN3Acc;
      _virialSum += virialSumNoN3Acc;

      // we have always calculated 6*potentialEnergy, so we divide by 6 here!
      _potentialEnergySum /= 6.;
      _postProcessed = true;

      AutoPasLog(TRACE, "Final potential energy {}", _potentialEnergySum);
      AutoPasLog(TRACE, "Final virial           {}", _virialSum[0] + _virialSum[1] + _virialSum[2]);
    }
  }

  /**
   * Get the potential Energy
   * @return the potential Energy
   */
  double getPotentialEnergy() {
    if (not calculateGlobals) {
      throw autopas::utils::ExceptionHandler::AutoPasException(
          "Trying to get potential energy even though calculateGlobals is false. If you want this functor to calculate "
          "global "
          "values, please specify calculateGlobals to be true.");
    }
    if (not _postProcessed) {
      throw autopas::utils::ExceptionHandler::AutoPasException(
          "Cannot get potential energy, because endTraversal was not called.");
    }
    return _potentialEnergySum;
  }

  /**
   * Get the virial
   * @return the virial
   */
  double getVirial() {
    if (not calculateGlobals) {
      throw autopas::utils::ExceptionHandler::AutoPasException(
          "Trying to get virial even though calculateGlobals is false. If you want this functor to calculate global "
          "values, please specify calculateGlobals to be true.");
    }
    if (not _postProcessed) {
      throw autopas::utils::ExceptionHandler::AutoPasException(
          "Cannot get virial, because endTraversal was not called.");
    }
    return _virialSum[0] + _virialSum[1] + _virialSum[2];
  }

  /**
   * Sets the particle properties constants for this functor.
   *
   * This is only necessary if no particlePropertiesLibrary is used.
   *
   * @param epsilon24
   * @param sigmaSquared
   */
  void setParticleProperties(double epsilon24, double sigmaSquared) {
#ifdef __ARM_FEATURE_SVE
    _epsilon24 = epsilon24;
    _sigmaSquared = sigmaSquared;
    if constexpr (applyShift) {
      _shift6 = ParticlePropertiesLibrary<double, size_t>::calcShift6(epsilon24, sigmaSquared, _cutoffSquared);
    } else {
      _shift6 = 0.0;
    }
#endif

    _epsilon24AoS = epsilon24;
    _sigmaSquaredAoS = sigmaSquared;
    if constexpr (applyShift) {
      _shift6AoS = ParticlePropertiesLibrary<double, size_t>::calcShift6(epsilon24, sigmaSquared, _cutoffSquaredAoS);
    } else {
      _shift6AoS = 0.;
    }
  }

 private:
  /**
   * This class stores internal data of each thread, make sure that this data has proper size, i.e. k*64 Bytes!
   */
  class AoSThreadData {
   public:
    AoSThreadData()
        : virialSumNoN3{0., 0., 0.},
          virialSumN3{0., 0., 0.},
          potentialEnergySumNoN3{0.},
          potentialEnergySumN3{0.},
          __remainingTo64{} {}
    void setZero() {
      virialSumNoN3 = {0., 0., 0.};
      virialSumN3 = {0., 0., 0.};
      potentialEnergySumNoN3 = 0.;
      potentialEnergySumN3 = 0.;
    }

    // variables
    std::array<double, 3> virialSumNoN3;
    std::array<double, 3> virialSumN3;
    double potentialEnergySumNoN3;
    double potentialEnergySumN3;

   private:
    // dummy parameter to get the right size (64 bytes)
    double __remainingTo64[(64 - 8 * sizeof(double)) / sizeof(double)];
  };
  // make sure of the size of AoSThreadData
  static_assert(sizeof(AoSThreadData) % 64 == 0, "AoSThreadData has wrong size");

#ifdef __ARM_FEATURE_SVE
  const double _cutoffSquared{};
  double _shift6{0.};
  double _epsilon24{0.};
  double _sigmaSquared{0.};
#endif

  const double _cutoffSquaredAoS;
  double _epsilon24AoS{0.}, _sigmaSquaredAoS{0.}, _shift6AoS{0.};

  ParticlePropertiesLibrary<double, size_t> *_PPLibrary = nullptr;

  // sum of the potential energy, only calculated if calculateGlobals is true
  double _potentialEnergySum{0.};

  // sum of the virial, only calculated if calculateGlobals is true
  std::array<double, 3> _virialSum{0., 0., 0.};

  // thread buffer for aos
  std::vector<AoSThreadData> _aosThreadData{};

  // defines whether or whether not the global values are already preprocessed
  bool _postProcessed{false};
};
}  // namespace mdLib<|MERGE_RESOLUTION|>--- conflicted
+++ resolved
@@ -42,16 +42,9 @@
  */
 template <class Particle, bool applyShift = false, bool useMixing = false,
           autopas::FunctorN3Modes useNewton3 = autopas::FunctorN3Modes::Both, bool calculateGlobals = false,
-<<<<<<< HEAD
-          bool relevantForTuning = true>
-class LJFunctorSVE
-    : public autopas::PairwiseFunctor<
-          Particle, LJFunctorSVE<Particle, applyShift, useMixing, useNewton3, calculateGlobals, relevantForTuning>> {
-=======
           bool countFLOPs = false, bool relevantForTuning = true>
-class LJFunctorSVE : public autopas::Functor<Particle, LJFunctorSVE<Particle, applyShift, useMixing, useNewton3,
+class LJFunctorSVE : public autopas::PairwiseFunctor<Particle, LJFunctorSVE<Particle, applyShift, useMixing, useNewton3,
                                                                     calculateGlobals, countFLOPs, relevantForTuning>> {
->>>>>>> 3fb5dda1
   using SoAArraysType = typename Particle::SoAArraysType;
 
  public:
@@ -68,14 +61,8 @@
    */
   explicit LJFunctorSVE(double cutoff, void * /*dummy*/)
 #ifdef __ARM_FEATURE_SVE
-<<<<<<< HEAD
-      : autopas::PairwiseFunctor<
-            Particle, LJFunctorSVE<Particle, applyShift, useMixing, useNewton3, calculateGlobals, relevantForTuning>>(
-            cutoff),
-=======
-      : autopas::Functor<Particle, LJFunctorSVE<Particle, applyShift, useMixing, useNewton3, calculateGlobals,
+      : autopas::PairwiseFunctor<Particle, LJFunctorSVE<Particle, applyShift, useMixing, useNewton3, calculateGlobals,
                                                 countFLOPs, relevantForTuning>>(cutoff),
->>>>>>> 3fb5dda1
         _cutoffSquared{cutoff * cutoff},
         _cutoffSquaredAoS(cutoff * cutoff),
         _potentialEnergySum{0.},
@@ -90,14 +77,8 @@
     }
   }
 #else
-<<<<<<< HEAD
-      : autopas::PairwiseFunctor<
-            Particle, LJFunctorSVE<Particle, applyShift, useMixing, useNewton3, calculateGlobals, relevantForTuning>>(
-            cutoff) {
-=======
-      : autopas::Functor<Particle, LJFunctorSVE<Particle, applyShift, useMixing, useNewton3, calculateGlobals,
+      : autopas::PairwiseFunctor<Particle, LJFunctorSVE<Particle, applyShift, useMixing, useNewton3, calculateGlobals,
                                                 countFLOPs, relevantForTuning>>(cutoff) {
->>>>>>> 3fb5dda1
     autopas::utils::ExceptionHandler::exception("AutoPas was compiled without SVE support!");
   }
 #endif
