/**
 * @file LJMultisiteFunctor.h
 * @date 21/02/2022
 * @author S. Newcome
 */

#pragma once

#include "MoleculeLJ.h"
#include "MultisiteMoleculeLJ.h"
#include "ParticlePropertiesLibrary.h"
#include "autopas/pairwiseFunctors/Functor.h"
#include "autopas/particles/OwnershipState.h"
#include "autopas/utils/AlignedAllocator.h"
#include "autopas/utils/ArrayMath.h"
#include "autopas/utils/ExceptionHandler.h"
#include "autopas/utils/Math.h"
#include "autopas/utils/Quaternion.h"
#include "autopas/utils/SoA.h"
#include "autopas/utils/StaticBoolSelector.h"
#include "autopas/utils/WrapOpenMP.h"
#include "autopas/utils/inBox.h"

namespace mdLib {

/**
 * A functor to handle Lennard-Jones interactions between two Multisite Molecules.
 *
 * @tparam Particle The type of particle.
 * @tparam applyShift Flag for the LJ potential to have a truncated shift.
 * @tparam useNewton3 Switch for the functor to support newton3 on, off, or both. See FunctorN3Nodes for possible
 * values.
 * @tparam calculateGlobals Defines whether the global values are to be calculated (energy, virial).
 * @tparam relevantForTuning Whether or not the auto-tuner should consider this functor.
 */
template <class Particle, bool applyShift = false, autopas::FunctorN3Modes useNewton3 = autopas::FunctorN3Modes::Both, bool calculateGlobals = false,
          bool relevantForTuning = true>
class LJMultisiteFunctor
    : public autopas::Functor<Particle, LJMultisiteFunctor<Particle, applyShift, useNewton3,
                                                           calculateGlobals, relevantForTuning>> {
  /**
   * Structure of the SoAs defined by the particle.
   */
  using SoAArraysType = typename Particle::SoAArraysType;

  /**
   * Precision of SoA entries
   */
  using SoAFloatPrecision = typename Particle::ParticleSoAFloatPrecision;

  /**
   * cutoff^2
   */
  const double _cutoffSquared;

  /**
   * List of relative unrotated LJ Site Positions. This is to be used when there is no mixing of molecules.
   */
  const std::vector<std::array<double, 3>> _sitePositionsLJ{};

  /**
   * Particle property library. Not used if all sites are of the same species.
   */
  ParticlePropertiesLibrary<SoAFloatPrecision, size_t> *_PPLibrary;

  /**
   * Sum of potential energy. Only calculated if calculateGlobals is true.
   */
  double _potentialEnergySum;

  /**
   * Sum of the virial. Only calculated if calculateGlobals is true.
   */
  std::array<double, 3> _virialSum;

  /**
   * Defines whether or whether not the global values are already processed
   */
  bool _postProcessed;

 public:
  /**
   * Delete Default constructor
   */
  LJMultisiteFunctor() = delete;

  /**
   * Constructor for Functor with particle mixing enabled.
   * Calculating global attributes is done with the center of mass and overall forces applied
   * @param cutoff
   * @param particlePropertiesLibrary Library used to look up the properties of each type of particle e.g. sigma,
   * epsilon, shift.
   */
  explicit LJMultisiteFunctor(double cutoff, ParticlePropertiesLibrary<double, size_t> &particlePropertiesLibrary)
      : autopas::Functor<Particle,
                         LJMultisiteFunctor<Particle, applyShift, useNewton3, calculateGlobals, relevantForTuning>>(
            cutoff),
        _cutoffSquared(cutoff * cutoff),
        _potentialEnergySum{0.},
        _virialSum{0., 0., 0.},
        _aosThreadData(),
        _postProcessed{false},
        _PPLibrary{&particlePropertiesLibrary} {
    if (calculateGlobals) {
      _aosThreadData.resize(autopas::autopas_get_max_threads());
    }
  }

  bool isRelevantForTuning() final { return relevantForTuning; }

  bool allowsNewton3() final {
    return useNewton3 == autopas::FunctorN3Modes::Newton3Only or useNewton3 == autopas::FunctorN3Modes::Both;
  }

  bool allowsNonNewton3() final {
    return useNewton3 == autopas::FunctorN3Modes::Newton3Off or useNewton3 == autopas::FunctorN3Modes::Both;
  }

  /**
   * Functor for arrays of structures (AoS).
   *
   * @param particleA Particle A
   * @param particleB Particle B
   * @param newton3 Flag for if newton3 is used.
   */
  void AoSFunctor(Particle &particleA, Particle &particleB, bool newton3) final {
    using namespace autopas::utils::ArrayMath::literals;
    if (particleA.isDummy() or particleB.isDummy()) {
      return;
    }

    // Don't calculate force if particleB outside cutoff of particleA
    const auto displacementCoM = autopas::utils::ArrayMath::sub(particleA.getR(), particleB.getR());
    const auto distanceSquaredCoM = autopas::utils::ArrayMath::dot(displacementCoM, displacementCoM);

    if (distanceSquaredCoM > _cutoffSquared) {
      return;
    }

    // get number of sites
    const size_t numSitesA = _PPLibrary->getNumSites(particleA.getTypeId());
    const size_t numSitesB = _PPLibrary->getNumSites(particleB.getTypeId());

    // get siteIds
    const std::vector<size_t> siteIdsA = _PPLibrary->getSiteTypes(particleA.getTypeId());
    const std::vector<size_t> siteIdsB = _PPLibrary->getSiteTypes(particleB.getTypeId());

    // get unrotated relative site positions
    const std::vector<std::array<double, 3>> unrotatedSitePositionsA = _PPLibrary->getSitePositions(particleA.getTypeId());
    const std::vector<std::array<double, 3>> unrotatedSitePositionsB = _PPLibrary->getSitePositions(particleB.getTypeId());

    // calculate correctly rotated relative site positions
    const auto rotatedSitePositionsA =
        autopas::utils::quaternion::rotateVectorOfPositions(particleA.getQuaternion(), unrotatedSitePositionsA);
    const auto rotatedSitePositionsB =
        autopas::utils::quaternion::rotateVectorOfPositions(particleB.getQuaternion(), unrotatedSitePositionsB);

    for (int i = 0; i < numSitesA; i++) {
      for (int j = 0; j < numSitesB; j++) {
        const auto displacement = autopas::utils::ArrayMath::add(
            autopas::utils::ArrayMath::sub(displacementCoM, rotatedSitePositionsB[j]), rotatedSitePositionsA[i]);
        const auto distanceSquared = autopas::utils::ArrayMath::dot(displacement, displacement);

        const auto sigmaSquared = _PPLibrary->getMixingSigmaSquared(siteIdsA[i], siteIdsB[j]);
        const auto epsilon24 = _PPLibrary->getMixing24Epsilon(siteIdsA[i], siteIdsB[j]);
        const auto shift6 = applyShift ? (_PPLibrary->getMixingShift6(siteIdsA[i], siteIdsB[j])) : 0;

        // clang-format off
        // Calculate potential between sites and thus force
        // Force = 24 * epsilon * (2*(sigma/distance)^12 - (sigma/distance)^6) * (1/distance)^2 * [x_displacement, y_displacement, z_displacement]
        //         {                         scalarMultiple                                   } * {                     displacement             }
        // clang-format on
        const auto invDistSquared = 1. / distanceSquared;
        const auto lj2 = sigmaSquared * invDistSquared;
        const auto lj6 = lj2 * lj2 * lj2;
        const auto lj12 = lj6 * lj6;
        const auto lj12m6 = lj12 - lj6;  // = LJ potential / (4x epsilon)
        const auto scalarMultiple = epsilon24 * (lj12 + lj12m6) * invDistSquared;
        const auto force = autopas::utils::ArrayMath::mulScalar(displacement, scalarMultiple);

        // Add force on site to net force
        particleA.addF(force);
        if (newton3) {
          particleB.subF(force);
        }

        // Add torque applied by force
        particleA.addTorque(autopas::utils::ArrayMath::cross(rotatedSitePositionsA[i], force));
        if (newton3) {
          particleB.subTorque(autopas::utils::ArrayMath::cross(rotatedSitePositionsB[j], force));
        }

        if (calculateGlobals) {
          // Here we calculate the potential energy * 6.
          // For newton3, this potential energy contribution is distributed evenly to the two molecules.
          // For non-newton3, the full potential energy is added to the one molecule.
          // The division by 6 is handled in endTraversal, as well as the division by two needed if newton3 is not used.
          // There is a similar handling of the virial, but without the mutliplication/division by 6.
          const auto potentialEnergy6 = epsilon24 * lj12m6 + shift6;
          const auto virial = displacement * force;

          const auto threadNum = autopas::autopas_get_thread_num();

          if (particleA.isOwned()) {
            if (newton3) {
              _aosThreadData[threadNum].potentialEnergySumN3 += potentialEnergy6 * 0.5;
              _aosThreadData[threadNum].virialSumN3 += virial * 0.5;
            } else {
              // for non-newton3 the division is in the post-processing step.
              _aosThreadData[threadNum].potentialEnergySumNoN3 += potentialEnergy6;
              _aosThreadData[threadNum].virialSumNoN3 += virial;
            }
          }
          // for non-newton3 the second particle will be considered in a separate calculation
          if (newton3 and particleB.isOwned()) {
            _aosThreadData[threadNum].potentialEnergySumN3 += potentialEnergy6 * 0.5;
            _aosThreadData[threadNum].virialSumN3 += virial * 0.5;
          }
        }
      }
    }
  }

  /**
   * @copydoc autopas::Functor::SoAFunctorSingle()
   * This functor will always use a newton3 like traversing of the soa, however, it still needs to know about newton3
   * to use it correctly for the global values.
   */
  void SoAFunctorSingle(autopas::SoAView<SoAArraysType> soa, bool newton3) final {
    if (soa.size() == 0) return;

    const auto *const __restrict xptr = soa.template begin<Particle::AttributeNames::posX>();
    const auto *const __restrict yptr = soa.template begin<Particle::AttributeNames::posY>();
    const auto *const __restrict zptr = soa.template begin<Particle::AttributeNames::posZ>();

    const auto *const __restrict ownedStatePtr = soa.template begin<Particle::AttributeNames::ownershipState>();

    const auto *const __restrict q0ptr = soa.template begin<Particle::AttributeNames::quaternion0>();
    const auto *const __restrict q1ptr = soa.template begin<Particle::AttributeNames::quaternion1>();
    const auto *const __restrict q2ptr = soa.template begin<Particle::AttributeNames::quaternion2>();
    const auto *const __restrict q3ptr = soa.template begin<Particle::AttributeNames::quaternion3>();

    SoAFloatPrecision *const __restrict fxptr = soa.template begin<Particle::AttributeNames::forceX>();
    SoAFloatPrecision *const __restrict fyptr = soa.template begin<Particle::AttributeNames::forceY>();
    SoAFloatPrecision *const __restrict fzptr = soa.template begin<Particle::AttributeNames::forceZ>();

    SoAFloatPrecision *const __restrict txptr = soa.template begin<Particle::AttributeNames::torqueX>();
    SoAFloatPrecision *const __restrict typtr = soa.template begin<Particle::AttributeNames::torqueY>();
    SoAFloatPrecision *const __restrict tzptr = soa.template begin<Particle::AttributeNames::torqueZ>();

    [[maybe_unused]] auto *const __restrict typeptr = soa.template begin<Particle::AttributeNames::typeId>();

    SoAFloatPrecision potentialEnergySum = 0.;
    SoAFloatPrecision virialSumX = 0.;
    SoAFloatPrecision virialSumY = 0.;
    SoAFloatPrecision virialSumZ = 0.;

    // the local redeclaration of the following values helps the SoAFloatPrecision-generation of various compilers.
    const SoAFloatPrecision cutoffSquared = _cutoffSquared;

    std::vector<SoAFloatPrecision, autopas::AlignedAllocator<SoAFloatPrecision>> sigmaSquareds;
    std::vector<SoAFloatPrecision, autopas::AlignedAllocator<SoAFloatPrecision>> epsilon24s;
    std::vector<SoAFloatPrecision, autopas::AlignedAllocator<SoAFloatPrecision>> shift6s;

    std::vector<SoAFloatPrecision, autopas::AlignedAllocator<SoAFloatPrecision>> exactSitePositionX;
    std::vector<SoAFloatPrecision, autopas::AlignedAllocator<SoAFloatPrecision>> exactSitePositionY;
    std::vector<SoAFloatPrecision, autopas::AlignedAllocator<SoAFloatPrecision>> exactSitePositionZ;

    // we require arrays for forces for sites to maintain SIMD in site-site calculations
    std::vector<SoAFloatPrecision, autopas::AlignedAllocator<SoAFloatPrecision>> siteForceX;
    std::vector<SoAFloatPrecision, autopas::AlignedAllocator<SoAFloatPrecision>> siteForceY;
    std::vector<SoAFloatPrecision, autopas::AlignedAllocator<SoAFloatPrecision>> siteForceZ;

    std::vector<size_t, autopas::AlignedAllocator<size_t>> siteTypes;
    std::vector<char, autopas::AlignedAllocator<char>> isSiteOwned;

    // count number of sites in SoA
    size_t siteCount = 0;
<<<<<<< HEAD
    for (size_t mol = 0; mol < soa.getNumberOfParticles(); ++mol) {
      siteCount += _PPLibrary->getNumSites(typeptr[mol]);
=======
    if constexpr (useMixing) {
      for (size_t mol = 0; mol < soa.size(); ++mol) {
        siteCount += _PPLibrary->getNumSites(typeptr[mol]);
      }
    } else {
      siteCount = const_unrotatedSitePositions.size() * soa.size();
>>>>>>> b2923455
    }

    // pre-reserve site std::vectors
    exactSitePositionX.reserve(siteCount);
    exactSitePositionY.reserve(siteCount);
    exactSitePositionZ.reserve(siteCount);
    
    siteTypes.reserve(siteCount);

    siteForceX.reserve((siteCount));
    siteForceY.reserve((siteCount));
    siteForceZ.reserve((siteCount));

    if constexpr (calculateGlobals) {
      // this is only needed for vectorization when calculating globals
      isSiteOwned.reserve(siteCount);
    }

    // Fill site-wise std::vectors for SIMD
<<<<<<< HEAD
    size_t siteIndex = 0;
    for (size_t mol = 0; mol < soa.getNumberOfParticles(); ++mol) {
      const auto rotatedSitePositions = autopas::utils::quaternion::rotateVectorOfPositions(
          {q0ptr[mol], q1ptr[mol], q2ptr[mol], q3ptr[mol]}, _PPLibrary->getSitePositions(typeptr[mol]));
      const auto siteTypesOfMol = _PPLibrary->getSiteTypes(typeptr[mol]);

      for (size_t site = 0; site < _PPLibrary->getNumSites(typeptr[mol]); ++site) {
        exactSitePositionX[siteIndex] = rotatedSitePositions[site][0] + xptr[mol];
        exactSitePositionY[siteIndex] = rotatedSitePositions[site][1] + yptr[mol];
        exactSitePositionZ[siteIndex] = rotatedSitePositions[site][2] + zptr[mol];
        siteTypes[siteIndex] = siteTypesOfMol[site];
        siteForceX[siteIndex] = 0.;
        siteForceY[siteIndex] = 0.;
        siteForceZ[siteIndex] = 0.;
        if (calculateGlobals) {
          isSiteOwned[siteIndex] = ownedStatePtr[mol] == autopas::OwnershipState::owned;
=======
    if constexpr (useMixing) {
      size_t siteIndex = 0;
      for (size_t mol = 0; mol < soa.size(); ++mol) {
        const auto rotatedSitePositions = autopas::utils::quaternion::rotateVectorOfPositions(
            {q0ptr[mol], q1ptr[mol], q2ptr[mol], q3ptr[mol]}, _PPLibrary->getSitePositions(typeptr[mol]));
        const auto siteTypesOfMol = _PPLibrary->getSiteTypes(typeptr[mol]);

        for (size_t site = 0; site < _PPLibrary->getNumSites(typeptr[mol]); ++site) {
          exactSitePositionX[siteIndex] = rotatedSitePositions[site][0] + xptr[mol];
          exactSitePositionY[siteIndex] = rotatedSitePositions[site][1] + yptr[mol];
          exactSitePositionZ[siteIndex] = rotatedSitePositions[site][2] + zptr[mol];
          siteTypes[siteIndex] = siteTypesOfMol[site];
          siteForceX[siteIndex] = 0.;
          siteForceY[siteIndex] = 0.;
          siteForceZ[siteIndex] = 0.;
          if (calculateGlobals) {
            isSiteOwned[siteIndex] = ownedStatePtr[mol] == autopas::OwnershipState::owned;
          }
          ++siteIndex;
        }
      }
    } else {
      size_t siteIndex = 0;
      for (size_t mol = 0; mol < soa.size(); mol++) {
        const auto rotatedSitePositions = autopas::utils::quaternion::rotateVectorOfPositions(
            {q0ptr[mol], q1ptr[mol], q2ptr[mol], q3ptr[mol]}, const_unrotatedSitePositions);
        for (size_t site = 0; site < const_unrotatedSitePositions.size(); ++site) {
          exactSitePositionX[siteIndex] = rotatedSitePositions[site][0] + xptr[mol];
          exactSitePositionY[siteIndex] = rotatedSitePositions[site][1] + yptr[mol];
          exactSitePositionZ[siteIndex] = rotatedSitePositions[site][2] + zptr[mol];
          siteForceX[siteIndex] = 0.;
          siteForceY[siteIndex] = 0.;
          siteForceZ[siteIndex] = 0.;
          if (calculateGlobals) {
            isSiteOwned[siteIndex] = ownedStatePtr[mol] == autopas::OwnershipState::owned;
          }
          ++siteIndex;
>>>>>>> b2923455
        }
        ++siteIndex;
      }
    }

    // main force calculation loop
    size_t siteIndexMolA = 0;  // index of first site in molA
<<<<<<< HEAD
    for (size_t molA = 0; molA < soa.getNumberOfParticles(); ++molA) {
      const size_t noSitesInMolA = _PPLibrary->getNumSites(typeptr[molA]);  // Number of sites in molecule A
=======
    for (size_t molA = 0; molA < soa.size(); ++molA) {
      const size_t noSitesInMolA = useMixing ? _PPLibrary->getNumSites(typeptr[molA])
                                             : const_unrotatedSitePositions.size();  // Number of sites in molecule A
>>>>>>> b2923455

      const auto ownedStateA = ownedStatePtr[molA];
      if (ownedStateA == autopas::OwnershipState::dummy) {
        siteIndexMolA += noSitesInMolA;
        continue;
      }

      const size_t siteIndexMolB = siteIndexMolA + noSitesInMolA;  // index of first site in molB
      const size_t noSitesB = (siteCount - siteIndexMolB);         // Number of sites in molecules that A interacts with

      // create mask over every mol 'above' molA  (char to keep arrays aligned)
      std::vector<char, autopas::AlignedAllocator<char>> molMask;
      molMask.reserve(soa.size() - (molA + 1));

#pragma omp simd
      for (size_t molB = molA + 1; molB < soa.size(); ++molB) {
        const auto ownedStateB = ownedStatePtr[molB];

        const auto displacementCoMX = xptr[molA] - xptr[molB];
        const auto displacementCoMY = yptr[molA] - yptr[molB];
        const auto displacementCoMZ = zptr[molA] - zptr[molB];

        const auto distanceSquaredCoMX = displacementCoMX * displacementCoMX;
        const auto distanceSquaredCoMY = displacementCoMY * displacementCoMY;
        const auto distanceSquaredCoMZ = displacementCoMZ * displacementCoMZ;

        const auto distanceSquaredCoM = distanceSquaredCoMX + distanceSquaredCoMY + distanceSquaredCoMZ;

        // mask sites of molecules beyond cutoff or if molecule is a dummy
        molMask[molB - (molA + 1)] =
            distanceSquaredCoM <= cutoffSquared and ownedStateB != autopas::OwnershipState::dummy;
      }

      // generate mask for each site in the mols 'above' molA from molecular mask
      std::vector<char, autopas::AlignedAllocator<char>> siteMask;
      siteMask.reserve(noSitesB);

      for (size_t molB = molA + 1; molB < soa.size(); ++molB) {
        for (size_t siteB = 0; siteB < _PPLibrary->getNumSites(typeptr[molB]); ++siteB) {
          siteMask.emplace_back(molMask[molB - (molA + 1)]);
        }
      }

      // calculate LJ forces
      for (size_t siteA = siteIndexMolA; siteA < siteIndexMolB; ++siteA) {
        // preload sigmas, epsilons, and shifts
        sigmaSquareds.reserve(noSitesB);
        epsilon24s.reserve(noSitesB);
        if constexpr (applyShift) {
          shift6s.reserve(noSitesB);
        }

        for (size_t siteB = 0; siteB < siteCount - (siteIndexMolB); ++siteB) {
          const auto mixingData = _PPLibrary->getMixingData(siteTypes[siteA], siteTypes[siteIndexMolB + siteB]);
          sigmaSquareds[siteB] = mixingData.sigmaSquared;
          epsilon24s[siteB] = mixingData.epsilon24;
          if (applyShift) {
            shift6s[siteB] = mixingData.shift6;
          }
        }
        // sums used for siteA
        SoAFloatPrecision forceSumX = 0.;
        SoAFloatPrecision forceSumY = 0.;
        SoAFloatPrecision forceSumZ = 0.;
        SoAFloatPrecision torqueSumX = 0.;
        SoAFloatPrecision torqueSumY = 0.;
        SoAFloatPrecision torqueSumZ = 0.;

#pragma omp simd reduction (+ : forceSumX, forceSumY, forceSumZ, torqueSumX, torqueSumY, torqueSumZ, potentialEnergySum, virialSumX, virialSumY, virialSumZ)
        for (size_t siteB = 0; siteB < noSitesB; ++siteB) {
          const size_t globalSiteBIndex = siteB + siteIndexMolB;

          const SoAFloatPrecision sigmaSquared = sigmaSquareds[siteB];
          const SoAFloatPrecision epsilon24 = epsilon24s[siteB];
          const SoAFloatPrecision shift6 = applyShift ? shift6s[siteB] : 0;

          const auto isSiteBOwned = !calculateGlobals || isSiteOwned[globalSiteBIndex];

          const auto displacementX = exactSitePositionX[siteA] - exactSitePositionX[globalSiteBIndex];
          const auto displacementY = exactSitePositionY[siteA] - exactSitePositionY[globalSiteBIndex];
          const auto displacementZ = exactSitePositionZ[siteA] - exactSitePositionZ[globalSiteBIndex];

          const auto distanceSquaredX = displacementX * displacementX;
          const auto distanceSquaredY = displacementY * displacementY;
          const auto distanceSquaredZ = displacementZ * displacementZ;

          const auto distanceSquared = distanceSquaredX + distanceSquaredY + distanceSquaredZ;

          const auto invDistSquared = 1. / distanceSquared;
          const auto lj2 = sigmaSquared * invDistSquared;
          const auto lj6 = lj2 * lj2 * lj2;
          const auto lj12 = lj6 * lj6;
          const auto lj12m6 = lj12 - lj6;
          const auto scalarMultiple = siteMask[siteB] ? epsilon24 * (lj12 + lj12m6) * invDistSquared : 0.;

          // calculate forces
          const auto forceX = scalarMultiple * displacementX;
          const auto forceY = scalarMultiple * displacementY;
          const auto forceZ = scalarMultiple * displacementZ;

          forceSumX += forceX;
          forceSumY += forceY;
          forceSumZ += forceZ;

          // newton's third law
          siteForceX[globalSiteBIndex] -= forceX;
          siteForceY[globalSiteBIndex] -= forceY;
          siteForceZ[globalSiteBIndex] -= forceZ;

          if constexpr (calculateGlobals) {
            const auto virialX = displacementX * forceX;
            const auto virialY = displacementY * forceY;
            const auto virialZ = displacementZ * forceZ;
            const auto potentialEnergy6 = siteMask[siteB] ? (epsilon24 * lj12m6 + shift6) : 0.;

            // Add to the potential energy sum for each particle which is owned.
            // This results in obtaining 12 * the potential energy for the SoA.
            const auto ownershipMask =
                (ownedStateA == autopas::OwnershipState::owned ? 1. : 0.) + (isSiteBOwned ? 1. : 0.);
            potentialEnergySum += potentialEnergy6 * ownershipMask;
            virialSumX += virialX * ownershipMask;
            virialSumY += virialY * ownershipMask;
            virialSumZ += virialZ * ownershipMask;
          }
        }
        // sum forces on single site in mol A
        siteForceX[siteA] += forceSumX;
        siteForceY[siteA] += forceSumY;
        siteForceZ[siteA] += forceSumZ;
      }
      siteIndexMolA += noSitesInMolA;
    }

    // reduce the forces on individual sites to forces & torques on whole molecules.
<<<<<<< HEAD
    siteIndex = 0;
    for (size_t mol = 0; mol < soa.getNumberOfParticles(); ++mol) {
      const auto rotatedSitePositions = autopas::utils::quaternion::rotateVectorOfPositions(
          {q0ptr[mol], q1ptr[mol], q2ptr[mol], q3ptr[mol]}, _PPLibrary->getSitePositions(typeptr[mol]));
      for (size_t site = 0; site < _PPLibrary->getNumSites(typeptr[mol]); ++site) {
        fxptr[mol] += siteForceX[siteIndex];
        fyptr[mol] += siteForceY[siteIndex];
        fzptr[mol] += siteForceZ[siteIndex];
        txptr[mol] += rotatedSitePositions[site][1] * siteForceZ[siteIndex] -
                      rotatedSitePositions[site][2] * siteForceY[siteIndex];
        typtr[mol] += rotatedSitePositions[site][2] * siteForceX[siteIndex] -
                      rotatedSitePositions[site][0] * siteForceZ[siteIndex];
        tzptr[mol] += rotatedSitePositions[site][0] * siteForceY[siteIndex] -
                      rotatedSitePositions[site][1] * siteForceX[siteIndex];
        ++siteIndex;
=======
    if constexpr (useMixing) {
      size_t siteIndex = 0;
      for (size_t mol = 0; mol < soa.size(); ++mol) {
        const auto rotatedSitePositions = autopas::utils::quaternion::rotateVectorOfPositions(
            {q0ptr[mol], q1ptr[mol], q2ptr[mol], q3ptr[mol]}, _PPLibrary->getSitePositions(typeptr[mol]));
        for (size_t site = 0; site < _PPLibrary->getNumSites(typeptr[mol]); ++site) {
          fxptr[mol] += siteForceX[siteIndex];
          fyptr[mol] += siteForceY[siteIndex];
          fzptr[mol] += siteForceZ[siteIndex];
          txptr[mol] += rotatedSitePositions[site][1] * siteForceZ[siteIndex] -
                        rotatedSitePositions[site][2] * siteForceY[siteIndex];
          typtr[mol] += rotatedSitePositions[site][2] * siteForceX[siteIndex] -
                        rotatedSitePositions[site][0] * siteForceZ[siteIndex];
          tzptr[mol] += rotatedSitePositions[site][0] * siteForceY[siteIndex] -
                        rotatedSitePositions[site][1] * siteForceX[siteIndex];
          ++siteIndex;
        }
      }
    } else {
      size_t siteIndex = 0;
      for (size_t mol = 0; mol < soa.size(); mol++) {
        const auto rotatedSitePositions = autopas::utils::quaternion::rotateVectorOfPositions(
            {q0ptr[mol], q1ptr[mol], q2ptr[mol], q3ptr[mol]}, const_unrotatedSitePositions);
        for (size_t site = 0; site < const_unrotatedSitePositions.size(); ++site) {
          fxptr[mol] += siteForceX[siteIndex];
          fyptr[mol] += siteForceY[siteIndex];
          fzptr[mol] += siteForceZ[siteIndex];
          txptr[mol] += rotatedSitePositions[site][1] * siteForceZ[siteIndex] -
                        rotatedSitePositions[site][2] * siteForceY[siteIndex];
          typtr[mol] += rotatedSitePositions[site][2] * siteForceX[siteIndex] -
                        rotatedSitePositions[site][0] * siteForceZ[siteIndex];
          tzptr[mol] += rotatedSitePositions[site][0] * siteForceY[siteIndex] -
                        rotatedSitePositions[site][1] * siteForceX[siteIndex];
          ++siteIndex;
        }
>>>>>>> b2923455
      }
    }

    if constexpr (calculateGlobals) {
      const auto threadNum = autopas::autopas_get_thread_num();
      // SoAFunctorSingle obtains the potential energy * 12. For non-newton3, this sum is divided by 12 in
      // post-processing. For newton3, this sum is only divided by 6 in post-processing, so must be divided by 2 here.
      if (newton3) {
        _aosThreadData[threadNum].potentialEnergySumN3 += potentialEnergySum * 0.5;
        _aosThreadData[threadNum].virialSumN3[0] += virialSumX * 0.5;
        _aosThreadData[threadNum].virialSumN3[1] += virialSumY * 0.5;
        _aosThreadData[threadNum].virialSumN3[2] += virialSumZ * 0.5;
      } else {
        _aosThreadData[threadNum].potentialEnergySumNoN3 += potentialEnergySum;
        _aosThreadData[threadNum].virialSumNoN3[0] += virialSumX;
        _aosThreadData[threadNum].virialSumNoN3[1] += virialSumY;
        _aosThreadData[threadNum].virialSumNoN3[2] += virialSumZ;
      }
    }
  }
  /**
   * @copydoc autopas::Functor::SoAFunctorPair()
   */
  void SoAFunctorPair(autopas::SoAView<SoAArraysType> soa1, autopas::SoAView<SoAArraysType> soa2,
                      const bool newton3) final {
    if (newton3) {
      SoAFunctorPairImpl<true>(soa1, soa2);
    } else {
      SoAFunctorPairImpl<false>(soa1, soa2);
    }
  }

  // clang-format off
  /**
   * @copydoc autopas::Functor::SoAFunctorVerlet()
   */
  // clang-format on
  void SoAFunctorVerlet(autopas::SoAView<SoAArraysType> soa, const size_t indexFirst,
                        const std::vector<size_t, autopas::AlignedAllocator<size_t>> &neighborList,
                        bool newton3) final {
    if (soa.size() == 0 or neighborList.empty()) return;
    if (newton3) {
      SoAFunctorVerletImpl<true>(soa, indexFirst, neighborList);
    } else {
      SoAFunctorVerletImpl<false>(soa, indexFirst, neighborList);
    }
  }

  /**
   * @copydoc autopas::Functor::getNeededAttr()
   */
  constexpr static auto getNeededAttr() {
    return std::array<typename Particle::AttributeNames, 16>{
        Particle::AttributeNames::id,          Particle::AttributeNames::posX,
        Particle::AttributeNames::posY,        Particle::AttributeNames::posZ,
        Particle::AttributeNames::forceX,      Particle::AttributeNames::forceY,
        Particle::AttributeNames::forceZ,      Particle::AttributeNames::quaternion0,
        Particle::AttributeNames::quaternion1, Particle::AttributeNames::quaternion2,
        Particle::AttributeNames::quaternion3, Particle::AttributeNames::torqueX,
        Particle::AttributeNames::torqueY,     Particle::AttributeNames::torqueZ,
        Particle::AttributeNames::typeId,      Particle::AttributeNames::ownershipState};
  }

  /**
   * @copydoc autopas::Functor::getNeededAttr(std::false_type)
   */
  constexpr static auto getNeededAttr(std::false_type) {
    return std::array<typename Particle::AttributeNames, 16>{
        Particle::AttributeNames::id,          Particle::AttributeNames::posX,
        Particle::AttributeNames::posY,        Particle::AttributeNames::posZ,
        Particle::AttributeNames::forceX,      Particle::AttributeNames::forceY,
        Particle::AttributeNames::forceZ,      Particle::AttributeNames::quaternion0,
        Particle::AttributeNames::quaternion1, Particle::AttributeNames::quaternion2,
        Particle::AttributeNames::quaternion3, Particle::AttributeNames::torqueX,
        Particle::AttributeNames::torqueY,     Particle::AttributeNames::torqueZ,
        Particle::AttributeNames::typeId,      Particle::AttributeNames::ownershipState};
  }

  /**
   * @copydoc autopas::Functor::getComputedAttr()
   */
  constexpr static auto getComputedAttr() {
    return std::array<typename Particle::AttributeNames, 6>{
        Particle::AttributeNames::forceX,  Particle::AttributeNames::forceY,  Particle::AttributeNames::forceZ,
        Particle::AttributeNames::torqueX, Particle::AttributeNames::torqueY, Particle::AttributeNames::torqueZ};
  }

  /**
   * Get the number of flops used per kernel call - i.e. number of flops to calculate kernel *given* the two particles
   * lie within the cutoff (i.e. distance^2 / cutoff has been already been calculated).
   * Note: there is currently a large difference between AoS & SoA number of flops. This function returns the AoS
   * number of flops.
   * @param molAType molecule A's type id
   * @param molBType molecule B's type id
   * @param newton3 true if newton3 optimizations enabled
   * @return Number of FLOPs
   */
  unsigned long getNumFlopsPerKernelCall(size_t molAType, size_t molBType, bool newton3) {
    // Site-to-site displacement: 6 (3 in the SoA case, but this requires O(N) precomputing site positions)
    // Site-to-site distance squared: 4
    // Compute scale: 9
    // Apply scale to force: With newton3: 6, Without: 3
    // Apply scale to torque: With newton3 18, Without: 9 (0 in SoA case, with O(N) post computing)
    // Site-to-site total: With newton3: 33, Without: 26
    // (SoA total: With N3L: 22, Without N3L: 19)
    // Above multiplied by number sites of i * number sites of j
    const unsigned long siteToSiteFlops = newton3 ? 33ul : 26ul;
    return _PPLibrary->getNumSites(molAType) * _PPLibrary->getNumSites(molBType) * siteToSiteFlops;
  }

  /**
   * Reset the global values.
   * Will set the global values to zero to prepare for the next iteration.
   */
  void initTraversal() final {
    _potentialEnergySum = 0;
    _virialSum = {0., 0., 0.};
    _postProcessed = false;
    for (size_t i = 0; i < _aosThreadData.size(); i++) {
      _aosThreadData[i].setZero();
    }
  }

  /**
   * Postprocesses global values, e.g. potential energy & virial
   * @param newton3
   */
  void endTraversal(bool newton3) final {
    using namespace autopas::utils::ArrayMath::literals;

    if (_postProcessed) {
      throw autopas::utils::ExceptionHandler::AutoPasException(
          "Already postprocessed, endTraversal(bool newton3) was called twice without calling initTraversal().");
    }
    if (calculateGlobals) {
      // We distinguish between non-newton3 and newton3 functor calls. Newton3 calls are accumulated directly.
      // Non-newton3 calls are accumulated temporarily and later divided by 2.
      double potentialEnergySumNoN3Acc = 0;
      std::array<double, 3> virialSumNoN3Acc = {0, 0, 0};
      for (size_t i = 0; i < _aosThreadData.size(); ++i) {
        potentialEnergySumNoN3Acc += _aosThreadData[i].potentialEnergySumNoN3;
        _potentialEnergySum += _aosThreadData[i].potentialEnergySumN3;

        virialSumNoN3Acc += _aosThreadData[i].virialSumNoN3;
        _virialSum += _aosThreadData[i].virialSumN3;
      }
      // if the newton3 optimization is disabled we have added every energy contribution twice, so we divide by 2
      // here.
      potentialEnergySumNoN3Acc *= 0.5;
      virialSumNoN3Acc *= 0.5;

      _potentialEnergySum += potentialEnergySumNoN3Acc;
      _virialSum += virialSumNoN3Acc;

      // we have always calculated 6*potentialEnergy, so we divide by 6 here!
      _potentialEnergySum /= 6.;
      _postProcessed = true;

      AutoPasLog(TRACE, "Final potential energy {}", _potentialEnergySum);
      AutoPasLog(TRACE, "Final virial           {}", _virialSum[0] + _virialSum[1] + _virialSum[2]);
    }
  }

  /**
   * Get the potential energy.
   *
   * @return the potential energy
   */
  double getPotentialEnergy() {
    if (not calculateGlobals) {
      throw autopas::utils::ExceptionHandler::AutoPasException(
          "Trying to get potential energy even though calculateGlobals is false. If you want this functor to calculate "
          "global "
          "values, please specify calculateGlobals to be true.");
    }
    if (not _postProcessed) {
      throw autopas::utils::ExceptionHandler::AutoPasException(
          "Cannot get potential energy, because endTraversal was not called.");
    }
    return _potentialEnergySum;
  }

  /**
   * Get the virial.
   * @return the virial
   */
  double getVirial() {
    if (not calculateGlobals) {
      throw autopas::utils::ExceptionHandler::AutoPasException(
          "Trying to get virial even though calculateGlobals is false. If you want this functor to calculate global "
          "values, please specify calculateGlobals to be true.");
    }
    if (not _postProcessed) {
      throw autopas::utils::ExceptionHandler::AutoPasException(
          "Cannot get virial, because endTraversal was not called.");
    }
    return _virialSum[0] + _virialSum[1] + _virialSum[2];
  }

 private:
  /**
   * Implementation function of SoAFunctorPair(soa1, soa2, newton3)
   * @tparam newton3 flag for if newton's third law is used
   * @param soaA structure of arrays A
   * @param soaB structure of arrays B
   */
  template <bool newton3>
  void SoAFunctorPairImpl(autopas::SoAView<SoAArraysType> soaA, autopas::SoAView<SoAArraysType> soaB) {
    if (soaA.size() == 0 || soaB.size() == 0) return;

    const auto *const __restrict xAptr = soaA.template begin<Particle::AttributeNames::posX>();
    const auto *const __restrict yAptr = soaA.template begin<Particle::AttributeNames::posY>();
    const auto *const __restrict zAptr = soaA.template begin<Particle::AttributeNames::posZ>();
    const auto *const __restrict xBptr = soaB.template begin<Particle::AttributeNames::posX>();
    const auto *const __restrict yBptr = soaB.template begin<Particle::AttributeNames::posY>();
    const auto *const __restrict zBptr = soaB.template begin<Particle::AttributeNames::posZ>();

    const auto *const __restrict ownedStatePtrA = soaA.template begin<Particle::AttributeNames::ownershipState>();
    const auto *const __restrict ownedStatePtrB = soaB.template begin<Particle::AttributeNames::ownershipState>();

    const auto *const __restrict q0Aptr = soaA.template begin<Particle::AttributeNames::quaternion0>();
    const auto *const __restrict q1Aptr = soaA.template begin<Particle::AttributeNames::quaternion1>();
    const auto *const __restrict q2Aptr = soaA.template begin<Particle::AttributeNames::quaternion2>();
    const auto *const __restrict q3Aptr = soaA.template begin<Particle::AttributeNames::quaternion3>();
    const auto *const __restrict q0Bptr = soaB.template begin<Particle::AttributeNames::quaternion0>();
    const auto *const __restrict q1Bptr = soaB.template begin<Particle::AttributeNames::quaternion1>();
    const auto *const __restrict q2Bptr = soaB.template begin<Particle::AttributeNames::quaternion2>();
    const auto *const __restrict q3Bptr = soaB.template begin<Particle::AttributeNames::quaternion3>();

    SoAFloatPrecision *const __restrict fxAptr = soaA.template begin<Particle::AttributeNames::forceX>();
    SoAFloatPrecision *const __restrict fyAptr = soaA.template begin<Particle::AttributeNames::forceY>();
    SoAFloatPrecision *const __restrict fzAptr = soaA.template begin<Particle::AttributeNames::forceZ>();
    SoAFloatPrecision *const __restrict fxBptr = soaB.template begin<Particle::AttributeNames::forceX>();
    SoAFloatPrecision *const __restrict fyBptr = soaB.template begin<Particle::AttributeNames::forceY>();
    SoAFloatPrecision *const __restrict fzBptr = soaB.template begin<Particle::AttributeNames::forceZ>();

    SoAFloatPrecision *const __restrict txAptr = soaA.template begin<Particle::AttributeNames::torqueX>();
    SoAFloatPrecision *const __restrict tyAptr = soaA.template begin<Particle::AttributeNames::torqueY>();
    SoAFloatPrecision *const __restrict tzAptr = soaA.template begin<Particle::AttributeNames::torqueZ>();
    SoAFloatPrecision *const __restrict txBptr = soaB.template begin<Particle::AttributeNames::torqueX>();
    SoAFloatPrecision *const __restrict tyBptr = soaB.template begin<Particle::AttributeNames::torqueY>();
    SoAFloatPrecision *const __restrict tzBptr = soaB.template begin<Particle::AttributeNames::torqueZ>();

    [[maybe_unused]] auto *const __restrict typeptrA = soaA.template begin<Particle::AttributeNames::typeId>();
    [[maybe_unused]] auto *const __restrict typeptrB = soaB.template begin<Particle::AttributeNames::typeId>();

    SoAFloatPrecision potentialEnergySum = 0.;
    SoAFloatPrecision virialSumX = 0.;
    SoAFloatPrecision virialSumY = 0.;
    SoAFloatPrecision virialSumZ = 0.;

    // local redeclarations to help compilers
    const SoAFloatPrecision cutoffSquared = _cutoffSquared;

    std::vector<SoAFloatPrecision, autopas::AlignedAllocator<SoAFloatPrecision>> sigmaSquareds;
    std::vector<SoAFloatPrecision, autopas::AlignedAllocator<SoAFloatPrecision>> epsilon24s;
    std::vector<SoAFloatPrecision, autopas::AlignedAllocator<SoAFloatPrecision>> shift6s;

    std::vector<SoAFloatPrecision, autopas::AlignedAllocator<SoAFloatPrecision>> exactSitePositionBx;
    std::vector<SoAFloatPrecision, autopas::AlignedAllocator<SoAFloatPrecision>> exactSitePositionBy;
    std::vector<SoAFloatPrecision, autopas::AlignedAllocator<SoAFloatPrecision>> exactSitePositionBz;

    // we require arrays for forces for sites to maintain SIMD in site-site calculations
    std::vector<SoAFloatPrecision, autopas::AlignedAllocator<SoAFloatPrecision>> siteForceBx;
    std::vector<SoAFloatPrecision, autopas::AlignedAllocator<SoAFloatPrecision>> siteForceBy;
    std::vector<SoAFloatPrecision, autopas::AlignedAllocator<SoAFloatPrecision>> siteForceBz;

    std::vector<size_t, autopas::AlignedAllocator<size_t>> siteTypesB;
    std::vector<char, autopas::AlignedAllocator<char>> isSiteOwnedBArr;

    // count number of sites in both SoAs
    size_t siteCountB = 0;
<<<<<<< HEAD
    for (size_t mol = 0; mol < soaB.getNumberOfParticles(); ++mol) {
      siteCountB += _PPLibrary->getNumSites(typeptrB[mol]);
=======
    if constexpr (useMixing) {
      for (size_t mol = 0; mol < soaB.size(); ++mol) {
        siteCountB += _PPLibrary->getNumSites(typeptrB[mol]);
      }
    } else {
      siteCountB = const_unrotatedSitePositions.size() * soaB.size();
>>>>>>> b2923455
    }
    
    // pre-reserve std::vectors
    exactSitePositionBx.reserve(siteCountB);
    exactSitePositionBy.reserve(siteCountB);
    exactSitePositionBz.reserve(siteCountB);
    
    siteTypesB.reserve(siteCountB);

    siteForceBx.reserve(siteCountB);
    siteForceBy.reserve(siteCountB);
    siteForceBz.reserve(siteCountB);

    if constexpr (calculateGlobals) {
      // this is only needed for vectorization when calculating globals
      isSiteOwnedBArr.reserve(siteCountB);
    }
    
    siteTypesB.reserve(siteCountB);
    sigmaSquareds.reserve(siteCountB);
    epsilon24s.reserve(siteCountB);
    if constexpr (applyShift) {
      shift6s.reserve(siteCountB);
    }

    // Fill site-wise std::vectors for SIMD
<<<<<<< HEAD
    size_t siteIndex = 0;
    for (size_t mol = 0; mol < soaB.getNumberOfParticles(); ++mol) {
      const auto rotatedSitePositions = autopas::utils::quaternion::rotateVectorOfPositions(
          {q0Bptr[mol], q1Bptr[mol], q2Bptr[mol], q3Bptr[mol]}, _PPLibrary->getSitePositions(typeptrB[mol]));
      const auto siteTypesOfMol = _PPLibrary->getSiteTypes(typeptrB[mol]);

      for (size_t site = 0; site < _PPLibrary->getNumSites(typeptrB[mol]); ++site) {
        exactSitePositionBx[siteIndex] = rotatedSitePositions[site][0] + xBptr[mol];
        exactSitePositionBy[siteIndex] = rotatedSitePositions[site][1] + yBptr[mol];
        exactSitePositionBz[siteIndex] = rotatedSitePositions[site][2] + zBptr[mol];
        siteTypesB[siteIndex] = siteTypesOfMol[site];
        siteForceBx[siteIndex] = 0.;
        siteForceBy[siteIndex] = 0.;
        siteForceBz[siteIndex] = 0.;
        if (calculateGlobals) {
          isSiteOwnedBArr[siteIndex] = ownedStatePtrB[mol] == autopas::OwnershipState::owned;
=======
    if constexpr (useMixing) {
      size_t siteIndex = 0;
      for (size_t mol = 0; mol < soaB.size(); ++mol) {
        const auto rotatedSitePositions = autopas::utils::quaternion::rotateVectorOfPositions(
            {q0Bptr[mol], q1Bptr[mol], q2Bptr[mol], q3Bptr[mol]}, _PPLibrary->getSitePositions(typeptrB[mol]));
        const auto siteTypesOfMol = _PPLibrary->getSiteTypes(typeptrB[mol]);

        for (size_t site = 0; site < _PPLibrary->getNumSites(typeptrB[mol]); ++site) {
          exactSitePositionBx[siteIndex] = rotatedSitePositions[site][0] + xBptr[mol];
          exactSitePositionBy[siteIndex] = rotatedSitePositions[site][1] + yBptr[mol];
          exactSitePositionBz[siteIndex] = rotatedSitePositions[site][2] + zBptr[mol];
          siteTypesB[siteIndex] = siteTypesOfMol[site];
          siteForceBx[siteIndex] = 0.;
          siteForceBy[siteIndex] = 0.;
          siteForceBz[siteIndex] = 0.;
          if (calculateGlobals) {
            isSiteOwnedBArr[siteIndex] = ownedStatePtrB[mol] == autopas::OwnershipState::owned;
          }
          ++siteIndex;
        }
      }
    } else {
      size_t siteIndex = 0;
      for (size_t mol = 0; mol < soaB.size(); mol++) {
        const auto rotatedSitePositions = autopas::utils::quaternion::rotateVectorOfPositions(
            {q0Bptr[mol], q1Bptr[mol], q2Bptr[mol], q3Bptr[mol]}, const_unrotatedSitePositions);
        for (size_t site = 0; site < const_unrotatedSitePositions.size(); ++site) {
          exactSitePositionBx[siteIndex] = rotatedSitePositions[site][0] + xBptr[mol];
          exactSitePositionBy[siteIndex] = rotatedSitePositions[site][1] + yBptr[mol];
          exactSitePositionBz[siteIndex] = rotatedSitePositions[site][2] + zBptr[mol];
          siteForceBx[siteIndex] = 0.;
          siteForceBy[siteIndex] = 0.;
          siteForceBz[siteIndex] = 0.;
          if (calculateGlobals) {
            isSiteOwnedBArr[siteIndex] = ownedStatePtrB[mol] == autopas::OwnershipState::owned;
          }
          ++siteIndex;
>>>>>>> b2923455
        }
        ++siteIndex;
      }
    }

    // main force calculation loop
    for (size_t molA = 0; molA < soaA.size(); ++molA) {
      const auto ownedStateA = ownedStatePtrA[molA];
      if (ownedStateA == autopas::OwnershipState::dummy) {
        continue;
      }

      const auto noSitesInMolA = _PPLibrary->getNumSites(typeptrA[molA]);
      const auto unrotatedSitePositionsA = _PPLibrary->getSitePositions(typeptrA[molA]);

      const auto rotatedSitePositionsA = autopas::utils::quaternion::rotateVectorOfPositions(
          {q0Aptr[molA], q1Aptr[molA], q2Aptr[molA], q3Aptr[molA]}, unrotatedSitePositionsA);

      // create mask over every mol in cell B (char to keep arrays aligned)
      std::vector<char, autopas::AlignedAllocator<char>> molMask;
      molMask.reserve(soaB.size());

#pragma omp simd
      for (size_t molB = 0; molB < soaB.size(); ++molB) {
        const auto ownedStateB = ownedStatePtrB[molB];

        const auto displacementCoMX = xAptr[molA] - xBptr[molB];
        const auto displacementCoMY = yAptr[molA] - yBptr[molB];
        const auto displacementCoMZ = zAptr[molA] - zBptr[molB];

        const auto distanceSquaredCoMX = displacementCoMX * displacementCoMX;
        const auto distanceSquaredCoMY = displacementCoMY * displacementCoMY;
        const auto distanceSquaredCoMZ = displacementCoMZ * displacementCoMZ;

        const auto distanceSquaredCoM = distanceSquaredCoMX + distanceSquaredCoMY + distanceSquaredCoMZ;

        // mask sites of molecules beyond cutoff or if molecule is a dummy
        molMask[molB] = distanceSquaredCoM <= cutoffSquared and ownedStateB != autopas::OwnershipState::dummy;
      }

      // generate mask for each site in cell B from molecular mask
      std::vector<char, autopas::AlignedAllocator<char>> siteMask;
      siteMask.reserve(siteCountB);

      for (size_t molB = 0; molB < soaB.size(); ++molB) {
        for (size_t siteB = 0; siteB < _PPLibrary->getNumSites(typeptrB[molB]); ++siteB) {
          siteMask.emplace_back(molMask[molB]);
        }
      }

      // sums used for molA
      SoAFloatPrecision forceSumX = 0.;
      SoAFloatPrecision forceSumY = 0.;
      SoAFloatPrecision forceSumZ = 0.;
      SoAFloatPrecision torqueSumX = 0.;
      SoAFloatPrecision torqueSumY = 0.;
      SoAFloatPrecision torqueSumZ = 0.;

      for (size_t siteA = 0; siteA < noSitesInMolA; ++siteA) {
        // preload sigmas, epsilons, and shifts
        for (size_t siteB = 0; siteB < siteCountB; ++siteB) {
          const auto mixingData =
              _PPLibrary->getMixingData(_PPLibrary->getSiteTypes(typeptrA[molA])[siteA], siteTypesB[siteB]);
          sigmaSquareds[siteB] = mixingData.sigmaSquared;
          epsilon24s[siteB] = mixingData.epsilon24;
          if (applyShift) {
            shift6s[siteB] = mixingData.shift6;
          }
        }

        const auto rotatedSitePositionAx = rotatedSitePositionsA[siteA][0];
        const auto rotatedSitePositionAy = rotatedSitePositionsA[siteA][1];
        const auto rotatedSitePositionAz = rotatedSitePositionsA[siteA][2];

        const auto exactSitePositionAx = rotatedSitePositionAx + xAptr[molA];
        const auto exactSitePositionAy = rotatedSitePositionAy + yAptr[molA];
        const auto exactSitePositionAz = rotatedSitePositionAz + zAptr[molA];

#pragma omp simd reduction (+ : forceSumX, forceSumY, forceSumZ, torqueSumX, torqueSumY, torqueSumZ, potentialEnergySum, virialSumX, virialSumY, virialSumZ)
        for (size_t siteB = 0; siteB < siteCountB; ++siteB) {
          const SoAFloatPrecision sigmaSquared = sigmaSquareds[siteB];
          const SoAFloatPrecision epsilon24 = epsilon24s[siteB];
          const SoAFloatPrecision shift6 = applyShift ? shift6s[siteB] : 0;

          const auto isSiteOwnedB = !calculateGlobals || isSiteOwnedBArr[siteB];

          const auto displacementX = exactSitePositionAx - exactSitePositionBx[siteB];
          const auto displacementY = exactSitePositionAy - exactSitePositionBy[siteB];
          const auto displacementZ = exactSitePositionAz - exactSitePositionBz[siteB];

          const auto distanceSquaredX = displacementX * displacementX;
          const auto distanceSquaredY = displacementY * displacementY;
          const auto distanceSquaredZ = displacementZ * displacementZ;

          const auto distanceSquared = distanceSquaredX + distanceSquaredY + distanceSquaredZ;

          const auto invDistSquared = 1. / distanceSquared;
          const auto lj2 = sigmaSquared * invDistSquared;
          const auto lj6 = lj2 * lj2 * lj2;
          const auto lj12 = lj6 * lj6;
          const auto lj12m6 = lj12 - lj6;
          const auto scalarMultiple = siteMask[siteB] ? epsilon24 * (lj12 + lj12m6) * invDistSquared : 0.;

          // calculate forces
          const auto forceX = scalarMultiple * displacementX;
          const auto forceY = scalarMultiple * displacementY;
          const auto forceZ = scalarMultiple * displacementZ;

          forceSumX += forceX;
          forceSumY += forceY;
          forceSumZ += forceZ;

          torqueSumX += rotatedSitePositionAy * forceZ - rotatedSitePositionAz * forceY;
          torqueSumY += rotatedSitePositionAz * forceX - rotatedSitePositionAx * forceZ;
          torqueSumZ += rotatedSitePositionAx * forceY - rotatedSitePositionAy * forceX;

          // N3L ( total molecular forces + torques to be determined later )
          if constexpr (newton3) {
            siteForceBx[siteB] -= forceX;
            siteForceBy[siteB] -= forceY;
            siteForceBz[siteB] -= forceZ;
          }

          // globals
          if constexpr (calculateGlobals) {
            const auto potentialEnergy6 = siteMask[siteB] ? (epsilon24 * lj12m6 + shift6) : 0.;
            const auto virialX = displacementX * forceX;
            const auto virialY = displacementY * forceY;
            const auto virialZ = displacementZ * forceZ;

            // Add to the potential energy sum for each particle which is owned.
            // This results in obtaining 12 * the potential energy for the SoA.
            const auto ownershipFactor =
                newton3 ? (ownedStateA == autopas::OwnershipState::owned ? 1. : 0.) + (isSiteOwnedB ? 1. : 0.)
                        : (ownedStateA == autopas::OwnershipState::owned ? 1. : 0.);
            potentialEnergySum += potentialEnergy6 * ownershipFactor;
            virialSumX += virialX * ownershipFactor;
            virialSumY += virialY * ownershipFactor;
            virialSumZ += virialZ * ownershipFactor;
          }
        }
      }
      fxAptr[molA] += forceSumX;
      fyAptr[molA] += forceSumY;
      fzAptr[molA] += forceSumZ;
      txAptr[molA] += torqueSumX;
      tyAptr[molA] += torqueSumY;
      tzAptr[molA] += torqueSumZ;
    }

    // reduce the forces on individual sites in SoA B to total forces & torques on whole molecules
<<<<<<< HEAD
    siteIndex = 0;
    for (size_t mol = 0; mol < soaB.getNumberOfParticles(); ++mol) {
      const auto rotatedSitePositions = autopas::utils::quaternion::rotateVectorOfPositions(
          {q0Bptr[mol], q1Bptr[mol], q2Bptr[mol], q3Bptr[mol]}, _PPLibrary->getSitePositions(typeptrB[mol]));
      for (size_t site = 0; site < _PPLibrary->getNumSites(typeptrB[mol]); ++site) {
        fxBptr[mol] += siteForceBx[siteIndex];
        fyBptr[mol] += siteForceBy[siteIndex];
        fzBptr[mol] += siteForceBz[siteIndex];
        txBptr[mol] += rotatedSitePositions[site][1] * siteForceBz[siteIndex] -
                       rotatedSitePositions[site][2] * siteForceBy[siteIndex];
        tyBptr[mol] += rotatedSitePositions[site][2] * siteForceBx[siteIndex] -
                       rotatedSitePositions[site][0] * siteForceBz[siteIndex];
        tzBptr[mol] += rotatedSitePositions[site][0] * siteForceBy[siteIndex] -
                       rotatedSitePositions[site][1] * siteForceBx[siteIndex];
        ++siteIndex;
=======
    if constexpr (useMixing) {
      size_t siteIndex = 0;
      for (size_t mol = 0; mol < soaB.size(); ++mol) {
        const auto rotatedSitePositions = autopas::utils::quaternion::rotateVectorOfPositions(
            {q0Bptr[mol], q1Bptr[mol], q2Bptr[mol], q3Bptr[mol]}, _PPLibrary->getSitePositions(typeptrB[mol]));
        for (size_t site = 0; site < _PPLibrary->getNumSites(typeptrB[mol]); ++site) {
          fxBptr[mol] += siteForceBx[siteIndex];
          fyBptr[mol] += siteForceBy[siteIndex];
          fzBptr[mol] += siteForceBz[siteIndex];
          txBptr[mol] += rotatedSitePositions[site][1] * siteForceBz[siteIndex] -
                         rotatedSitePositions[site][2] * siteForceBy[siteIndex];
          tyBptr[mol] += rotatedSitePositions[site][2] * siteForceBx[siteIndex] -
                         rotatedSitePositions[site][0] * siteForceBz[siteIndex];
          tzBptr[mol] += rotatedSitePositions[site][0] * siteForceBy[siteIndex] -
                         rotatedSitePositions[site][1] * siteForceBx[siteIndex];
          ++siteIndex;
        }
      }
    } else {
      size_t siteIndex = 0;
      for (size_t mol = 0; mol < soaB.size(); ++mol) {
        const auto rotatedSitePositions = autopas::utils::quaternion::rotateVectorOfPositions(
            {q0Bptr[mol], q1Bptr[mol], q2Bptr[mol], q3Bptr[mol]}, const_unrotatedSitePositions);
        for (size_t site = 0; site < const_unrotatedSitePositions.size(); ++site) {
          fxBptr[mol] += siteForceBx[siteIndex];
          fyBptr[mol] += siteForceBy[siteIndex];
          fzBptr[mol] += siteForceBz[siteIndex];
          txBptr[mol] += rotatedSitePositions[site][1] * siteForceBz[siteIndex] -
                         rotatedSitePositions[site][2] * siteForceBy[siteIndex];
          tyBptr[mol] += rotatedSitePositions[site][2] * siteForceBx[siteIndex] -
                         rotatedSitePositions[site][0] * siteForceBz[siteIndex];
          tzBptr[mol] += rotatedSitePositions[site][0] * siteForceBy[siteIndex] -
                         rotatedSitePositions[site][1] * siteForceBx[siteIndex];
          ++siteIndex;
        }
>>>>>>> b2923455
      }
    }
    if constexpr (calculateGlobals) {
      const auto threadNum = autopas::autopas_get_thread_num();
      // SoAFunctorPairImpl obtains the potential energy * 12. For non-newton3, this sum is divided by 12 in
      // post-processing. For newton3, this sum is only divided by 6 in post-processing, so must be divided by 2 here.
      if constexpr (newton3) {
        _aosThreadData[threadNum].potentialEnergySumN3 += potentialEnergySum * 0.5;
        _aosThreadData[threadNum].virialSumN3[0] += virialSumX * 0.5;
        _aosThreadData[threadNum].virialSumN3[1] += virialSumY * 0.5;
        _aosThreadData[threadNum].virialSumN3[2] += virialSumZ * 0.5;
      } else {
        _aosThreadData[threadNum].potentialEnergySumNoN3 += potentialEnergySum;
        _aosThreadData[threadNum].virialSumNoN3[0] += virialSumX;
        _aosThreadData[threadNum].virialSumNoN3[1] += virialSumY;
        _aosThreadData[threadNum].virialSumNoN3[2] += virialSumZ;
      }
    }
  }

  template <bool newton3>
  void SoAFunctorVerletImpl(autopas::SoAView<SoAArraysType> soa, const size_t indexPrime,
                            const std::vector<size_t, autopas::AlignedAllocator<size_t>> &neighborList) {
    const auto *const __restrict ownedStatePtr = soa.template begin<Particle::AttributeNames::ownershipState>();

    // Skip if primary particle is dummy
    const auto ownedStatePrime = ownedStatePtr[indexPrime];
    if (ownedStatePrime == autopas::OwnershipState::dummy) {
      return;
    }

    const auto *const __restrict xptr = soa.template begin<Particle::AttributeNames::posX>();
    const auto *const __restrict yptr = soa.template begin<Particle::AttributeNames::posY>();
    const auto *const __restrict zptr = soa.template begin<Particle::AttributeNames::posZ>();

    const auto *const __restrict q0ptr = soa.template begin<Particle::AttributeNames::quaternion0>();
    const auto *const __restrict q1ptr = soa.template begin<Particle::AttributeNames::quaternion1>();
    const auto *const __restrict q2ptr = soa.template begin<Particle::AttributeNames::quaternion2>();
    const auto *const __restrict q3ptr = soa.template begin<Particle::AttributeNames::quaternion3>();

    SoAFloatPrecision *const __restrict fxptr = soa.template begin<Particle::AttributeNames::forceX>();
    SoAFloatPrecision *const __restrict fyptr = soa.template begin<Particle::AttributeNames::forceY>();
    SoAFloatPrecision *const __restrict fzptr = soa.template begin<Particle::AttributeNames::forceZ>();

    SoAFloatPrecision *const __restrict txptr = soa.template begin<Particle::AttributeNames::torqueX>();
    SoAFloatPrecision *const __restrict typtr = soa.template begin<Particle::AttributeNames::torqueY>();
    SoAFloatPrecision *const __restrict tzptr = soa.template begin<Particle::AttributeNames::torqueZ>();

    [[maybe_unused]] auto *const __restrict typeptr = soa.template begin<Particle::AttributeNames::typeId>();

    SoAFloatPrecision potentialEnergySum = 0.;
    SoAFloatPrecision virialSumX = 0.;
    SoAFloatPrecision virialSumY = 0.;
    SoAFloatPrecision virialSumZ = 0.;

    // the local redeclaration of the following values helps the SoAFloatPrecision-generation of various compilers.
    const SoAFloatPrecision cutoffSquared = _cutoffSquared;
    const auto const_unrotatedSitePositions = _sitePositionsLJ;

    std::vector<SoAFloatPrecision, autopas::AlignedAllocator<SoAFloatPrecision>> sigmaSquareds;
    std::vector<SoAFloatPrecision, autopas::AlignedAllocator<SoAFloatPrecision>> epsilon24s;
    std::vector<SoAFloatPrecision, autopas::AlignedAllocator<SoAFloatPrecision>> shift6s;

    const size_t neighborListSize = neighborList.size();
    const size_t *const __restrict neighborListPtr = neighborList.data();

    // Count sites
    const size_t siteCountMolPrime = _PPLibrary->getNumSites(typeptr[indexPrime]);

    size_t siteCountNeighbors = 0;  // site count of neighbours of primary molecule
    for (size_t neighborMol = 0; neighborMol < neighborListSize; ++neighborMol) {
      siteCountNeighbors += _PPLibrary->getNumSites(typeptr[neighborList[neighborMol]]);
    }

    // initialize site-wise arrays for neighbors
    std::vector<SoAFloatPrecision, autopas::AlignedAllocator<SoAFloatPrecision>> exactNeighborSitePositionX;
    std::vector<SoAFloatPrecision, autopas::AlignedAllocator<SoAFloatPrecision>> exactNeighborSitePositionY;
    std::vector<SoAFloatPrecision, autopas::AlignedAllocator<SoAFloatPrecision>> exactNeighborSitePositionZ;

    std::vector<size_t, autopas::AlignedAllocator<size_t>> siteTypesNeighbors;
    std::vector<char, autopas::AlignedAllocator<char>> isNeighborSiteOwnedArr;

    // we require arrays for forces for sites to maintain SIMD in site-site calculations
    std::vector<SoAFloatPrecision, autopas::AlignedAllocator<SoAFloatPrecision>> siteForceX;
    std::vector<SoAFloatPrecision, autopas::AlignedAllocator<SoAFloatPrecision>> siteForceY;
    std::vector<SoAFloatPrecision, autopas::AlignedAllocator<SoAFloatPrecision>> siteForceZ;

    // pre-reserve arrays
    exactNeighborSitePositionX.reserve(siteCountNeighbors);
    exactNeighborSitePositionY.reserve(siteCountNeighbors);
    exactNeighborSitePositionZ.reserve(siteCountNeighbors);
    
    siteTypesNeighbors.reserve(siteCountNeighbors);

    siteForceX.reserve(siteCountNeighbors);
    siteForceY.reserve(siteCountNeighbors);
    siteForceZ.reserve(siteCountNeighbors);

    if constexpr (calculateGlobals) {
      isNeighborSiteOwnedArr.reserve(siteCountNeighbors);
    }
    
    sigmaSquareds.reserve(siteCountNeighbors);
    epsilon24s.reserve(siteCountNeighbors);
    if constexpr (applyShift) {
      shift6s.reserve(siteCountNeighbors);
    }

    const auto rotatedSitePositionsPrime = autopas::utils::quaternion::rotateVectorOfPositions(
                        {q0ptr[indexPrime], q1ptr[indexPrime], q2ptr[indexPrime], q3ptr[indexPrime]},
                        _PPLibrary->getSitePositions(typeptr[indexPrime]));

    const auto siteTypesPrime = _PPLibrary->getSiteTypes(typeptr[indexPrime]);  // this is not used if non-mixing

    // generate site-wise arrays for neighbors of primary mol
    size_t siteIndex = 0;
    for (size_t neighborMol = 0; neighborMol < neighborListSize; ++neighborMol) {
      const auto neighborMolIndex = neighborList[neighborMol];
      const auto rotatedSitePositions = autopas::utils::quaternion::rotateVectorOfPositions(
          {q0ptr[neighborMolIndex], q1ptr[neighborMolIndex], q2ptr[neighborMolIndex], q3ptr[neighborMolIndex]},
          _PPLibrary->getSitePositions(typeptr[neighborMolIndex]));
      const auto siteTypesOfMol = _PPLibrary->getSiteTypes(typeptr[neighborMolIndex]);

      for (size_t site = 0; site < _PPLibrary->getNumSites(typeptr[neighborMolIndex]); ++site) {
        exactNeighborSitePositionX[siteIndex] = rotatedSitePositions[site][0] + xptr[neighborMolIndex];
        exactNeighborSitePositionY[siteIndex] = rotatedSitePositions[site][1] + yptr[neighborMolIndex];
        exactNeighborSitePositionZ[siteIndex] = rotatedSitePositions[site][2] + zptr[neighborMolIndex];
        siteTypesNeighbors[siteIndex] = siteTypesOfMol[site];
        siteForceX[siteIndex] = 0.;
        siteForceY[siteIndex] = 0.;
        siteForceZ[siteIndex] = 0.;
        if (calculateGlobals) {
          isNeighborSiteOwnedArr[siteIndex] = ownedStatePtr[neighborMolIndex] == autopas::OwnershipState::owned;
        }
        ++siteIndex;
      }
    }

    // -- main force calculation --

    // - calculate mol mask -
    std::vector<char, autopas::AlignedAllocator<char>> molMask;
    molMask.reserve(neighborListSize);

#pragma omp simd
    for (size_t neighborMol = 0; neighborMol < neighborListSize; ++neighborMol) {
      const auto neighborMolIndex = neighborList[neighborMol];  // index of neighbor mol in soa

      const auto ownedState = ownedStatePtr[neighborMolIndex];

      const auto displacementCoMX = xptr[indexPrime] - xptr[neighborMolIndex];
      const auto displacementCoMY = yptr[indexPrime] - yptr[neighborMolIndex];
      const auto displacementCoMZ = zptr[indexPrime] - zptr[neighborMolIndex];

      const auto distanceSquaredCoMX = displacementCoMX * displacementCoMX;
      const auto distanceSquaredCoMY = displacementCoMY * displacementCoMY;
      const auto distanceSquaredCoMZ = displacementCoMZ * displacementCoMZ;

      const auto distanceSquaredCoM = distanceSquaredCoMX + distanceSquaredCoMY + distanceSquaredCoMZ;

      // mask molecules beyond cutoff or if molecule is a dummy
      molMask[neighborMol] = distanceSquaredCoM <= cutoffSquared and ownedState != autopas::OwnershipState::dummy;
    }

    // generate mask for each site from molecular mask
    std::vector<char, autopas::AlignedAllocator<char>> siteMask;
    siteMask.reserve(siteCountNeighbors);

    for (size_t neighborMol = 0; neighborMol < neighborListSize; ++neighborMol) {
      const auto neighborMolIndex = neighborList[neighborMol];  // index of neighbor mol in soa
      for (size_t siteB = 0; siteB < _PPLibrary->getNumSites(typeptr[neighborMolIndex]); ++siteB) {
        siteMask.emplace_back(molMask[neighborMol]);
      }
    }

    // sums used for prime mol
    SoAFloatPrecision forceSumX = 0.;
    SoAFloatPrecision forceSumY = 0.;
    SoAFloatPrecision forceSumZ = 0.;
    SoAFloatPrecision torqueSumX = 0.;
    SoAFloatPrecision torqueSumY = 0.;
    SoAFloatPrecision torqueSumZ = 0.;

    // - actual LJ calculation -

    for (size_t primeSite = 0; primeSite < siteCountMolPrime; ++primeSite) {
      const auto rotatedPrimeSitePositionX = rotatedSitePositionsPrime[primeSite][0];
      const auto rotatedPrimeSitePositionY = rotatedSitePositionsPrime[primeSite][1];
      const auto rotatedPrimeSitePositionZ = rotatedSitePositionsPrime[primeSite][2];

      const auto exactPrimeSitePositionX = rotatedPrimeSitePositionX + xptr[indexPrime];
      const auto exactPrimeSitePositionY = rotatedPrimeSitePositionY + yptr[indexPrime];
      const auto exactPrimeSitePositionZ = rotatedPrimeSitePositionZ + zptr[indexPrime];

      // generate parameter data for chosen site
        const auto primeSiteType = siteTypesPrime[primeSite];

      siteIndex = 0;
      for (size_t neighborMol = 0; neighborMol < neighborListSize; ++neighborMol) {
        const auto neighborMolIndex = neighborList[neighborMol];
        const auto siteTypesOfNeighborMol = _PPLibrary->getSiteTypes(typeptr[neighborMolIndex]);

        for (size_t site = 0; site < _PPLibrary->getNumSites(typeptr[neighborMolIndex]); ++site) {
          const auto mixingData = _PPLibrary->getMixingData(primeSiteType, siteTypesOfNeighborMol[site]);
          sigmaSquareds[siteIndex] = mixingData.sigmaSquared;
          epsilon24s[siteIndex] = mixingData.epsilon24;
          if constexpr (applyShift) {
            shift6s[siteIndex] = mixingData.shift6;
          }
          ++siteIndex;
        }
      }

#pragma omp simd reduction(+ : forceSumX, forceSumY, forceSumZ, torqueSumX, torqueSumY, torqueSumZ)
      for (size_t neighborSite = 0; neighborSite < siteCountNeighbors; ++neighborSite) {
        const SoAFloatPrecision sigmaSquared = sigmaSquareds[neighborSite];
        const SoAFloatPrecision epsilon24 = epsilon24s[neighborSite];
        const SoAFloatPrecision shift6 = applyShift ? shift6s[neighborSite] : 0;

        const bool isNeighborSiteOwned = !calculateGlobals || isNeighborSiteOwnedArr[neighborSite];

        const auto displacementX = exactPrimeSitePositionX - exactNeighborSitePositionX[neighborSite];
        const auto displacementY = exactPrimeSitePositionY - exactNeighborSitePositionY[neighborSite];
        const auto displacementZ = exactPrimeSitePositionZ - exactNeighborSitePositionZ[neighborSite];

        const auto distanceSquaredX = displacementX * displacementX;
        const auto distanceSquaredY = displacementY * displacementY;
        const auto distanceSquaredZ = displacementZ * displacementZ;

        const auto distanceSquared = distanceSquaredX + distanceSquaredY + distanceSquaredZ;

        const auto invDistSquared = 1. / distanceSquared;
        const auto lj2 = sigmaSquared * invDistSquared;
        const auto lj6 = lj2 * lj2 * lj2;
        const auto lj12 = lj6 * lj6;
        const auto lj12m6 = lj12 - lj6;
        const auto scalarMultiple = siteMask[neighborSite] ? epsilon24 * (lj12 + lj12m6) * invDistSquared : 0.;

        // calculate forces
        const auto forceX = scalarMultiple * displacementX;
        const auto forceY = scalarMultiple * displacementY;
        const auto forceZ = scalarMultiple * displacementZ;

        forceSumX += forceX;
        forceSumY += forceY;
        forceSumZ += forceZ;

        torqueSumX += rotatedPrimeSitePositionY * forceZ - rotatedPrimeSitePositionZ * forceY;
        torqueSumY += rotatedPrimeSitePositionZ * forceX - rotatedPrimeSitePositionX * forceZ;
        torqueSumZ += rotatedPrimeSitePositionX * forceY - rotatedPrimeSitePositionY * forceX;

        // N3L
        if (newton3) {
          siteForceX[neighborSite] -= forceX;
          siteForceY[neighborSite] -= forceY;
          siteForceZ[neighborSite] -= forceZ;
        }

        // calculate globals
        if constexpr (calculateGlobals) {
          const auto potentialEnergy6 = siteMask[neighborSite] ? (epsilon24 * lj12m6 + shift6) : 0.;
          const auto virialX = displacementX * forceX;
          const auto virialY = displacementY * forceY;
          const auto virialZ = displacementZ * forceZ;

          // Add to the potential energy sum for each particle which is owned.
          // This results in obtaining 12 * the potential energy for the SoA.
          const auto ownershipFactor =
              newton3 ? (ownedStatePrime == autopas::OwnershipState::owned ? 1. : 0.) + (isNeighborSiteOwned ? 1. : 0.)
                      : (ownedStatePrime == autopas::OwnershipState::owned ? 1. : 0.);
          potentialEnergySum += potentialEnergy6 * ownershipFactor;
          virialSumX += virialX * ownershipFactor;
          virialSumY += virialY * ownershipFactor;
          virialSumZ += virialZ * ownershipFactor;
        }
      }
    }
    // Add forces to prime mol
    fxptr[indexPrime] += forceSumX;
    fyptr[indexPrime] += forceSumY;
    fzptr[indexPrime] += forceSumZ;
    txptr[indexPrime] += torqueSumX;
    typtr[indexPrime] += torqueSumY;
    tzptr[indexPrime] += torqueSumZ;

    // Reduce forces on individual neighbor sites to molecular forces & torques if newton3=true
    if constexpr (newton3) {
      siteIndex = 0;
      for (size_t neighborMol = 0; neighborMol < neighborListSize; ++neighborMol) {
        const auto neighborMolIndex = neighborList[neighborMol];
        const auto rotatedSitePositions = autopas::utils::quaternion::rotateVectorOfPositions(
            {q0ptr[neighborMolIndex], q1ptr[neighborMolIndex], q2ptr[neighborMolIndex], q3ptr[neighborMolIndex]},
            _PPLibrary->getSitePositions(typeptr[neighborMolIndex]));
        for (size_t site = 0; site < _PPLibrary->getNumSites(typeptr[neighborMolIndex]); ++site) {
          fxptr[neighborMolIndex] += siteForceX[siteIndex];
          fyptr[neighborMolIndex] += siteForceY[siteIndex];
          fzptr[neighborMolIndex] += siteForceZ[siteIndex];
          txptr[neighborMolIndex] += rotatedSitePositions[site][1] * siteForceZ[siteIndex] -
                                     rotatedSitePositions[site][2] * siteForceY[siteIndex];
          typtr[neighborMolIndex] += rotatedSitePositions[site][2] * siteForceX[siteIndex] -
                                     rotatedSitePositions[site][0] * siteForceZ[siteIndex];
          tzptr[neighborMolIndex] += rotatedSitePositions[site][0] * siteForceY[siteIndex] -
                                     rotatedSitePositions[site][1] * siteForceX[siteIndex];
          ++siteIndex;
        }
      }
    }

    if constexpr (calculateGlobals) {
      const auto threadNum = autopas::autopas_get_thread_num();
      // SoAFunctorSingle obtains the potential energy * 12. For non-newton3, this sum is divided by 12 in
      // post-processing. For newton3, this sum is only divided by 6 in post-processing, so must be divided by 2 here.
      if (newton3) {
        _aosThreadData[threadNum].potentialEnergySumN3 += potentialEnergySum * 0.5;
        _aosThreadData[threadNum].virialSumN3[0] += virialSumX * 0.5;
        _aosThreadData[threadNum].virialSumN3[1] += virialSumY * 0.5;
        _aosThreadData[threadNum].virialSumN3[2] += virialSumZ * 0.5;
      } else {
        _aosThreadData[threadNum].potentialEnergySumNoN3 += potentialEnergySum;
        _aosThreadData[threadNum].virialSumNoN3[0] += virialSumX;
        _aosThreadData[threadNum].virialSumNoN3[1] += virialSumY;
        _aosThreadData[threadNum].virialSumNoN3[2] += virialSumZ;
      }
    }
  }

  /**
   * This class stores internal data of each thread, make sure that this data has proper size, i.e. k*64 Bytes!
   */
  class AoSThreadData {
   public:
    AoSThreadData()
        : virialSumNoN3{0., 0., 0.},
          virialSumN3{0., 0., 0.},
          potentialEnergySumNoN3{0.},
          potentialEnergySumN3{0.},
          __remainingTo64{} {}
    void setZero() {
      virialSumNoN3 = {0., 0., 0.};
      virialSumN3 = {0., 0., 0.};
      potentialEnergySumNoN3 = 0.;
      potentialEnergySumN3 = 0.;
    }

    // variables
    std::array<double, 3> virialSumNoN3;
    std::array<double, 3> virialSumN3;
    double potentialEnergySumNoN3;
    double potentialEnergySumN3;

   private:
    // dummy parameter to get the right size (64 bytes)
    double __remainingTo64[(64 - 8 * sizeof(double)) / sizeof(double)];
  };

  static_assert(sizeof(AoSThreadData) % 64 == 0, "AoSThreadData has wrong size (should be multiple of 64)");

  /**
   * Thread buffer for AoS
   */
  std::vector<AoSThreadData> _aosThreadData;
};
}  // namespace mdLib<|MERGE_RESOLUTION|>--- conflicted
+++ resolved
@@ -276,24 +276,15 @@
 
     // count number of sites in SoA
     size_t siteCount = 0;
-<<<<<<< HEAD
-    for (size_t mol = 0; mol < soa.getNumberOfParticles(); ++mol) {
+    for (size_t mol = 0; mol < soa.size(); ++mol) {
       siteCount += _PPLibrary->getNumSites(typeptr[mol]);
-=======
-    if constexpr (useMixing) {
-      for (size_t mol = 0; mol < soa.size(); ++mol) {
-        siteCount += _PPLibrary->getNumSites(typeptr[mol]);
-      }
-    } else {
-      siteCount = const_unrotatedSitePositions.size() * soa.size();
->>>>>>> b2923455
     }
 
     // pre-reserve site std::vectors
     exactSitePositionX.reserve(siteCount);
     exactSitePositionY.reserve(siteCount);
     exactSitePositionZ.reserve(siteCount);
-    
+
     siteTypes.reserve(siteCount);
 
     siteForceX.reserve((siteCount));
@@ -306,9 +297,8 @@
     }
 
     // Fill site-wise std::vectors for SIMD
-<<<<<<< HEAD
     size_t siteIndex = 0;
-    for (size_t mol = 0; mol < soa.getNumberOfParticles(); ++mol) {
+    for (size_t mol = 0; mol < soa.size(); ++mol) {
       const auto rotatedSitePositions = autopas::utils::quaternion::rotateVectorOfPositions(
           {q0ptr[mol], q1ptr[mol], q2ptr[mol], q3ptr[mol]}, _PPLibrary->getSitePositions(typeptr[mol]));
       const auto siteTypesOfMol = _PPLibrary->getSiteTypes(typeptr[mol]);
@@ -323,45 +313,6 @@
         siteForceZ[siteIndex] = 0.;
         if (calculateGlobals) {
           isSiteOwned[siteIndex] = ownedStatePtr[mol] == autopas::OwnershipState::owned;
-=======
-    if constexpr (useMixing) {
-      size_t siteIndex = 0;
-      for (size_t mol = 0; mol < soa.size(); ++mol) {
-        const auto rotatedSitePositions = autopas::utils::quaternion::rotateVectorOfPositions(
-            {q0ptr[mol], q1ptr[mol], q2ptr[mol], q3ptr[mol]}, _PPLibrary->getSitePositions(typeptr[mol]));
-        const auto siteTypesOfMol = _PPLibrary->getSiteTypes(typeptr[mol]);
-
-        for (size_t site = 0; site < _PPLibrary->getNumSites(typeptr[mol]); ++site) {
-          exactSitePositionX[siteIndex] = rotatedSitePositions[site][0] + xptr[mol];
-          exactSitePositionY[siteIndex] = rotatedSitePositions[site][1] + yptr[mol];
-          exactSitePositionZ[siteIndex] = rotatedSitePositions[site][2] + zptr[mol];
-          siteTypes[siteIndex] = siteTypesOfMol[site];
-          siteForceX[siteIndex] = 0.;
-          siteForceY[siteIndex] = 0.;
-          siteForceZ[siteIndex] = 0.;
-          if (calculateGlobals) {
-            isSiteOwned[siteIndex] = ownedStatePtr[mol] == autopas::OwnershipState::owned;
-          }
-          ++siteIndex;
-        }
-      }
-    } else {
-      size_t siteIndex = 0;
-      for (size_t mol = 0; mol < soa.size(); mol++) {
-        const auto rotatedSitePositions = autopas::utils::quaternion::rotateVectorOfPositions(
-            {q0ptr[mol], q1ptr[mol], q2ptr[mol], q3ptr[mol]}, const_unrotatedSitePositions);
-        for (size_t site = 0; site < const_unrotatedSitePositions.size(); ++site) {
-          exactSitePositionX[siteIndex] = rotatedSitePositions[site][0] + xptr[mol];
-          exactSitePositionY[siteIndex] = rotatedSitePositions[site][1] + yptr[mol];
-          exactSitePositionZ[siteIndex] = rotatedSitePositions[site][2] + zptr[mol];
-          siteForceX[siteIndex] = 0.;
-          siteForceY[siteIndex] = 0.;
-          siteForceZ[siteIndex] = 0.;
-          if (calculateGlobals) {
-            isSiteOwned[siteIndex] = ownedStatePtr[mol] == autopas::OwnershipState::owned;
-          }
-          ++siteIndex;
->>>>>>> b2923455
         }
         ++siteIndex;
       }
@@ -369,14 +320,8 @@
 
     // main force calculation loop
     size_t siteIndexMolA = 0;  // index of first site in molA
-<<<<<<< HEAD
-    for (size_t molA = 0; molA < soa.getNumberOfParticles(); ++molA) {
+    for (size_t molA = 0; molA < soa.size(); ++molA) {
       const size_t noSitesInMolA = _PPLibrary->getNumSites(typeptr[molA]);  // Number of sites in molecule A
-=======
-    for (size_t molA = 0; molA < soa.size(); ++molA) {
-      const size_t noSitesInMolA = useMixing ? _PPLibrary->getNumSites(typeptr[molA])
-                                             : const_unrotatedSitePositions.size();  // Number of sites in molecule A
->>>>>>> b2923455
 
       const auto ownedStateA = ownedStatePtr[molA];
       if (ownedStateA == autopas::OwnershipState::dummy) {
@@ -511,9 +456,8 @@
     }
 
     // reduce the forces on individual sites to forces & torques on whole molecules.
-<<<<<<< HEAD
     siteIndex = 0;
-    for (size_t mol = 0; mol < soa.getNumberOfParticles(); ++mol) {
+    for (size_t mol = 0; mol < soa.size(); ++mol) {
       const auto rotatedSitePositions = autopas::utils::quaternion::rotateVectorOfPositions(
           {q0ptr[mol], q1ptr[mol], q2ptr[mol], q3ptr[mol]}, _PPLibrary->getSitePositions(typeptr[mol]));
       for (size_t site = 0; site < _PPLibrary->getNumSites(typeptr[mol]); ++site) {
@@ -527,43 +471,6 @@
         tzptr[mol] += rotatedSitePositions[site][0] * siteForceY[siteIndex] -
                       rotatedSitePositions[site][1] * siteForceX[siteIndex];
         ++siteIndex;
-=======
-    if constexpr (useMixing) {
-      size_t siteIndex = 0;
-      for (size_t mol = 0; mol < soa.size(); ++mol) {
-        const auto rotatedSitePositions = autopas::utils::quaternion::rotateVectorOfPositions(
-            {q0ptr[mol], q1ptr[mol], q2ptr[mol], q3ptr[mol]}, _PPLibrary->getSitePositions(typeptr[mol]));
-        for (size_t site = 0; site < _PPLibrary->getNumSites(typeptr[mol]); ++site) {
-          fxptr[mol] += siteForceX[siteIndex];
-          fyptr[mol] += siteForceY[siteIndex];
-          fzptr[mol] += siteForceZ[siteIndex];
-          txptr[mol] += rotatedSitePositions[site][1] * siteForceZ[siteIndex] -
-                        rotatedSitePositions[site][2] * siteForceY[siteIndex];
-          typtr[mol] += rotatedSitePositions[site][2] * siteForceX[siteIndex] -
-                        rotatedSitePositions[site][0] * siteForceZ[siteIndex];
-          tzptr[mol] += rotatedSitePositions[site][0] * siteForceY[siteIndex] -
-                        rotatedSitePositions[site][1] * siteForceX[siteIndex];
-          ++siteIndex;
-        }
-      }
-    } else {
-      size_t siteIndex = 0;
-      for (size_t mol = 0; mol < soa.size(); mol++) {
-        const auto rotatedSitePositions = autopas::utils::quaternion::rotateVectorOfPositions(
-            {q0ptr[mol], q1ptr[mol], q2ptr[mol], q3ptr[mol]}, const_unrotatedSitePositions);
-        for (size_t site = 0; site < const_unrotatedSitePositions.size(); ++site) {
-          fxptr[mol] += siteForceX[siteIndex];
-          fyptr[mol] += siteForceY[siteIndex];
-          fzptr[mol] += siteForceZ[siteIndex];
-          txptr[mol] += rotatedSitePositions[site][1] * siteForceZ[siteIndex] -
-                        rotatedSitePositions[site][2] * siteForceY[siteIndex];
-          typtr[mol] += rotatedSitePositions[site][2] * siteForceX[siteIndex] -
-                        rotatedSitePositions[site][0] * siteForceZ[siteIndex];
-          tzptr[mol] += rotatedSitePositions[site][0] * siteForceY[siteIndex] -
-                        rotatedSitePositions[site][1] * siteForceX[siteIndex];
-          ++siteIndex;
-        }
->>>>>>> b2923455
       }
     }
 
@@ -836,24 +743,15 @@
 
     // count number of sites in both SoAs
     size_t siteCountB = 0;
-<<<<<<< HEAD
-    for (size_t mol = 0; mol < soaB.getNumberOfParticles(); ++mol) {
+    for (size_t mol = 0; mol < soaB.size(); ++mol) {
       siteCountB += _PPLibrary->getNumSites(typeptrB[mol]);
-=======
-    if constexpr (useMixing) {
-      for (size_t mol = 0; mol < soaB.size(); ++mol) {
-        siteCountB += _PPLibrary->getNumSites(typeptrB[mol]);
-      }
-    } else {
-      siteCountB = const_unrotatedSitePositions.size() * soaB.size();
->>>>>>> b2923455
-    }
-    
+    }
+
     // pre-reserve std::vectors
     exactSitePositionBx.reserve(siteCountB);
     exactSitePositionBy.reserve(siteCountB);
     exactSitePositionBz.reserve(siteCountB);
-    
+
     siteTypesB.reserve(siteCountB);
 
     siteForceBx.reserve(siteCountB);
@@ -864,7 +762,7 @@
       // this is only needed for vectorization when calculating globals
       isSiteOwnedBArr.reserve(siteCountB);
     }
-    
+
     siteTypesB.reserve(siteCountB);
     sigmaSquareds.reserve(siteCountB);
     epsilon24s.reserve(siteCountB);
@@ -873,9 +771,8 @@
     }
 
     // Fill site-wise std::vectors for SIMD
-<<<<<<< HEAD
     size_t siteIndex = 0;
-    for (size_t mol = 0; mol < soaB.getNumberOfParticles(); ++mol) {
+    for (size_t mol = 0; mol < soaB.size(); ++mol) {
       const auto rotatedSitePositions = autopas::utils::quaternion::rotateVectorOfPositions(
           {q0Bptr[mol], q1Bptr[mol], q2Bptr[mol], q3Bptr[mol]}, _PPLibrary->getSitePositions(typeptrB[mol]));
       const auto siteTypesOfMol = _PPLibrary->getSiteTypes(typeptrB[mol]);
@@ -890,45 +787,6 @@
         siteForceBz[siteIndex] = 0.;
         if (calculateGlobals) {
           isSiteOwnedBArr[siteIndex] = ownedStatePtrB[mol] == autopas::OwnershipState::owned;
-=======
-    if constexpr (useMixing) {
-      size_t siteIndex = 0;
-      for (size_t mol = 0; mol < soaB.size(); ++mol) {
-        const auto rotatedSitePositions = autopas::utils::quaternion::rotateVectorOfPositions(
-            {q0Bptr[mol], q1Bptr[mol], q2Bptr[mol], q3Bptr[mol]}, _PPLibrary->getSitePositions(typeptrB[mol]));
-        const auto siteTypesOfMol = _PPLibrary->getSiteTypes(typeptrB[mol]);
-
-        for (size_t site = 0; site < _PPLibrary->getNumSites(typeptrB[mol]); ++site) {
-          exactSitePositionBx[siteIndex] = rotatedSitePositions[site][0] + xBptr[mol];
-          exactSitePositionBy[siteIndex] = rotatedSitePositions[site][1] + yBptr[mol];
-          exactSitePositionBz[siteIndex] = rotatedSitePositions[site][2] + zBptr[mol];
-          siteTypesB[siteIndex] = siteTypesOfMol[site];
-          siteForceBx[siteIndex] = 0.;
-          siteForceBy[siteIndex] = 0.;
-          siteForceBz[siteIndex] = 0.;
-          if (calculateGlobals) {
-            isSiteOwnedBArr[siteIndex] = ownedStatePtrB[mol] == autopas::OwnershipState::owned;
-          }
-          ++siteIndex;
-        }
-      }
-    } else {
-      size_t siteIndex = 0;
-      for (size_t mol = 0; mol < soaB.size(); mol++) {
-        const auto rotatedSitePositions = autopas::utils::quaternion::rotateVectorOfPositions(
-            {q0Bptr[mol], q1Bptr[mol], q2Bptr[mol], q3Bptr[mol]}, const_unrotatedSitePositions);
-        for (size_t site = 0; site < const_unrotatedSitePositions.size(); ++site) {
-          exactSitePositionBx[siteIndex] = rotatedSitePositions[site][0] + xBptr[mol];
-          exactSitePositionBy[siteIndex] = rotatedSitePositions[site][1] + yBptr[mol];
-          exactSitePositionBz[siteIndex] = rotatedSitePositions[site][2] + zBptr[mol];
-          siteForceBx[siteIndex] = 0.;
-          siteForceBy[siteIndex] = 0.;
-          siteForceBz[siteIndex] = 0.;
-          if (calculateGlobals) {
-            isSiteOwnedBArr[siteIndex] = ownedStatePtrB[mol] == autopas::OwnershipState::owned;
-          }
-          ++siteIndex;
->>>>>>> b2923455
         }
         ++siteIndex;
       }
@@ -1080,9 +938,8 @@
     }
 
     // reduce the forces on individual sites in SoA B to total forces & torques on whole molecules
-<<<<<<< HEAD
     siteIndex = 0;
-    for (size_t mol = 0; mol < soaB.getNumberOfParticles(); ++mol) {
+    for (size_t mol = 0; mol < soaB.size(); ++mol) {
       const auto rotatedSitePositions = autopas::utils::quaternion::rotateVectorOfPositions(
           {q0Bptr[mol], q1Bptr[mol], q2Bptr[mol], q3Bptr[mol]}, _PPLibrary->getSitePositions(typeptrB[mol]));
       for (size_t site = 0; site < _PPLibrary->getNumSites(typeptrB[mol]); ++site) {
@@ -1096,43 +953,6 @@
         tzBptr[mol] += rotatedSitePositions[site][0] * siteForceBy[siteIndex] -
                        rotatedSitePositions[site][1] * siteForceBx[siteIndex];
         ++siteIndex;
-=======
-    if constexpr (useMixing) {
-      size_t siteIndex = 0;
-      for (size_t mol = 0; mol < soaB.size(); ++mol) {
-        const auto rotatedSitePositions = autopas::utils::quaternion::rotateVectorOfPositions(
-            {q0Bptr[mol], q1Bptr[mol], q2Bptr[mol], q3Bptr[mol]}, _PPLibrary->getSitePositions(typeptrB[mol]));
-        for (size_t site = 0; site < _PPLibrary->getNumSites(typeptrB[mol]); ++site) {
-          fxBptr[mol] += siteForceBx[siteIndex];
-          fyBptr[mol] += siteForceBy[siteIndex];
-          fzBptr[mol] += siteForceBz[siteIndex];
-          txBptr[mol] += rotatedSitePositions[site][1] * siteForceBz[siteIndex] -
-                         rotatedSitePositions[site][2] * siteForceBy[siteIndex];
-          tyBptr[mol] += rotatedSitePositions[site][2] * siteForceBx[siteIndex] -
-                         rotatedSitePositions[site][0] * siteForceBz[siteIndex];
-          tzBptr[mol] += rotatedSitePositions[site][0] * siteForceBy[siteIndex] -
-                         rotatedSitePositions[site][1] * siteForceBx[siteIndex];
-          ++siteIndex;
-        }
-      }
-    } else {
-      size_t siteIndex = 0;
-      for (size_t mol = 0; mol < soaB.size(); ++mol) {
-        const auto rotatedSitePositions = autopas::utils::quaternion::rotateVectorOfPositions(
-            {q0Bptr[mol], q1Bptr[mol], q2Bptr[mol], q3Bptr[mol]}, const_unrotatedSitePositions);
-        for (size_t site = 0; site < const_unrotatedSitePositions.size(); ++site) {
-          fxBptr[mol] += siteForceBx[siteIndex];
-          fyBptr[mol] += siteForceBy[siteIndex];
-          fzBptr[mol] += siteForceBz[siteIndex];
-          txBptr[mol] += rotatedSitePositions[site][1] * siteForceBz[siteIndex] -
-                         rotatedSitePositions[site][2] * siteForceBy[siteIndex];
-          tyBptr[mol] += rotatedSitePositions[site][2] * siteForceBx[siteIndex] -
-                         rotatedSitePositions[site][0] * siteForceBz[siteIndex];
-          tzBptr[mol] += rotatedSitePositions[site][0] * siteForceBy[siteIndex] -
-                         rotatedSitePositions[site][1] * siteForceBx[siteIndex];
-          ++siteIndex;
-        }
->>>>>>> b2923455
       }
     }
     if constexpr (calculateGlobals) {
@@ -1224,7 +1044,7 @@
     exactNeighborSitePositionX.reserve(siteCountNeighbors);
     exactNeighborSitePositionY.reserve(siteCountNeighbors);
     exactNeighborSitePositionZ.reserve(siteCountNeighbors);
-    
+
     siteTypesNeighbors.reserve(siteCountNeighbors);
 
     siteForceX.reserve(siteCountNeighbors);
@@ -1234,7 +1054,7 @@
     if constexpr (calculateGlobals) {
       isNeighborSiteOwnedArr.reserve(siteCountNeighbors);
     }
-    
+
     sigmaSquareds.reserve(siteCountNeighbors);
     epsilon24s.reserve(siteCountNeighbors);
     if constexpr (applyShift) {
