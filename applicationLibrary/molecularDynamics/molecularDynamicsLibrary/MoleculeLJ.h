--- conflicted
+++ resolved
@@ -17,11 +17,7 @@
 /**
  * Molecule class for the LJFunctor.
  */
-<<<<<<< HEAD
-class MoleculeLJ : public autopas::ParticleFP64 {
-=======
 class MoleculeLJ : public autopas::ParticleBaseFP64 {
->>>>>>> f7e14361
  public:
   MoleculeLJ() = default;
 
