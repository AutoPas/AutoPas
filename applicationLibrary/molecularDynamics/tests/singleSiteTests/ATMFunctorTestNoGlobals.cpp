--- conflicted
+++ resolved
@@ -249,74 +249,6 @@
     Molecule p1({0., 0., 0.}, {0., 0., 0.}, 0, 0);
     cell1.addParticle(p1);
 
-<<<<<<< HEAD
-    // Add particle 2 to cell1 or cell2, depending on the SoAFunctorType to test.
-    Molecule p2({0.1, 0.2, 0.3}, {0., 0., 0.}, 1, (mixing) ? 1 : 0);
-    if (soaFunctorType == TestType::SoAFunctorType::single || soaFunctorType == TestType::SoAFunctorType::pair21 ||
-        soaFunctorType == TestType::SoAFunctorType::verlet) {
-      cell1.addParticle(p2);
-    } else if (soaFunctorType == TestType::SoAFunctorType::pair12 ||
-               soaFunctorType == TestType::SoAFunctorType::triple) {
-      cell2.addParticle(p2);
-    } else {
-      FAIL();
-    }
-
-    // Add particle 3 to cell1, cell2 or cell3, depending on the SoAFunctorType to test.
-    Molecule p3({0.3, 0.2, 0.1}, {0., 0., 0.}, 2, (mixing) ? 2 : 0);
-    if (soaFunctorType == TestType::SoAFunctorType::single || soaFunctorType == TestType::SoAFunctorType::verlet) {
-      cell1.addParticle(p3);
-    } else if (soaFunctorType == TestType::SoAFunctorType::pair21 ||
-               soaFunctorType == TestType::SoAFunctorType::pair12) {
-      cell2.addParticle(p3);
-    } else if (soaFunctorType == TestType::SoAFunctorType::triple) {
-      cell3.addParticle(p3);
-    } else {
-      FAIL();
-    }
-
-    // Create helper lambdas to load/extract particles to/from the SoAs
-    auto cells = std::array{&cell1, &cell2, &cell3};
-    auto loadParticlesToSoA = [&]() {
-      for (auto &cell : cells) {
-        functor->SoALoader(*cell, cell->_particleSoABuffer, 0, /*skipSoAResize*/ false);
-      }
-    };
-    auto extractParticlesFromSoA = [&]() {
-      for (auto &cell : cells) {
-        functor->SoAExtractor(*cell, cell->_particleSoABuffer, 0);
-      }
-    };
-
-    loadParticlesToSoA();
-    // Perform the interaction based on the soa functor type
-    if (auto msg = this->shouldSkipIfNotImplemented([&]() {
-          switch (soaFunctorType) {
-            case TestType::SoAFunctorType::single:
-              functor->SoAFunctorSingle(cell1._particleSoABuffer, newton3);
-              break;
-            case TestType::SoAFunctorType::pair12:
-            case TestType::SoAFunctorType::pair21:
-              functor->SoAFunctorPair(cell1._particleSoABuffer, cell2._particleSoABuffer, newton3);
-              break;
-            case TestType::SoAFunctorType::triple:
-              functor->SoAFunctorTriple(cell1._particleSoABuffer, cell2._particleSoABuffer, cell3._particleSoABuffer,
-                                        newton3);
-              break;
-            case TestType::SoAFunctorType::verlet:
-              // Build verlet list
-              std::vector<std::vector<size_t, autopas::AlignedAllocator<size_t>>> neighborList(3);
-              neighborList[0] = {1, 2};
-              if (not newton3) {
-                neighborList[1] = {0, 2};
-                neighborList[2] = {0, 1};
-              }
-              functor->SoAFunctorVerlet(cell1._particleSoABuffer, 0, neighborList[0], newton3);
-              functor->SoAFunctorVerlet(cell1._particleSoABuffer, 1, neighborList[1], newton3);
-              functor->SoAFunctorVerlet(cell1._particleSoABuffer, 2, neighborList[2], newton3);
-          }
-        });
-=======
     // Distribute particles 2 and 3 depending on the SoA functor to test
     // Gather pointers to the 3 molecules for easier testing
     Molecule p2({0.1, 0.2, 0.3}, {0., 0., 0.}, 1, (mixing) ? 1 : 0);
@@ -402,66 +334,12 @@
     loadParticlesToSoA();
     // Perform the interaction based on the soa functor type - Skip if not yet implemented
     if (auto msg = this->shouldSkipIfNotImplemented([&]() { computeFunctorInteractions(cell1, cell2, cell3); });
->>>>>>> dff69590
         msg != "") {
       std::cout << msg << std::endl;
       continue;
     }
     extractParticlesFromSoA();
 
-<<<<<<< HEAD
-    // Test the forces on all three particles after the first interaction
-    auto *f1 = &cell1.begin()->getF();
-    const auto expectedForceIter1P1 = mixing ? this->expectedForceMixingP1 : this->expectedForceNonMixingP1;
-    testNonZeroForce(*f1, expectedForceIter1P1, ATMFunctorTest::to_string(soaFunctorType));
-
-    auto *f2 = &(++cell1.begin())->getF();
-    if (soaFunctorType == TestType::SoAFunctorType::pair12 or soaFunctorType == TestType::SoAFunctorType::triple) {
-      f2 = &cell2.begin()->getF();
-    }
-    if (newton3 or soaFunctorType == TestType::SoAFunctorType::single or
-        soaFunctorType == TestType::SoAFunctorType::pair21 or soaFunctorType == TestType::SoAFunctorType::verlet) {
-      // If particle 2 is in the same cell as particle 1, its forces should already be calculated
-      const auto expectedForceIter1P2 = mixing ? this->expectedForceMixingP2 : this->expectedForceNonMixingP2;
-      testNonZeroForce(*f2, expectedForceIter1P2, ATMFunctorTest::to_string(soaFunctorType));
-    } else {  // Particle 2 is in a different cell, so the forces are zero when newton3 == false
-      testZeroForce(*f2, ATMFunctorTest::to_string(soaFunctorType));
-    }
-
-    // force of particle 3
-    auto *f3 = &(++(++cell1.begin()))->getF();
-    if (soaFunctorType == TestType::SoAFunctorType::pair21) {
-      f3 = &cell2.begin()->getF();
-    } else if (soaFunctorType == TestType::SoAFunctorType::pair12) {
-      f3 = &(++cell2.begin())->getF();
-    } else if (soaFunctorType == TestType::SoAFunctorType::triple) {
-      f3 = &cell3.begin()->getF();
-    }
-
-    if (newton3 or soaFunctorType == TestType::SoAFunctorType::single or
-        soaFunctorType == TestType::SoAFunctorType::verlet) {
-      const auto expectedForceIter1P3 = mixing ? this->expectedForceMixingP3 : this->expectedForceNonMixingP3;
-      testNonZeroForce(*f3, expectedForceIter1P3, ATMFunctorTest::to_string(soaFunctorType));
-    } else {
-      testZeroForce(*f3, ATMFunctorTest::to_string(soaFunctorType));
-    }
-
-    // Second cell interaction for types with multiple cells
-    if (soaFunctorType != TestType::SoAFunctorType::single and soaFunctorType != TestType::SoAFunctorType::verlet) {
-      loadParticlesToSoA();
-      switch (soaFunctorType) {
-        case TestType::SoAFunctorType::pair12:
-        case TestType::SoAFunctorType::pair21:
-          functor->SoAFunctorPair(cell2._particleSoABuffer, cell1._particleSoABuffer, newton3);
-          break;
-        case TestType::SoAFunctorType::triple:
-          functor->SoAFunctorTriple(cell2._particleSoABuffer, cell1._particleSoABuffer, cell3._particleSoABuffer,
-                                    newton3);
-          break;
-        default:
-          break;
-      }
-=======
     // Test the forces
     // Particle 1
     testNonZeroForce(moleculePtrs[0]->getF(), expectedForceP1, ATMFunctorTest::to_string(soaFunctorType));
@@ -489,70 +367,10 @@
     if (soaFunctorType != TestType::SoAFunctorType::single and soaFunctorType != TestType::SoAFunctorType::verlet) {
       loadParticlesToSoA();
       computeFunctorInteractions(cell2, cell1, cell3);
->>>>>>> dff69590
       extractParticlesFromSoA();
 
       // Test the forces after the second interaction
       double factor = newton3 ? 2. : 1.;
-<<<<<<< HEAD
-
-      f1 = &cell1.begin()->getF();
-      const auto expectedForceIter2P1 =
-          (mixing ? this->expectedForceMixingP1 : this->expectedForceNonMixingP1) * factor;
-      testNonZeroForce(*f1, expectedForceIter2P1, ATMFunctorTest::to_string(soaFunctorType));
-
-      f2 = &(++cell1.begin())->getF();
-      if (soaFunctorType == TestType::SoAFunctorType::pair12 or soaFunctorType == TestType::SoAFunctorType::triple) {
-        f2 = &cell2.begin()->getF();
-      }
-
-      const auto expectedForceIter2P2 =
-          (mixing ? this->expectedForceMixingP2 : this->expectedForceNonMixingP2) * factor;
-      testNonZeroForce(*f2, expectedForceIter2P2, ATMFunctorTest::to_string(soaFunctorType));
-
-      switch (soaFunctorType) {
-        case TestType::SoAFunctorType::pair21:
-          f3 = &cell2.begin()->getF();
-          break;
-        case TestType::SoAFunctorType::pair12:
-          f3 = &(++cell2.begin())->getF();
-          break;
-        case TestType::SoAFunctorType::triple:
-          f3 = &cell3.begin()->getF();
-          break;
-        default:
-          break;
-      }
-
-      if (newton3 or soaFunctorType != TestType::SoAFunctorType::triple) {
-        const auto expectedForceIter2P3 =
-            (mixing ? this->expectedForceMixingP3 : this->expectedForceNonMixingP3) * factor;
-        testNonZeroForce(*f3, expectedForceIter2P3, ATMFunctorTest::to_string(soaFunctorType));
-      } else {
-        testZeroForce(*f3, ATMFunctorTest::to_string(soaFunctorType));
-      }
-
-      // Third interaction for 3 cells
-      if (soaFunctorType == TestType::SoAFunctorType::triple) {
-        loadParticlesToSoA();
-        functor->SoAFunctorTriple(cell3._particleSoABuffer, cell1._particleSoABuffer, cell2._particleSoABuffer,
-                                  newton3);
-        extractParticlesFromSoA();
-
-        factor = newton3 ? 3. : 1.;
-        f3 = &cell3.begin()->getF();
-
-        const auto expectedForceIter3P1 =
-            (mixing ? this->expectedForceMixingP1 : this->expectedForceNonMixingP1) * factor;
-        const auto expectedForceIter3P2 =
-            (mixing ? this->expectedForceMixingP2 : this->expectedForceNonMixingP2) * factor;
-        const auto expectedForceIter3P3 =
-            (mixing ? this->expectedForceMixingP3 : this->expectedForceNonMixingP3) * factor;
-
-        testNonZeroForce(*f1, expectedForceIter3P1, ATMFunctorTest::to_string(soaFunctorType));
-        testNonZeroForce(*f2, expectedForceIter3P2, ATMFunctorTest::to_string(soaFunctorType));
-        testNonZeroForce(*f3, expectedForceIter3P3, ATMFunctorTest::to_string(soaFunctorType));
-=======
       testNonZeroForce(moleculePtrs[0]->getF(), expectedForceP1 * factor, ATMFunctorTest::to_string(soaFunctorType));
       testNonZeroForce(moleculePtrs[1]->getF(), expectedForceP2 * factor, ATMFunctorTest::to_string(soaFunctorType));
 
@@ -574,7 +392,6 @@
         testNonZeroForce(moleculePtrs[0]->getF(), expectedForceP1 * factor, ATMFunctorTest::to_string(soaFunctorType));
         testNonZeroForce(moleculePtrs[1]->getF(), expectedForceP2 * factor, ATMFunctorTest::to_string(soaFunctorType));
         testNonZeroForce(moleculePtrs[2]->getF(), expectedForceP3 * factor, ATMFunctorTest::to_string(soaFunctorType));
->>>>>>> dff69590
       }
     }
 
