--- conflicted
+++ resolved
@@ -100,13 +100,9 @@
   constexpr static double _cutoff{6.};
   constexpr static double _skin{2.};
   constexpr static unsigned int _rebuildFrequency{20};
-<<<<<<< HEAD
   constexpr static double _interactionLengthSquare{(_cutoff + _skin) * (_cutoff + _skin)};
-=======
-  constexpr static double _interactionLengthSquare{(_cutoff + _skinPerTimestep * _rebuildFrequency) *
-                                                   (_cutoff + _skinPerTimestep * _rebuildFrequency)};
+
   // Parameters for mixing = false
->>>>>>> a53d2bce
   constexpr static double _epsilon{1.};
   constexpr static double _sigma{1.};
 
