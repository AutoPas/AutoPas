/**
 * @file ForceCalculationTest.cpp
 * @author F. Gratl
 * @date 13.04.18
 */

#include "ForceCalculationTest.h"

#include "autopas/AutoPasDecl.h"
#include "autopasTools/generators/GridGenerator.h"
#include "molecularDynamicsLibrary/LJFunctor.h"
#include "testingHelpers/commonTypedefs.h"

using ForceCalculationTestLJFunctor =
    LJFunctorType</* shifting */ false, /*mixing*/ false, autopas::FunctorN3Modes::Both, /*globals*/ false,
                  /*relevantForTuning*/ true>;

extern template class autopas::AutoPas<Molecule>;
<<<<<<< HEAD
extern template bool autopas::AutoPas<Molecule>::computeInteractions(
    mdLib::LJFunctor<Molecule, /* shifting */ false, /*mixing*/ false, autopas::FunctorN3Modes::Both,
                     /*globals*/ false, /*relevantForTuning*/ true> *);
=======
extern template bool autopas::AutoPas<Molecule>::iteratePairwise(ForceCalculationTestLJFunctor *);
>>>>>>> 3fb5dda1

void ForceCalculationTest::testLJ(double particleSpacing, double cutoff, autopas::DataLayoutOption dataLayoutOption,
                                  std::array<std::array<double, 3>, 4> expectedForces, double tolerance) {
  autopas::AutoPas<Molecule> autoPas;
  std::array<double, 3> boxMin = {0., 0., 0.};
  std::array<double, 3> boxMax = {3., 3., 3.};

  //@todo test this with all containers and traversals
  autoPas.setBoxMin(boxMin);
  autoPas.setBoxMax(boxMax);
  autoPas.setCutoff(cutoff);
  autoPas.setAllowedContainers({autopas::ContainerOption::linkedCells});
  autoPas.setAllowedTraversals({autopas::TraversalOption::lc_c08});
  autoPas.setAllowedDataLayouts({dataLayoutOption});

  autoPas.init();
  Molecule defaultParticle;

  autopasTools::generators::GridGenerator::fillWithParticles(autoPas, {2, 2, 1}, defaultParticle,
                                                             {particleSpacing, particleSpacing, particleSpacing});

  ForceCalculationTestLJFunctor functor(cutoff);
  functor.setParticleProperties(24, 1);

<<<<<<< HEAD
  autoPas.computeInteractions(&functor);
=======
  autoPas.iteratePairwise<ForceCalculationTestLJFunctor>(&functor);
>>>>>>> 3fb5dda1

  for (auto p = autoPas.begin(); p.isValid(); ++p) {
    auto id = p->getID();
    EXPECT_NEAR(expectedForces[id][0], p->getF()[0], tolerance) << "ParticleID: " << id;
    EXPECT_NEAR(expectedForces[id][1], p->getF()[1], tolerance) << "ParticleID: " << id;
    EXPECT_NEAR(expectedForces[id][2], p->getF()[2], tolerance) << "ParticleID: " << id;
  }
}

TEST_F(ForceCalculationTest, testLJwithU0AoS) {
  double spacing = 1;
  double cutoff = 1.1;

  std::array<std::array<double, 3>, 4> expectedForces = {{{-24, -24, 0}, {24, -24, 0}, {-24, 24, 0}, {24, 24, 0}}};
  double tolerance = 1e-13;

  testLJ(spacing, cutoff, autopas::DataLayoutOption::aos, expectedForces, tolerance);
}

TEST_F(ForceCalculationTest, testLJwithU0SoA) {
  double spacing = 1;
  double cutoff = 1.1;

  std::array<std::array<double, 3>, 4> expectedForces = {{{-24, -24, 0}, {24, -24, 0}, {-24, 24, 0}, {24, 24, 0}}};
  double tolerance = 1e-13;

  testLJ(spacing, cutoff, autopas::DataLayoutOption::soa, expectedForces, tolerance);
}

TEST_F(ForceCalculationTest, testLJwithF0AoS) {
  double spacing = std::pow(2, 1.0 / 6);
  double cutoff = 1.3;

  std::array<std::array<double, 3>, 4> expectedForces = {{{0, 0, 0}, {0, 0, 0}, {0, 0, 0}, {0, 0, 0}}};
  double tolerance = 1e-13;

  testLJ(spacing, cutoff, autopas::DataLayoutOption::aos, expectedForces, tolerance);
}

TEST_F(ForceCalculationTest, testLJwithF0SoA) {
  double spacing = std::pow(2, 1.0 / 6);
  double cutoff = 1.3;

  std::array<std::array<double, 3>, 4> expectedForces = {{{0, 0, 0}, {0, 0, 0}, {0, 0, 0}, {0, 0, 0}}};
  double tolerance = 1e-13;

  testLJ(spacing, cutoff, autopas::DataLayoutOption::soa, expectedForces, tolerance);
}<|MERGE_RESOLUTION|>--- conflicted
+++ resolved
@@ -16,13 +16,7 @@
                   /*relevantForTuning*/ true>;
 
 extern template class autopas::AutoPas<Molecule>;
-<<<<<<< HEAD
-extern template bool autopas::AutoPas<Molecule>::computeInteractions(
-    mdLib::LJFunctor<Molecule, /* shifting */ false, /*mixing*/ false, autopas::FunctorN3Modes::Both,
-                     /*globals*/ false, /*relevantForTuning*/ true> *);
-=======
-extern template bool autopas::AutoPas<Molecule>::iteratePairwise(ForceCalculationTestLJFunctor *);
->>>>>>> 3fb5dda1
+extern template bool autopas::AutoPas<Molecule>::computeInteractions(ForceCalculationTestLJFunctor *);
 
 void ForceCalculationTest::testLJ(double particleSpacing, double cutoff, autopas::DataLayoutOption dataLayoutOption,
                                   std::array<std::array<double, 3>, 4> expectedForces, double tolerance) {
@@ -47,11 +41,7 @@
   ForceCalculationTestLJFunctor functor(cutoff);
   functor.setParticleProperties(24, 1);
 
-<<<<<<< HEAD
-  autoPas.computeInteractions(&functor);
-=======
-  autoPas.iteratePairwise<ForceCalculationTestLJFunctor>(&functor);
->>>>>>> 3fb5dda1
+  autoPas.computeInteractions<ForceCalculationTestLJFunctor>(&functor);
 
   for (auto p = autoPas.begin(); p.isValid(); ++p) {
     auto id = p->getID();
