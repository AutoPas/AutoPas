--- conflicted
+++ resolved
@@ -13,13 +13,8 @@
 
 extern template class autopas::AutoPas<Molecule>;
 extern template bool autopas::AutoPas<Molecule>::iteratePairwise(
-<<<<<<< HEAD
     mdLib::LJFunctor</* shifting */ false, /*mixing*/ false, autopas::FunctorN3Modes::Both,
-                     /*globals*/ false, /*relevantForTuning*/ true> *);
-=======
-    mdLib::LJFunctor<Molecule, /* shifting */ false, /*mixing*/ false, autopas::FunctorN3Modes::Both,
                      /*globals*/ false, /*countFLOPs*/ false, /*relevantForTuning*/ true> *);
->>>>>>> 12535884
 
 void ForceCalculationTest::testLJ(double particleSpacing, double cutoff, autopas::DataLayoutOption dataLayoutOption,
                                   std::array<std::array<double, 3>, 4> expectedForces, double tolerance) {
