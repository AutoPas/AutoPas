--- conflicted
+++ resolved
@@ -12,13 +12,7 @@
 #include "testingHelpers/commonTypedefs.h"
 
 extern template class autopas::AutoPas<Molecule>;
-<<<<<<< HEAD
-extern template bool autopas::AutoPas<Molecule>::iteratePairwise(
-    mdLib::LJFunctor</* shifting */ false, /*mixing*/ false, autopas::FunctorN3Modes::Both,
-                     /*globals*/ false, /*countFLOPs*/ false, /*relevantForTuning*/ true> *);
-=======
 extern template bool autopas::AutoPas<Molecule>::iteratePairwise(LJFunctorType<> *);
->>>>>>> eaad85bb
 
 void ForceCalculationTest::testLJ(double particleSpacing, double cutoff, autopas::DataLayoutOption dataLayoutOption,
                                   std::array<std::array<double, 3>, 4> expectedForces, double tolerance) {
@@ -40,11 +34,7 @@
   autopasTools::generators::GridGenerator::fillWithParticles(autoPas, {2, 2, 1}, defaultParticle,
                                                              {particleSpacing, particleSpacing, particleSpacing});
 
-<<<<<<< HEAD
-  mdLib::LJFunctor functor(cutoff);
-=======
   LJFunctorType<> functor(cutoff);
->>>>>>> eaad85bb
   functor.setParticleProperties(24, 1);
 
   autoPas.iteratePairwise(&functor);
