/**
 * @file LJFunctorFlopCounterTest.cpp
 * @author F. Gratl
 * @date 01.06.18
 */

#include "LJFunctorFlopCounterTest.h"

#include "autopas/AutoPasDecl.h"
#include "autopas/AutoPasImpl.h"
#include "autopas/utils/ExceptionHandler.h"
#include "autopas/utils/WrapOpenMP.h"
#include "molecularDynamicsLibrary/LJFunctor.h"
#include "testingHelpers/commonTypedefs.h"

// AutoPas is instantiated in AutoPasInstantiations.cpp
// but iteratePairwise() versions with countFLOPs == true not,
// so they have to be explicitly instantiated here.
extern template class autopas::AutoPas<Molecule>;
template bool autopas::AutoPas<Molecule>::iteratePairwise(
    mdLib::LJFunctor<false, false, autopas::FunctorN3Modes::Both, false, /*countFLOPs*/ true, true> *);
template bool autopas::AutoPas<Molecule>::iteratePairwise(
    mdLib::LJFunctor<false, false, autopas::FunctorN3Modes::Both, true, /*countFLOPs*/ true, true> *);
template bool autopas::AutoPas<Molecule>::iteratePairwise(
    mdLib::LJFunctor<true, false, autopas::FunctorN3Modes::Both, true, /*countFLOPs*/ true, true> *);
template bool autopas::AutoPas<Molecule>::iteratePairwise(
    mdLib::LJFunctor<false, true, autopas::FunctorN3Modes::Both, false, /*countFLOPs*/ true, true> *);
template bool autopas::AutoPas<Molecule>::iteratePairwise(
    mdLib::LJFunctor<false, true, autopas::FunctorN3Modes::Both, true, /*countFLOPs*/ true, true> *);
template bool autopas::AutoPas<Molecule>::iteratePairwise(
    mdLib::LJFunctor<true, true, autopas::FunctorN3Modes::Both, true, /*countFLOPs*/ true, true> *);

/**
 * Generates a square of four particles, iterates over it with the LJFunctor and checks the values of getNumFLOPs() and
 * getHitRate()
 * @tparam calculateGlobals
 * @tparam applyShift
 * @param dataLayoutOption
 * @param newton3
 * @param isVerlet if true, uses VLC container and traversal. Otherwise used LC.
 */
template <bool useMixing, bool calculateGlobals, bool applyShift>
void LJFunctorFlopCounterTest::testFLOPCounter(autopas::DataLayoutOption dataLayoutOption, bool newton3,
                                               bool isVerlet) {
  const auto isSoA = dataLayoutOption == autopas::DataLayoutOption::soa;

  if (isVerlet and not isSoA) {
    autopas::utils::ExceptionHandler::exception(
        "LJFunctorFlopCounterTest::testFLOPCounter using isVerlet without SoA is not allowed!");
  }

  autopas::AutoPas<Molecule> autoPas;

  autoPas.setBoxMin({0, 0, 0});
  autoPas.setBoxMax({3, 3, 3});
  autoPas.setCutoff(1.1);
  autoPas.setVerletSkinPerTimestep(0.2);
  autoPas.setVerletRebuildFrequency(1);
  if (isVerlet) {
    autoPas.setAllowedContainers({autopas::ContainerOption::verletListsCells});
    autoPas.setAllowedTraversals({autopas::TraversalOption::vlc_c18});
  } else {
    autoPas.setAllowedContainers({autopas::ContainerOption::linkedCells});
    autoPas.setAllowedTraversals({autopas::TraversalOption::lc_c08});
  }

  if (newton3) {
    autoPas.setAllowedNewton3Options({autopas::Newton3Option::enabled});
  } else {
    autoPas.setAllowedNewton3Options({autopas::Newton3Option::disabled});
  }
  autoPas.setAllowedDataLayouts(std::set<autopas::DataLayoutOption>{dataLayoutOption});

  autoPas.init();

  const std::vector<Molecule> molVec{Molecule({0.9, 0.3, 0.9}, {0, 0, 0}, 0), Molecule({0.9, 0.9, 0.9}, {0, 0, 0}, 1),
                                     Molecule({0.9, 1.5, 0.9}, {0, 0, 0}, 2), Molecule({0.1, 2.4, 0.1}, {0, 0, 0}, 3)};

  /**
   * Explanation of molVec choice and resulting numbers of distance calculations and kernel calls.
   *
   * For not isVerlet, we have simple cells: mol 0 & 1 in cell "A", mol 2 & 3 in cell "B"
   *
   * This results in the following interactions:
   * mol 0 <-> 1: SoAFunctorSingle, inside cutoff (dist: 0.6)
   * mol 0 <-> 2: SoAFunctorPair, outside cutoff (dist: 1.2)
   * mol 0 <-> 3: SoAFunctorPair, outside cutoff (dist: ~2.36)
   * mol 1 <-> 2: SoAFunctorPair, inside cutoff (dist: 0.6)
   * mol 1 <-> 3: SoAFunctorPair, outside cutoff (dist: ~1.89)
   * mol 2 <-> 3: SoAFunctorSingle, outside cutoff (dist: ~1.45)
   * This tests all possible combinations of SoAFunctorSingle/Pair with inside/outside cutoff
   *
   * SoAFunctorSingle: 2 distance calls, 1 N3 kernel call (regardless of newton3 enabled/disabled)
   * SoAFunctorPair: N3=enabled : 4 distance calls, 1 N3 kernel call
   *                 N3=disabled: 8 distance calls, 2 NoN3 kernel calls
   *
   * Total: N3=enabled: 6 distance calls, 2 N3 kernel calls
   *        N3=disabled: 10 distance calls, 1 N3 kernel call, 2 NoN3 kernel calls
   *
   * Similarly also tests AoS Functor with inside/outside cutoff:
   * 6 distance calls, 2 kernel calls. Double this with N3=disabled. Kernel calls always match N3=enabled/disabled.
   *
   *
   * For isVerlet-SoA, we have the following neighbor lists (assume N3=disabled):
   * mol 0: 1, 2
   * mol 1: 0, 2
   * mol 2: 0, 1
   * mol 3: Nothing
   * Similar, this tests inside cutoff (0 <-> 1, 1 <-> 2) and outside cutoff (0 <-> 3)
   *
   * We have 3 distance calls, 2 kernel calls. Double this with N3=disabled. Kernel calls always match
   * N3=enabled/disabled.
   */

  for (auto &m : molVec) {
    autoPas.addParticle(m);
  }

  // update container -> build neighbor lists in case of Verlet
  auto buffer = autoPas.updateContainer();  // buffer is meaningless here

  mdLib::LJFunctor<applyShift, useMixing, autopas::FunctorN3Modes::Both, calculateGlobals, true, true> ljFunctor(
      autoPas.getCutoff());

  autoPas.iteratePairwise(&ljFunctor);

  // See above for reasoning.
  const auto expectedDistanceCalculations =
      isVerlet ? (newton3 ? 3 : 6) : (isSoA ? (newton3 ? 6 : 10) : (newton3 ? 6 : 12));

  // See above for reasoning
  const auto expectedNoN3KernelCalls = newton3 ? 0 : (not isVerlet and isSoA ? 2 : 4);
  const auto expectedN3KernelCalls = newton3 ? 2 : (not isVerlet and isSoA ? 1 : 0);

  const auto expectedN3GlobalsCalcs = calculateGlobals ? expectedN3KernelCalls : 0;
  const auto expectedNoN3GlobalsCalcs = calculateGlobals ? expectedNoN3KernelCalls : 0;

  // distance calculations cost 8 FLOPs, LJ kernel calls without Newton3 cost 15 FLOPs, with Newton 3 cost 18 FLOPs
  // globals calculations without Newton3 cost 8 FLOPs, 9 with shift
  // globals calculations with Newton3 cost 12 FLOPs, 13 with shift (+4 for adding energy and virial to Particle 2)
  constexpr int numFLOPsPerDistanceCalc = 8;
<<<<<<< HEAD
  constexpr int numFLOPsPerNoN3KernelCall = useMixing ? 17 : 15;
  constexpr int numFLOPsPerN3KernelCall = useMixing ? 20 : 18;
  constexpr int numFLOPsPerGlobalsCall = applyShift ? (useMixing ? 15 : 9) : 8;
=======
  constexpr int numFLOPsPerNoN3KernelCall = 15;
  constexpr int numFLOPsPerN3KernelCall = 18;
  constexpr int numFLOPsPerNoN3GlobalsCall = applyShift ? 9 : 8;
  constexpr int numFLOPsPerN3GlobalsCall = applyShift ? 13 : 12;
>>>>>>> ce2608b4
  const auto expectedFlops =
      expectedDistanceCalculations * numFLOPsPerDistanceCalc + expectedN3KernelCalls * numFLOPsPerN3KernelCall +
      expectedNoN3KernelCalls * numFLOPsPerNoN3KernelCall + expectedN3GlobalsCalcs * numFLOPsPerN3GlobalsCall +
      expectedNoN3GlobalsCalcs * numFLOPsPerNoN3GlobalsCall;
  ASSERT_EQ(expectedFlops, ljFunctor.getNumFLOPs());

  const auto expectedHitRate =
      ((double)expectedN3KernelCalls + (double)expectedNoN3KernelCalls) / (double)expectedDistanceCalculations;
  ASSERT_NEAR(expectedHitRate, ljFunctor.getHitRate(), 1e-14);
}

template <bool useMixing, bool calculateGlobals, bool applyShift>
void LJFunctorFlopCounterTest::testFLOPCounterAoSOMP(bool newton3) {
  Molecule p1({0., 0., 0.}, {0., 0., 0.}, 0, 0);
  Molecule p2({0.1, 0.2, 0.3}, {0., 0., 0.}, 1, 0);

  Molecule p3({0., 2., 0.}, {0., 0., 0.}, 0, 0);
  Molecule p4({0.1, 2.2, 0.3}, {0., 0., 0.}, 1, 0);

  const double cutoff = 1.;

  mdLib::LJFunctor<applyShift, useMixing, autopas::FunctorN3Modes::Both, calculateGlobals, true, true> ljFunctor(
      cutoff);

  // This is a basic check for the global calculations, by checking the handling of two particle interactions in
  // parallel. If interactions are dangerous, archer will complain.
  AUTOPAS_OPENMP(parallel sections) {
    AUTOPAS_OPENMP(section)
    ljFunctor.AoSFunctor(p1, p2, newton3);
    AUTOPAS_OPENMP(section)
    ljFunctor.AoSFunctor(p3, p4, newton3);
  }
}

template <bool useMixing, bool calculateGlobals, bool applyShift>
void LJFunctorFlopCounterTest::testFLOPCounterSoASingleAndPairOMP(bool newton3) {
  Molecule p1({0., 0., 0.}, {0., 0., 0.}, 0, 0);
  Molecule p2({0.1, 0.2, 0.3}, {0., 0., 0.}, 1, 0);

  Molecule p3({0., 1., 0.}, {0., 0., 0.}, 0, 0);
  Molecule p4({0.1, 1.2, 0.3}, {0., 0., 0.}, 1, 0);

  Molecule p5({1., 1., 0.}, {0., 0., 0.}, 0, 0);
  Molecule p6({1.1, 1.2, 0.3}, {0., 0., 0.}, 1, 0);

  Molecule p7({1., 0., 0.}, {0., 0., 0.}, 0, 0);
  Molecule p8({1.1, 0.2, 0.3}, {0., 0., 0.}, 1, 0);

  const double cutoff = 1.;

  mdLib::LJFunctor<applyShift, useMixing, autopas::FunctorN3Modes::Both, calculateGlobals, true, true> ljFunctor(
      cutoff);

  autopas::FullParticleCell<Molecule> cell1;
  cell1.addParticle(p1);
  cell1.addParticle(p2);

  autopas::FullParticleCell<Molecule> cell2;
  cell2.addParticle(p3);
  cell2.addParticle(p4);

  autopas::FullParticleCell<Molecule> cell3;
  cell3.addParticle(p5);
  cell3.addParticle(p6);

  autopas::FullParticleCell<Molecule> cell4;
  cell3.addParticle(p7);
  cell3.addParticle(p8);

  ljFunctor.SoALoader(cell1, cell1._particleSoABuffer, 0, /*skipSoAResize*/ false);
  ljFunctor.SoALoader(cell2, cell2._particleSoABuffer, 0, /*skipSoAResize*/ false);
  ljFunctor.SoALoader(cell3, cell3._particleSoABuffer, 0, /*skipSoAResize*/ false);
  ljFunctor.SoALoader(cell4, cell4._particleSoABuffer, 0, /*skipSoAResize*/ false);

  // This is a basic check for the accumulated values, by checking the handling of two particle interactions in
  // parallel. If interactions are dangerous, archer will complain.

  // first functors on one soa
  AUTOPAS_OPENMP(parallel sections) {
    AUTOPAS_OPENMP(section)
    ljFunctor.SoAFunctorSingle(cell1._particleSoABuffer, newton3);
    AUTOPAS_OPENMP(section)
    ljFunctor.SoAFunctorSingle(cell2._particleSoABuffer, newton3);
    AUTOPAS_OPENMP(section)
    ljFunctor.SoAFunctorSingle(cell3._particleSoABuffer, newton3);
    AUTOPAS_OPENMP(section)
    ljFunctor.SoAFunctorSingle(cell4._particleSoABuffer, newton3);
  }

  // functors on two soas
  AUTOPAS_OPENMP(parallel sections) {
    AUTOPAS_OPENMP(section)
    ljFunctor.SoAFunctorPair(cell1._particleSoABuffer, cell2._particleSoABuffer, newton3);
    AUTOPAS_OPENMP(section)
    ljFunctor.SoAFunctorPair(cell3._particleSoABuffer, cell4._particleSoABuffer, newton3);
  }
}

template <bool useMixing, bool calculateGlobals, bool applyShift>
void LJFunctorFlopCounterTest::testFLOPCounterSoAVerletOMP(bool newton3) {
  Molecule p0({0., 0., 0.}, {0., 0., 0.}, 0, 0);
  Molecule p1({0.1, 0.2, 0.3}, {0., 0., 0.}, 1, 0);

  Molecule p2({0., 2., 0.}, {0., 0., 0.}, 0, 0);
  Molecule p3({0.1, 2.2, 0.3}, {0., 0., 0.}, 1, 0);

  // generate neighbor lists
  std::array<std::vector<size_t, autopas::AlignedAllocator<size_t>>, 4> neighborLists;
  neighborLists[0].push_back(1);  // p0 has neighbor p1
  neighborLists[1].push_back(0);  // p1 has neighbor p0
  neighborLists[2].push_back(3);  // p2 has neighbor p3
  neighborLists[3].push_back(2);  // p3 has neighbor p2

  const double cutoff = 1.;

  mdLib::LJFunctor<applyShift, useMixing, autopas::FunctorN3Modes::Both, calculateGlobals, true, true> ljFunctor(
      cutoff);

  autopas::FullParticleCell<Molecule> cell;
  cell.addParticle(p0);
  cell.addParticle(p1);
  cell.addParticle(p2);
  cell.addParticle(p3);

  ljFunctor.SoALoader(cell, cell._particleSoABuffer, 0, /*skipSoAResize*/ false);

  // This is a basic check for the accumulated values, by checking the handling of two particle interactions in
  // parallel. If interactions are dangerous, archer will complain.

  AUTOPAS_OPENMP(parallel) {
    AUTOPAS_OPENMP(sections) {
      AUTOPAS_OPENMP(section)
      ljFunctor.SoAFunctorVerlet(cell._particleSoABuffer, 0, neighborLists[0], newton3);
      AUTOPAS_OPENMP(section)
      ljFunctor.SoAFunctorVerlet(cell._particleSoABuffer, 2, neighborLists[2], newton3);
    }
  }
}

/**
 * Tests that the FLOP counts produced are correct by comparing against partially hard-coded values.
 */
TEST_P(LJFunctorFlopCounterTest, testFLOPCountingNoOMP) {
  const auto [dataLayout, newton3, useMixing, calculateGlobals, applyShift, isVerlet] = GetParam();
  if (useMixing) {
    if (calculateGlobals and applyShift) {
      LJFunctorFlopCounterTest::testFLOPCounter<true, true, true>(dataLayout, newton3, isVerlet);
    } else if (calculateGlobals and not applyShift) {
      LJFunctorFlopCounterTest::testFLOPCounter<true, true, false>(dataLayout, newton3, isVerlet);
    } else {
      LJFunctorFlopCounterTest::testFLOPCounter<true, false, false>(dataLayout, newton3, isVerlet);
    }
  } else {
    if (calculateGlobals and applyShift) {
      LJFunctorFlopCounterTest::testFLOPCounter<false, true, true>(dataLayout, newton3, isVerlet);
    } else if (calculateGlobals and not applyShift) {
      LJFunctorFlopCounterTest::testFLOPCounter<false, true, false>(dataLayout, newton3, isVerlet);
    } else {
      LJFunctorFlopCounterTest::testFLOPCounter<false, false, false>(dataLayout, newton3, isVerlet);
    }
  }
}

/**
 * Tests that FLOP counting has no data races by performing interactions in parallel. With thread sanitizer enabled,
 * this should produce errors. Without thread sanitizer enabled, this test will generally not throw errors.
 */
TEST_P(LJFunctorFlopCounterTest, testFLOPCountingOMP) {
  const auto [dataLayout, newton3, useMixing, calculateGlobals, applyShift, isVerlet] = GetParam();
  if (useMixing) {
    if (calculateGlobals and applyShift) {
      if (dataLayout == autopas::DataLayoutOption::aos) {
        LJFunctorFlopCounterTest::testFLOPCounterAoSOMP<true, true, true>(newton3);
      } else {
        if (isVerlet) {
          LJFunctorFlopCounterTest::testFLOPCounterSoAVerletOMP<true, true, true>(newton3);
        } else {
          LJFunctorFlopCounterTest::testFLOPCounterSoASingleAndPairOMP<true, true, true>(newton3);
        }
      }
    } else if (calculateGlobals and not applyShift) {
      if (dataLayout == autopas::DataLayoutOption::aos) {
        LJFunctorFlopCounterTest::testFLOPCounterAoSOMP<true, true, false>(newton3);
      } else {
        if (isVerlet) {
          LJFunctorFlopCounterTest::testFLOPCounterSoAVerletOMP<true, true, false>(newton3);
        } else {
          LJFunctorFlopCounterTest::testFLOPCounterSoASingleAndPairOMP<true, true, false>(newton3);
        }
      }
    } else {
      if (dataLayout == autopas::DataLayoutOption::aos) {
        LJFunctorFlopCounterTest::testFLOPCounterAoSOMP<true, false, false>(newton3);
      } else {
        if (isVerlet) {
          LJFunctorFlopCounterTest::testFLOPCounterSoAVerletOMP<true, false, false>(newton3);
        } else {
          LJFunctorFlopCounterTest::testFLOPCounterSoASingleAndPairOMP<true, false, false>(newton3);
        }
      }
    }
  } else {
    if (calculateGlobals and applyShift) {
      if (dataLayout == autopas::DataLayoutOption::aos) {
        LJFunctorFlopCounterTest::testFLOPCounterAoSOMP<false, true, true>(newton3);
      } else {
        if (isVerlet) {
          LJFunctorFlopCounterTest::testFLOPCounterSoAVerletOMP<false, true, true>(newton3);
        } else {
          LJFunctorFlopCounterTest::testFLOPCounterSoASingleAndPairOMP<false, true, true>(newton3);
        }
      }
    } else if (calculateGlobals and not applyShift) {
      if (dataLayout == autopas::DataLayoutOption::aos) {
        LJFunctorFlopCounterTest::testFLOPCounterAoSOMP<false, true, false>(newton3);
      } else {
        if (isVerlet) {
          LJFunctorFlopCounterTest::testFLOPCounterSoAVerletOMP<false, true, false>(newton3);
        } else {
          LJFunctorFlopCounterTest::testFLOPCounterSoASingleAndPairOMP<false, true, false>(newton3);
        }
      }
    } else {
      if (dataLayout == autopas::DataLayoutOption::aos) {
        LJFunctorFlopCounterTest::testFLOPCounterAoSOMP<false, false, false>(newton3);
      } else {
        if (isVerlet) {
          LJFunctorFlopCounterTest::testFLOPCounterSoAVerletOMP<false, false, false>(newton3);
        } else {
          LJFunctorFlopCounterTest::testFLOPCounterSoASingleAndPairOMP<false, false, false>(newton3);
        }
      }
    }
  }
}

/**
 * We test LJFunctor FLOP counting for a combination of data layouts, newton3, calcGlobals, applyShift, isVerlet.
 *
 * applyShift is only relevant when calculateGlobals=true.
 * isVerlet is specifically to test the SoA Verlet functor so only relevant with SoA.
 *
 * @return
 */
INSTANTIATE_TEST_SUITE_P(
    LJFunctorFlopTestSuite, LJFunctorFlopCounterTest,
    /*                               Data Layout                 , n3, useMix, calcGlob, appShift, isVerlet */
    testing::Values(std::make_tuple(autopas::DataLayoutOption::aos, false, false, false, false, false),
                    std::make_tuple(autopas::DataLayoutOption::aos, true, false, false, false, false),
                    std::make_tuple(autopas::DataLayoutOption::soa, false, false, false, false, false),
                    std::make_tuple(autopas::DataLayoutOption::soa, true, false, false, false, false),
                    std::make_tuple(autopas::DataLayoutOption::soa, false, false, false, false, true),
                    std::make_tuple(autopas::DataLayoutOption::soa, true, false, false, false, true),

                    std::make_tuple(autopas::DataLayoutOption::aos, false, false, true, false, false),
                    std::make_tuple(autopas::DataLayoutOption::aos, true, false, true, false, false),
                    std::make_tuple(autopas::DataLayoutOption::soa, false, false, true, false, false),
                    std::make_tuple(autopas::DataLayoutOption::soa, true, false, true, false, false),
                    std::make_tuple(autopas::DataLayoutOption::soa, false, false, true, false, true),
                    std::make_tuple(autopas::DataLayoutOption::soa, true, false, true, false, true),

                    std::make_tuple(autopas::DataLayoutOption::aos, false, false, true, true, false),
                    std::make_tuple(autopas::DataLayoutOption::aos, true, false, true, true, false),
                    std::make_tuple(autopas::DataLayoutOption::soa, false, false, true, true, false),
                    std::make_tuple(autopas::DataLayoutOption::soa, true, false, true, true, false),
                    std::make_tuple(autopas::DataLayoutOption::soa, false, false, true, true, true),
                    std::make_tuple(autopas::DataLayoutOption::soa, true, false, true, true, true),

                    std::make_tuple(autopas::DataLayoutOption::aos, false, true, false, false, false),
                    std::make_tuple(autopas::DataLayoutOption::aos, true, true, false, false, false),
                    std::make_tuple(autopas::DataLayoutOption::soa, false, true, false, false, false),
                    std::make_tuple(autopas::DataLayoutOption::soa, true, true, false, false, false),
                    std::make_tuple(autopas::DataLayoutOption::soa, false, true, false, false, true),
                    std::make_tuple(autopas::DataLayoutOption::soa, true, true, false, false, true),

                    std::make_tuple(autopas::DataLayoutOption::aos, false, true, true, false, false),
                    std::make_tuple(autopas::DataLayoutOption::aos, true, true, true, false, false),
                    std::make_tuple(autopas::DataLayoutOption::soa, false, true, true, false, false),
                    std::make_tuple(autopas::DataLayoutOption::soa, true, true, true, false, false),
                    std::make_tuple(autopas::DataLayoutOption::soa, false, true, true, false, true),
                    std::make_tuple(autopas::DataLayoutOption::soa, true, true, true, false, true),

                    std::make_tuple(autopas::DataLayoutOption::aos, false, true, true, true, false),
                    std::make_tuple(autopas::DataLayoutOption::aos, true, true, true, true, false),
                    std::make_tuple(autopas::DataLayoutOption::soa, false, true, true, true, false),
                    std::make_tuple(autopas::DataLayoutOption::soa, true, true, true, true, false),
                    std::make_tuple(autopas::DataLayoutOption::soa, false, true, true, true, true),
                    std::make_tuple(autopas::DataLayoutOption::soa, true, true, true, true, true)));<|MERGE_RESOLUTION|>--- conflicted
+++ resolved
@@ -139,16 +139,10 @@
   // globals calculations without Newton3 cost 8 FLOPs, 9 with shift
   // globals calculations with Newton3 cost 12 FLOPs, 13 with shift (+4 for adding energy and virial to Particle 2)
   constexpr int numFLOPsPerDistanceCalc = 8;
-<<<<<<< HEAD
   constexpr int numFLOPsPerNoN3KernelCall = useMixing ? 17 : 15;
   constexpr int numFLOPsPerN3KernelCall = useMixing ? 20 : 18;
-  constexpr int numFLOPsPerGlobalsCall = applyShift ? (useMixing ? 15 : 9) : 8;
-=======
-  constexpr int numFLOPsPerNoN3KernelCall = 15;
-  constexpr int numFLOPsPerN3KernelCall = 18;
-  constexpr int numFLOPsPerNoN3GlobalsCall = applyShift ? 9 : 8;
-  constexpr int numFLOPsPerN3GlobalsCall = applyShift ? 13 : 12;
->>>>>>> ce2608b4
+  constexpr int numFLOPsPerNoN3GlobalsCall = applyShift ? (useMixing ? 15 : 9) : 8;
+  constexpr int numFLOPsPerN3GlobalsCall = numFLOPsPerNoN3GlobalsCall + 4;
   const auto expectedFlops =
       expectedDistanceCalculations * numFLOPsPerDistanceCalc + expectedN3KernelCalls * numFLOPsPerN3KernelCall +
       expectedNoN3KernelCalls * numFLOPsPerNoN3KernelCall + expectedN3GlobalsCalcs * numFLOPsPerN3GlobalsCall +
