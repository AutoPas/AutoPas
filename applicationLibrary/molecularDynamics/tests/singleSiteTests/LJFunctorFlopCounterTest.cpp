/**
 * @file LJFunctorFlopCounterTest.cpp
 * @author F. Gratl
 * @date 01.06.18
 */

#include "LJFunctorFlopCounterTest.h"

#include "autopas/AutoPasDecl.h"
#include "autopas/AutoPasImpl.h"
#include "autopas/utils/ExceptionHandler.h"
#include "autopas/utils/WrapOpenMP.h"
#include "molecularDynamicsLibrary/LJFunctor.h"
#include "testingHelpers/commonTypedefs.h"

// AutoPas is instantiated in AutoPasInstantiations.cpp
// but iteratePairwise() versions with countFLOPs == true not,
// so they have to be explicitly instantiated here.
extern template class autopas::AutoPas<Molecule>;
<<<<<<< HEAD
extern template bool autopas::AutoPas<Molecule>::iteratePairwise(
    mdLib::LJFunctor</* shifting */ false, /*mixing*/ false, autopas::FunctorN3Modes::Both, /*globals*/ false, /*countFLOPs*/ true, /*relevantForTuning*/ true> *);
=======
template bool autopas::AutoPas<Molecule>::iteratePairwise(
    mdLib::LJFunctor<Molecule, false, false, autopas::FunctorN3Modes::Both, false, /*countFLOPs*/ true, true> *);
template bool autopas::AutoPas<Molecule>::iteratePairwise(
    mdLib::LJFunctor<Molecule, false, false, autopas::FunctorN3Modes::Both, true, /*countFLOPs*/ true, true> *);
template bool autopas::AutoPas<Molecule>::iteratePairwise(
    mdLib::LJFunctor<Molecule, true, false, autopas::FunctorN3Modes::Both, true, /*countFLOPs*/ true, true> *);

>>>>>>> a1802f00
/**
 * Generates a square of four particles, iterates over it with the LJFunctor and checks the values of getNumFLOPs() and
 * getHitRate()
 * @tparam calculateGlobals
 * @tparam applyShift
 * @param dataLayoutOption
 * @param newton3
 * @param isVerlet if true, uses VLC container and traversal. Otherwise used LC.
 */
template <bool calculateGlobals, bool applyShift>
void LJFunctorFlopCounterTest::testFLOPCounter(autopas::DataLayoutOption dataLayoutOption, bool newton3,
                                               bool isVerlet) {
  const auto isSoA = dataLayoutOption == autopas::DataLayoutOption::soa;

  if (isVerlet and not isSoA) {
    autopas::utils::ExceptionHandler::exception(
        "LJFunctorFlopCounterTest::testFLOPCounter using isVerlet without SoA is not allowed!");
  }

  autopas::AutoPas<Molecule> autoPas;

  autoPas.setBoxMin({0, 0, 0});
  autoPas.setBoxMax({3, 3, 3});
  autoPas.setCutoff(1.1);
  autoPas.setVerletSkinPerTimestep(0.2);
  autoPas.setVerletRebuildFrequency(1);
  if (isVerlet) {
    autoPas.setAllowedContainers({autopas::ContainerOption::verletListsCells});
    autoPas.setAllowedTraversals({autopas::TraversalOption::vlc_c18});
  } else {
    autoPas.setAllowedContainers({autopas::ContainerOption::linkedCells});
    autoPas.setAllowedTraversals({autopas::TraversalOption::lc_c08});
  }

  if (newton3) {
    autoPas.setAllowedNewton3Options({autopas::Newton3Option::enabled});
  } else {
    autoPas.setAllowedNewton3Options({autopas::Newton3Option::disabled});
  }
  autoPas.setAllowedDataLayouts(std::set<autopas::DataLayoutOption>{dataLayoutOption});

  autoPas.init();

  const std::vector<Molecule> molVec{Molecule({0.9, 0.3, 0.9}, {0, 0, 0}, 0), Molecule({0.9, 0.9, 0.9}, {0, 0, 0}, 1),
                                     Molecule({0.9, 1.5, 0.9}, {0, 0, 0}, 2), Molecule({0.1, 2.4, 0.1}, {0, 0, 0}, 3)};

  /**
   * Explanation of molVec choice and resulting numbers of distance calculations and kernel calls.
   *
   * For not isVerlet, we have simple cells: mol 0 & 1 in cell "A", mol 2 & 3 in cell "B"
   *
   * This results in the following interactions:
   * mol 0 <-> 1: SoAFunctorSingle, inside cutoff (dist: 0.6)
   * mol 0 <-> 2: SoAFunctorPair, outside cutoff (dist: 1.2)
   * mol 0 <-> 3: SoAFunctorPair, outside cutoff (dist: ~2.36)
   * mol 1 <-> 2: SoAFunctorPair, inside cutoff (dist: 0.6)
   * mol 1 <-> 3: SoAFunctorPair, outside cutoff (dist: ~1.89)
   * mol 2 <-> 3: SoAFunctorSingle, outside cutoff (dist: ~1.45)
   * This tests all possible combinations of SoAFunctorSingle/Pair with inside/outside cutoff
   *
   * SoAFunctorSingle: 2 distance calls, 1 N3 kernel call (regardless of newton3 enabled/disabled)
   * SoAFunctorPair: N3=enabled : 4 distance calls, 1 N3 kernel call
   *                 N3=disabled: 8 distance calls, 2 NoN3 kernel calls
   *
   * Total: N3=enabled: 6 distance calls, 2 N3 kernel calls
   *        N3=disabled: 10 distance calls, 1 N3 kernel call, 2 NoN3 kernel calls
   *
   * Similarly also tests AoS Functor with inside/outside cutoff:
   * 6 distance calls, 2 kernel calls. Double this with N3=disabled. Kernel calls always match N3=enabled/disabled.
   *
   *
   * For isVerlet-SoA, we have the following neighbor lists (assume N3=disabled):
   * mol 0: 1, 2
   * mol 1: 0, 2
   * mol 2: 0, 1
   * mol 3: Nothing
   * Similar, this tests inside cutoff (0 <-> 1, 1 <-> 2) and outside cutoff (0 <-> 3)
   *
   * We have 3 distance calls, 2 kernel calls. Double this with N3=disabled. Kernel calls always match
   * N3=enabled/disabled.
   */

  for (auto &m : molVec) {
    autoPas.addParticle(m);
  }

  // update container -> build neighbor lists in case of Verlet
  auto buffer = autoPas.updateContainer();  // buffer is meaningless here

  mdLib::LJFunctor<applyShift, false, autopas::FunctorN3Modes::Both, calculateGlobals, true, true> ljFunctor(autoPas.getCutoff());

  autoPas.iteratePairwise(&ljFunctor);

  // See above for reasoning.
  const auto expectedDistanceCalculations =
      isVerlet ? (newton3 ? 3 : 6) : (isSoA ? (newton3 ? 6 : 10) : (newton3 ? 6 : 12));

  // See above for reasoning
  const auto expectedNoN3KernelCalls = newton3 ? 0 : (not isVerlet and isSoA ? 2 : 4);
  const auto expectedN3KernelCalls = newton3 ? 2 : (not isVerlet and isSoA ? 1 : 0);

  const auto expectedGlobalsCalcs = calculateGlobals ? expectedN3KernelCalls + expectedNoN3KernelCalls : 0;

  // distance calculations cost 8 FLOPs, LJ kernel calls without Newton3 cost 15 FLOPs, with Newton 3 cost 18 FLOPs
  // globals calculations cost 8 FLOPs, 9 with shift
  constexpr int numFLOPsPerDistanceCalc = 8;
  constexpr int numFLOPsPerNoN3KernelCall = 15;
  constexpr int numFLOPsPerN3KernelCall = 18;
  constexpr int numFLOPsPerGlobalsCall = applyShift ? 9 : 8;
  const auto expectedFlops =
      expectedDistanceCalculations * numFLOPsPerDistanceCalc + expectedN3KernelCalls * numFLOPsPerN3KernelCall +
      expectedNoN3KernelCalls * numFLOPsPerNoN3KernelCall + expectedGlobalsCalcs * numFLOPsPerGlobalsCall;
  ASSERT_EQ(expectedFlops, ljFunctor.getNumFLOPs());

  const auto expectedHitRate =
      ((double)expectedN3KernelCalls + (double)expectedNoN3KernelCalls) / (double)expectedDistanceCalculations;
  ASSERT_NEAR(expectedHitRate, ljFunctor.getHitRate(), 1e-14);
}

template <bool calculateGlobals, bool applyShift>
void LJFunctorFlopCounterTest::testFLOPCounterAoSOMP(bool newton3) {
  Molecule p1({0., 0., 0.}, {0., 0., 0.}, 0, 0);
  Molecule p2({0.1, 0.2, 0.3}, {0., 0., 0.}, 1, 0);

  Molecule p3({0., 2., 0.}, {0., 0., 0.}, 0, 0);
  Molecule p4({0.1, 2.2, 0.3}, {0., 0., 0.}, 1, 0);

  const double cutoff = 1.;

  mdLib::LJFunctor<applyShift, false, autopas::FunctorN3Modes::Both, calculateGlobals, true, true> ljFunctor(cutoff);

  // This is a basic check for the global calculations, by checking the handling of two particle interactions in
  // parallel. If interactions are dangerous, archer will complain.
  AUTOPAS_OPENMP(parallel sections) {
    AUTOPAS_OPENMP(section)
    ljFunctor.AoSFunctor(p1, p2, newton3);
    AUTOPAS_OPENMP(section)
    ljFunctor.AoSFunctor(p3, p4, newton3);
  }
}

template <bool calculateGlobals, bool applyShift>
void LJFunctorFlopCounterTest::testFLOPCounterSoASingleAndPairOMP(bool newton3) {
  Molecule p1({0., 0., 0.}, {0., 0., 0.}, 0, 0);
  Molecule p2({0.1, 0.2, 0.3}, {0., 0., 0.}, 1, 0);

  Molecule p3({0., 1., 0.}, {0., 0., 0.}, 0, 0);
  Molecule p4({0.1, 1.2, 0.3}, {0., 0., 0.}, 1, 0);

  Molecule p5({1., 1., 0.}, {0., 0., 0.}, 0, 0);
  Molecule p6({1.1, 1.2, 0.3}, {0., 0., 0.}, 1, 0);

  Molecule p7({1., 0., 0.}, {0., 0., 0.}, 0, 0);
  Molecule p8({1.1, 0.2, 0.3}, {0., 0., 0.}, 1, 0);

  const double cutoff = 1.;

  mdLib::LJFunctor<applyShift, false, autopas::FunctorN3Modes::Both, calculateGlobals, true, true> ljFunctor(cutoff);

  autopas::FullParticleCell<Molecule> cell1;
  cell1.addParticle(p1);
  cell1.addParticle(p2);

  autopas::FullParticleCell<Molecule> cell2;
  cell2.addParticle(p3);
  cell2.addParticle(p4);

  autopas::FullParticleCell<Molecule> cell3;
  cell3.addParticle(p5);
  cell3.addParticle(p6);

  autopas::FullParticleCell<Molecule> cell4;
  cell3.addParticle(p7);
  cell3.addParticle(p8);

  ljFunctor.SoALoader(cell1, cell1._particleSoABuffer, 0, /*skipSoAResize*/ false);
  ljFunctor.SoALoader(cell2, cell2._particleSoABuffer, 0, /*skipSoAResize*/ false);
  ljFunctor.SoALoader(cell3, cell3._particleSoABuffer, 0, /*skipSoAResize*/ false);
  ljFunctor.SoALoader(cell4, cell4._particleSoABuffer, 0, /*skipSoAResize*/ false);

  // This is a basic check for the accumulated values, by checking the handling of two particle interactions in
  // parallel. If interactions are dangerous, archer will complain.

  // first functors on one soa
  AUTOPAS_OPENMP(parallel sections) {
    AUTOPAS_OPENMP(section)
    ljFunctor.SoAFunctorSingle(cell1._particleSoABuffer, newton3);
    AUTOPAS_OPENMP(section)
    ljFunctor.SoAFunctorSingle(cell2._particleSoABuffer, newton3);
    AUTOPAS_OPENMP(section)
    ljFunctor.SoAFunctorSingle(cell3._particleSoABuffer, newton3);
    AUTOPAS_OPENMP(section)
    ljFunctor.SoAFunctorSingle(cell4._particleSoABuffer, newton3);
  }

  // functors on two soas
  AUTOPAS_OPENMP(parallel sections) {
    AUTOPAS_OPENMP(section)
    ljFunctor.SoAFunctorPair(cell1._particleSoABuffer, cell2._particleSoABuffer, newton3);
    AUTOPAS_OPENMP(section)
    ljFunctor.SoAFunctorPair(cell3._particleSoABuffer, cell4._particleSoABuffer, newton3);
  }
}

template <bool calculateGlobals, bool applyShift>
void LJFunctorFlopCounterTest::testFLOPCounterSoAVerletOMP(bool newton3) {
  Molecule p0({0., 0., 0.}, {0., 0., 0.}, 0, 0);
  Molecule p1({0.1, 0.2, 0.3}, {0., 0., 0.}, 1, 0);

  Molecule p2({0., 2., 0.}, {0., 0., 0.}, 0, 0);
  Molecule p3({0.1, 2.2, 0.3}, {0., 0., 0.}, 1, 0);

  // generate neighbor lists
  std::array<std::vector<size_t, autopas::AlignedAllocator<size_t>>, 4> neighborLists;
  neighborLists[0].push_back(1);  // p0 has neighbor p1
  neighborLists[1].push_back(0);  // p1 has neighbor p0
  neighborLists[2].push_back(3);  // p2 has neighbor p3
  neighborLists[3].push_back(2);  // p3 has neighbor p2

  const double cutoff = 1.;

  mdLib::LJFunctor<applyShift, false, autopas::FunctorN3Modes::Both, calculateGlobals, true, true> ljFunctor(cutoff);

  autopas::FullParticleCell<Molecule> cell;
  cell.addParticle(p0);
  cell.addParticle(p1);
  cell.addParticle(p2);
  cell.addParticle(p3);

  ljFunctor.SoALoader(cell, cell._particleSoABuffer, 0, /*skipSoAResize*/ false);

  // This is a basic check for the accumulated values, by checking the handling of two particle interactions in
  // parallel. If interactions are dangerous, archer will complain.

  AUTOPAS_OPENMP(parallel) {
    AUTOPAS_OPENMP(sections) {
      AUTOPAS_OPENMP(section)
      ljFunctor.SoAFunctorVerlet(cell._particleSoABuffer, 0, neighborLists[0], newton3);
      AUTOPAS_OPENMP(section)
      ljFunctor.SoAFunctorVerlet(cell._particleSoABuffer, 2, neighborLists[2], newton3);
    }
  }
}

/**
 * Tests that the FLOP counts produced are correct by comparing against partially hard-coded values.
 */
TEST_P(LJFunctorFlopCounterTest, testFLOPCountingNoOMP) {
  const auto [dataLayout, newton3, calculateGlobals, applyShift, isVerlet] = GetParam();
  if (calculateGlobals and applyShift) {
    LJFunctorFlopCounterTest::testFLOPCounter<true, true>(dataLayout, newton3, isVerlet);
  } else if (calculateGlobals and not applyShift) {
    LJFunctorFlopCounterTest::testFLOPCounter<true, false>(dataLayout, newton3, isVerlet);
  } else {
    LJFunctorFlopCounterTest::testFLOPCounter<false, false>(dataLayout, newton3, isVerlet);
  }
}

/**
 * Tests that FLOP counting has no data races by performing interactions in parallel. With thread sanitizer enabled,
 * this should produce errors. Without thread sanitizer enabled, this test will generally not throw errors.
 */
TEST_P(LJFunctorFlopCounterTest, testFLOPCountingOMP) {
  const auto [dataLayout, newton3, calculateGlobals, applyShift, isVerlet] = GetParam();
  if (calculateGlobals and applyShift) {
    if (dataLayout == autopas::DataLayoutOption::aos) {
      LJFunctorFlopCounterTest::testFLOPCounterAoSOMP<true, true>(newton3);
    } else {
      if (isVerlet) {
        LJFunctorFlopCounterTest::testFLOPCounterSoAVerletOMP<true, true>(newton3);
      } else {
        LJFunctorFlopCounterTest::testFLOPCounterSoASingleAndPairOMP<true, true>(newton3);
      }
    }
  } else if (calculateGlobals and not applyShift) {
    if (dataLayout == autopas::DataLayoutOption::aos) {
      LJFunctorFlopCounterTest::testFLOPCounterAoSOMP<true, false>(newton3);
    } else {
      if (isVerlet) {
        LJFunctorFlopCounterTest::testFLOPCounterSoAVerletOMP<true, false>(newton3);
      } else {
        LJFunctorFlopCounterTest::testFLOPCounterSoASingleAndPairOMP<true, false>(newton3);
      }
    }
  } else {
    if (dataLayout == autopas::DataLayoutOption::aos) {
      LJFunctorFlopCounterTest::testFLOPCounterAoSOMP<false, false>(newton3);
    } else {
      if (isVerlet) {
        LJFunctorFlopCounterTest::testFLOPCounterSoAVerletOMP<false, false>(newton3);
      } else {
        LJFunctorFlopCounterTest::testFLOPCounterSoASingleAndPairOMP<false, false>(newton3);
      }
    }
  }
}

/**
 * We test LJFunctor FLOP counting for a combination of data layouts, newton3, calcGlobals, applyShift, isVerlet.
 *
 * applyShift is only relevant when calculateGlobals=true.
 * isVerlet is specifically to test the SoA Verlet functor so only relevant with SoA.
 *
 * @return
 */
INSTANTIATE_TEST_SUITE_P(
    LJFunctorFlopTestSuite, LJFunctorFlopCounterTest,
    /*                               Data Layout                 , n3, calcGlob, appShift, isVerlet */
    testing::Values(std::make_tuple(autopas::DataLayoutOption::aos, false, false, false, false),
                    std::make_tuple(autopas::DataLayoutOption::aos, true, false, false, false),
                    std::make_tuple(autopas::DataLayoutOption::soa, false, false, false, false),
                    std::make_tuple(autopas::DataLayoutOption::soa, true, false, false, false),
                    std::make_tuple(autopas::DataLayoutOption::soa, false, false, false, true),
                    std::make_tuple(autopas::DataLayoutOption::soa, true, false, false, true),

                    std::make_tuple(autopas::DataLayoutOption::aos, false, true, false, false),
                    std::make_tuple(autopas::DataLayoutOption::aos, true, true, false, false),
                    std::make_tuple(autopas::DataLayoutOption::soa, false, true, false, false),
                    std::make_tuple(autopas::DataLayoutOption::soa, true, true, false, false),
                    std::make_tuple(autopas::DataLayoutOption::soa, false, true, false, true),
                    std::make_tuple(autopas::DataLayoutOption::soa, true, true, false, true),

                    std::make_tuple(autopas::DataLayoutOption::aos, false, true, true, false),
                    std::make_tuple(autopas::DataLayoutOption::aos, true, true, true, false),
                    std::make_tuple(autopas::DataLayoutOption::soa, false, true, true, false),
                    std::make_tuple(autopas::DataLayoutOption::soa, true, true, true, false),
                    std::make_tuple(autopas::DataLayoutOption::soa, false, true, true, true),
                    std::make_tuple(autopas::DataLayoutOption::soa, true, true, true, true)));<|MERGE_RESOLUTION|>--- conflicted
+++ resolved
@@ -17,18 +17,13 @@
 // but iteratePairwise() versions with countFLOPs == true not,
 // so they have to be explicitly instantiated here.
 extern template class autopas::AutoPas<Molecule>;
-<<<<<<< HEAD
-extern template bool autopas::AutoPas<Molecule>::iteratePairwise(
-    mdLib::LJFunctor</* shifting */ false, /*mixing*/ false, autopas::FunctorN3Modes::Both, /*globals*/ false, /*countFLOPs*/ true, /*relevantForTuning*/ true> *);
-=======
 template bool autopas::AutoPas<Molecule>::iteratePairwise(
-    mdLib::LJFunctor<Molecule, false, false, autopas::FunctorN3Modes::Both, false, /*countFLOPs*/ true, true> *);
+    mdLib::LJFunctor<false, false, autopas::FunctorN3Modes::Both, false, /*countFLOPs*/ true, true> *);
 template bool autopas::AutoPas<Molecule>::iteratePairwise(
-    mdLib::LJFunctor<Molecule, false, false, autopas::FunctorN3Modes::Both, true, /*countFLOPs*/ true, true> *);
+    mdLib::LJFunctor<false, false, autopas::FunctorN3Modes::Both, true, /*countFLOPs*/ true, true> *);
 template bool autopas::AutoPas<Molecule>::iteratePairwise(
-    mdLib::LJFunctor<Molecule, true, false, autopas::FunctorN3Modes::Both, true, /*countFLOPs*/ true, true> *);
-
->>>>>>> a1802f00
+    mdLib::LJFunctor<true, false, autopas::FunctorN3Modes::Both, true, /*countFLOPs*/ true, true> *);
+
 /**
  * Generates a square of four particles, iterates over it with the LJFunctor and checks the values of getNumFLOPs() and
  * getHitRate()
