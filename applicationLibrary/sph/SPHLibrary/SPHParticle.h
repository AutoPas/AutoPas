/**
 * @file SPHParticle.h
 * @author seckler
 * @date 19.01.18
 */

#pragma once

#include <cstring>
#include <vector>

#include "autopas/particles/ParticleDefinitions.h"

namespace sphLib {
/**
 * Basic SPHParticle class.
 */
<<<<<<< HEAD
class SPHParticle : public autopas::ParticleBaseFP64 {
=======
class SPHParticle : public autopas::ParticleBase<double, double, unsigned long> {
>>>>>>> c715e40f
 public:
  /**
   * Default constructor of SPHParticle.
   * Will initialize all values to some basic defaults.
   */
  SPHParticle()
<<<<<<< HEAD
      : autopas::ParticleBaseFP64(),
=======
      : autopas::ParticleBase<double, double, unsigned long>(),
>>>>>>> c715e40f
        _density(0.),
        _pressure(0.),
        _mass(0.),
        _smth(0.),
        _snds(0.),
        // temporaries / helpers
        _v_sig_max(0.),
        _acc{0., 0., 0.},
        _energy_dot(0.),
        _energy(0.),
        _dt(0.),
        _vel_half{0., 0., 0.},
        _eng_half(0.) {}
  /**
   * Constructor of the SPHParticle class.
   * @param r position of the particle
   * @param v velocity of the particle
   * @param id id of the particle. This id should be unique
   */
  SPHParticle(const std::array<double, 3> &r, const std::array<double, 3> &v, unsigned long id)
<<<<<<< HEAD
      : autopas::ParticleBaseFP64(r, v, id),
=======
      : autopas::ParticleBase<double, double, unsigned long>(r, v, id),
>>>>>>> c715e40f
        _density(0.),
        _pressure(0.),
        _mass(0.),
        _smth(0.),
        _snds(0.),
        // temporaries / helpers
        _v_sig_max(0.),
        _acc{0., 0., 0.},
        _energy_dot(0.),
        _energy(0.),
        _dt(0.),
        _vel_half{0., 0., 0.},
        _eng_half(0.) {}

  /**
   * Constructor of the SPHParticle class.
   * @param r position of the particle
   * @param v velocity of the particle
   * @param id id of the particle. This id should be unique
   * @param mass mass of the particle
   * @param smth smoothing length of the particle
   * @param snds speed of sound (SouND Speed)
   */
  SPHParticle(const std::array<double, 3> &r, const std::array<double, 3> &v, unsigned long id, double mass,
              double smth, double snds)
<<<<<<< HEAD
      : autopas::ParticleBaseFP64(r, v, id),
=======
      : autopas::ParticleBase<double, double, unsigned long>(r, v, id),
>>>>>>> c715e40f
        _density(0.),
        _pressure(0.),
        _mass(mass),
        _smth(smth),
        _snds(snds),
        // temporaries / helpers
        _v_sig_max(0.),
        _acc{0., 0., 0.},
        _energy_dot(0.),
        _energy(0.),
        _dt(0.),
        _vel_half{0., 0., 0.},
        _eng_half(0.) {}

  /**
   * Destructor of the SPHParticle
   */
  ~SPHParticle() override = default;

  /**
   * Getter for the Density
   * @return the current density of the particle
   */
  double getDensity() const { return _density; }

  /**
   * Adds the given density to the current density
   * @param density density to be added
   */
  void addDensity(double density) { _density += density; }

  /**
   * Setter for Density
   * @param density The value of the density to be set as the particle's density
   */
  void setDensity(double density) { _density = density; }

  /**
   * Getter for Pressure
   * @return current pressure of the particle
   */
  double getPressure() const { return _pressure; }

  /**
   * Calculates the pressure within the particle from the energy and density of
   * the particle and updates the pressure and sound of speed
   */
  void calcPressure();

  /**
   * Setter for the pressure
   * @param pressure pressure value to be set
   */
  void setPressure(double pressure) { _pressure = pressure; }

  /**
   * Getter for the mass of the particle
   * @return mass of particle
   */
  double getMass() const { return _mass; }

  /**
   * Setter for the mass of the particle
   * @param mass mass to be set
   */
  void setMass(double mass) { _mass = mass; }

  /**
   * Getter for the smoothing length of the particle
   * @return the smoothing length of the particle
   */
  double getSmoothingLength() const { return _smth; }

  /**
   * Setter for the smoothing length
   * @param smth smoothing lenth to be set
   */
  void setSmoothingLength(double smth) { _smth = smth; }

  /**
   * Getter for the speed of sound of the particle
   * @return speed of sound of the particle
   */
  double getSoundSpeed() const { return _snds; }

  /**
   * Setter for the speed of sound of the particle
   * @param snds speed of sound of the particle
   */
  void setSoundSpeed(double snds) { _snds = snds; }

  /**
   * Getter for the current maximally allowed signal velocity of the particle
   * @return the maximally allowed signal velocity of the particle
   */
  double getVSigMax() const { return _v_sig_max; }

  /**
   * Checks if the given signal velocity is higher than the current (local) one
   * and updates the local one if it is.
   * @param v_sig given signal velocity
   */
  void checkAndSetVSigMax(double v_sig) { _v_sig_max = std::max(v_sig, _v_sig_max); }

  /**
   * Setter for the maximally allowed signal velocity
   * @param v_sig_max the maximally allowed signal velocity
   */
  void setVSigMax(double v_sig_max) { _v_sig_max = v_sig_max; }

  /**
   * Getter for the acceleration of the particle
   * @return the acceleration of the particle
   */
  const std::array<double, 3> &getAcceleration() const { return _acc; }

  /**
   * Adds the given acceleration on the local acceleration.
   * Used to sum up different acceleration values.
   * @param acc Acceleration to be added
   */
  void addAcceleration(const std::array<double, 3> &acc);

  /**
   * Substracts the given acceleration from the local acceleration.
   * Used to sum up different negative acceleration values.
   * @param acc Acceleration to be substracted
   */
  void subAcceleration(const std::array<double, 3> &acc);

  /**
   * Setter for the acceleration
   * @param acc Acceleration to be set
   */
  void setAcceleration(const std::array<double, 3> &acc) { _acc = acc; }

  /**
   * Getter for the time derivative of the energy of the particle
   * @return the time derivative of the energy of the particle
   */
  double getEngDot() const { return _energy_dot; }

  /**
   * Adds the given value to the current value of the time derivative of the
   * energy
   * @param eng_dot
   */
  void addEngDot(double eng_dot) { _energy_dot += eng_dot; }

  /**
   * Setter for the time derivative of the energy
   * @param eng_dot
   */
  void setEngDot(double eng_dot) { _energy_dot = eng_dot; }

  /**
   * Getter for the energy of the particle
   * @return the energy of the particle
   */
  double getEnergy() const { return _energy; }

  /**
   * Setter for the energy of the particle
   * @param energy the energy of the particle
   */
  void setEnergy(double energy) { _energy = energy; }

  /**
   * Adds the given energy to the energy of the particle
   * @param energy the energy to be added
   */
  void addEnergy(double energy) { _energy += energy; }

  /**
   * Getter for the maximally allowed time step for this particle
   * @return the maximally allowed time step for this particle
   */
  double getDt() const { return _dt; }

  /**
   * Set the maximally allowed time step for this particle
   * @param dt the maximally allowed time step for this particle
   */
  void setDt(double dt) { _dt = dt; }

  /**
   * Calculate the maximally allowed time step for the particle based on the
   * smoothing length and the signal velocity of the particle
   */
  void calcDt() {
    const double C_CFL = 0.3;
    _dt = C_CFL * 2.0 * _smth / _v_sig_max;
  }

  /**
   * Getter for velocity at half-time step (leapfrog)
   * @return
   */
  const std::array<double, 3> &getVel_half() const { return _vel_half; }

  /**
   * Setter for velocity at half-time step (leapfrog)
   * @param vel_half
   */
  void setVel_half(const std::array<double, 3> &vel_half) { SPHParticle::_vel_half = vel_half; }

  /**
   * Getter for energy at half-time step (leapfrog)
   * @return
   */
  double getEng_half() const { return _eng_half; }

  /**
   * Setter for energy at half-time step (leapfrog)
   * @param eng_half
   */
  void setEng_half(double eng_half) { SPHParticle::_eng_half = eng_half; }

  /**
   * function to serialize an SPHParticle
   * @return serialized vector of bytes (char)
   */
  std::vector<double> serialize() const {
    std::vector<double> stream;
    for (int i = 0; i < 3; i++) {
      stream.push_back(this->getR()[i]);
    }
    for (int i = 0; i < 3; i++) {
      stream.push_back(this->getV()[i]);
    }

    for (int i = 0; i < 3; i++) {
      // stream.push_back(this->getF()[i]);  // not actually needed
    }
    auto id = this->getID();
    double id_dbl;
    memcpy(&id_dbl, &id, sizeof(double));
    static_assert(sizeof(id) == sizeof(double), "sizes should be the same, otherwise the above will not work");

    stream.push_back(id_dbl);
    stream.push_back(_density);
    stream.push_back(_pressure);
    stream.push_back(_mass);
    stream.push_back(_smth);
    stream.push_back(_snds);

    for (int i = 0; i < 3; i++) {
      stream.push_back(this->getAcceleration()[i]);
    }
    stream.push_back(_energy_dot);
    stream.push_back(_energy);
    // stream.push_back(_dt); // not needed
    for (int i = 0; i < 3; i++) {
      stream.push_back(this->getVel_half()[i]);
    }
    stream.push_back(_eng_half);
    return stream;
  }

  /**
   * funtion to deserialize an SPHParticle
   * @param stream
   * @param index start index within the stream, will be increased while
   * deserializing to mark already processed data.
   * @return
   */
  static SPHParticle deserialize(const double *stream, size_t &index) {
    std::array<double, 3> r = {stream[index], stream[index + 1], stream[index + 2]};
    index += 3;
    std::array<double, 3> v = {stream[index], stream[index + 1], stream[index + 2]};
    index += 3;
    // std::array<double,3> F = {stream[index], stream[index+1],
    // stream[index+2]};  // not needed
    // index+=3  // not needed
    double id_dbl = stream[index++];
    unsigned long id;
    memcpy(&id, &id_dbl, sizeof(double));
    static_assert(sizeof(id) == sizeof(double), "sizes should be the same, otherwise the above will not work");

    double density = stream[index++];
    double pressure = stream[index++];

    double mass = stream[index++];
    double smth = stream[index++];
    double snds = stream[index++];

    std::array<double, 3> ac = {stream[index], stream[index + 1], stream[index + 2]};
    index += 3;
    double energy_dot = stream[index++];
    double energy = stream[index++];
    // double dt = stream[index++];  // not needed
    std::array<double, 3> vel_half = {stream[index], stream[index + 1], stream[index + 2]};
    index += 3;
    double eng_half = stream[index++];

    SPHParticle p = SPHParticle(r, v, id, mass, smth, snds);
    p.setDensity(density);
    p.setPressure(pressure);
    p.setAcceleration(ac);
    p.setEngDot(energy_dot);
    p.setEnergy(energy);
    p.setVel_half(vel_half);
    p.setEng_half(eng_half);
    return p;
  }

  /**
   * Attribute names for the soa arrays
   */
  enum AttributeNames : int {
    ptr,
    mass,
    posX,
    posY,
    posZ,
    smth,
    density,
    velX,
    velY,
    velZ,
    soundSpeed,
    pressure,
    vsigmax,
    accX,
    accY,
    accZ,
    engDot,
    ownershipState
  };

  /**
   * SoA arrays type, cf. AttributeNames
   */
  using SoAArraysType = autopas::utils::SoAType<SPHParticle *,
                                                double,  // mass
                                                double,  // posX
                                                double,  // posY
                                                double,  // posZ
                                                double,  // smth
                                                double,  // density
                                                double,  // velX
                                                double,  // velY
                                                double,  // velZ
                                                double,  // soundSpeed
                                                double,  // pressure
                                                double,  // vsigmax
                                                double,  // accX
                                                double,  // accY
                                                double,  // accZ
                                                double,  // engDot
                                                autopas::OwnershipState>::Type;

  /**
   * Non-const getter for the pointer of this object.
   * @tparam attribute Attribute name.
   * @return this.
   */
  template <AttributeNames attribute, std::enable_if_t<attribute == AttributeNames::ptr, bool> = true>
  constexpr typename std::tuple_element<attribute, SoAArraysType>::type::value_type get() {
    return this;
  }

  /**
   * Getter, which allows access to an attribute using the corresponding attribute name (defined in AttributeNames).
   * @tparam attribute Attribute name.
   * @return Value of the requested attribute.
   */
  template <AttributeNames attribute, std::enable_if_t<attribute != AttributeNames::ptr, bool> = true>
  constexpr typename std::tuple_element<attribute, SoAArraysType>::type::value_type get() const {
    if constexpr (attribute == AttributeNames::mass) {
      return getMass();
    } else if constexpr (attribute == AttributeNames::posX) {
      return getR()[0];
    } else if constexpr (attribute == AttributeNames::posY) {
      return getR()[1];
    } else if constexpr (attribute == AttributeNames::posZ) {
      return getR()[2];
    } else if constexpr (attribute == AttributeNames::smth) {
      return getSmoothingLength();
    } else if constexpr (attribute == AttributeNames::density) {
      return getDensity();
    } else if constexpr (attribute == AttributeNames::velX) {
      return getV()[0];
    } else if constexpr (attribute == AttributeNames::velY) {
      return getV()[1];
    } else if constexpr (attribute == AttributeNames::velZ) {
      return getV()[2];
    } else if constexpr (attribute == AttributeNames::soundSpeed) {
      return getSoundSpeed();
    } else if constexpr (attribute == AttributeNames::pressure) {
      return getPressure();
    } else if constexpr (attribute == AttributeNames::vsigmax) {
      return getVSigMax();
    } else if constexpr (attribute == AttributeNames::accX) {
      return getAcceleration()[0];
    } else if constexpr (attribute == AttributeNames::accY) {
      return getAcceleration()[1];
    } else if constexpr (attribute == AttributeNames::accZ) {
      return getAcceleration()[2];
    } else if constexpr (attribute == AttributeNames::engDot) {
      return getEngDot();
    } else if constexpr (attribute == AttributeNames::ownershipState) {
      return this->_ownershipState;
    } else {
      autopas::utils::ExceptionHandler::exception("SPHParticle::get: unknown attribute");
    }
  }

  /**
   * Setter, which allows set an attribute using the corresponding attribute name (defined in AttributeNames).
   * @tparam attribute Attribute name.
   * @param value New value of the requested attribute.
   */
  template <AttributeNames attribute>
  constexpr void set(typename std::tuple_element<attribute, SoAArraysType>::type::value_type value) {
    if constexpr (attribute == AttributeNames::mass) {
      setMass(value);
    } else if constexpr (attribute == AttributeNames::posX) {
      _r[0] = value;
    } else if constexpr (attribute == AttributeNames::posY) {
      _r[1] = value;
    } else if constexpr (attribute == AttributeNames::posZ) {
      _r[2] = value;
    } else if constexpr (attribute == AttributeNames::smth) {
      setSmoothingLength(value);
    } else if constexpr (attribute == AttributeNames::density) {
      setDensity(value);
    } else if constexpr (attribute == AttributeNames::velX) {
      _v[0] = value;
    } else if constexpr (attribute == AttributeNames::velY) {
      _v[1] = value;
    } else if constexpr (attribute == AttributeNames::velZ) {
      _v[2] = value;
    } else if constexpr (attribute == AttributeNames::soundSpeed) {
      setSoundSpeed(value);
    } else if constexpr (attribute == AttributeNames::pressure) {
      setPressure(value);
    } else if constexpr (attribute == AttributeNames::vsigmax) {
      setVSigMax(value);
    } else if constexpr (attribute == AttributeNames::accX) {
      _acc[0] = value;
    } else if constexpr (attribute == AttributeNames::accY) {
      _acc[1] = value;
    } else if constexpr (attribute == AttributeNames::accZ) {
      _acc[2] = value;
    } else if constexpr (attribute == AttributeNames::engDot) {
      setEngDot(value);
    } else if constexpr (attribute == AttributeNames::ownershipState) {
      _ownershipState = value;
    } else {
      autopas::utils::ExceptionHandler::exception("SPHParticle::set: unknown attribute");
    }
  }

 private:
  double _density;   // density
  double _pressure;  // pressure
  double _mass;      // mass
  double _smth;      // smoothing length
  double _snds;      // speed of sound

  // temporaries / helpers
  double _v_sig_max;

  // integrator
  std::array<double, 3> _acc;  // acceleration
  double _energy_dot;          // time derivative of the energy
  double _energy;              // energy
  double _dt;                  // local timestep allowed by this particle

  // integrator
  std::array<double, 3> _vel_half;  // velocity at half time-step
  double _eng_half;                 // energy at half time-step
};
}  // namespace sphLib<|MERGE_RESOLUTION|>--- conflicted
+++ resolved
@@ -15,22 +15,14 @@
 /**
  * Basic SPHParticle class.
  */
-<<<<<<< HEAD
-class SPHParticle : public autopas::ParticleBaseFP64 {
-=======
 class SPHParticle : public autopas::ParticleBase<double, double, unsigned long> {
->>>>>>> c715e40f
  public:
   /**
    * Default constructor of SPHParticle.
    * Will initialize all values to some basic defaults.
    */
   SPHParticle()
-<<<<<<< HEAD
-      : autopas::ParticleBaseFP64(),
-=======
       : autopas::ParticleBase<double, double, unsigned long>(),
->>>>>>> c715e40f
         _density(0.),
         _pressure(0.),
         _mass(0.),
@@ -51,11 +43,7 @@
    * @param id id of the particle. This id should be unique
    */
   SPHParticle(const std::array<double, 3> &r, const std::array<double, 3> &v, unsigned long id)
-<<<<<<< HEAD
-      : autopas::ParticleBaseFP64(r, v, id),
-=======
       : autopas::ParticleBase<double, double, unsigned long>(r, v, id),
->>>>>>> c715e40f
         _density(0.),
         _pressure(0.),
         _mass(0.),
@@ -81,11 +69,7 @@
    */
   SPHParticle(const std::array<double, 3> &r, const std::array<double, 3> &v, unsigned long id, double mass,
               double smth, double snds)
-<<<<<<< HEAD
-      : autopas::ParticleBaseFP64(r, v, id),
-=======
       : autopas::ParticleBase<double, double, unsigned long>(r, v, id),
->>>>>>> c715e40f
         _density(0.),
         _pressure(0.),
         _mass(mass),
