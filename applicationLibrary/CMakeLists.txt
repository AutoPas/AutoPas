# --------------------------libraries-------------------------------------------

# --- molecular dynamics ---

file(
        GLOB_RECURSE
        LIB_MD_SRC
        "molecularDynamics/molecularDynamicsLibrary/*.h"
        "molecularDynamics/molecularDynamicsLibrary/*.cpp"
)

add_library(molecularDynamicsLibrary STATIC ${LIB_MD_SRC}
        molecularDynamics/molecularDynamicsLibrary/LJPositionUsingMultiSiteFunctor.h
        molecularDynamics/molecularDynamicsLibrary/PositionStoringMultiSiteMolecule.cpp
        molecularDynamics/molecularDynamicsLibrary/PositionStoringMultiSiteMolecule.h
        molecularDynamics/molecularDynamicsLibrary/Site.h)

# Set CMake option for md-flexible mode
set(MD_FLEXIBLE_MODE
        "SINGLESITE"
        CACHE
        STRING "Choose the mode of md-flexible to be compiled."
        )
set_property(CACHE MD_FLEXIBLE_MODE PROPERTY STRINGS "SINGLESITE;MULTISITE")

# Define numerical values for different md-flexible modes
target_compile_definitions(molecularDynamicsLibrary PUBLIC SINGLESITE=0)
target_compile_definitions(molecularDynamicsLibrary PUBLIC MULTISITE=1)

string(TOLOWER "${MD_FLEXIBLE_MODE}" MD_FLEXIBLE_MODE_lower)

if (MD_FLEXIBLE_MODE_lower MATCHES  "singlesite")
    target_compile_definitions(molecularDynamicsLibrary PUBLIC MD_FLEXIBLE_MODE=0)
elseif(MD_FLEXIBLE_MODE_lower MATCHES "multisite")
    target_compile_definitions(molecularDynamicsLibrary PUBLIC MD_FLEXIBLE_MODE=1)
endif()

target_link_libraries(molecularDynamicsLibrary PUBLIC autopas)

target_include_directories(molecularDynamicsLibrary PUBLIC ./molecularDynamics)

# --- sph ---

file(
        GLOB_RECURSE
        LIB_SPH_SRC
        "sph/SPHLibrary/*.h"
        "sph/SPHLibrary/*.cpp"
)

add_library(SPHLibrary STATIC ${LIB_SPH_SRC})

target_link_libraries(SPHLibrary PUBLIC autopas)

target_include_directories(SPHLibrary PUBLIC ./sph)

# --------------------------------tests---------------------------------------

# --- molecular dynamics ---

if (AUTOPAS_BUILD_TESTS)
    message(STATUS "applicationLibrary - adding all ${MD_FLEXIBLE_MODE_lower} tests")

    if (MD_FLEXIBLE_MODE_lower MATCHES "singlesite")
        set(TEST_EXE_NAME "mdLibSingleSiteTests")
        set(TEST_EXE_UNIQUE_PATH "molecularDynamics/tests/singleSiteTests")
    elseif (MD_FLEXIBLE_MODE_lower MATCHES "multisite")
        set(TEST_EXE_NAME "mdLibMultiSiteTests")
        set(TEST_EXE_UNIQUE_PATH "molecularDynamics/tests/multiSiteTests")
    endif()

    # sanity check to prevent against globbing the whole file system
    if(NOT DEFINED TEST_EXE_NAME OR TEST_EXE_NAME STREQUAL "" OR
       NOT DEFINED TEST_EXE_UNIQUE_PATH OR TEST_EXE_UNIQUE_PATH STREQUAL "")
        message(FATAL_ERROR "Both TEST_EXE_NAME and TEST_EXE_UNIQUE_PATH must be defined and not empty.\
        This probably resulted from MD_FLEXIBLE_MODE being set wrong.\
        MD_FLEXIBLE_MODE=${MD_FLEXIBLE_MODE}")
    endif()

    file(
            GLOB_RECURSE
            TEST_SRC
            "${TEST_EXE_UNIQUE_PATH}/*.cpp"
            "${TEST_EXE_UNIQUE_PATH}/*.h"
            "molecularDynamics/tests/particlePropertiesLibraryTests/*.cpp"
            "molecularDynamics/tests/particlePropertiesLibraryTests/*.h"
            "molecularDynamics/tests/templateInstatiations/AutoPasInstantiations.cpp"
    )
<<<<<<< HEAD

    add_executable(mdLibMultiSiteTests ${MS_TEST_SRC} mdLibTests.cpp
            molecularDynamics/tests/multiSiteTests/LJMultisiteFunctorTest.h
            molecularDynamics/tests/multiSiteTests/LJMultisiteFunctorTest.cpp
            molecularDynamics/tests/multiSiteTests/LJPositionUsingMultisiteFunctorTest.cpp
            molecularDynamics/tests/multiSiteTests/LJPositionUsingMultisiteFunctorTest.h
    )

    target_compile_definitions(
            mdLibMultiSiteTests PRIVATE
            MD_FLEXIBLE_MODE=1  # set MD_FLEXIBLE_MODE to multi-site
            # Tests need definitions of SINGLESITE and MULTISITE so it can correctly compile multi-site tests
            SINGLESITE=0
            MULTISITE=1
    )
=======
    add_executable(${TEST_EXE_NAME} ${TEST_SRC} mdLibTests.cpp)
>>>>>>> faef5732

    target_include_directories(
            ${TEST_EXE_NAME}
            PUBLIC
            "${PROJECT_SOURCE_DIR}/tests/testAutopas"
            "molecularDynamics"
    )

    target_link_libraries(
            ${TEST_EXE_NAME}
            PUBLIC
            autopas autopasTools molecularDynamicsLibrary gmock
    )

    # this cmake module was only introduced in 3.10
    include(GoogleTest)
    # more robust, queries the compiled executable
    gtest_discover_tests(
            ${TEST_EXE_NAME}
            TEST_PREFIX "${TEST_EXE_NAME}/"
            PROPERTIES
            ENVIRONMENT "${LSAN_OPTIONS_STR}"
    )

# --- SPH ---
    file(
            GLOB_RECURSE
            SPH_TEST_SRC
            "sph/tests/*.cpp"
            "sph/tests/*.h"
    )

    add_executable(sphLibTests ${SPH_TEST_SRC} sphLibTests.cpp)

    target_include_directories(
            sphLibTests PUBLIC
            ${PROJECT_SOURCE_DIR}/tests/testAutopas sph
    )

    target_link_libraries(
            sphLibTests PUBLIC
            autopas autopasTools SPHLibrary gmock
    )

    # this cmake module was only introduced in 3.10
    include(GoogleTest)
    # more robust, queries the compiled executable
    gtest_discover_tests(
            sphLibTests TEST_PREFIX "sphLibTests/"
            PROPERTIES
            ENVIRONMENT "${LSAN_OPTIONS_STR}"
    )

else()
    message(STATUS "AUTOPAS_BUILD_TESTS is disabled. Not building Application Libraries tests!")
endif()<|MERGE_RESOLUTION|>--- conflicted
+++ resolved
@@ -86,7 +86,31 @@
             "molecularDynamics/tests/particlePropertiesLibraryTests/*.h"
             "molecularDynamics/tests/templateInstatiations/AutoPasInstantiations.cpp"
     )
-<<<<<<< HEAD
+    add_executable(${TEST_EXE_NAME} ${TEST_SRC} mdLibTests.cpp)
+
+    target_include_directories(
+            ${TEST_EXE_NAME}
+            PUBLIC
+            "${PROJECT_SOURCE_DIR}/tests/testAutopas"
+            "molecularDynamics"
+    )
+
+    target_link_libraries(
+            ${TEST_EXE_NAME}
+            PUBLIC
+            mdLibSingleSiteTests PUBLIC
+            autopas autopasTools molecularDynamicsLibrary gmock
+    )
+
+    file(
+            GLOB_RECURSE
+            MS_TEST_SRC
+            "molecularDynamics/tests/multiSiteTests/*.cpp"
+            "molecularDynamics/tests/multiSiteTests/*.h"
+            "molecularDynamics/tests/particlePropertiesLibraryTests/*.cpp"
+            "molecularDynamics/tests/particlePropertiesLibraryTests/*.h"
+            "molecularDynamics/tests/templateInstatiations/AutoPasInstantiations.cpp"
+    )
 
     add_executable(mdLibMultiSiteTests ${MS_TEST_SRC} mdLibTests.cpp
             molecularDynamics/tests/multiSiteTests/LJMultisiteFunctorTest.h
@@ -102,20 +126,14 @@
             SINGLESITE=0
             MULTISITE=1
     )
-=======
-    add_executable(${TEST_EXE_NAME} ${TEST_SRC} mdLibTests.cpp)
->>>>>>> faef5732
 
     target_include_directories(
-            ${TEST_EXE_NAME}
-            PUBLIC
-            "${PROJECT_SOURCE_DIR}/tests/testAutopas"
-            "molecularDynamics"
+            mdLibMultiSiteTests PUBLIC
+            ${PROJECT_SOURCE_DIR}/tests/testAutopas molecularDynamics
     )
 
     target_link_libraries(
-            ${TEST_EXE_NAME}
-            PUBLIC
+            mdLibMultiSiteTests PUBLIC
             autopas autopasTools molecularDynamicsLibrary gmock
     )
 
