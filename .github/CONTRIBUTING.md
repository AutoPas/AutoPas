# Contributing to AutoPas

**Thanks for contributing to AutoPas!** 

Please keep in mind the following notes while working.

## C++
### General Notes
* Cpp standard: C++17. If there is a piece of code, which could be done better using a newer standard, please add a comment like `@todo C++20` including the alternative version of the code.
* Pointers: Always use smart pointers when you are managing memory. Don't use `new` or `delete`.
* OpenMP: Use AutoPas wrapper functions and macros for OpenMP from [`WrapOpenMP.h`](/src/autopas/utils/WrapOpenMP.h) instead of native OpenMP to allow clean building without OpenMP.
* `#pragma once` instead of header guards.
* `#include` of files from within AutoPas shall be given with the full path (starting with `autopas/`) and using `""`. 
* `constexpr` instead of `#define`. Use it wherever possible.
* `const` wherever possible. 
* `nullptr` instead of `NULL`.
* `using` instead of `typedef`.
* Avoid `assert()` but use `autopas::utils::ExceptionHandler::exception("Meaningful error message")` instead.

### Code Style
* Private attributes are prefixed with `_`.
* Every (abstract) class gets its own file, named exactly like the class.
* Class names start with a capital letter.
* Use `camelCase` over `snake_case`.
* Google code style is enforced by the CI server.
* To enable code formatting targets set the `cmake` variable `AUTOPAS_FORMATTING_TARGETS` to `ON`.
* [Clang format](https://releases.llvm.org/14.0.0/tools/clang/docs/ClangFormat.html) version 14 is enforced (other versions might format slightly differently - you must use version 14 only).
* Run `make clangformat` before submitting a PR for review.
* [cmake format](https://github.com/cheshirekow/cmake_format) is enforced.
* Run `make cmakeformat` before submitting a PR for review.

### Comment Style
* Please write full sentences starting with a capital letter and ending with a period.
* [Doxygen](https://www.doxygen.nl/) (> v1.8.11) is used in this project to create the documentation.
* Documentation style is [Javadoc style](https://en.wikipedia.org/wiki/Javadoc).
* All public methods and attributes need to be documented.
* The first comment inside a comment block (`/** <comment> */`) is automatically treated as a brief comment and needs to end with a period. The `brief` keyword is omitted (please delete occurrences).
* ToDos: All comments containing todos should be prefixed with `@todo`, thus they are visible in the global todo list.
* Date format: dd.mm.yyyy (please replace occurrences of other formats as you come across them)

## GitHub
### Pull Requests
* If you want to contribute a new feature, resolve an issue, etc. please create a new branch or alternatively fork from `master` where you implement your solution.
* Create a pull request against `master` and fill out our Pull Request form.
* Please take your time to give a concise description of your solution and how you tested it.
* Link related PRs or issues.
* The CI server will check your PR for correct formatting and complete documentation. It also executes all unit tests and several examples with all supported compilers with and without sanitizers.
* To merge your PR back to master, at least one review of a project admin is required.

### Issues
* Feel free to open issues for bugs, feature requests or optimization ideas.
* Tag the issues you write appropriately.

### Commits
* Use meaningful commit messages.
* Please avoid using commits to save your unfinished work before switching branches, this pollutes the commit history. Please use `git stash` instead.

## Docker
You want to compile AutoPas with any sanitizers but do not have the appropriate compiler? Don't fret! There are docker containers for that. The containers are built from the [AutoPas-Dockerfiles repository](https://github.com/AutoPas/AutoPas-Dockerfiles) and prebuilds are hosted at [dockerhub](https://hub.docker.com/search?q=autopas%2F&type=image). To use a compiler from a container either mount your AutoPas folder and start bash in the container:
```bash
docker run -v ${PathToAutoPasRoot}/:/autopas -it autopas/autopas-build-intel bash
```
or directly start the compilation process:
```bash
docker run -v ${PathToAutoPasRoot}/:/autopas -it autopas/autopas-build-intel \
  bash -c "cd /autopas/build \
  && cmake -G Ninja .. \
  && ninja"
```
The tests executed through Jenkins are using these docker images.

## CI
A continuous integration setup (CI) is automatically run for each open pull request and for the master.
The executed tests are defined within the [GitHub workflow file](/.github/workflows/TestSuites.yaml).
These tests include:
* Formatting and documentation checks 
* Building of all targets and execution of the provided ctest tests.
* Sanitizer runs (Address+Leak sanitizer, Thread Sanitizer)

If you encounter problems within these tests check whether you can reproduce them locally. Have a look at the workflow file for how the tools are used with AutoPas. If you do not have the respective compiler installed you can use the [AutoPas docker images](https://hub.docker.com/u/autopas).
To circumvent "unknown module" problems with the thread sanitizer, a library to override `dlclose()` can be found in the `libs` directory. Said library can be used to get better stack traces that are caused by dynamically loaded libraries (using `dlopen()`).
More details can be found [here](../libs/fake-dlclose/README.md).

## AutoPas

### Guidelines
* Try to require as few things from the `Particle` classes and from functors as possible.
* This includes that we do not make restrictions on the constructors of the Particle class, this is tested with `DifferentParticlesTest`. 

### Namespaces
* Code in folder `src` should belong to namespace `autopas`.
* Classes which shouldn't be used externally should belong to namespace `internal`.

### Logging
AutoPas has its own logger based on [spdlog](https://github.com/gabime/spdlog) which can be used after the initialization of an AutoPas object via:
```C++
AutoPasLog(warn, "Hello {}", name);
```
The global log level can be set at runtime with:
```C++
#include "autopas/utils/Logger.h"
autopas::Logger::get()->set_level(autopas::Logger::LogLevel::debug);
```
Possible log levels are:`trace`, `debug`, `info`, `warn`, `err`, `critical`, `off`,

### Adding a new Traversal
* Create a new traversal class under `src/autopas/containers/[Container]/traversals` for the container the traversal is intended.
* Think about inheriting from a similar traversal. At least derive your new traversal from [`TraversalInterface`](/src/autopas/containers/TraversalInterface.h).
* Go to [`TraversalOption`](/src/autopas/options/TraversalOption.h).
  * Add a new enum in `TraversalOption::Value`.
  * Add a new string representation in the `map` of `TraversalOption::getOptionNames()`.
<<<<<<< HEAD
  * If the new traversal is a triwise traversal, add it to `TraversalOption::getAllTriwiseTraversals()`.
* Add the enum to every compatible container in [`CompatibleTraversals`](/src/autopas/containers/CompatibleTraversals.h).
  * If applicability of the traversal is restricted, add your new enum to any of the functions that return sets of restricted traversals (E.g. `CompatibleTraversals::allTraversalsSupportingOnlySoA()`).
=======
* If applicability of the traversal is restricted, add your new enum to any of the functions that return sets of restricted traversals in [`CompatibleTraversals`](/src/autopas/containers/CompatibleTraversals.h).
>>>>>>> 61e3e385
* Add a case for the new traversal in [`TraversalSelector::generateTraversal()`](/src/autopas/tuning/selectors/TraversalSelector.h).
* Check that the new option is working in the md-flexible example.
* Adapt unit tests (e.g. expected number of iterations in [`AutoTunerTest::testAllConfigurations()`](/tests/testAutopas/tests/tuning/AutoTunerTest.cpp)).
* Add new unit tests for your traversal.
* Regenerate the [`RuleLanguage.g4`](/src/autopas/tuning/tuningStrategy/ruleBasedTuning/RuleLanguage.g4) via the [`generateRuleLanguage.sh`](/src/autopas/tuning/tuningStrategy/ruleBasedTuning/generateRuleLanguage.sh) script, both located in [`ruleBasedTuning`](/src/autopas/tuning/tuningStrategy/ruleBasedTuning).

### Adding a new Container
* Create a new container class under [`src/autopas/containers/`](/src/autopas/containers/).
* Derive your new container from [`ParticleContainerInterface`](/src/autopas/containers/ParticleContainerInterface.h) or a more similar one.
* Go to [`ContainerOption`](/src/autopas/options/ContainerOption.h).
  * Add a new enum in `ContainerOption::Value`.
  * Add a new string representation in the `map` of `ContainerOption::getOptionNames()`.
* Create a new set of compatible traversals in [`CompatibleTraversals`](/src/autopas/containers/CompatibleTraversals.h).
* Create a new `case` statement in [`StaticContainerSelector`](/src/autopas/utils/StaticContainerSelector.h).
* Add a case for the new container in [`ContainerSelector::generateContainer()`](/src/autopas/tuning/selectors/ContainerSelector.h).
* Check that the new option is working in the md-flexible example.
* Adapt unit tests (e.g. expected number of iterations in [`AutoTunerTest::testAllConfigurations()`](/tests/testAutopas/tests/tuning/AutoTunerTest.cpp) and [`StringUtilsTest::parseContainerOptionsTest`](/tests/testAutopas/tests/utils/StringUtilsTest.cpp)).
* Add new unit tests for your container.
* Regenerate the [`RuleLanguage.g4`](/src/autopas/tuning/tuningStrategy/ruleBasedTuning/RuleLanguage.g4) via the [`generateRuleLanguage.sh`](/src/autopas/tuning/tuningStrategy/ruleBasedTuning/generateRuleLanguage.sh) script, both located in [`ruleBasedTuning`](/src/autopas/tuning/tuningStrategy/ruleBasedTuning).

### Adding a new Tuning Strategy
* Create a new tuning strategy class under [`src/autopas/tuning/tuningStrategy`](/src/autopas/tuning/tuningStrategy).
* Derive your new strategy from [`TuningStrategyInterface`](/src/autopas/tuning/tuningStrategy/TuningStrategyInterface.h) or a more similar one.
* Go to [`TuningStrategyOption`](/src/autopas/options/TuningStrategyOption.h).
  * Add a new enum in `TuningStrategyOption::Value`.
  * Add a new string representation in the `map` of `TuningStrategyOption::getOptionNames()`.
* In [`TuningStrategyFactory::generateTuningStrategy()`](/src/autopas/tuning/tuningStrategy/TuningStrategyFactory.cpp):
  * Add a `case` for the new strategy.
  * If the new strategy handles communication between processes itself, make sure to not wrap it in the lower `mpiStrategyOption`-switch.
* Check that the new option is working in the md-flexible example.
* Add new unit tests for your strategy.

### Adding a new Option
* If applicable add a new setter to [`AutoPas`](/src/autopas/AutoPas.h) (this is required for tunable options).
* Check that the new option is added to the md-flexible example. Parser and main.
* Global options, which are represented by an enum, should be defined in an additional file in [`src/autopas/options`](/src/autopas/options).
* Inherit from [`Option`](/src/autopas/options/Option.h). This will also generate functions for conversion from and to strings.
* Add new unit tests for your option, mainly in [`OptionTest`](/tests/testAutopas/tests/options/OptionTest.cpp).
* Also add the new option to md-flexible! 
  * Add the option in [`MDFlexConfig`](/examples/md-flexible/src/configuration/MDFlexConfig.h).
  * Add it to [`MDFlexConfig::to_string`](/examples/md-flexible/src/configuration/MDFlexConfig.h).
  * Parse it in [`CLIParser`](/examples/md-flexible/src/configuration/CLIParser.cpp).
  * In [`CLIParser::parseInput()`](/examples/md-flexible/src/configuration/CLIParser.cpp) add it to `relevantOptions` and switch.
  * Parse it in [`YamlParser`](/examples/md-flexible/src/configuration/YamlParser.cpp).
  * If applicable, pass the option value to AutoPas in [`Simulation::Simulation()`](/examples/md-flexible/src/Simulation.cpp).
  * Make sure that the description is parsable by [`CLIParser::createZSHCompletionFile()`](/examples/md-flexible/src/configuration/CLIParser.cpp).

### Making an Option tunable
* If not already done, add a new setter to [`src/autopas/AutoPasDecl.h`](/src/autopas/AutoPasDecl.h).
* Add your option to [`Configuration`](/src/autopas/tuning/Configuration.h) and adjust constructors, comparison operators and ConfigHash function accordingly.
* Adjust the individual tuning strategies accordingly; the exact implementation will depend on the purpose of your option, but some general advice is:
  * Depending on your new option, it might make sense for some tuning strategies to merge it with another option to avoid sparse dimensions.
  * Make sure it is added to the search spaces that is passed to the [`AutoTuner`](/src/autopas/tuning/AutoTuner.cpp) in `AutoPas::init()`
  * For Bayesian based tuning strategies your option will also have to be integrated into [`FeatureVector`](/src/autopas/tuning/utils/FeatureVector.h) and [`FeatureVectorEncoder`](/src/autopas/tuning/utils/FeatureVectorEncoder.h).
  * Extend [`FeatureVectorEncoder`](/src/autopas/tuning/utils/FeatureVectorEncoder.h) by modifying `setAllowedOptions()`, `convertToTunable()` and `convertFromTunable()`. If the new option wasn't merged with another one you may have to add a new index to `DiscreteIndices` or `ContinuousIndices`
  * Make sure to declare your option by calling `configureTuningParameter()` in [`ActiveHarmony::resetHarmony()`](/src/autopas/tuning/tuningStrategy/ActiveHarmony.cpp).
* In [`AutoPasConfigurationCommunicator`](/src/autopas/utils/AutoPasConfigurationCommunicator.h):
  * Change the size and (de-)serialization of SerializedConfiguration
  * Add the new option to all appropriate functions and adjust their functioning respectively.
* In [`ConfigurationAndRankIteratorHandler`](/src/autopas/utils/ConfigurationAndRankIteratorHandler.h):
  * Add the new option wherever appropriate.
  * If the new options depends on others, implement it similarly to traversals, containers, and load estimators.
* Adjust any tests that are affected by these changes. The following tests will definitely require changes:
  * [`AutoPasInterfaceTest`](/tests/testAutopas/tests/autopasInterface/AutoPasInterfaceTest.cpp)
  * [`AutoTunerTest`](/tests/testAutopas/tests/tuning/AutoTunerTest.cpp)
  * [`FeatureVectorTest`](/tests/testAutopas/tests/tuning/utils/FeatureVectorTest.cpp)
  * Tests for the individual tuning strategies. See files in [`tests/testAutopas/tests/tuning/tuningStrategy/`](/tests/testAutopas/tests/tuning/tuningStrategy/).

### Rule Based Tuning and Antlr
Whenever any option is added that is part of the tuning procedure, it has to be added to the Antlr parsing logic and grammar.
To update the grammar, simply run [`generateRuleLanguage.sh`](/src/autopas/tuning/tuningStrategy/ruleBasedTuning/generateRuleLanguage.sh) and overwrite the old [`RuleLangugage.g4`](/src/autopas/tuning/tuningStrategy/ruleBasedTuning/RuleLangugage.g4) file.
To update the parser, the easiest way to do this is via the CLion plugin for Antlr4. Just right-click the g4 file -> 'Configure ANTLR' (Output directory, input grammar file, namespace `autopas_generated_rule_syntax`, language) and then right click the g4 again -> 'Generate ANTLR Recognizer'. Don't forget to apply clang-format afterward.

**WARNING** The CLion plugin and Antlr version must match!. For example for Antlr version 4.9.1 the plugin version 1.16 is needed, otherwise incompatible parser code is generated. See [Antlr plugin's GitHub page](https://github.com/antlr/intellij-plugin-v4/releases) for what is compatible and get the plugin's binary from the [jetbrains plugin webpage](https://plugins.jetbrains.com/plugin/7358-antlr-v4/versions).<|MERGE_RESOLUTION|>--- conflicted
+++ resolved
@@ -109,13 +109,8 @@
 * Go to [`TraversalOption`](/src/autopas/options/TraversalOption.h).
   * Add a new enum in `TraversalOption::Value`.
   * Add a new string representation in the `map` of `TraversalOption::getOptionNames()`.
-<<<<<<< HEAD
   * If the new traversal is a triwise traversal, add it to `TraversalOption::getAllTriwiseTraversals()`.
-* Add the enum to every compatible container in [`CompatibleTraversals`](/src/autopas/containers/CompatibleTraversals.h).
-  * If applicability of the traversal is restricted, add your new enum to any of the functions that return sets of restricted traversals (E.g. `CompatibleTraversals::allTraversalsSupportingOnlySoA()`).
-=======
 * If applicability of the traversal is restricted, add your new enum to any of the functions that return sets of restricted traversals in [`CompatibleTraversals`](/src/autopas/containers/CompatibleTraversals.h).
->>>>>>> 61e3e385
 * Add a case for the new traversal in [`TraversalSelector::generateTraversal()`](/src/autopas/tuning/selectors/TraversalSelector.h).
 * Check that the new option is working in the md-flexible example.
 * Adapt unit tests (e.g. expected number of iterations in [`AutoTunerTest::testAllConfigurations()`](/tests/testAutopas/tests/tuning/AutoTunerTest.cpp)).
