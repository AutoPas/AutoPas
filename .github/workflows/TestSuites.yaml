--- conflicted
+++ resolved
@@ -122,11 +122,8 @@
             -DMD_FLEXIBLE_FUNCTOR_AVX=${{ matrix.config[8] }} \
             -DMD_FLEXIBLE_FUNCTOR_SVE=OFF \
             -DAUTOPAS_ENABLE_ALLLBL=${UseMPI} \
-<<<<<<< HEAD
             -DAUTOPAS_ENABLE_HARMONY=ON \
-=======
             -DAUTOPAS_ENABLE_RULE_BASED_TUNING=ON \
->>>>>>> 23e91ca7
             ..
           entrypoint.sh cmake --build . --parallel 8 
       - name: Run tests ${{ matrix.part }}/2
