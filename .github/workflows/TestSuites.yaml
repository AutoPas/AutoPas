--- conflicted
+++ resolved
@@ -91,14 +91,8 @@
     name: Matrix - ${{ matrix.config[1] }}|${{ matrix.config[4] }}|${{ matrix.md-flex-mode }}|OpenMP=${{ matrix.config[5] }}|ASan=${{ matrix.config[6] }}|TSan=${{ matrix.config[7] }} (${{ matrix.part }}/2)
     container: autopas/${{ matrix.config[0] }}
     env:
-<<<<<<< HEAD
-        TSAN_OPTIONS: "ignore_noninstrumented_modules=1"
-        LSAN_OPTIONS: "verbosity=1:log_threads=1:suppressions=/__w/AutoPas/AutoPas/.lsanIgnoreList.txt:ignore_noninstrumented_modules=1"
-
-=======
       TSAN_OPTIONS: "ignore_noninstrumented_modules=1"
-      LSAN_OPTIONS: "verbosity=1:log_threads=1"
->>>>>>> 02438346
+      LSAN_OPTIONS: "verbosity=1:log_threads=1:suppressions=/__w/AutoPas/AutoPas/.lsanIgnoreList.txt:ignore_noninstrumented_modules=1"
     defaults:
       run:
         # make sure the scripts are executed with bash (needed for [[) and not sh.
