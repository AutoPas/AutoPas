--- conflicted
+++ resolved
@@ -123,12 +123,8 @@
             -DMD_FLEXIBLE_FUNCTOR_SVE=OFF \
             -DAUTOPAS_ENABLE_ALLLBL=${UseMPI} \
             -DAUTOPAS_ENABLE_HARMONY=ON \
-<<<<<<< HEAD
             -DAUTOPAS_ENABLE_RULES_BASED_TUNING=ON \
-=======
-            -DAUTOPAS_ENABLE_RULE_BASED_TUNING=ON \
             -DAUTOPAS_ENABLE_ENERGY_MEASUREMENTS=ON \
->>>>>>> 90455315
             ..
           entrypoint.sh cmake --build . --parallel 8 
       - name: Run tests ${{ matrix.part }}/2
