# Workflow for unit tests
name: CI

# This Workflow is triggered by any PR or a direct push to master.
on:
  push:
    branches: [ master ]
  pull_request:

# abort old runs if a new one is started
concurrency:
  group: ${{ github.head_ref }}-tests
  cancel-in-progress: true

jobs:

  # Check that everything is formatted correctly. This does not apply any changes!
  StyleCheck:
    runs-on: ubuntu-latest
    steps:
      - uses: actions/checkout@v4
      - uses: DoozyX/clang-format-lint-action@v0.16.2
        with:
          source: 'src tests examples applicationLibrary tools'
          # exclude: 'none'
          extensions: 'h,cpp'
          clangFormatVersion: 14
          style: file

  # Make sure contribution guidelines are followed. This does not apply any changes!
  CustomChecks:
    runs-on: ubuntu-latest
    steps:
      - name: Checkout
        uses: actions/checkout@v4
      - name: Checks
        # this exits immediately when any command returns != 0
        run: |
          # enable recursive globbing syntax
          shopt -s globstar
          # '!' at the beginning of the line negates the exit code
          # all headers should contain pragma once
          ! grep --files-without-match '#pragma once' **/*.h
          # all files should contain a file comment
          ! grep --files-without-match '@file' **/*.{h,cpp}
          # no file should contain 'NULL'
          ! grep --word-regexp 'NULL' **/*.{h,cpp}
          # no file should contain 'assert'
          ! grep --word-regexp 'assert' **/*.{h,cpp}
          # no file should include autopas with '<>'
          ! grep '#include <autopas' **/*.{h,cpp}
          # prohibit 'typedef' to force 'using'
          ! grep --word-regexp 'typedef' **/*.{h,cpp}
          # prohibit old usage of AUTOPAS_OPENMP
          ! grep '#ifdef AUTOPAS_OPENMP'  **/*.{h,cpp}
          ! grep '#if defined.AUTOPAS_OPENMP'  **/*.{h,cpp}

  MatrixJob:
    runs-on: ubuntu-latest
    strategy:
      fail-fast: false
      matrix:
        part: [1, 2, 3] # Split tests into three parts, to be run by separate runners
        md-flex-mode: [singlesite, multisite]
        config: [
            #    0              1       2       3                   4        5       6     7      8
            # container      , CC   , CXX    , builder          , mode   , OpenMP , ASan, TSan,  AVX
        [autopas-build-clang , clang, clang++, Ninja            , Debug  , ON     , ON  , OFF ,  ON],
        [autopas-build-clang , clang, clang++, Ninja            , Release, OFF    , ON  , OFF ,  ON],
        [autopas-build-archer, clang, clang++, Ninja            , Release, ON     , OFF , ON  ,  ON],
        [autopas-build-clang , clang, clang++, Ninja            , Release, ON     , ON  , OFF ,  ON],
        [autopas-build-gcc   , gcc  , g++    ,"'Unix Makefiles'", Release, ON     , OFF , OFF ,  ON],
        [autopas-build-gcc   , mpicc, mpic++ ,"'Unix Makefiles'", Release, ON     , ON  , OFF ,  ON],
        ]
        exclude:
          # Exclude multisite tests (to later be re-added for some configurations)
          - md-flex-mode: multisite
          # Exclude MPI configuration from part 2, as there are not many tests and so don't need to be split
          - config: [autopas-build-gcc   , mpicc, mpic++ ,"'Unix Makefiles'", Release, ON     , ON  , OFF   , ON]
            part: 2
        # For two configurations, compile with Multi-Site Molecule support for md-flexible. There are not so many tests
        # so we only add tests for part 1
        include:
          - config: [autopas-build-archer, clang, clang++, Ninja            , Release, ON     , OFF , ON    , OFF]
            md-flex-mode: multisite
            part: 1
          - config: [autopas-build-gcc   , mpicc, mpic++ ,"'Unix Makefiles'", Release, ON     , ON  , OFF   , OFF]
            md-flex-mode: multisite
            part: 1
    name: Matrix - ${{ matrix.config[1] }}|${{ matrix.config[4] }}|${{ matrix.md-flex-mode }}|OpenMP=${{ matrix.config[5] }}|ASan=${{ matrix.config[6] }}|TSan=${{ matrix.config[7] }} (${{ matrix.part }}/3)
    container: autopas/${{ matrix.config[0] }}
    env:
        TSAN_OPTIONS: "ignore_noninstrumented_modules=1"
        LSAN_OPTIONS: "verbosity=1:log_threads=1"
    defaults:
      run:
        # make sure the scripts are executed with bash (needed for [[) and not sh.
        shell: bash
    steps:
      - name: Checkout
        uses: actions/checkout@v4

      - name: Build everything
        run: |
          # derive whether or not to compile with MPI options ON.
          [ "${{ matrix.config[1] }}" = 'mpicc' ] && UseMPI=ON || UseMPI=OFF
          mkdir build && cd build
          CC=${{ matrix.config[1] }} CXX=${{ matrix.config[2] }} cmake \
            -G ${{ matrix.config[3] }} \
            -DCCACHE=ON \
            -DCMAKE_BUILD_TYPE=${{ matrix.config[4] }} \
            -DAUTOPAS_LOG_ALL=ON \
            -DAUTOPAS_MIN_LOG_LVL:STRING=TRACE \
            -DAUTOPAS_OPENMP=${{ matrix.config[5] }} \
            -DAUTOPAS_ENABLE_ADDRESS_SANITIZER=${{ matrix.config[6] }} \
            -DAUTOPAS_ENABLE_THREAD_SANITIZER=${{ matrix.config[7] }} \
            -DAUTOPAS_INTERNODE_TUNING=${UseMPI} \
            -DMD_FLEXIBLE_USE_MPI=${UseMPI} \
            -DMD_FLEXIBLE_MODE=${{ matrix.md-flex-mode }} \
            -DMD_FLEXIBLE_FUNCTOR_AUTOVEC=ON \
            -DMD_FLEXIBLE_FUNCTOR_AUTOVEC_GLOBALS=OFF \
            -DMD_FLEXIBLE_FUNCTOR_AVX=${{ matrix.config[8] }} \
            -DMD_FLEXIBLE_FUNCTOR_SVE=OFF \
            -DAUTOPAS_ENABLE_ALLLBL=${UseMPI} \
            ..
          entrypoint.sh cmake --build . --parallel 8
      - name: Run tests ${{ matrix.part }}/3
        run: |
          # If single-site & No MPI, run every other AutoPas and example test
          if [[ "${{ matrix.md-flex-mode }}" = 'singlesite' ]] && [[ "${{ matrix.config[1] }}" != 'mpicc' ]]
          then
            cd build
            # Start with test 0, 1 or 2 and do every third test
            ctest --output-on-failure -I ${{ matrix.part }},,3 -j 2
            cd applicationLibrary
            ctest --output-on-failure -I ${{ matrix.part }},,3 -j 2
            cd ../examples
<<<<<<< HEAD
            ctest -C checkExamples --output-on-failure -I ${{ matrix.part }},,3 -j 2
=======
            ctest --output-on-failure --build-config checkExamples -I ${{ matrix.part }},,2 -j 2
>>>>>>> c8d54350
          fi
          
          # If single-site & MPI, run MPI tests for AutoPas and example tests
          if [[ "${{ matrix.md-flex-mode }}" = 'singlesite' ]] && [[ "${{ matrix.config[1] }}" = 'mpicc' ]]
          then
            cd build
            # Only run MPI tests.
            # No `--oversubscribe`, as MPI in container doesn't need it.
            ctest --output-on-failure --tests-regex MPIParallelAutoPasTests
            cd examples
            # exclude examples that do not support MPI 
            ctest --output-on-failure --build-config checkExamples --exclude-regex 'sph-((main.test)|(diagram.*))'
          fi
          
          # If multi-site run every md-flexible test and multi site tests
          if [[ "${{ matrix.md-flex-mode }}" = 'multisite' ]]
          then
            cd build/applicationLibrary
            # Only run multi-site tests for non-mpi case
            if [[ "${{ matrix.config[1] }}" != 'mpicc' ]]
            then
              ctest --output-on-failure --tests-regex '[mM]ulti[sS]ite'
            fi
            cd ../examples/md-flexible
            ctest --output-on-failure --build-config mdFlexTests 
          fi
              <|MERGE_RESOLUTION|>--- conflicted
+++ resolved
@@ -60,7 +60,7 @@
     strategy:
       fail-fast: false
       matrix:
-        part: [1, 2, 3] # Split tests into three parts, to be run by separate runners
+        part: [1, 2] # Split tests into two parts, to be run by separate runners
         md-flex-mode: [singlesite, multisite]
         config: [
             #    0              1       2       3                   4        5       6     7      8
@@ -87,7 +87,7 @@
           - config: [autopas-build-gcc   , mpicc, mpic++ ,"'Unix Makefiles'", Release, ON     , ON  , OFF   , OFF]
             md-flex-mode: multisite
             part: 1
-    name: Matrix - ${{ matrix.config[1] }}|${{ matrix.config[4] }}|${{ matrix.md-flex-mode }}|OpenMP=${{ matrix.config[5] }}|ASan=${{ matrix.config[6] }}|TSan=${{ matrix.config[7] }} (${{ matrix.part }}/3)
+    name: Matrix - ${{ matrix.config[1] }}|${{ matrix.config[4] }}|${{ matrix.md-flex-mode }}|OpenMP=${{ matrix.config[5] }}|ASan=${{ matrix.config[6] }}|TSan=${{ matrix.config[7] }} (${{ matrix.part }}/2)
     container: autopas/${{ matrix.config[0] }}
     env:
         TSAN_OPTIONS: "ignore_noninstrumented_modules=1"
@@ -124,22 +124,18 @@
             -DAUTOPAS_ENABLE_ALLLBL=${UseMPI} \
             ..
           entrypoint.sh cmake --build . --parallel 8
-      - name: Run tests ${{ matrix.part }}/3
+      - name: Run tests ${{ matrix.part }}/2
         run: |
           # If single-site & No MPI, run every other AutoPas and example test
           if [[ "${{ matrix.md-flex-mode }}" = 'singlesite' ]] && [[ "${{ matrix.config[1] }}" != 'mpicc' ]]
           then
             cd build
-            # Start with test 0, 1 or 2 and do every third test
-            ctest --output-on-failure -I ${{ matrix.part }},,3 -j 2
+            # Start with test 0 or 1 and do every second test
+            ctest --output-on-failure -I ${{ matrix.part }},,2 -j 2
             cd applicationLibrary
-            ctest --output-on-failure -I ${{ matrix.part }},,3 -j 2
+            ctest --output-on-failure -I ${{ matrix.part }},,2 -j 2
             cd ../examples
-<<<<<<< HEAD
-            ctest -C checkExamples --output-on-failure -I ${{ matrix.part }},,3 -j 2
-=======
             ctest --output-on-failure --build-config checkExamples -I ${{ matrix.part }},,2 -j 2
->>>>>>> c8d54350
           fi
           
           # If single-site & MPI, run MPI tests for AutoPas and example tests
