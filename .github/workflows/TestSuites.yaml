# Workflow for unit tests
name: CI

# This Workflow is triggered by any PR or a direct push to master.
on:
  push:
    branches: [ master ]
  pull_request:

# abort old runs if a new one is started
concurrency:
  group: ${{ github.head_ref }}-tests
  cancel-in-progress: true

jobs:

  # Check that everything is formatted correctly. This does not apply any changes!
  StyleCheck:
    runs-on: ubuntu-latest
    steps:
      - uses: actions/checkout@v4
      - uses: DoozyX/clang-format-lint-action@v0.16.2
        with:
          source: 'src tests examples applicationLibrary tools'
          # exclude: 'none'
          extensions: 'h,cpp'
          clangFormatVersion: 14
          style: file

  # Make sure contribution guidelines are followed. This does not apply any changes!
  CustomChecks:
    runs-on: ubuntu-latest
    steps:
      - name: Checkout
        uses: actions/checkout@v4
      - name: Checks
        # this exits immediately when any command returns != 0
        run: |
          # enable recursive globbing syntax
          shopt -s globstar
          # '!' at the beginning of the line negates the exit code
          # all headers should contain pragma once
          ! grep --files-without-match '#pragma once' **/*.h
          # all files should contain a file comment
          ! grep --files-without-match '@file' **/*.{h,cpp}
          # no file should contain 'NULL'
          ! grep --word-regexp 'NULL' **/*.{h,cpp}
          # no file should contain 'assert'
          ! grep --word-regexp 'assert' **/*.{h,cpp}
          # no file should include autopas with '<>'
          ! grep '#include <autopas' **/*.{h,cpp}
          # prohibit 'typedef' to force 'using'
          ! grep --word-regexp 'typedef' **/*.{h,cpp}
          # prohibit old usage of AUTOPAS_OPENMP
          ! grep '#ifdef AUTOPAS_OPENMP'  **/*.{h,cpp}
          ! grep '#if defined.AUTOPAS_OPENMP'  **/*.{h,cpp}

  MatrixJob:
    runs-on: ubuntu-latest
    strategy:
      fail-fast: false
      matrix:
        part: [1, 2, 3] # Split tests into three parts, to be run by separate runners
        md-flex-mode: [singlesite, multisite]
        config: [
            #    0              1       2       3                   4        5       6     7      8
            # container      , CC   , CXX    , builder          , mode   , OpenMP , ASan, TSan,  AVX
        [autopas-build-clang , clang, clang++, Ninja            , Debug  , ON     , ON  , OFF ,  ON],
        [autopas-build-clang , clang, clang++, Ninja            , Release, OFF    , ON  , OFF ,  ON],
        [autopas-build-archer, clang, clang++, Ninja            , Release, ON     , OFF , ON  ,  ON],
        [autopas-build-clang , clang, clang++, Ninja            , Release, ON     , ON  , OFF ,  ON],
        [autopas-build-gcc   , gcc  , g++    ,"'Unix Makefiles'", Release, ON     , OFF , OFF ,  ON],
        [autopas-build-gcc   , mpicc, mpic++ ,"'Unix Makefiles'", Release, ON     , ON  , OFF ,  ON],
        ]
        exclude:
          # Exclude multisite tests (to later be re-added for some configurations)
          - md-flex-mode: multisite
          # Exclude MPI configuration from part 2, as there are not many tests and so don't need to be split
          - config: [autopas-build-gcc   , mpicc, mpic++ ,"'Unix Makefiles'", Release, ON     , ON  , OFF   , ON]
            part: 2
        # For two configurations, compile with Multi-Site Molecule support for md-flexible. There are not so many tests
        # so we only add tests for part 1
        include:
          - config: [autopas-build-archer, clang, clang++, Ninja            , Release, ON     , OFF , ON    , OFF]
            md-flex-mode: multisite
            part: 1
          - config: [autopas-build-gcc   , mpicc, mpic++ ,"'Unix Makefiles'", Release, ON     , ON  , OFF   , OFF]
            md-flex-mode: multisite
            part: 1
<<<<<<< HEAD
    name: Matrix - ${{ matrix.config[1] }}|${{ matrix.config[4] }}|OpenMP=${{ matrix.config[5] }}|ASan=${{ matrix.config[6] }}|TSan=${{ matrix.config[7] }} (${{ matrix.part }}/3)
=======
    name: Matrix - ${{ matrix.config[1] }}|${{ matrix.config[4] }}|${{ matrix.md-flex-mode }}|OpenMP=${{ matrix.config[5] }}|ASan=${{ matrix.config[6] }}|TSan=${{ matrix.config[7] }} (${{ matrix.part }}/2)
>>>>>>> 9c9c8bc4
    container: autopas/${{ matrix.config[0] }}
    env:
        TSAN_OPTIONS: "ignore_noninstrumented_modules=1"
        LSAN_OPTIONS: "verbosity=1:log_threads=1"
    defaults:
      run:
        # make sure the scripts are executed with bash (needed for [[) and not sh.
        shell: bash
    steps:
      - name: Checkout
        uses: actions/checkout@v4

      - name: Build everything
        run: |
          # derive whether or not to compile with MPI options ON.
          [ "${{ matrix.config[1] }}" = 'mpicc' ] && UseMPI=ON || UseMPI=OFF
          mkdir build && cd build
          CC=${{ matrix.config[1] }} CXX=${{ matrix.config[2] }} cmake \
            -G ${{ matrix.config[3] }} \
            -DCCACHE=ON \
            -DCMAKE_BUILD_TYPE=${{ matrix.config[4] }} \
            -DAUTOPAS_LOG_ALL=ON \
            -DAUTOPAS_MIN_LOG_LVL:STRING=TRACE \
            -DAUTOPAS_OPENMP=${{ matrix.config[5] }} \
            -DAUTOPAS_ENABLE_ADDRESS_SANITIZER=${{ matrix.config[6] }} \
            -DAUTOPAS_ENABLE_THREAD_SANITIZER=${{ matrix.config[7] }} \
            -DAUTOPAS_INTERNODE_TUNING=${UseMPI} \
            -DMD_FLEXIBLE_USE_MPI=${UseMPI} \
            -DMD_FLEXIBLE_MODE=${{ matrix.md-flex-mode }} \
            -DMD_FLEXIBLE_FUNCTOR_AUTOVEC=ON \
            -DMD_FLEXIBLE_FUNCTOR_AUTOVEC_GLOBALS=OFF \
            -DMD_FLEXIBLE_FUNCTOR_AVX=${{ matrix.config[8] }} \
            -DMD_FLEXIBLE_FUNCTOR_SVE=OFF \
            -DAUTOPAS_ENABLE_ALLLBL=${UseMPI} \
            ..
<<<<<<< HEAD
          entrypoint.sh cmake --build . --parallel 1 
      - name: Run tests ${{ matrix.part }}/3
=======
          entrypoint.sh cmake --build . --parallel 8 
      - name: Run tests ${{ matrix.part }}/2
>>>>>>> 9c9c8bc4
        run: |
          # If single-site & No MPI, run every other AutoPas and example test
          if [[ "${{ matrix.md-flex-mode }}" = 'singlesite' ]] && [[ "${{ matrix.config[1] }}" != 'mpicc' ]]
          then
            cd build
            # Start with test 0, 1 or 2 and do every third test
            ctest --output-on-failure -I ${{ matrix.part }},,3 -j 2
            cd applicationLibrary
            ctest --output-on-failure -I ${{ matrix.part }},,3 -j 2
            cd ../examples
            ctest -C checkExamples --output-on-failure -I ${{ matrix.part }},,3 -j 2
          fi
          
          # If single-site & MPI, run MPI tests for AutoPas and example tests
          if [[ "${{ matrix.md-flex-mode }}" = 'singlesite' ]] && [[ "${{ matrix.config[1] }}" = 'mpicc' ]]
          then
            cd build
            # Only run MPI tests.
            # No `--oversubscribe`, as MPI in container doesn't need it.
            ctest --output-on-failure -R MPIParallelAutoPasTests
            cd examples
            # exclude examples that do not support MPI 
            ctest --output-on-failure -C checkExamples -E 'sph-((main.test)|(diagram.*))'
          fi
          
          # If multi-site run every md-flexible test
          if [[ "${{ matrix.md-flex-mode }}" = 'multisite' ]]
          then
            cd build/examples/md-flexible
            ctest -C mdFlexTests --output-on-failure
          fi
              <|MERGE_RESOLUTION|>--- conflicted
+++ resolved
@@ -87,11 +87,7 @@
           - config: [autopas-build-gcc   , mpicc, mpic++ ,"'Unix Makefiles'", Release, ON     , ON  , OFF   , OFF]
             md-flex-mode: multisite
             part: 1
-<<<<<<< HEAD
-    name: Matrix - ${{ matrix.config[1] }}|${{ matrix.config[4] }}|OpenMP=${{ matrix.config[5] }}|ASan=${{ matrix.config[6] }}|TSan=${{ matrix.config[7] }} (${{ matrix.part }}/3)
-=======
-    name: Matrix - ${{ matrix.config[1] }}|${{ matrix.config[4] }}|${{ matrix.md-flex-mode }}|OpenMP=${{ matrix.config[5] }}|ASan=${{ matrix.config[6] }}|TSan=${{ matrix.config[7] }} (${{ matrix.part }}/2)
->>>>>>> 9c9c8bc4
+    name: Matrix - ${{ matrix.config[1] }}|${{ matrix.config[4] }}|${{ matrix.md-flex-mode }}|OpenMP=${{ matrix.config[5] }}|ASan=${{ matrix.config[6] }}|TSan=${{ matrix.config[7] }} (${{ matrix.part }}/3)
     container: autopas/${{ matrix.config[0] }}
     env:
         TSAN_OPTIONS: "ignore_noninstrumented_modules=1"
@@ -127,13 +123,8 @@
             -DMD_FLEXIBLE_FUNCTOR_SVE=OFF \
             -DAUTOPAS_ENABLE_ALLLBL=${UseMPI} \
             ..
-<<<<<<< HEAD
-          entrypoint.sh cmake --build . --parallel 1 
+          entrypoint.sh cmake --build . --parallel 8
       - name: Run tests ${{ matrix.part }}/3
-=======
-          entrypoint.sh cmake --build . --parallel 8 
-      - name: Run tests ${{ matrix.part }}/2
->>>>>>> 9c9c8bc4
         run: |
           # If single-site & No MPI, run every other AutoPas and example test
           if [[ "${{ matrix.md-flex-mode }}" = 'singlesite' ]] && [[ "${{ matrix.config[1] }}" != 'mpicc' ]]
