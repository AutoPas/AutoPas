# Building AutoPas

## Requirements
* CMake 3.14 or newer
* a CMake generator target (`make` is tested)
* a C++17 compiler (gcc11, clang13, and ~~icpc 2019~~ are tested)
* OpenMP (comes with GCC, for Clang you need `libomp`)

Optional:
* For `tuningLogToSQL`: `libsqlite3`
* For rule based tuning and fuzzy tuning: `pkg-config`. By default, rule based tuning and fuzzy tuning are disabled but can be enabled via the CMake 
(see [below](#rules-based-tuning-fuzzy-tuning))

There are a few more dependencies, however you don't need to install them because they come bundled with AutoPas.
See [libs/](/libs) for a complete list.

If you insist on using your locally installed version of any of them, set the CMake variable `<LIBNAME>_ForceBundled=OFF`

## Build Instructions
Create a build directory and run the default CMake-based build workflow:
```bash
mkdir build
cd build
cmake ..    # Better: use the interactive version ccmake
cmake --build .
```

### Faster Compilation
It is highly recommended to only build the target you need instead of all default targets. E.g.
The following CMake features are highly recommended to keep compile time and system load to the necessary minimum:
- Only build the target you need
- Use multiple threads for compilation.
  How many threads you should use depends on how many threads your CPU supports and how much RAM you have available.
- Clang tends to use significantly less RAM per thread, thus enabling more parallelism

Here is an example of a parallel compilation of the md-flexible example:
```bash
cmake --build . --target md-flexible --parallel 12
```

### Enabling Rules-Based Tuning and Fuzzy Tuning
<a id="rules-based-tuning-fuzzy-tuning"></a>


Two of the possible tuning strategies of AutoPas, rules-based tuning and fuzzy-tuning, require dependencies `antlr4cpp` and `uuid`. These
are bundled with AutoPas, but can take some time to compile and, in some rare cases, lead to compilation errors. 
As such, by default, rule based tuning is disabled, and `antlr4cpp` and `uuid` are not compiled.

Both tuning strategies can be enabled via the CMake option:
```bash
cmake -DAUTOPAS_ENABLE_RULES_BASED_AND_FUZZY_TUNING=ON .. 
```

### Energy Measurements and Tuning

<<<<<<< HEAD
By default, AutoPas tunes for the best configuration according to runtime. For all Linux based systems, it is also possible to tune
for the algorithm that consumes the least energy. This is implemented via [pmt-stable](https://github.com/MaxPraus23/pmt-stable) which is a customised version tuned for performance based on [PMT](https://git.astron.nl/RD/pmt). In the current version, energy consumption can be measured via Intel's RAPL or with LIKWID.
=======
By default, AutoPas tunes for the best configuration according to runtime. For all Linux based systems, it is also possible to tune for the algorithm that consumes the least energy.
This is implemented via [PMT](https://git.astron.nl/RD/pmt) with customization carried out to remove performance overhead in energy measurements.
The changes with respect to parent repository can be found in `AutoPas/libs/patches/patch-file-pmt-for-autopas.patch`, and detail on the reason behind the changes can be found in the [bachelor's thesis](https://mediatum.ub.tum.de/doc/1760019/1760019.pdf) by Maximilian Praus.
In the current version, energy consumption can be measured via Intel's RAPL or with LIKWID.
RAPL is set as the default sensor and is forced to compile always.
>>>>>>> 0338ff17

To use energy tuning, the energy sensor, used for measurement, must be specified:
```bash
cmake -DPMT_BUILD_RAPL=ON -DPMT_BUILD_LIKWID=ON .. 
```

The RAPL sensor is forcibly enabled by AutoPas by forcing the cmake option `PMT_BUILD_RAPL` to `ON`. However, other available sensors like `LIKWID` can also be used by separately compiling them using the CMake option:
```bash
cmake -DPMT_BUILD_LIKWID=ON .. 
```
Note that user must have `LIKWID` installed before enabling this option.
Additionally, an energy sensor used for measurement needs to be selected during runtime by specifying the option `energy-sensor` in the input file. 
The default is set to `rapl` and will be used when no option is specified. 
However, when multiple sensors are compiled, user can choose any of the available sensors by specifying the `energy-sensor` option.

### Select a Non-Default Compiler
If you want to use a different compiler than your system default, change the `CC` and `CXX` environment variables during initial configuration AND building:
```bash
CC=clang CXX=clang++ cmake ..
CC=clang CXX=clang++ cmake --build .
```

This assumes `clang` and `clang++` is in your search path.
Otherwise, specify the full path e.g. `/usr/bin/clang` or wherever your clang is kept.

Explicitly selecting the compiler is very often especially important when compiling on a cluster!

## Profiling Compilation Time 

AutoPas offers easy access to compiler-based compile-time profiling for GCC and Clang via the CMake option `AUTOPAS_COMPILE_TIME_PROFILING`.
This generates one `.json` file per compilation unit next to the generated object file deep in the build folder.
Chrome has a built-in tool for viewing these files as flame graphs.
It can be accessed through the URL `chrome://tracing`.

## Related Files and Folders
- cmake/
- CMakeLists.txt<|MERGE_RESOLUTION|>--- conflicted
+++ resolved
@@ -53,20 +53,15 @@
 
 ### Energy Measurements and Tuning
 
-<<<<<<< HEAD
-By default, AutoPas tunes for the best configuration according to runtime. For all Linux based systems, it is also possible to tune
-for the algorithm that consumes the least energy. This is implemented via [pmt-stable](https://github.com/MaxPraus23/pmt-stable) which is a customised version tuned for performance based on [PMT](https://git.astron.nl/RD/pmt). In the current version, energy consumption can be measured via Intel's RAPL or with LIKWID.
-=======
 By default, AutoPas tunes for the best configuration according to runtime. For all Linux based systems, it is also possible to tune for the algorithm that consumes the least energy.
 This is implemented via [PMT](https://git.astron.nl/RD/pmt) with customization carried out to remove performance overhead in energy measurements.
 The changes with respect to parent repository can be found in `AutoPas/libs/patches/patch-file-pmt-for-autopas.patch`, and detail on the reason behind the changes can be found in the [bachelor's thesis](https://mediatum.ub.tum.de/doc/1760019/1760019.pdf) by Maximilian Praus.
 In the current version, energy consumption can be measured via Intel's RAPL or with LIKWID.
 RAPL is set as the default sensor and is forced to compile always.
->>>>>>> 0338ff17
 
-To use energy tuning, the energy sensor, used for measurement, must be specified:
+To use energy tuning, energy measurements must be enabled using the CMake option:
 ```bash
-cmake -DPMT_BUILD_RAPL=ON -DPMT_BUILD_LIKWID=ON .. 
+cmake -DAUTOPAS_ENABLE_ENERGY_MEASUREMENTS=ON .. 
 ```
 
 The RAPL sensor is forcibly enabled by AutoPas by forcing the cmake option `PMT_BUILD_RAPL` to `ON`. However, other available sensors like `LIKWID` can also be used by separately compiling them using the CMake option:
