--- conflicted
+++ resolved
@@ -20,209 +20,7 @@
 * [Smoothed particle hydrodynamics simulations](https://github.com/AutoPas/AutoPas/blob/master/examples/sph)
 
 ## Using AutoPas
-<<<<<<< HEAD
-Steps to using AutoPas in your particle simulation program:
-
-### Custom Particles
-First you will need to define a particle class which will be passed to AutoPas as template Argument.
-For that we provide some basic Particle classes defined in [`molecularDynamicsLibrary`](https://github.com/AutoPas/AutoPas/blob/master/applicationLibrary/molecularDynamics/molecularDynamicsLibrary) or [`SPHLibrary`](https://github.com/AutoPas/AutoPas/blob/master/applicationLibrary/sph/SPHLibrary) 
-that you can use either directly or you can write your own Particle class by inheriting from one of the provided
-classes or from [`autopas::ParticleBase`](https://github.com/AutoPas/AutoPas/blob/master/src/autopas/particles/ParticleBase.h).
-
-Important parts to implement:
-* `enum AttributeNames`
-* Definition of a matching `SoAArraysType`
-* Getter and setter connecting the `AttributeNames` and actual members.
-
-### Custom Functors
-Once you have defined your particle you can start with the functor class.
-
-#### Definition
-Important parts to implement:
-* Actual force calculations: `AoSFunctor()` and all Versions of `SoAFunctor*()` 
-* Newton3 characteristics of the force: `allowsNewton3()`, `allowsNonNewton3()`
-* The calculation of the globals (potential energy, virial) must be implemented in a way so functor calls with newton3 enabled and newton3 disabled within one iteration are possible.
-* Input and output variables of the force calculation via: `getComputedAttr()` and `getNeededAttr()`
-
-#### Usage
-Each functor is applied to AutoPas via:
-```cpp
-autoPas.computeInteractions(&myFunctor);
-```
-
-### Particle Ownership
-Particles saved in an AutoPas container can be one of two possible states:
-* owned: Particles that belong to this AutoPas instance. 
-  These particles are typically inside the boundary of the AutoPas instance.
-  If a particle is added via `addParticle()`, it is automatically added as an owned particle.
-  An owned particle can explicitly be removed by deleting the particle using an iterator (`autoPas.deleteParticle(iterator)`).
-  On an update of the AutoPas container (using `updateContainer()`) owned particles that moved outside the boundary of its parent AutoPas container are returned.
-* halo: Particles that do not belong to the current AutoPas instance.
-  These normally are ghost particles arising from either periodic boundary conditions or particles of a neighboring AutoPas object
-  (if you split the entire domain over multiple AutoPas objects, i.e., you use a domain decomposition algorithm).
-  The halo particles are needed for the correct calculation of the pairwise forces.
-  On update of the AutoPas container, halo particles are deleted (see <a href="#simulation-loop">Simulation Loop</a>).
-* dummy: Particles that are deleted or that act as filler for certain algorithms. These particles do not affect the force calculation.
-
-### Iterating Through Particles
-Iterators to iterate over particle are provided.
-The particle can be accesses using `iter->` or `*iter`.
-When created inside a OpenMP parallel region, work is automatically spread over all threads.
-```cpp
-AUTOPAS_OPENMP(parallel)
-for(auto iter = autoPas.begin(); iter.isValid(); ++iter) {
-  // user code:
-  auto position = iter->getR();
-}
-```
-For convenience the `end()` method is also implemented for the AutoPas class so you might also use range-based for loops:
-```cpp
-AUTOPAS_OPENMP(parallel)
-for(auto& particle : autoPas) {
-  // user code:
-  auto position = particle.getR();
-}
-```
-
-To iterate over a subset of particles, the `getRegionIterator(lowCorner, highCorner)` method can be used:
-```cpp
-AUTOPAS_OPENMP(parallel)
-for(auto iter = autoPas.getRegionIterator(lowCorner, highCorner); iter != autoPas.end(); ++iter) {
-  // user code:
-  auto position = iter->getR();
-}
-```
-
-Both `begin()` and `getRegionIterator()` can also take the additional parameter `IteratorBehavior`,
-which indicates over which particles the iteration should be performed. See [autopas::IteratorBehavior
-](https://autopas.github.io/doxygen_documentation/git-master/classautopas_1_1options_1_1IteratorBehavior.html) for possible options and details.
-The default parameter is `ownedOrHalo`, which is also used for range-based for loops.
-
-Analogously to `begin()`, `cbegin()` is also defined, which guarantees to return a `const_iterator`.
-
-Iterators are not guaranteed to be valid after particle insertion (see [Issue #766](https://github.com/AutoPas/AutoPas/issues/766) for details).
-However, particle deletion while iterating is supported via `autoPas.deleteParticle(iterator)`. 
-After deletion the `++` operator has to be called:
-```cpp
-AUTOPAS_OPENMP(parallel)
-for(auto iter = autoPas.getIterator(); iter != autoPas.end(); ++iter) {
-  autoPas.deleteParticle(iterator);
-}
-```
-
-### Logging
-
-AutoPas contains multiple loggers with different purposes that can help to shed light into the black box.
-Under the hood, they use [spdlog](https://github.com/gabime/spdlog). 
-When deactivated via `CMake` these loggers do not add any run time overhead. 
-
-#### AutoPasLog
-This is the main, general purpose logger. It supports all spdlog-levels. These levels can be (de)activated at compile
-time via the `CMake` variable `AUTOPAS_MIN_LOG_LVL`. At run time, this logger's compiled levels can be set e.g. via: 
-`autopas::Logger::get()->set_level(autopas::Logger::LogLevel::debug);`
-
-At debug level, this logger will print the full configuration of every call to `autopas::AutoPas::computeInteractions()`.
-
-#### GaussianClusterLogger
-Creates a graph representation of the Gaussian cluster model that was created during the simulation.
-This logger is switched on/off via the `CMake` variable `AUTOPAS_LOG_GAUSSIANCLUSTER`.
-
-#### IterationLogger
-Creates a csv file containing information about the configuration and timings of every single pairwise iteration.
-This logger is switched on/off via the `CMake` variable `AUTOPAS_LOG_ITERATIONS`.
-
-#### OctreeLogger
-Creates a vtk file to visualize the Octree particle container.
-This logger is switched on/off via the `CMake` variable `AUTOPAS_LOG_OCTREE`.
-
-#### PredictionLogger
-Creates a csv containing the predictions made by the PredictiveTuning strategy.
-This logger is switched on/off via the `CMake` variable `AUTOPAS_LOG_PREDICTIONS`.
-
-#### TuningDataLogger
-Creates a csv containing all data that is collected for tuning purposes. This is the raw data that is available to 
-the tuning algorithms. 
-This logger is switched on/off via the `CMake` variable `AUTOPAS_LOG_TUNINGDATA`.
-
-#### TuningResultLogger
-Creates a csv containing the results of every tuning phase. Useful if only the high level end results are of interest.
-This logger is switched on/off via the `CMake` variable `AUTOPAS_LOG_TUNINGRESULTS`.
-
-### Simulation Loop
-*TODO SHOW WHOLE LOOP WITH EXAMPLE!*
-One simulation loop should always consist of the following phases:
-
-1. Updating the Container:
-   ```cpp
-   auto invalidParticles = autoPas.updateContainer();
-   ```
-   This call will trigger an update of the container inside AutoPas. 
-   The returned vector `invalidParticles` consists of the particles that were previously owned by this AutoPas container
-   but have left the boundary of this container, i.e., their current position resides outside the container.
-
-2. Handling the leaving particles
-   * Apply boundary conditions on them
-   * Potentially send them to other mpi-processes, skip this if MPI is not needed
-   * Add them to the containers using
-      ```cpp
-      autoPas.addParticle(particle)
-      ```
-
-3. Handle halo particles:
-   * Identify the halo particles by use of AutoPas' iterators and send them in a similar way as the leaving particles.
-   * Add the particles as haloParticles using
-      ```cpp
-      autoPas.addHaloParticle(haloParticle)
-      ```
-
-4. Perform an computeInteractions step.
-   ```cpp
-   autoPas.computeInteractions(functor);
-   ```
-
-### Inserting additional particles
-Additional particles (e.g. through a grand-canonical thermostat), can be inserted at any point in the simulation loop.
-For periodic boundary conditions, or in an MPI-parallel simulation, you, as the user, is responsible for inserting the appropriate halo particles.
-
-### Internal Verlet-like container behavior
-The behavior described in this section is normally opaque to users of AutoPas. The only exception to this rule is that
-particles should not be moved more than skin/2 within the specified Verlet rebuild frequency. This restriction is due to
-the internally used Verlet-like container behavior in which the actual container is not updated in every time step and
-particles are not necessarily sorted into the correct cells. This allows the reuse of neighbor lists throughout multiple
-time steps and is necessary for a performant implementation of our Verlet containers.
-
-We do, however, still provide a linked cells-like interface to a user of AutoPas, i.e., a container appears to be
-updated every time step, leaving particles are returned at every time step and particles can be deleted and added
-independently to the internal state of the container. Internally we make this possible, by using partial container
-updates, which collect leaving particles while marking left particles and halo particles as dummy. Additionally, we
-maintain a particle buffer that allows to add particles to AutoPas without modifying the underlying container. This
-particle buffer is considered in the force calculation and when iterating through particles.
-
-Another performance optimization is made possible by allowing to reuse the neighbor list entries of halo particles of
-previous time steps. While the actual particles have already been implicitly deleted (marked as dummy), they still
-exist. For their reuse, we try to add halo particles in their original memory location. If that is, however, not
-possible, we add them to another particle buffer (the haloParticleBuffer).
-
-Additional information can be found in [PR 642](https://github.com/AutoPas/AutoPas/pull/642)
-
-### Using multiple functors
-
-AutoPas is able to work with simulation setups using multiple functors that describe different forces.
-A good demonstration for that is the sph example found under examples/sph or examples/sph-mpi.
-There exist some things you have to be careful about when using multiple functors:
-* If you use multiple functors it is necessary that all functors support the same newton3 options.
-  If there is one functor not supporting newton3, you have to disable newton3 support for AutoPas by calling
-  ```cpp
-  autoPas.setAllowedNewton3Options({false});
-  ```
-* If you have `n` functors within one iteration and update the particle position only at the end or start of the iteration,
-  the rebuildFrequency and the samplingRate have to be a multiple of `n`.
-* Functors must be marked as (not) relevant for tuning by specifying `Functor::isRelevantForTuning()`.
-  Functors marked as relevant should have a near-identical performance profile otherwise the sampling of configurations will be distorted.
-  It is recommended, to only mark the most expensive functor as relevant.
-=======
 Please look at our [user documentation pages](https://github.com/AutoPas/AutoPas/blob/master/docs/userdoc).
->>>>>>> 9c9c8bc4
 
 ## Developing AutoPas
 Please look at our [contribution guidelines](https://github.com/AutoPas/AutoPas/blob/master/.github/CONTRIBUTING.md).
