--- conflicted
+++ resolved
@@ -16,13 +16,9 @@
 ## Requirements
 * CMake 3.14 or newer
 * make (build-essentials) or ninja
-<<<<<<< HEAD
-* a C++17 compiler (gcc9, clang9, and ~~icpc 2019~~ are tested.)
+* a C++17 compiler (gcc11, clang13, and ~~icpc 2019~~ are tested.)
 * For rule based tuning: `pkg-config`, `uuid`
 * For `tuningLogToSQL`: `libsqlite3`
-=======
-* a C++17 compiler (gcc11, clang13, and ~~icpc 2019~~ are tested.)
->>>>>>> 82991249
 
 ## Building AutoPas
 build instructions for make:
