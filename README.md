# ![AutoPas](https://raw.githubusercontent.com/AutoPas/AutoPas/master/docs/graphics/AutoPasLogo_Large.svg "Title")

AutoPas is a node-level auto-tuned particle simulation library developed
in the context of the [**TaLPas**](http://www.talpas.de) project.
[![Build Status](https://www5.in.tum.de/jenkins/mardyn/buildStatus/icon?job=AutoPas-Multibranch/master)](https://www5.in.tum.de/jenkins/mardyn/job/AutoPas-Multibranch/job/master/)

## Documentation
The documentation can be found at our website:
 <https://autopas.github.io/doxygen_documentation/git-master/>

Alternatively you can build the documentation on your own:
* requirements: [Doxygen](http://www.doxygen.nl/)
* `make doc_doxygen`

## Requirements
* CMake 3.14 or newer
* make (build-essentials) or ninja
* a c++17 compiler (gcc7, clang8 and ~~icpc 2019~~ are tested.)

## Building AutoPas
build instructions for make:
```bash
mkdir build
cd build
cmake ..
make
```
if you want to use a specific compiler, specify it at the first CMake call, e.g.:
```bash
mkdir build
cd build
CC=clang CXX=clang++ cmake ..
make
```
if you would like to use ninja instead of make:
```bash
mkdir build
cd build
cmake -G Ninja ..
ninja
```
### Building AutoPas on a Cluster
HPC clusters often use module systems. CMake is sometimes not able to
correctly detect the compiler you wished to use. If a wrong compiler is
found please specify the compiler explicitly, e.g. for gcc:
```bash
mkdir build
cd build
CC=`which gcc` CXX=`which g++` cmake ..
make
```

AutoPas relies on a small number of dependencies. By default AutoPas looks for
installed versions of those libraries but it can also be forced to (selectively)
use bundled versions. To make use of this feature, call `cmake` with:
```bash
cmake -D spdlog_ForceBundled=ON    # replace spdlog by the lib you want to force
```
Or better have a look at the variables exposed in `ccmake`. 

## Testing

AutoPas uses [googletest](https://github.com/google/googletest) as testing 
framework and exposes tests to ctest, the CMake test driver.

### Running Tests

There are multiple possibilities. In order of recommendation:

1. Using `ctest`:
   ```bash
   ctest # add --verbose for more details on the tests
   ```
   To only run specific tests use arguments like `-R` (run tests matching regex) and `-E` (exclude tests matching regex)
   ```bash
   ctest -R 'Array.*testAdd' -E 'Double'
   ```
2. Using the `make` target:
   ```bash
   make test
   ```
3. Directly launching the test executable:
   ```bash
   tests/testAutopas/runTests
   ```
   To only run specific tests use arguments
   ```bash
   tests/testAutopas/runTests --gtest_filter=ArrayMathTest.testAdd*
   ```
 
### Debugging Tests
Many IDEs (e.g., CLion) have integrated support for googletest and you can debug the tests directly within the IDE.

If you prefer `gdb`:
1. Find out the command to start your desired test with `-N` aka. `--show-only`:
   ```bash
   ctest -R 'Array.*testAdd' -N
   ```
2. Start the test with `gdb`
   ```bash
   gdb --args ${TestCommand}
   ```

## Examples
As AutoPas is only a library, it is not able to run simulations by itself.
We have, however, included a few example proxy applications in the **examples** directory.
The examples include:
* [md-flexible](examples/md-flexible): Molecular dynamics simulations with single centered Lennard-Jones particles.
* Smoothed particle hydrodynamics simulations

## Using AutoPas
Steps to using AutoPas in your particle simulation program:

### Custom Particles
First you will need to define a particle class which will be passed to AutoPas as template Argument.
For that we provide some basic Particle classes defined in `src/autopas/molecularDynamics` or `src/autopas/sph` 
that you can use either directly or you can write your own Particle class by inheriting from one of the provided
classes or from `autopas::Particle`.

Important parts to implement:
* `enum AttributeNames`
* Definition of a matching `SoAArraysType`
* Getter and setter connecting the `AttributeNames` and actual members.

### Custom Functors
Once you have defined your particle you can start with the functor class.

#### Definition
Importatnt parts to implement:
* Actual force calculations: `AoSFunctor()` and all Versions of `SoAFunctor*()` 
* Newton3 characteristics of the force: `allowsNewton3()` and `allowsNonNewton3()`
* Input and output variables of the force calculation via: `getComputedAttr()` and `getNeededAttr()`

#### Usage
Each functor is applied to AutoPas via:
```bash
autoPas.iteratePairwise(&myFunctor);
```

### Particle Ownership
Particles saved in an AutoPas container can be one of two possible states:
* owned: Particles that belong to this AutoPas instance. These particles are either inside of the boundary of the AutoPas instance or very close to the boundary (less than a distance of skin/2 away). If a particle is added via `addParticle()`, it is automatically added as an owned particle. An owned particle can explicitly be removed by deleting the particle using an iterator (`autoPas.deleteParticle(iterator)`). On an update of the AutoPas container (using `updateContainer()`) owned particles that move outside of the boundary of its parent AutoPas container are returned.
* halo: Particles that do not belong to the current AutoPas instance. These normally are ghost particles arising from either periodic boundary conditions or particles of a neighboring AutoPas object (if you split the entire domain over multiple AutoPas objects, i.e., you use a domain decomposition algorithm). The halo particles are needed for the correct calculation of the pairwise forces. On update of the AutoPas container, halo particles are deleted (note that not every call to `updateContainer()` does this!, see [Simulation Loop](#simulation-loop)).
* dummy: Particles that are about to be deleted or that act as filler for certain algorithms. These particles do not affect the force calculation.

### Iterating Through Particles
Iterators to iterate over particle are provided.
The particle can be accesses using `iter->` or `*iter`.
When created inside a OpenMP parallel region, work is automatically spread over all threads.
```cpp
#pragma omp parallel
for(auto iter = autoPas.begin(); iter.isValid(); ++iter) {
  // user code:
  auto position = iter->getR();
}
```
For convenience the `end()` method is also implemented for the AutoPas class so you might also use range-based for loops:
```cpp
#pragma omp parallel
for(auto& particle : autoPas) {
  // user code:
  auto position = particle.getR();
}
```

To iterate over a subset of particles, the `getRegionIterator(lowCorner, highCorner)` method can be used:
```cpp
#pragma omp parallel
for(auto iter = autoPas.getRegionIterator(lowCorner, highCorner); iter != autoPas.end(); ++iter) {
  // user code:
  auto position = iter->getR();
}
```

Both `begin()` and `getRegionIterator()` can also take the additional parameter `IteratorBehavior`,
which indicates over which particles the iteration should be performed. See [autopas::IteratorBehavior
](https://autopas.github.io/doxygen_documentation/git-master/namespaceautopas.html#a520fefd51e4555074cd16e7c3fd19c42) for possible options and details.
The default parameter is `ownedOrHalo`, which is also used for range-based for loops.

Analogously to `begin()`, `cbegin()` is also defined, which guarantees to return a `const_iterator`.

Iterators are not guaranteed to be valid after particle insertion. 
However, particle deletion while iterating is supported via `autoPas.deleteParticle(iterator)`.

### Simulation Loop
One simulation loop should always consist of the following phases:

1. Updating the Container:
   ```cpp
   auto [invalidParticles, updated] = autoPas.updateContainer();
   ```
   This call will potentially trigger an update of the container inside of AutoPas. The update will be performed if either
   
    a. The AutoTuner collected enough samples for the current configuration and will move to the next one OR
    
    b. The rebuild frequency of the container is reached.
   
   If the update is performed, the returned bool `updated` is `true`. The returned vector `invalidParticles` consists of the particles that are not anymore within the boundaries of this container and hence are deleted from it. These are particles that were previously owned by this AutoPas container but have left the boundary of this container, i.e., their current position resides outside of the container.
   
   If the update is not performed, `updated` will be false and the returned vector `invalidParticles` will be empty.
   An update is sometimes skipped to ensure that containers do not change, which allows containers to reuse neighbor lists thus enabling better performance.

2. Handling the leaving particles
   * This step can be skipped if `updated` was false. If you use multiple MPI instances, you have to ensure that all instances rebuild during the same time step. This is guaranteed if the sampling frequency is the same as (or a multiple of) the rebuild frequency.
   * Apply boundary conditions on them
   * Potentially send them to other mpi-processes, skip this if MPI is not needed
   * Add them to the containers using
      ```cpp
      autoPas.addParticle(particle)
      ```

3. Handle halo particles:
   * This step always has to be performed, even if `updated` was false.
   * Identify the halo particles by use of AutoPas' iterators and send them in a similar way as the leaving particles.
   * Add the particles as haloParticles using
      ```cpp
      autoPas.addOrUpdateHaloParticle(haloParticle)
      ```

4. Perform an iteratePairwise step.
   ```cpp
   autoPas.iteratePairwise(functor);
   ```

### Inserting additional particles
Before inserting additional particles (e.g. through a grand-canonical thermostat ),
you always have to enforce a containerUpdate on ALL AutoPas instances, i.e.,
on all mpi processes, by calling
```cpp
autoPas.updateContainerForced();
```
This will invalidate the internal neighbor lists and containers.

### Using multiple functors

AutoPas is able to work with simulation setups using multiple functors that describe different forces.
A good demonstration for that is the sph example found under examples/sph or examples/sph-mpi.
There exist some things you have to be careful about when using multiple functors:
* If you use multiple functors it is necessary that all functors support the same newton3 options. If there is one functor not supporting newton3, you have to disable newton3 support for AutoPas by calling
  ```cpp
  autoPas.setAllowedNewton3Options({false});
  ```
* If you have `n` functors within one iteration and update the particle position only at the end or start of the iteration, the rebuildFrequency and the samplingRate have to be a multiple of `n`.
* Functors must be marked as (not) relevant for tuning by specifying `Functor::isRelevantForTuning()`. Functors marked as relevant should have a near-identical performance profile otherwise the sampling of configurations will be distorted. It is recommended, to only mark the most expensive functor as relevant.

## Developing AutoPas
Please look at our [contribution guidelines](https://github.com/AutoPas/AutoPas/blob/master/.github/CONTRIBUTING.md).

<<<<<<< HEAD
For profiling the compile time, the cmake option `AUTOPAS_ENABLE_COMPILE_TIME_PROFILING` can be turned on. This enables gcc's -ftime-report and clang's -ftime-trace. 
It is recommended to use clang, as its output is more detailed. -ftime-trace generates a json file for each compilation unit next to the generated object file (inside one of the CMakeFiles directories). Chrome has a built-in tool for viewing these files in a flame graph. It can be accessed through the URL `chrome://tracing`.
=======
For profiling the compile time, the cmake option `AUTOPAS_COMPILE_TIME_PROFILING` can be turned on. This enables gcc's -`ftime-report` and clang's `-ftime-trace`. 
It is recommended to use clang, as its output is more detailed. `-ftime-trace` generates a .json file for each compilation unit next to the generated object file (inside one of the CMakeFiles directories). Chrome has a built-in tool for viewing these files in a flame graph. It can be accessed through the URL `chrome://tracing`.
>>>>>>> 12c23fe5

## Acknowledgements
This work was financially supported by:
* the Federal Ministry of Education and Research, Germany, project “Task-based load balancing and auto-tuning in particle simulations” (TaLPas) 8 , grant numbers 01IH16008A and 01IH16008B.

## Papers to cite
* F. A. Gratl, S. Seckler, N. Tchipev, H.-J. Bungartz and P. Neumann: [AutoPas: Auto-Tuning for Particle Simulations](https://ieeexplore.ieee.org/document/8778280), In 2019 IEEE International Parallel and Distributed Processing Symposium Workshops (IPDPSW), Rio de Janeiro, May 2019. ([BibTeX](https://mediatum.ub.tum.de/export/1535848/bibtex), [MediaTUM](https://mediatum.ub.tum.de/1535848))
* S. Seckler, F. Gratl, M. Heinen, J. Vrabec, H.-J. Bungartz, P. Neumann: [AutoPas in ls1 mardyn: Massively parallel particle simulations with node-level auto-tuning](https://www.sciencedirect.com/science/article/abs/pii/S1877750320305901), In Journal of Computational Science, Volume 50, 2021. ([BibTeX](https://mediatum.ub.tum.de/export/1595680/bibtex), [MediaTUM](https://mediatum.ub.tum.de/1595680))<|MERGE_RESOLUTION|>--- conflicted
+++ resolved
@@ -246,13 +246,8 @@
 ## Developing AutoPas
 Please look at our [contribution guidelines](https://github.com/AutoPas/AutoPas/blob/master/.github/CONTRIBUTING.md).
 
-<<<<<<< HEAD
-For profiling the compile time, the cmake option `AUTOPAS_ENABLE_COMPILE_TIME_PROFILING` can be turned on. This enables gcc's -ftime-report and clang's -ftime-trace. 
-It is recommended to use clang, as its output is more detailed. -ftime-trace generates a json file for each compilation unit next to the generated object file (inside one of the CMakeFiles directories). Chrome has a built-in tool for viewing these files in a flame graph. It can be accessed through the URL `chrome://tracing`.
-=======
 For profiling the compile time, the cmake option `AUTOPAS_COMPILE_TIME_PROFILING` can be turned on. This enables gcc's -`ftime-report` and clang's `-ftime-trace`. 
 It is recommended to use clang, as its output is more detailed. `-ftime-trace` generates a .json file for each compilation unit next to the generated object file (inside one of the CMakeFiles directories). Chrome has a built-in tool for viewing these files in a flame graph. It can be accessed through the URL `chrome://tracing`.
->>>>>>> 12c23fe5
 
 ## Acknowledgements
 This work was financially supported by:
