/**
 * @file VerletLists.h
 * @author seckler
 * @date 19.04.18
 */

#pragma once

#include "../utils/ArrayMath.h"
#include "LinkedCells.h"
#include "ParticleContainer.h"
#include "VerletListHelpers.h"

namespace autopas {

/**
 * Verlet Lists container.
 * The VerletLists class uses neighborhood lists to calculate pairwise
 * interactions of particles.
 * It is optimized for a constant, i.e. particle independent, cutoff radius of
 * the interaction.
 * Cells are created using a cell size of at least cutoff + skin radius.
 * @note This class does NOT work with RMM cells and is not intended to!
 * @tparam Particle
 * @todo deleting particles should also invalidate the verlet lists - should be
 * implemented somehow
 */
template <class Particle>
class VerletLists : public ParticleContainer<Particle, autopas::FullParticleCell<Particle>> {
  typedef VerletListHelpers<Particle> verlet_internal;
  typedef FullParticleCell<Particle> ParticleCell;

 private:
  static const std::vector<TraversalOptions>& VLApplicableTraversals() {
    // TODO: implement some traversals for this
    static const std::vector<TraversalOptions> v{};
    return v;
  }

 public:
  /**
   * Enum that specifies how the verlet lists should be build
   */
  enum BuildVerletListType {
    VerletAoS,  /// build it using AoS
    VerletSoA   /// build it using SoA
  };

  /**
   * Constructor of the VerletLists class.
   * The neighbor lists are build using a search radius of cutoff + skin.
   * The rebuildFrequency should be chosen, s.t. the particles do not move more
   * than a distance of skin/2 between two rebuilds of the lists.
   * @param boxMin the lower corner of the domain
   * @param boxMax the upper corner of the domain
   * @param cutoff the cutoff radius of the interaction
   * @param skin the skin radius
   * @param rebuildFrequency specifies after how many pair-wise traversals the
   * neighbor lists are to be rebuild. A frequency of 1 means that they are
   * always rebuild, 10 means they are rebuild after 10 traversals.
   * @param buildVerletListType specifies how the verlet list should be build, see BuildVerletListType
   */
  VerletLists(const std::array<double, 3> boxMin, const std::array<double, 3> boxMax, double cutoff, double skin,
              unsigned int rebuildFrequency = 1,
              BuildVerletListType buildVerletListType = BuildVerletListType::VerletSoA)
<<<<<<< HEAD
      : LinkedCells<Particle, ParticleCell>(
            boxMin, boxMax, cutoff + skin),  // default TraversalSelector for LC needed for checkNeighborListsAreValid
=======
      : ParticleContainer<Particle, ParticleCell>(boxMin, boxMax, cutoff + skin),
        _linkedCells(boxMin, boxMax, cutoff + skin),
>>>>>>> d80d97d1
        _skin(skin),
        _traversalsSinceLastRebuild(UINT_MAX),
        _rebuildFrequency(rebuildFrequency),
        _neighborListIsValid(false),
        _soaListIsValid(false),
        _soa(),
        _buildVerletListType(buildVerletListType) {}

  /**
   * @copydoc LinkedCells::iteratePairwiseAoS
   */
  template <class ParticleFunctor>
  void iteratePairwiseAoS(ParticleFunctor* f, bool useNewton3 = true) {
    if (needsRebuild()) {  // if we need to rebuild the list, we should rebuild
                           // it!
      this->updateVerletListsAoS(useNewton3);
      // the neighbor list is now valid
      _neighborListIsValid = true;
      _traversalsSinceLastRebuild = 0;
    }
    this->iterateVerletListsAoS(f, useNewton3);
    // we iterated, so increase traversal counter
    _traversalsSinceLastRebuild++;
  }

  /**
   * @copydoc LinkedCells::iteratePairwiseSoA
   */
  template <class ParticleFunctor>
  void iteratePairwiseSoA(ParticleFunctor* f, bool useNewton3 = true) {
    if (needsRebuild()) {
      this->updateVerletListsAoS(useNewton3);
      // the neighbor list is now valid
      _neighborListIsValid = true;
      _traversalsSinceLastRebuild = 0;
      generateSoAListFromAoSVerletLists();
    } else if (not _soaListIsValid) {
      generateSoAListFromAoSVerletLists();
    }
    iterateVerletListsSoA(f, useNewton3);
    _traversalsSinceLastRebuild++;
  }

  /**
   * get the actual neighbour list
   * @return the neighbour list
   */
  typename verlet_internal::AoS_verletlist_storage_type& getVerletListsAoS() { return _aosNeighborLists; }

  /**
   * @copydoc LinkedCells::addParticle()
   * @note this function invalidates the neighbor lists
   */
  void addParticle(Particle& p) override {
    _neighborListIsValid = false;
    _linkedCells.addParticle(p);
  }

  /**
   * @copydoc LinkedCells::addHaloParticle()
   * @note this function invalidates the neighbor lists
   */
  void addHaloParticle(Particle& haloParticle) override {
    _neighborListIsValid = false;
    _linkedCells.addHaloParticle(haloParticle);
  }

  /**
   * @copydoc LinkedCells::deleteHaloParticles
   * @note this function invalidates the neighbor lists
   */
  void deleteHaloParticles() override {
    _neighborListIsValid = false;
    _linkedCells.deleteHaloParticles();
  }

  /**
   * @copydoc LinkedCells::updateContainer()
   * @note this function invalidates the neighbor lists
   */
  void updateContainer() override {
    AutoPasLogger->debug("updating container");
    _neighborListIsValid = false;
    _linkedCells.updateContainer();
  }

  /**
   * Checks whether the neighbor lists are valid.
   * A neighbor list is valid if all pairs of particles whose interaction should
   * be calculated are represented in the neighbor lists.
   * @param useNewton3 specified whether newton 3 should be used
   * @return whether the list is valid
   * @note this check involves pair-wise interaction checks and is thus
   * relatively costly.
   */
  bool checkNeighborListsAreValid(bool useNewton3 = true) {
    // if a particle was added or deleted, ... the list is definitely invalid
    if (not _neighborListIsValid) {
      return false;
    }
    // if a particle moved more than skin/2 outside of its cell the list is
    // invalid
    if (this->isContainerUpdateNeeded()) {
      return false;
    }

    // particles can also simply be very close already:
    typename verlet_internal::template VerletListValidityCheckerFunctor<ParticleCell> validityCheckerFunctor(
        _aosNeighborLists, ((this->getCutoff() - _skin) * (this->getCutoff() - _skin)));

    _linkedCells.iteratePairwiseAoS(&validityCheckerFunctor, useNewton3);

    return validityCheckerFunctor.neighborlistsAreValid();
  }

  bool isContainerUpdateNeeded() override {
<<<<<<< HEAD
    for (size_t cellIndex1d = 0; cellIndex1d < this->_cells.size(); ++cellIndex1d) {
=======
    for (size_t cellIndex1d = 0; cellIndex1d < _linkedCells.getData().size(); ++cellIndex1d) {
>>>>>>> d80d97d1
      std::array<double, 3> boxmin{0., 0., 0.};
      std::array<double, 3> boxmax{0., 0., 0.};
      _linkedCells.getCellBlock().getCellBoundingBox(cellIndex1d, boxmin, boxmax);
      boxmin = ArrayMath::addScalar(boxmin, -_skin / 2.);
      boxmax = ArrayMath::addScalar(boxmax, +_skin / 2.);
<<<<<<< HEAD
      for (auto iter = this->_cells[cellIndex1d].begin(); iter.isValid(); ++iter) {
=======
      for (auto iter = _linkedCells.getData()[cellIndex1d].begin(); iter.isValid(); ++iter) {
>>>>>>> d80d97d1
        if (not iter->inBox(boxmin, boxmax)) {
          AutoPasLogger->debug(
              "VerletLists: containerUpdate needed! Particles are fast. You "
              "might want to increase the skin radius or decrease the rebuild "
              "frequency.");
          return true;  // we need an update
        }
      }
    }
    AutoPasLogger->debug(
        "VerletLists: containerUpdate not yet needed. Particles are slow "
        "enough.");
    return false;
  }

  /**
   * specifies whether the neighbor lists need to be rebuild
   * @return true if the neighbor lists need to be rebuild, false otherwise
   */
  bool needsRebuild() {
    AutoPasLogger->debug("VerletLists: neighborlist is valid: {}", _neighborListIsValid);
    return (not _neighborListIsValid)                              // if the neighborlist is NOT valid a
                                                                   // rebuild is needed
           or (_traversalsSinceLastRebuild >= _rebuildFrequency);  // rebuild with frequency
  }

  /**
   * Searches the provided halo particle and updates the found particle.
   * Searches for the provided particle within the halo cells of the container
   * and overwrites the found particle with the provided particle.
   * @param particle
   */
  void updateHaloParticle(Particle& particle) {
    auto cells = _linkedCells.getCellBlock().getNearbyHaloCells(particle.getR(), _skin);
    bool updated = false;
    for (auto cellptr : cells) {
      updated |= checkParticleInCellAndUpdate(*cellptr, particle);
      if (updated) {
        continue;
      }
    }
    if (not updated) {
      AutoPasLogger->error(
          "VerletLists: updateHaloParticle was not able to update particle at "
          "[{}, {}, {}]",
          particle.getR()[0], particle.getR()[1], particle.getR()[2]);
      utils::ExceptionHandler::exception("VerletLists: updateHaloParticle could not find any particle");
    }
  }

  ParticleIteratorWrapper<Particle> begin(IteratorBehavior behavior = IteratorBehavior::haloAndOwned) override {
    return _linkedCells.begin(behavior);
  }

  ParticleIteratorWrapper<Particle> getRegionIterator(
      std::array<double, 3> lowerCorner, std::array<double, 3> higherCorner,
      IteratorBehavior behavior = IteratorBehavior::haloAndOwned) override {
    return _linkedCells.getRegionIterator(lowerCorner, higherCorner, behavior);
  }

 protected:
  /**
   * Updates a found particle within cellI to the values of particleI.
   * Checks whether a particle with the same id as particleI is within the cell
   * cellI and overwrites the particle with particleI, if it is found.
   * @param cellI
   * @param particleI
   * @return
   */
  bool checkParticleInCellAndUpdate(FullParticleCell<Particle, typename verlet_internal::SoAArraysType>& cellI,
                                    Particle& particleI) {
    for (auto iterator = cellI.begin(); iterator.isValid(); ++iterator) {
      if (iterator->getID() == particleI.getID()) {
        *iterator = particleI;
        return true;
      }
    }
    return false;
  }

  /**
   * update the verlet lists for AoS usage
   * @param useNewton3
   */
  virtual void updateVerletListsAoS(bool useNewton3) {
    updateIdMapAoS();
    typename verlet_internal::VerletListGeneratorFunctor f(_aosNeighborLists, (this->getCutoff() * this->getCutoff()));

    switch (_buildVerletListType) {
      case BuildVerletListType::VerletAoS:
        _linkedCells.iteratePairwiseAoS(&f, useNewton3);
        break;
      case BuildVerletListType::VerletSoA:
        _linkedCells.iteratePairwiseSoA(&f, useNewton3);
        break;
      default:
        utils::ExceptionHandler::exception("VerletLists::updateVerletListsAoS(): unsupported BuildVerletListType: {}",
                                           _buildVerletListType);
        break;
    }
    _soaListIsValid = false;
  }

  /**
   * iterate over the verlet lists using the AoS traversal
   * @tparam ParticleFunctor
   * @param f
   * @param useNewton3
   */
  template <class ParticleFunctor>
  void iterateVerletListsAoS(ParticleFunctor* f, const bool useNewton3) {
    /// @todo optimize iterateVerletListsAoS, e.g. by using openmp-capable
    /// traversals

    // don't parallelize this with a simple openmp, unless useNewton3=false
    for (auto& list : _aosNeighborLists) {
      Particle& i = *list.first;
      for (auto j_ptr : list.second) {
        Particle& j = *j_ptr;
        f->AoSFunctor(i, j, useNewton3);
      }
    }
  }

  /**
   * iterate over the verlet lists using the SoA traversal
   * @tparam ParticleFunctor
   * @param f
   * @param useNewton3
   */
  template <class ParticleFunctor>
  void iterateVerletListsSoA(ParticleFunctor* f, const bool useNewton3) {
    /// @todo optimize iterateVerletListsSoA, e.g. by using traversals with
    /// openmp possibilities

    // load data from cells into soa
    loadVerletSoA(f);

    /// @todo here you can (sort of) use traversals, by modifying iFrom and iTo.
    size_t iFrom = 0;
    size_t iTo = _soaNeighborLists.size();
    // iterate over SoA
    f->SoAFunctor(_soa, _soaNeighborLists, iFrom, iTo, useNewton3);

    // extract SoA
    extractVerletSoA(f);
  }

  /**
   * update the AoS id maps.
   * The Id Map is used to map the id of a particle to the actual particle
   * @return
   */
  size_t updateIdMapAoS() {
    size_t i = 0;
    _aosNeighborLists.clear();
    // DON'T simply parallelize this loop!!! this needs modifications if you
    // want to parallelize it!
    for (auto iter = this->begin(); iter.isValid(); ++iter, ++i) {
      // create the verlet list entries for all particles
      _aosNeighborLists[&(*iter)];
    }

    return i;
  }

  /**
   * Load the particle information from the cell and store it in the global SoA
   * using functor.SoALoader(...)
   * @tparam ParticleFunctor the type of the functor
   * @param functor the SoAExtractor method of this functor is used. use the
   * actual
   */
  template <class ParticleFunctor>
  void loadVerletSoA(ParticleFunctor* functor) {
    size_t offset = 0;
<<<<<<< HEAD
    for (auto& cell : this->_cells) {
=======
    for (auto& cell : _linkedCells.getData()) {
>>>>>>> d80d97d1
      functor->SoALoader(cell, _soa, offset);
      offset += cell.numParticles();
    }
  }

  /**
   * Extracts the particle information from the global SoA using
   * functor.SoAExtractor(...)
   * @tparam ParticleFunctor the type of the functor
   * @param functor the SoAExtractor method of this functor is used. use the
   * actual
   */
  template <class ParticleFunctor>
  void extractVerletSoA(ParticleFunctor* functor) {
    size_t offset = 0;
<<<<<<< HEAD
    for (auto& cell : this->_cells) {
=======
    for (auto& cell : _linkedCells.getData()) {
>>>>>>> d80d97d1
      functor->SoAExtractor(cell, _soa, offset);
      offset += cell.numParticles();
    }
  }

  /**
   * Converts the verlet list stored for AoS usage into one for SoA usage
   */
  void generateSoAListFromAoSVerletLists() {
    // resize the list to the size of the aos neighborlist
    _soaNeighborLists.resize(_aosNeighborLists.size());
    // clear the aos 2 soa map
    _aos2soaMap.clear();

    _aos2soaMap.reserve(_aosNeighborLists.size());
    size_t i = 0;
    for (auto iter = this->begin(); iter.isValid(); ++iter, ++i) {
      // set the map
      _aos2soaMap[&(*iter)] = i;
    }
    i = 0;
    size_t accumulatedListSize = 0;
    for (auto& aosList : _aosNeighborLists) {
      accumulatedListSize += aosList.second.size();
      size_t i_id = _aos2soaMap[aosList.first];
      // each soa neighbor list should be of the same size as for aos
      _soaNeighborLists[i_id].resize(aosList.second.size());
      size_t j = 0;
      for (auto neighbor : aosList.second) {
        _soaNeighborLists[i_id][j] = _aos2soaMap.at(neighbor);
        j++;
      }
      i++;
    }
    AutoPasLogger->debug(
        "VerletLists::generateSoAListFromAoSVerletLists: average verlet list "
        "size is {}",
        static_cast<double>(accumulatedListSize) / _aosNeighborLists.size());
    _soaListIsValid = true;
  }

 private:
  /// verlet lists.
  typename verlet_internal::AoS_verletlist_storage_type _aosNeighborLists;

  /// internal linked cells storage, handles Particle storage and used to build verlet lists
  LinkedCells<Particle, FullParticleCell<Particle, typename verlet_internal::SoAArraysType>,
              typename verlet_internal::SoAArraysType>
      _linkedCells;

  /// map converting from the aos type index (Particle *) to the soa type index
  /// (continuous, size_t)
  std::unordered_map<Particle*, size_t> _aos2soaMap;

  /// map converting from the continuous soa type index (size_t) to the aos type
  /// index (Particle *)
  std::vector<Particle*> _soa2aosmap;

  /// verlet list for SoA:
  std::vector<std::vector<size_t, autopas::AlignedAllocator<size_t>>> _soaNeighborLists;

  /// skin radius
  double _skin;

  /// how many pairwise traversals have been done since the last traversal
  unsigned int _traversalsSinceLastRebuild;

  /// specifies after how many pairwise traversals the neighbor list is to be
  /// rebuild
  unsigned int _rebuildFrequency;

  // specifies if the neighbor list is currently valid
  bool _neighborListIsValid;

  // specifies if the SoA neighbor list is currently valid
  bool _soaListIsValid;

  /// global SoA of verlet lists
  SoA<typename Particle::SoAArraysType> _soa;

  /// specifies how the verlet lists are build
  BuildVerletListType _buildVerletListType;
};

}  // namespace autopas<|MERGE_RESOLUTION|>--- conflicted
+++ resolved
@@ -63,13 +63,8 @@
   VerletLists(const std::array<double, 3> boxMin, const std::array<double, 3> boxMax, double cutoff, double skin,
               unsigned int rebuildFrequency = 1,
               BuildVerletListType buildVerletListType = BuildVerletListType::VerletSoA)
-<<<<<<< HEAD
-      : LinkedCells<Particle, ParticleCell>(
-            boxMin, boxMax, cutoff + skin),  // default TraversalSelector for LC needed for checkNeighborListsAreValid
-=======
       : ParticleContainer<Particle, ParticleCell>(boxMin, boxMax, cutoff + skin),
-        _linkedCells(boxMin, boxMax, cutoff + skin),
->>>>>>> d80d97d1
+        _linkedCells(boxMin, boxMax, cutoff + skin), // default TraversalSelector for LC needed for checkNeighborListsAreValid
         _skin(skin),
         _traversalsSinceLastRebuild(UINT_MAX),
         _rebuildFrequency(rebuildFrequency),
@@ -186,21 +181,13 @@
   }
 
   bool isContainerUpdateNeeded() override {
-<<<<<<< HEAD
-    for (size_t cellIndex1d = 0; cellIndex1d < this->_cells.size(); ++cellIndex1d) {
-=======
-    for (size_t cellIndex1d = 0; cellIndex1d < _linkedCells.getData().size(); ++cellIndex1d) {
->>>>>>> d80d97d1
+    for (size_t cellIndex1d = 0; cellIndex1d < _linkedCells.getCells().size(); ++cellIndex1d) {
       std::array<double, 3> boxmin{0., 0., 0.};
       std::array<double, 3> boxmax{0., 0., 0.};
       _linkedCells.getCellBlock().getCellBoundingBox(cellIndex1d, boxmin, boxmax);
       boxmin = ArrayMath::addScalar(boxmin, -_skin / 2.);
       boxmax = ArrayMath::addScalar(boxmax, +_skin / 2.);
-<<<<<<< HEAD
-      for (auto iter = this->_cells[cellIndex1d].begin(); iter.isValid(); ++iter) {
-=======
-      for (auto iter = _linkedCells.getData()[cellIndex1d].begin(); iter.isValid(); ++iter) {
->>>>>>> d80d97d1
+      for (auto iter = _linkedCells.getCells()[cellIndex1d].begin(); iter.isValid(); ++iter) {
         if (not iter->inBox(boxmin, boxmax)) {
           AutoPasLogger->debug(
               "VerletLists: containerUpdate needed! Particles are fast. You "
@@ -377,11 +364,7 @@
   template <class ParticleFunctor>
   void loadVerletSoA(ParticleFunctor* functor) {
     size_t offset = 0;
-<<<<<<< HEAD
-    for (auto& cell : this->_cells) {
-=======
-    for (auto& cell : _linkedCells.getData()) {
->>>>>>> d80d97d1
+    for (auto& cell : _linkedCells.getCells()) {
       functor->SoALoader(cell, _soa, offset);
       offset += cell.numParticles();
     }
@@ -397,11 +380,7 @@
   template <class ParticleFunctor>
   void extractVerletSoA(ParticleFunctor* functor) {
     size_t offset = 0;
-<<<<<<< HEAD
-    for (auto& cell : this->_cells) {
-=======
-    for (auto& cell : _linkedCells.getData()) {
->>>>>>> d80d97d1
+    for (auto& cell : _linkedCells.getCells()) {
       functor->SoAExtractor(cell, _soa, offset);
       offset += cell.numParticles();
     }
