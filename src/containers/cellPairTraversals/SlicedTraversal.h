/*
 * SlicedTraversal.h
 *
 *  Created on: 20 Apr 2018
 *      Author: gratl
 */

#pragma once

#include <utils/WrapOpenMP.h>
#include <algorithm>
#include "utils/ThreeDimensionalMapping.h"
#include "C08BasedTraversal.h"

namespace autopas {

/**
 * This class provides the sliced traversal.
 *
 * The traversal finds the longest dimension of the simulation domain and cuts the domain in
 * one slice (block) per thread along this dimension. Slices are assigned to the threads in a
 * round robin fashion. Each thread locks the cells on the boundary wall to the previous slice
 * with one lock. This lock is lifted as soon the boundary wall is fully processed.
 *
 * @tparam ParticleCell the type of cells
 * @tparam CellFunctor the cell functor that defines the interaction of the
 * particles of two specific cells
 */
template <class ParticleCell, class CellFunctor>
class SlicedTraversal : public C08BasedTraversal<ParticleCell, CellFunctor> {
 public:
  /**
   * Constructor of the sliced traversal.
   * @param cells the cells through which the traversal should traverse.
   * @param dims The dimensions of the cellblock, i.e. the number of cells in x,
   * y and z direction.
   * @param cellfunctor The cell functor that defines the interaction of
   * particles between two different cells.
   */
  explicit SlicedTraversal(std::vector<ParticleCell> &cells,
                           const std::array<unsigned long, 3> &dims,
                           CellFunctor *cellfunctor)
      : C08BasedTraversal<ParticleCell, CellFunctor>(cells, dims,
                                                      cellfunctor) {
    rebuild(cells, dims);
  }
  // documentation in base class
  void traverseCellPairs() override;
  bool isApplicable() override;
  void rebuild(std::vector<ParticleCell> &cells,
               const std::array<unsigned long, 3> &dims) override;

 private:
  // FIXME: Remove this as soon as other traversals are available
  void traverseCellPairsFallback();

  /**
   * store ids of dimensions ordered by number of cells per dimensions
   */
  std::array<int, 3> _dimsPerLength;

  /**
   * the number of cells per slice in the dimension that was slicedFjjkj
   */
  std::vector<unsigned long> _sliceThickness;
  std::vector<autopas_lock_t *> locks;
};

template <class ParticleCell, class CellFunctor>
inline bool SlicedTraversal<ParticleCell, CellFunctor>::isApplicable() {
  return this->_cellsPerDimension[_dimsPerLength[0]] / this->_sliceThickness.size() >= 2;
}

template <class ParticleCell, class CellFunctor>
inline void SlicedTraversal<ParticleCell, CellFunctor>::rebuild(
    std::vector<ParticleCell> &cells,
    const std::array<unsigned long, 3> &dims) {
  CellPairTraversals<ParticleCell, CellFunctor>::rebuild(cells, dims);

  // find longest dimension
  auto minMaxElem = std::minmax_element(this->_cellsPerDimension.begin(), this->_cellsPerDimension.end());
  _dimsPerLength[0] = (int)std::distance(this->_cellsPerDimension.begin(), minMaxElem.second);
  _dimsPerLength[2] = (int)std::distance(this->_cellsPerDimension.begin(), minMaxElem.first);
  _dimsPerLength[1] = 3 - (_dimsPerLength[0] + _dimsPerLength[2]);

  // split domain across its longest dimension

  auto numSlices = autopas_get_max_threads();
  // find dimension with most cells
  _sliceThickness.clear();
  _sliceThickness.insert(_sliceThickness.begin(), numSlices, this->_cellsPerDimension[_dimsPerLength[0]] / numSlices);
  auto rest = this->_cellsPerDimension[_dimsPerLength[0]] - _sliceThickness[0] * numSlices;
  for(int i = 0; i < rest; ++i)
    ++_sliceThickness[i];
  // decreases last _sliceThickness by one to account for the way we handle base cells
  --*--_sliceThickness.end();

  locks.resize(numSlices);
}

// FIXME: Remove this as soon as other traversals are available
template <class ParticleCell, class CellFunctor>
inline void SlicedTraversal<ParticleCell, CellFunctor>::traverseCellPairsFallback() {
  std::array<unsigned long, 3> endid;
  for (int d = 0; d < 3; ++d) {
    endid[d] = this->_cellsPerDimension[d] - 1;
  }
  for (unsigned long z = 0; z < endid[2]; ++z) {
    for (unsigned long y = 0; y < endid[1]; ++y) {
      for (unsigned long x = 0; x < endid[0]; ++x) {
         unsigned long ind =
             ThreeDimensionalMapping::threeToOneD(x, y, z,
                     this->_cellsPerDimension);
         this->processBaseCell(ind);
      }
    }
  }
}

template <class ParticleCell, class CellFunctor>
inline void SlicedTraversal<ParticleCell, CellFunctor>::traverseCellPairs() {
  using std::array;

  auto numSlices = _sliceThickness.size();
  // 0) check if applicable

  // use fallback version if not applicable
  // FIXME: Remove this as soon as other traversals are available
  if (not isApplicable()) {
    traverseCellPairsFallback();
    return;
  }

  for (auto i = 0; i < numSlices - 1; ++i) {
    locks[i] = new autopas_lock_t;
    autopas_init_lock(locks[i]);
  }

<<<<<<< HEAD

#if defined(_OPENMP)
=======
#ifdef AUTOPAS_OPENMP
>>>>>>> 5cde97c3
// although every thread gets exactly one iteration (=slice) this is faster than a normal parallel region
#pragma omp parallel for schedule(static, 1)
#endif
  for (auto slice = 0; slice < numSlices; ++slice) {
    array<unsigned long, 3> myStartArray {0,0,0};
    for (int i = 0; i < slice; ++i) {
      myStartArray[_dimsPerLength[0]] += _sliceThickness[i];
    }

    for (unsigned long dimSlice = myStartArray[_dimsPerLength[0]]; dimSlice < myStartArray[_dimsPerLength[0]] + _sliceThickness[slice]; ++dimSlice) {
      for (unsigned long dimMedium = 0; dimMedium < this->_cellsPerDimension[_dimsPerLength[1]] - 1; ++dimMedium) {
        for (unsigned long dimShort = 0; dimShort < this->_cellsPerDimension[_dimsPerLength[2]] - 1; ++dimShort) {
          array<unsigned long, 3> idArray;
          idArray[_dimsPerLength[0]] = dimSlice;
          idArray[_dimsPerLength[1]] = dimMedium;
          idArray[_dimsPerLength[2]] = dimShort;
          auto id = ThreeDimensionalMapping::threeToOneD(idArray, this->_cellsPerDimension);
          this->processBaseCell(id);
        }
      }
      // at the end of the first layer release the lock
      if (slice > 0 && dimSlice == 0)
        autopas_unset_lock(locks[slice - 1]);
      else if (slice != numSlices - 1 && dimSlice == _sliceThickness[slice] - 1)
        autopas_unset_lock(locks[slice]);
    }
  }

  for (auto i = 0; i < numSlices - 1; ++i) {
    autopas_destroy_lock(locks[i]);
    delete locks[i];
  }
}

} /* namespace autopas */<|MERGE_RESOLUTION|>--- conflicted
+++ resolved
@@ -136,12 +136,8 @@
     autopas_init_lock(locks[i]);
   }
 
-<<<<<<< HEAD
 
-#if defined(_OPENMP)
-=======
 #ifdef AUTOPAS_OPENMP
->>>>>>> 5cde97c3
 // although every thread gets exactly one iteration (=slice) this is faster than a normal parallel region
 #pragma omp parallel for schedule(static, 1)
 #endif
