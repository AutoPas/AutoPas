/**
 * @file AutoPas.h
 * Main include file for the AutoPas library.
 *
 */

#pragma once

#include <selectors/AutoTuner.h>
#include <iostream>
#include <memory>
#include "autopasIncludes.h"

namespace autopas {

/**
 * Possible Choices for the particle data layout.
 */
enum DataLayoutOption { aos, soa };
}  // namespace autopas

/**
 * The AutoPas class is intended to be the main point of Interaction for the
 * user. It puts a layer of abstraction over the container and handles the
 * autotuning.
 * @todo autotuning
 * @tparam Particle Class for particles
 * @tparam ParticleCell Class for the particle cells
 */
template <class Particle, class ParticleCell>
class AutoPas {
 public:
  AutoPas() {
    // initialize the Logger
    autopas::Logger::create();
  }

  ~AutoPas() {
    // remove the Logger from the registry
    autopas::Logger::unregister();
  }

  /**
   * Initialize the particle container.
   *
   * For possible container choices see AutoPas::ContainerOption.
   *
   * @param boxMin Lower corner of the container.
   * @param boxMax Upper corner of the container.
   * @param cutoff  Cutoff radius to be used in this container.
   * @param allowedContainers List of container types AutoPas can choose from.
   * @param allowedTraversals List of traversals AutoPas can choose from.
   * @param tuningInterval Number of timesteps after which the auto-tuner shall reevaluate all selections.
   */
  void init(std::array<double, 3> boxMin, std::array<double, 3> boxMax, double cutoff,
            const std::vector<autopas::ContainerOptions> &allowedContainers = autopas::allContainerOptions,
            const std::vector<autopas::TraversalOptions> &allowedTraversals = autopas::allTraversalOptions,
            unsigned int tuningInterval = 100) {
    _autoTuner = std::make_unique<autopas::AutoTuner<Particle, ParticleCell>>(boxMin, boxMax, cutoff, allowedContainers,
                                                                              allowedTraversals, tuningInterval);

    _container = _autoTuner->getContainer();
  }

  /**
   * @overload
   *
   * @param boxSize Size of the container.
   * @param cutoff  Cutoff radius to be used in this container.
   * @param allowedContainers List of container types AutoPas can choose from.
   * @param allowedTraversals List of traversals AutoPas can choose from.
   * @param tuningInterval Number of timesteps after which the auto-tuner shall reevaluate all selections
   */
  void init(std::array<double, 3> boxSize, double cutoff,
            const std::vector<autopas::ContainerOptions> &allowedContainers = autopas::allContainerOptions,
            const std::vector<autopas::TraversalOptions> &allowedTraversals = autopas::allTraversalOptions,
            unsigned int tuningInterval = 100) {
    init({0, 0, 0}, boxSize, cutoff, allowedContainers, allowedTraversals, tuningInterval);
  }

  /**
   * Returns a pointer to the actual container.
   * @todo do we need the whole container functionality available to the outside
   * @return container
   */
  // TODO: remove this once we are convinced all necessary container functions
  // are wrapped
  autopas::ParticleContainer<Particle, ParticleCell> *getContainer() const { return _container.get(); }

  /**
   * Adds a particle to the container.
   * @param p Reference to the particle to be added
   */
  void addParticle(Particle &p) { _container->addParticle(p); }

  /**
   * adds a particle to the container that lies in the halo region of the
   * container
   * @param haloParticle particle to be added
   */
  void addHaloParticle(Particle &haloParticle) { _container->addHaloParticle(haloParticle); };

  /**
   * deletes all halo particles
   */
  void deleteHaloParticles() { _container->deleteHaloParticles(); };

  /**
   * Function to iterate over all pairs of particles in the container.
   * This function only handles short-range interactions.
   * @param f Functor that describes the pair-potential
   * @param dataLayoutOption useSoA Bool to decide if SoA or AoS should be used.
   * @tparam Functor type of the functor
   */
<<<<<<< HEAD
  void iteratePairwise(autopas::Functor<Particle, ParticleCell> *f, autopas::DataLayoutOption dataLayoutOption) {
    // @todo remove this and let is be handled via a selector
    switch (dataLayoutOption) {
      case autopas::aos: {
        _autoTuner->iteratePairwise(f, false);
        break;
      }
      case autopas::soa: {
        _autoTuner->iteratePairwise(f, true);
=======
  template <class Functor>
  void iteratePairwise(Functor *f, autopas::DataLayoutOption dataLayoutOption) {
    bool newton3Allowed = f->allowsNewton3();
    bool nonNewton3Allowed = f->allowsNonNewton3();
    bool useNewton3 = true;
    if (newton3Allowed and nonNewton3Allowed) {
      /// @todo auto-tune (far off future)
    } else if (not newton3Allowed and not nonNewton3Allowed) {
      /// @todo throw exception
    } else {
      useNewton3 = newton3Allowed;
    }
    switch (dataLayoutOption) {
      case autopas::aos: {
        WithStaticContainerType(container, container->iteratePairwiseAoS(f, useNewton3););
        break;
      }
      case autopas::soa: {
        WithStaticContainerType(container, container->iteratePairwiseSoA(f, useNewton3););
>>>>>>> d80d97d1
        break;
      }
    }
  }

  /**
   * iterate over all particles by using
   * for(auto iter = autoPas.begin(); iter.isValid(); ++iter)
   * @return iterator to the first particle
   */
  autopas::ParticleIteratorWrapper<Particle> begin() { return _container->begin(); }

  /**
   * iterate over all particles in a specified region
   * for(auto iter = container.getRegionIterator(lowCorner,
   * highCorner);iter.isValid();++iter)
   * @param lowerCorner lower corner of the region
   * @param higherCorner higher corner of the region
   * @return iterator to iterate over all particles in a specific region
   */
  autopas::ParticleIteratorWrapper<Particle> getRegionIterator(std::array<double, 3> lowerCorner,
                                                               std::array<double, 3> higherCorner) {
    return _container->getRegionIterator(lowerCorner, higherCorner);
  }

 private:
  typedef autopas::ParticleContainer<Particle, ParticleCell> ContainerType;
  std::shared_ptr<ContainerType> _container;
  std::unique_ptr<autopas::AutoTuner<Particle, ParticleCell>> _autoTuner;
};<|MERGE_RESOLUTION|>--- conflicted
+++ resolved
@@ -110,10 +110,9 @@
    * This function only handles short-range interactions.
    * @param f Functor that describes the pair-potential
    * @param dataLayoutOption useSoA Bool to decide if SoA or AoS should be used.
-   * @tparam Functor type of the functor
    */
-<<<<<<< HEAD
-  void iteratePairwise(autopas::Functor<Particle, ParticleCell> *f, autopas::DataLayoutOption dataLayoutOption) {
+  template <class Functor>
+  void iteratePairwise(Functor *f, autopas::DataLayoutOption dataLayoutOption) {
     // @todo remove this and let is be handled via a selector
     switch (dataLayoutOption) {
       case autopas::aos: {
@@ -122,27 +121,6 @@
       }
       case autopas::soa: {
         _autoTuner->iteratePairwise(f, true);
-=======
-  template <class Functor>
-  void iteratePairwise(Functor *f, autopas::DataLayoutOption dataLayoutOption) {
-    bool newton3Allowed = f->allowsNewton3();
-    bool nonNewton3Allowed = f->allowsNonNewton3();
-    bool useNewton3 = true;
-    if (newton3Allowed and nonNewton3Allowed) {
-      /// @todo auto-tune (far off future)
-    } else if (not newton3Allowed and not nonNewton3Allowed) {
-      /// @todo throw exception
-    } else {
-      useNewton3 = newton3Allowed;
-    }
-    switch (dataLayoutOption) {
-      case autopas::aos: {
-        WithStaticContainerType(container, container->iteratePairwiseAoS(f, useNewton3););
-        break;
-      }
-      case autopas::soa: {
-        WithStaticContainerType(container, container->iteratePairwiseSoA(f, useNewton3););
->>>>>>> d80d97d1
         break;
       }
     }
