/**
 * @file OctreeNodeWrapper.h
 *
 * @author Johannes Spies
 * @date 03.05.2021
 */
#pragma once

#include <memory>

#include "autopas/containers/octree/OctreeNodeInterface.h"
#include "autopas/iterators/ParticleIteratorWrapper.h"
#include "autopas/utils/ArrayMath.h"
#include "autopas/utils/WrapOpenMP.h"

namespace autopas {
/**
 * This class wraps the functionality provided by the octree leaves and inner nodes in a structure that adheres to the
 * ParticleCell concept. This is necessary to use the octree nodes as particle containers.
 *
 * @tparam Particle The particle class that should be used in the octree cell.
 */
template <typename Particle>
class OctreeNodeWrapper : public ParticleCell<Particle> {
 public:
  /**
   * The contained particle cell.
   */
  using ParticleCell = OctreeNodeWrapper<Particle>;
  /**
   * The contained particle type.
   */
  using ParticleType = typename ParticleCell::ParticleType;

  /**
   * Constructs a new, empty octree and stores the root.
   *
   * @param boxMin The min coordinate of the box containing the octree
   * @param boxMax The max coordinate of the box containing the octree
   * @param treeSplitThreshold Maximum number of particles inside a leaf before it tries to split itself
   * @param interactionLength The minimum distance at which a force is considered nonzero, cutoff+skin.
   * @param cellSizeFactor The cell size factor
   */
  OctreeNodeWrapper(std::array<double, 3> boxMin, std::array<double, 3> boxMax, int unsigned treeSplitThreshold,
                    double interactionLength, double cellSizeFactor) {
    _pointer = std::make_unique<OctreeLeafNode<Particle>>(boxMin, boxMax, nullptr, treeSplitThreshold,
                                                          interactionLength, cellSizeFactor);
  }

  /**
   * Append all particles in the octree to a list using DFS.
   * @param ps The list to which the particles should be appended to
   */
  void appendAllParticles(std::vector<Particle *> &ps) { _pointer->appendAllParticles(ps); }

  /**
   * Append all leaves in the octree to a list.
   * @param leaves The list to which the leaves should be appended to
   */
  void appendAllLeaves(std::vector<OctreeLeafNode<Particle> *> &leaves) { _pointer->appendAllLeaves(leaves); }

  /**
   * Adds a Particle to the cell.
   * @param p the particle to be added
   */
  void addParticle(const Particle &p) override {
    auto ret = _pointer->insert(p);
    if (ret) _pointer = std::move(ret);
  }

  /**
   * Get an iterator to the start of a ParticleCell.
   * normal use:
   * for(auto iter = cell.begin(); iter.isValid; ++iter){...}
   * @return the iterator
   */
  SingleCellIteratorWrapper<Particle, true> begin() override {
    return SingleCellIteratorWrapper<ParticleType, true>(new iterator_t(this));
  }

  /**
   * @copydoc begin()
   * @note const version
   */
  SingleCellIteratorWrapper<Particle, false> begin() const override {
    return SingleCellIteratorWrapper<ParticleType, false>(new const_iterator_t(this));
  }

  /**
   * Get the number of particles stored in this cell.
   * @return number of particles stored in this cell
   */
  [[nodiscard]] unsigned long numParticles() const override { return _pointer->getNumParticles(); }

  /**
   * Check if the cell is not empty.
   * @return true if at least one particle is stored in this cell
   */
  [[nodiscard]] bool isNotEmpty() const override { return numParticles() > 0; }

  /**
   * Deletes all particles in this cell.
   */
  void clear() override { _pointer->clearChildren(_pointer); }

  /**
   * Deletes all dummy particles in this cell.
   */
  void deleteDummyParticles() override {}

  /**
   * Get the ParticleCell type as an ParticleCellTypeEnum
   * @return The Cell type as an Enum
   */
  CellType getParticleCellTypeAsEnum() override { return CellType::FullParticleCell; }

  /**
   * Deletes the index-th particle.
   * @param index the index of the particle that shall be deleted
   */
  void deleteByIndex(size_t index) override {}

  /**
   * Set the side lengths of this cell.
   * @param cellLength cell side length
   */
  void setCellLength(std::array<double, 3> &cellLength) override {}

  /**
   * Get the side lengths of this cell.
   * @return cell side length
   */
  [[nodiscard]] std::array<double, 3> getCellLength() const override {
    std::array<double, 3> result = utils::ArrayMath::sub(_pointer->getBoxMin(), _pointer->getBoxMax());
    return result;
  }

  /**
   * Get a particle from the iterator
   *
   * @param index The index of the particle
   * @return A ref to a particle
   */
  Particle &at(size_t index) { return getFromReloadingIterator(index); }

  /**
   * Get a particle from the iterator
   *
   * @param index The index of the particle
   * @return A const ref to a particle
   */
  const Particle &at(size_t index) const { return getFromReloadingIterator(index); }

  /**
   * Find all leaves below this subtree that are in the given range.
   * @param min The minimum coordinate in 3D space of the query area
   * @param max The maximum coordinate in 3D space of the query area
   * @return A set of all leaf nodes that are in the query region
   */
  std::set<OctreeLeafNode<Particle> *> getLeavesInRange(std::array<double, 3> min, std::array<double, 3> max) {
    return _pointer->getLeavesInRange(min, max);
  }

  /**
   * Get a raw pointer to the enclosed cell. This should only be used for debugging and insight into the internal
   * structure fo the octree.
   * @return A raw C pointer to the enclosed node
   */
  OctreeNodeInterface<Particle> *getRaw() const { return _pointer.get(); }

  /**
   * Type of the internal iterator.
   */
  using iterator_t = internal::SingleCellIterator<Particle, OctreeNodeWrapper<Particle>, true>;

  /**
   * Type of the internal const iterator.
   */
  using const_iterator_t = internal::SingleCellIterator<Particle, OctreeNodeWrapper<Particle>, false>;

 private:
  Particle &getFromReloadingIterator(size_t index) const {
<<<<<<< HEAD
    // TODO(johannes): This needs severe improvement. If we just copy out all particles, the implementation becomes
    //  unsafe for threading. We need a way to iterate the octree using a better traversal idea.
    //  Referenced in https://github.com/AutoPas/AutoPas/issues/625

    lock.lock();
    if(ps.empty() || index == 0) {
      ps.clear();
      _pointer->appendAllParticles(ps);
    }
    lock.unlock();
=======
    // @todo This needs severe improvement. If we just copy out all particles, the implementation becomes
    //   unsafe for threading. We need a way to iterate the octree using a better traversal idea.
    //   Referenced in https://github.com/AutoPas/AutoPas/issues/625
    std::vector<Particle *> ps;
    _pointer->appendAllParticles(ps);
>>>>>>> c51cfb62
    return *ps[index];
  }

  std::unique_ptr<OctreeNodeInterface<Particle>> _pointer;
  mutable std::vector<Particle *> ps;
  mutable AutoPasLock lock;
};
}  // namespace autopas<|MERGE_RESOLUTION|>--- conflicted
+++ resolved
@@ -180,24 +180,15 @@
 
  private:
   Particle &getFromReloadingIterator(size_t index) const {
-<<<<<<< HEAD
-    // TODO(johannes): This needs severe improvement. If we just copy out all particles, the implementation becomes
-    //  unsafe for threading. We need a way to iterate the octree using a better traversal idea.
-    //  Referenced in https://github.com/AutoPas/AutoPas/issues/625
-
+    // @todo This needs severe improvement. If we just copy out all particles, the implementation becomes
+    //   unsafe for threading. We need a way to iterate the octree using a better traversal idea.
+    //   Referenced in https://github.com/AutoPas/AutoPas/issues/625
     lock.lock();
     if(ps.empty() || index == 0) {
       ps.clear();
       _pointer->appendAllParticles(ps);
     }
     lock.unlock();
-=======
-    // @todo This needs severe improvement. If we just copy out all particles, the implementation becomes
-    //   unsafe for threading. We need a way to iterate the octree using a better traversal idea.
-    //   Referenced in https://github.com/AutoPas/AutoPas/issues/625
-    std::vector<Particle *> ps;
-    _pointer->appendAllParticles(ps);
->>>>>>> c51cfb62
     return *ps[index];
   }
 
