/**
 * @file OTC18Traversal.h
 *
 * @author Johannes Spies
 * @date 09.04.2021
 */

#pragma once

#include "autopas/baseFunctors/CellFunctor.h"
#include "autopas/containers/cellTraversals/CellTraversal.h"
#include "autopas/containers/octree/OctreeInnerNode.h"
#include "autopas/containers/octree/OctreeLeafNode.h"
#include "autopas/containers/octree/OctreeNodeInterface.h"
#include "autopas/containers/octree/traversals/OTTraversalInterface.h"
#include "autopas/options/DataLayoutOption.h"
#include "autopas/utils/DataLayoutConverter.h"

namespace autopas {

/**
 * This traversal is capable of iterating over particles stored in the Octree data structure. This traversal does not
 * use any parallelization or speed-increasing strategies and is therefore called naive.
 *
 * @tparam Particle
 * @tparam PairwiseFunctor
 */
<<<<<<< HEAD
template <class Particle, class PairwiseFunctor, DataLayoutOption::Value dataLayout, bool useNewton3>
class OTC18Traversal : public CellTraversal<OctreeLeafNode<Particle>>,
=======
template <class Particle, class PairwiseFunctor>
class OTC18Traversal : public CellPairTraversal<OctreeLeafNode<Particle>>,
>>>>>>> 9c9c8bc4
                       public OTTraversalInterface<OctreeNodeWrapper<Particle>> {
 public:
  /**
   * A shortcut to specify the type of the actual iterated cell
   */
  using ParticleCell = OctreeLeafNode<Particle>;

  /**
   * Constructor for the Octree traversal.
   * @param pairwiseFunctor The functor that defines the interaction of two particles.
   * @param cutoff cutoff (this is enough for the octree traversal, please don't use the interaction length here.)
   * @param interactionLength The interaction length
   * @param dataLayout The data layout with which this traversal should be initialised.
   * @param useNewton3 Parameter to specify whether the traversal makes use of newton3 or not.
   */
  explicit OTC18Traversal(PairwiseFunctor *pairwiseFunctor, double cutoff, double interactionLength,
                          DataLayoutOption dataLayout, bool useNewton3)
      // {2, 1, 1} says that there are only two cells in the container (owned and halo), no other cell. Both are along
      // the (imaginary) x-axis. This results in the cuboid specified by {2, 1, 1}.
<<<<<<< HEAD
      : CellTraversal<ParticleCell>({2, 1, 1}),
=======
      : CellPairTraversal<ParticleCell>({2, 1, 1}, dataLayout, useNewton3),
>>>>>>> 9c9c8bc4
        OTTraversalInterface<OctreeNodeWrapper<Particle>>(interactionLength),
        _cellFunctor(pairwiseFunctor, cutoff /*should use cutoff here, if not used to build verlet-lists*/, dataLayout,
                     useNewton3),
        _dataLayoutConverter(pairwiseFunctor, dataLayout) {}

  [[nodiscard]] TraversalOption getTraversalType() const override { return TraversalOption::ot_c18; }

  [[nodiscard]] bool isApplicable() const override { return this->_useNewton3; }

  /**
   * Assign an integer ID to every leaf
   *
   * @param leaves A list of leaves to assign the IDs to
   * @param startID The minimum ID
   */
  static void assignIDs(std::vector<OctreeLeafNode<Particle> *> &leaves, int startID = 0) {
    for (int i = 0; i < leaves.size(); ++i) {
      leaves[i]->setID(startID + i);
    }
  }

  void initTraversal() override {
    // Preprocess all leaves
    this->loadBuffers(_dataLayoutConverter, this->getOwned(), this->_ownedLeaves);
    this->loadBuffers(_dataLayoutConverter, this->getHalo(), this->_haloLeaves);

    // Assign IDs to the leaves
    assignIDs(this->_ownedLeaves);
    assignIDs(this->_haloLeaves, this->_ownedLeaves.size());
  }

  void endTraversal() override {
    // Postprocess all leaves
    this->unloadBuffers(_dataLayoutConverter, this->_ownedLeaves);
    this->unloadBuffers(_dataLayoutConverter, this->_haloLeaves);
  }

  /**
   * @copydoc TraversalInterface::traverseParticlePairs()
   * @note This function expects a vector of exactly two cells. First cell is the main region, second is halo.
   */
  void traverseParticlePairs() override {
    using namespace autopas::utils::ArrayMath::literals;

    auto *haloWrapper = this->getHalo();

    // Get neighboring cells for each leaf
    for (OctreeLeafNode<Particle> *leaf : this->_ownedLeaves) {
      // Process cell itself
      _cellFunctor.processCell(*leaf);

      // Process connection to all neighbors
      auto uniqueNeighboringLeaves = leaf->getNeighborLeaves();
      for (OctreeLeafNode<Particle> *neighborLeaf : uniqueNeighboringLeaves) {
        if (leaf->getID() < neighborLeaf->getID()) {
          // Execute the cell functor
          _cellFunctor.processCellPair(*leaf, *neighborLeaf);
        }
      }

      // Process particles in halo cell that are in range
      auto min = leaf->getBoxMin() - this->_interactionLength;
      auto max = leaf->getBoxMax() + this->_interactionLength;
      auto haloNeighbors = haloWrapper->getLeavesInRange(min, max);

      for (OctreeLeafNode<Particle> *neighborLeaf : haloNeighbors) {
        if (leaf->getID() < neighborLeaf->getID()) {
          _cellFunctor.processCellPair(*leaf, *neighborLeaf);
        }
      }
    }
  }

  /**
   * @copydoc autopas::CellTraversal::setSortingThreshold()
   */
  void setSortingThreshold(size_t sortingThreshold) override { _cellFunctor.setSortingThreshold(sortingThreshold); }

 private:
  /**
   * CellFunctor to be used for the traversal defining the interaction between two cells.
   */
  internal::CellFunctor<ParticleCell, PairwiseFunctor, /*bidirectional*/ false> _cellFunctor;

  /**
   * Data Layout Converter to be used with this traversal
   */
  utils::DataLayoutConverter<PairwiseFunctor> _dataLayoutConverter;
};
}  // namespace autopas<|MERGE_RESOLUTION|>--- conflicted
+++ resolved
@@ -25,13 +25,8 @@
  * @tparam Particle
  * @tparam PairwiseFunctor
  */
-<<<<<<< HEAD
-template <class Particle, class PairwiseFunctor, DataLayoutOption::Value dataLayout, bool useNewton3>
+template <class Particle, class PairwiseFunctor>
 class OTC18Traversal : public CellTraversal<OctreeLeafNode<Particle>>,
-=======
-template <class Particle, class PairwiseFunctor>
-class OTC18Traversal : public CellPairTraversal<OctreeLeafNode<Particle>>,
->>>>>>> 9c9c8bc4
                        public OTTraversalInterface<OctreeNodeWrapper<Particle>> {
  public:
   /**
@@ -51,11 +46,7 @@
                           DataLayoutOption dataLayout, bool useNewton3)
       // {2, 1, 1} says that there are only two cells in the container (owned and halo), no other cell. Both are along
       // the (imaginary) x-axis. This results in the cuboid specified by {2, 1, 1}.
-<<<<<<< HEAD
-      : CellTraversal<ParticleCell>({2, 1, 1}),
-=======
-      : CellPairTraversal<ParticleCell>({2, 1, 1}, dataLayout, useNewton3),
->>>>>>> 9c9c8bc4
+      : CellTraversal<ParticleCell>({2, 1, 1}, dataLayout, useNewton3),
         OTTraversalInterface<OctreeNodeWrapper<Particle>>(interactionLength),
         _cellFunctor(pairwiseFunctor, cutoff /*should use cutoff here, if not used to build verlet-lists*/, dataLayout,
                      useNewton3),
