/**
 * @file OTC01Traversal.h
 *
 * @author Johannes Spies
 * @date 16.06.2021
 */

#pragma once

#include "autopas/baseFunctors/CellFunctor.h"
#include "autopas/containers/cellTraversals/CellTraversal.h"
#include "autopas/containers/octree/OctreeInnerNode.h"
#include "autopas/containers/octree/OctreeLeafNode.h"
#include "autopas/containers/octree/OctreeNodeInterface.h"
#include "autopas/containers/octree/traversals/OTTraversalInterface.h"
#include "autopas/options/DataLayoutOption.h"
#include "autopas/utils/DataLayoutConverter.h"
#include "autopas/utils/logging/OctreeLogger.h"

namespace autopas {

/**
 * This traversal is capable of iterating over particles stored in the Octree data structure.
 *
 * @tparam Particle
 * @tparam PairwiseFunctor
 */
<<<<<<< HEAD
template <class Particle, class PairwiseFunctor, DataLayoutOption::Value dataLayout, bool useNewton3>
class OTC01Traversal : public CellTraversal<OctreeLeafNode<Particle>>,
=======
template <class Particle, class PairwiseFunctor>
class OTC01Traversal : public CellPairTraversal<OctreeLeafNode<Particle>>,
>>>>>>> 9c9c8bc4
                       public OTTraversalInterface<OctreeNodeWrapper<Particle>> {
 public:
  /**
   * A shortcut to specify the type of the actual iterated cell
   */
  using ParticleCell = OctreeLeafNode<Particle>;

  /**
   * Constructor for the Octree traversal.
   * @param pairwiseFunctor The functor that defines the interaction of two particles.
   * @param cutoff cutoff (this is enough for the octree traversal, please don't use the interaction length here.)
   * @param interactionLength The minimum distance at which a force is considered nonzero, cutoff+skin.
   * @param dataLayout The data layout with which this traversal should be initialised.
   * @param useNewton3 Parameter to specify whether the traversal makes use of newton3 or not.
   */
<<<<<<< HEAD
  explicit OTC01Traversal(PairwiseFunctor *pairwiseFunctor, double cutoff, double interactionLength)
      : CellTraversal<ParticleCell>({2, 1, 1}),
=======
  explicit OTC01Traversal(PairwiseFunctor *pairwiseFunctor, double cutoff, double interactionLength,
                          DataLayoutOption dataLayout, bool useNewton3)
      : CellPairTraversal<ParticleCell>({2, 1, 1}, dataLayout, useNewton3),
>>>>>>> 9c9c8bc4
        OTTraversalInterface<OctreeNodeWrapper<Particle>>(interactionLength),
        _cellFunctor(pairwiseFunctor, cutoff /*should use cutoff here, if not used to build verlet-lists*/, dataLayout,
                     useNewton3),
        _dataLayoutConverter(pairwiseFunctor, dataLayout) {}

  [[nodiscard]] TraversalOption getTraversalType() const override { return TraversalOption::ot_c01; }

  [[nodiscard]] bool isApplicable() const override { return not this->_useNewton3; }

  void initTraversal() override {
    // Preprocess all leaves
    this->loadBuffers(_dataLayoutConverter, this->getOwned(), this->_ownedLeaves);
    this->loadBuffers(_dataLayoutConverter, this->getHalo(), this->_haloLeaves);
  }

  void endTraversal() override {
    // Postprocess all leaves
    this->unloadBuffers(_dataLayoutConverter, this->_ownedLeaves);
    this->unloadBuffers(_dataLayoutConverter, this->_haloLeaves);
  }

  /**
   * @copydoc TraversalInterface::traverseParticlePairs()
   * @note This function expects a vector of exactly two cells. First cell is the main region, second is halo.
   */
  void traverseParticlePairs() override {
    using namespace autopas::utils::ArrayMath::literals;

    auto *haloWrapper = this->getHalo();

    OctreeLogger<Particle>::octreeToJSON(this->getOwned()->getRaw(), this->getHalo()->getRaw(), this->_ownedLeaves,
                                         this->_haloLeaves);

    // Get neighboring cells for each leaf
    // #pragma omp parallel for
    for (int i = 0; i < this->_ownedLeaves.size(); ++i) {
      OctreeLeafNode<Particle> *leaf = this->_ownedLeaves[i];

      // Process cell itself
      _cellFunctor.processCell(*leaf);

      // Process connection to all neighbors in this octree
      auto uniqueNeighboringLeaves = leaf->getNeighborLeaves();
      for (OctreeLeafNode<Particle> *neighborLeaf : uniqueNeighboringLeaves) {
        _cellFunctor.processCellPair(*leaf, *neighborLeaf);
      }

      // Process particles in halo cell that are in range
      auto min = leaf->getBoxMin() - this->_interactionLength;
      auto max = leaf->getBoxMax() + this->_interactionLength;
      auto haloNeighbors = haloWrapper->getLeavesInRange(min, max);

      for (OctreeLeafNode<Particle> *neighborLeaf : haloNeighbors) {
        _cellFunctor.processCellPair(*leaf, *neighborLeaf);
      }
    }
  }

  /**
   * @copydoc autopas::CellTraversal::setSortingThreshold()
   */
  void setSortingThreshold(size_t sortingThreshold) override { _cellFunctor.setSortingThreshold(sortingThreshold); }

 private:
  /**
   * CellFunctor to be used for the traversal defining the interaction between two cells.
   */
  internal::CellFunctor<ParticleCell, PairwiseFunctor, /*bidirectional*/ false> _cellFunctor;

  /**
   * Data Layout Converter to be used with this traversal
   */
  utils::DataLayoutConverter<PairwiseFunctor> _dataLayoutConverter;
};

}  // namespace autopas<|MERGE_RESOLUTION|>--- conflicted
+++ resolved
@@ -25,13 +25,8 @@
  * @tparam Particle
  * @tparam PairwiseFunctor
  */
-<<<<<<< HEAD
-template <class Particle, class PairwiseFunctor, DataLayoutOption::Value dataLayout, bool useNewton3>
+template <class Particle, class PairwiseFunctor>
 class OTC01Traversal : public CellTraversal<OctreeLeafNode<Particle>>,
-=======
-template <class Particle, class PairwiseFunctor>
-class OTC01Traversal : public CellPairTraversal<OctreeLeafNode<Particle>>,
->>>>>>> 9c9c8bc4
                        public OTTraversalInterface<OctreeNodeWrapper<Particle>> {
  public:
   /**
@@ -47,14 +42,9 @@
    * @param dataLayout The data layout with which this traversal should be initialised.
    * @param useNewton3 Parameter to specify whether the traversal makes use of newton3 or not.
    */
-<<<<<<< HEAD
-  explicit OTC01Traversal(PairwiseFunctor *pairwiseFunctor, double cutoff, double interactionLength)
-      : CellTraversal<ParticleCell>({2, 1, 1}),
-=======
   explicit OTC01Traversal(PairwiseFunctor *pairwiseFunctor, double cutoff, double interactionLength,
                           DataLayoutOption dataLayout, bool useNewton3)
-      : CellPairTraversal<ParticleCell>({2, 1, 1}, dataLayout, useNewton3),
->>>>>>> 9c9c8bc4
+      : CellTraversal<ParticleCell>({2, 1, 1}, dataLayout, useNewton3),
         OTTraversalInterface<OctreeNodeWrapper<Particle>>(interactionLength),
         _cellFunctor(pairwiseFunctor, cutoff /*should use cutoff here, if not used to build verlet-lists*/, dataLayout,
                      useNewton3),
