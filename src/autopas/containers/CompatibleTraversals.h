--- conflicted
+++ resolved
@@ -32,11 +32,8 @@
 static const std::set<TraversalOption> &allLCCompatibleTraversals() {
   static const std::set<TraversalOption> s {
     TraversalOption::c01, TraversalOption::c08, TraversalOption::c18, TraversalOption::sliced,
-<<<<<<< HEAD
-        TraversalOption::BalancedSliced, TraversalOption::c01CombinedSoA, TraversalOption::c04, TraversalOption::c04SoA
-=======
-        TraversalOption::c01CombinedSoA, TraversalOption::c04, TraversalOption::c04SoA, TraversalOption::c04HCP
->>>>>>> d6a5e079
+        TraversalOption::BalancedSliced, TraversalOption::c01CombinedSoA, TraversalOption::c04, TraversalOption::c04SoA,
+        TraversalOption::c04HCP
 #if defined(AUTOPAS_CUDA)
         ,
         TraversalOption::c01Cuda
