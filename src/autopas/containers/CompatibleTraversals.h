--- conflicted
+++ resolved
@@ -30,18 +30,11 @@
  */
 static const std::set<TraversalOption> &allLCCompatibleTraversals() {
   static const std::set<TraversalOption> s {
-<<<<<<< HEAD
     TraversalOption::lc_c01, TraversalOption::lc_c08, TraversalOption::lc_c18, TraversalOption::lc_sliced,
         TraversalOption::lc_sliced_balanced, TraversalOption::lc_c01_combined_SoA, TraversalOption::lc_c04,
-        TraversalOption::lc_c04_combined_SoA, TraversalOption::lc_c04_HCP
-=======
-    TraversalOption::c01, TraversalOption::c08, TraversalOption::c18, TraversalOption::sliced,
-        TraversalOption::BalancedSliced, TraversalOption::c01CombinedSoA, TraversalOption::c04, TraversalOption::c04SoA,
-        TraversalOption::c04HCP, TraversalOption::cSliced
->>>>>>> 33be4b11
+        TraversalOption::lc_c04_combined_SoA, TraversalOption::lc_c04_HCP, TraversalOption::lc_sliced_c02,
 #if defined(AUTOPAS_CUDA)
-        ,
-        TraversalOption::lc_c01_cuda
+        , TraversalOption::lc_c01_cuda
 #endif
   };
   return s;
@@ -71,14 +64,9 @@
  * @return set of all applicable traversal options.
  */
 static const std::set<TraversalOption> &allVLCCompatibleTraversals() {
-<<<<<<< HEAD
   static const std::set<TraversalOption> s{TraversalOption::vlc_sliced, TraversalOption::vlc_c18,
-                                           TraversalOption::vlc_c01, TraversalOption::vlc_sliced_balanced};
-=======
-  static const std::set<TraversalOption> s{TraversalOption::slicedVerlet, TraversalOption::c18Verlet,
-                                           TraversalOption::c01Verlet, TraversalOption::cSlicedVerlet,
-                                           TraversalOption::BalancedSlicedVerlet};
->>>>>>> 33be4b11
+                                           TraversalOption::vlc_c01, TraversalOption::vlc_sliced_c02,
+                                           TraversalOption::vlc_sliced_balanced};
   return s;
 }
 
