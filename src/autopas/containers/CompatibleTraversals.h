--- conflicted
+++ resolved
@@ -68,17 +68,7 @@
  * @return set of all applicable traversal options.
  */
 [[maybe_unused]] static const std::set<TraversalOption> &allLCCompatibleTraversals3B() {
-<<<<<<< HEAD
-  static const std::set<TraversalOption> s{
-      TraversalOption::lc_c01_3b,
-      TraversalOption::lc_c08_3b,
-      TraversalOption::lc_c08_3b_opt,
-      TraversalOption::lc_c04_3b,
-      TraversalOption::lc_sliced_3b,
-      TraversalOption::lc_sliced_c02_3b};
-=======
   static const auto s = filterAllOptions("lc_", InteractionTypeOption::triwise);
->>>>>>> 67450047
   return s;
 }
 
@@ -157,14 +147,8 @@
           TraversalOption::vcl_cluster_iteration,
           TraversalOption::vl_list_iteration,
           TraversalOption::vlc_c01,
-<<<<<<< HEAD
-          TraversalOption::vlp_c01,
-          TraversalOption::lc_c01_3b};
-}
-=======
           TraversalOption::vlp_c01};
-};
->>>>>>> 67450047
+}
 /**
  * Provides a set of all traversals that only support Newton3 mode enabled.
  * @return
