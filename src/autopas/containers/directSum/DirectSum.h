/**
 * @file DirectSum.h
 *
 * @date 17 Jan 2018
 * @author tchipevn
 */

#pragma once

#include "autopas/containers/CellBorderAndFlagManager.h"
#include "autopas/containers/CompatibleTraversals.h"
#include "autopas/containers/ParticleContainer.h"
#include "autopas/containers/cellPairTraversals/CellPairTraversal.h"
#include "autopas/containers/directSum/DirectSumTraversalInterface.h"
#include "autopas/iterators/ParticleIterator.h"
#include "autopas/iterators/RegionParticleIterator.h"
#include "autopas/options/DataLayoutOption.h"
#include "autopas/utils/AutoPasMacros.h"
#include "autopas/utils/CudaStreamHandler.h"
#include "autopas/utils/ExceptionHandler.h"
#include "autopas/utils/ParticleCellHelpers.h"
#include "autopas/utils/StringUtils.h"
#include "autopas/utils/inBox.h"

namespace autopas {

/**
 * This class stores particles in a single cell.
 * Interactions are calculated directly, such that each particle interacts with
 * every other particle.
 * Use this class only if you have a very small amount of particles at hand.
 * @tparam Particle type of the particles to be stored
 * @tparam ParticleCell type of the cell that stores the particle
 */
template <class Particle, class ParticleCell>
class DirectSum : public ParticleContainer<Particle, ParticleCell> {
 public:
  /**
   * Constructor of the DirectSum class
   * @param boxMin
   * @param boxMax
   * @param cutoff
   * @param skin
   */
  DirectSum(const std::array<double, 3> boxMin, const std::array<double, 3> boxMax, double cutoff, double skin)
      : ParticleContainer<Particle, ParticleCell>(boxMin, boxMax, cutoff, skin), _cellBorderFlagManager() {
    this->_cells.resize(2);
  }

  ContainerOption getContainerType() override { return ContainerOption::directSum; }

  void addParticle(Particle &p) override {
    if (utils::inBox(p.getR(), this->getBoxMin(), this->getBoxMax())) {
      getCell()->addParticle(p);
    } else {
      utils::ExceptionHandler::exception("DirectSum: trying to add a particle that is not in the bounding box.\n" +
                                         p.toString());
    }
  }

  void addHaloParticle(Particle &p) override {
    Particle p_copy = p;
    p_copy.setOwned(false);
    getHaloCell()->addParticle(p_copy);
  }

  bool updateHaloParticle(Particle &haloParticle) override {
    Particle pCopy = haloParticle;
    pCopy.setOwned(false);
    return internal::checkParticleInCellAndUpdateByIDAndPosition(*getHaloCell(), pCopy, this->getSkin());
  }

  void deleteHaloParticles() override { getHaloCell()->clear(); }

  void rebuildNeighborLists(TraversalInterface *traversal) override {
    // nothing to do.
  }

  void iteratePairwise(TraversalInterface *traversal) override {
    AutoPasLog(debug, "Using traversal {}.", utils::StringUtils::to_string(traversal->getTraversalType()));

    // Check if traversal is allowed for this container and give it the data it needs.
    auto *traversalInterface = dynamic_cast<DirectSumTraversalInterface<ParticleCell> *>(traversal);
    auto *cellPairTraversal = dynamic_cast<CellPairTraversal<ParticleCell> *>(traversal);
    if (traversalInterface && cellPairTraversal) {
      cellPairTraversal->setCellsToTraverse(this->_cells);
    } else {
      autopas::utils::ExceptionHandler::exception(
          "trying to use a traversal of wrong type in DirectSum::iteratePairwise");
    }

    traversal->initTraversal();
    traversal->traverseParticlePairs();
    traversal->endTraversal();
  }

  AUTOPAS_WARN_UNUSED_RESULT
  std::vector<Particle> updateContainer() override {
    // first we delete halo particles, as we don't want them here.
    deleteHaloParticles();
    std::vector<Particle> invalidParticles{};
    for (auto iter = getCell()->begin(); iter.isValid(); ++iter) {
      if (utils::notInBox(iter->getR(), this->getBoxMin(), this->getBoxMax())) {
        invalidParticles.push_back(*iter);
        iter.deleteCurrentParticle();
      }
    }
    return invalidParticles;
  }

  bool isContainerUpdateNeeded() override {
    std::atomic<bool> outlierFound(false);
#ifdef AUTOPAS_OPENMP
    // @todo: find a sensible value for ???
#pragma omp parallel shared(outlierFound)  // if (this->_cells.size() / omp_get_max_threads() > ???)
#endif
    for (auto iter = this->begin(); iter.isValid() && (not outlierFound); ++iter) {
      if (utils::notInBox(iter->getR(), this->getBoxMin(), this->getBoxMax())) {
        outlierFound = true;
      }
    }
    return outlierFound;
  }

<<<<<<< HEAD
  std::unique_ptr<TraversalSelectorInfo<ParticleCell>> getTraversalSelectorInfo() override {
    // direct sum technically consists of two cells (owned + halo)
    return std::make_unique<TraversalSelectorInfo<ParticleCell>>(std::array<unsigned long, 3>{2ul, 0ul, 0ul});
=======
  TraversalSelectorInfo getTraversalSelectorInfo() override {
    // direct sum technically consists of two cells (owned + halo)
    return TraversalSelectorInfo({2, 0, 0});
>>>>>>> f06fdb38
  }

  ParticleIteratorWrapper<Particle> begin(IteratorBehavior behavior = IteratorBehavior::haloAndOwned) override {
    return ParticleIteratorWrapper<Particle>(
        new internal::ParticleIterator<Particle, ParticleCell>(&this->_cells, 0, &_cellBorderFlagManager, behavior));
  }

  ParticleIteratorWrapper<Particle> getRegionIterator(
      const std::array<double, 3> &lowerCorner, const std::array<double, 3> &higherCorner,
      IteratorBehavior behavior = IteratorBehavior::haloAndOwned) override {
    std::vector<size_t> cellsOfInterest;

    switch (behavior) {
      case IteratorBehavior::ownedOnly:
        cellsOfInterest.push_back(0);
        break;
      case IteratorBehavior::haloOnly:
        // for haloOnly all cells can contain halo particles!
      case IteratorBehavior::haloAndOwned:
        cellsOfInterest.push_back(0);
        cellsOfInterest.push_back(1);
        break;
    }

    return ParticleIteratorWrapper<Particle>(new internal::RegionParticleIterator<Particle, ParticleCell>(
        &this->_cells, lowerCorner, higherCorner, cellsOfInterest, &_cellBorderFlagManager, behavior));
  }

 private:
  class DirectSumCellBorderAndFlagManager : public internal::CellBorderAndFlagManager {
    /**
     * the index type to access the particle cells
     */
    typedef std::size_t index_t;

   public:
    bool cellCanContainHaloParticles(index_t index1d) const override { return index1d == 1; }

    bool cellCanContainOwnedParticles(index_t index1d) const override { return index1d == 0; }

  } _cellBorderFlagManager;

  ParticleCell *getCell() { return &(this->_cells.at(0)); };

  ParticleCell *getHaloCell() { return &(this->_cells.at(1)); };
};

}  // namespace autopas<|MERGE_RESOLUTION|>--- conflicted
+++ resolved
@@ -122,15 +122,9 @@
     return outlierFound;
   }
 
-<<<<<<< HEAD
-  std::unique_ptr<TraversalSelectorInfo<ParticleCell>> getTraversalSelectorInfo() override {
+  std::unique_ptr<TraversalSelectorInfo> getTraversalSelectorInfo() override {
     // direct sum technically consists of two cells (owned + halo)
-    return std::make_unique<TraversalSelectorInfo<ParticleCell>>(std::array<unsigned long, 3>{2ul, 0ul, 0ul});
-=======
-  TraversalSelectorInfo getTraversalSelectorInfo() override {
-    // direct sum technically consists of two cells (owned + halo)
-    return TraversalSelectorInfo({2, 0, 0});
->>>>>>> f06fdb38
+    return std::make_unique<TraversalSelectorInfo>(std::array<unsigned long, 3>{2ul, 0ul, 0ul});
   }
 
   ParticleIteratorWrapper<Particle> begin(IteratorBehavior behavior = IteratorBehavior::haloAndOwned) override {
