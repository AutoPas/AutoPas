/**
 * @file DirectSum.h
 *
 * @date 17 Jan 2018
 * @author tchipevn
 */

#pragma once

#include "autopas/cells/FullParticleCell.h"
#include "autopas/containers/CellBasedParticleContainer.h"
#include "autopas/containers/CellBorderAndFlagManager.h"
#include "autopas/containers/CompatibleTraversals.h"
#include "autopas/containers/LeavingParticleCollector.h"
#include "autopas/containers/cellTraversals/CellTraversal.h"
#include "autopas/containers/directSum/traversals/DSTraversalInterface.h"
#include "autopas/iterators/ContainerIterator.h"
#include "autopas/options/DataLayoutOption.h"
#include "autopas/particles/OwnershipState.h"
#include "autopas/utils/AutoPasMacros.h"
#include "autopas/utils/ExceptionHandler.h"
#include "autopas/utils/ParticleCellHelpers.h"
#include "autopas/utils/StringUtils.h"
#include "autopas/utils/inBox.h"

namespace autopas {

/**
 * This class stores all owned particles in a single cell.
 * Interactions are calculated directly, such that each particle interacts with
 * every other particle.
 * Use this class only if you have a very small amount of particles at hand.
 *
 * The surrounding halo volume is decomposed into six halo cells. This is done, so that cell sorting can be used for
 * interactions with halo particles. The volumes are not equal in size, which should not matter since we only use a
 * sequential traversal (so far). The image below shows how the halo volume is split up:
 *
 * \image html DSHalos.svg "Halo Volume Segmentation" width=75%
 *
 * The image above depicts the segmentation of the surrounding halo volume into six cells, one cell on every side,
 * where the halo cell centers always align with the owned cell center.
 *
 * @tparam Particle Particle type that is used with this container.
 */
template <class Particle>
class DirectSum : public CellBasedParticleContainer<FullParticleCell<Particle>> {
 public:
  /**
   *  Type of the ParticleCell.
   */
  using ParticleCell = FullParticleCell<Particle>;

  /**
   *  Type of the Particle.
   */
  using ParticleType = typename CellBasedParticleContainer<ParticleCell>::ParticleType;

  /**
   * Constructor of the DirectSum class
   * @param boxMin
   * @param boxMax
   * @param cutoff
   * @param skinPerTimestep
   * @param verletRebuildFrequency
   */
  DirectSum(const std::array<double, 3> &boxMin, const std::array<double, 3> &boxMax, double cutoff,
            double skinPerTimestep, unsigned int verletRebuildFrequency)
      : CellBasedParticleContainer<ParticleCell>(boxMin, boxMax, cutoff, skinPerTimestep, verletRebuildFrequency),
        _cellBorderFlagManager() {
    using namespace autopas::utils::ArrayMath::literals;
    // 1 owned and 6 halo cells
    this->_cells.resize(7);
    auto boxLength = boxMax - boxMin;
    this->_cells[0].setCellLength(boxLength);
  }

  /**
   * @copydoc ParticleContainerInterface::getContainerType()
   */
  [[nodiscard]] ContainerOption getContainerType() const override { return ContainerOption::directSum; }

  void reserve(size_t numParticles, size_t numParticlesHaloEstimate) override {
    this->getOwnedCell().reserve(numParticles);
    for (auto cellIt = ++this->_cells.begin(); cellIt != this->_cells.end(); cellIt++) {
      cellIt->reserve(numParticlesHaloEstimate);
    }
  };

  /**
   * @copydoc ParticleContainerInterface::addParticleImpl()
   */
  void addParticleImpl(const ParticleType &p) override { getOwnedCell().addParticle(p); }

  /**
   * @copydoc ParticleContainerInterface::addHaloParticleImpl()
   */
  void addHaloParticleImpl(const ParticleType &haloParticle) override {
    ParticleType pCopy = haloParticle;
    pCopy.setOwnershipState(OwnershipState::halo);
    const auto boxMax = this->getBoxMax();
    const auto boxMin = this->getBoxMin();
    const auto pos = pCopy.getR();

    for (size_t dim = 0; dim < 3; ++dim) {
      if (pos[dim] < boxMin[dim]) {
        this->_cells[2 * dim + 1].addParticle(pCopy);
        return;
      } else if (pos[dim] >= boxMax[dim]) {
        this->_cells[2 * dim + 2].addParticle(pCopy);
        return;
      }
    }
  }

  /**
   * @copydoc ParticleContainerInterface::updateHaloParticle()
   */
  bool updateHaloParticle(const ParticleType &haloParticle) override {
    ParticleType pCopy = haloParticle;
    pCopy.setOwnershipState(OwnershipState::halo);
    const auto boxMax = this->getBoxMax();
    const auto boxMin = this->getBoxMin();
    const auto pos = pCopy.getR();
    const auto skinHalf = 0.5 * this->getVerletSkin();

    // Look for the particle in halo cells that are within half the skin distance of its position
    for (size_t dim = 0; dim < 3; ++dim) {
      if (pos[dim] < boxMin[dim] + skinHalf) {
        if (internal::checkParticleInCellAndUpdateByIDAndPosition(this->_cells[2 * dim + 1], pCopy, skinHalf)) {
          return true;
        }
      } else if (pos[dim] >= boxMax[dim] - skinHalf) {
        if (internal::checkParticleInCellAndUpdateByIDAndPosition(this->_cells[2 * dim + 2], pCopy, skinHalf)) {
          return true;
        }
      }
    }
    return false;
  }

  void deleteHaloParticles() override {
    for (auto cellIt = ++this->_cells.begin(); cellIt != this->_cells.end(); cellIt++) {
      cellIt->clear();
    }
  }

  void rebuildNeighborLists(TraversalInterface *traversal) override {
    // nothing to do.
  }

  CellType getParticleCellTypeEnum() const override { return CellType::FullParticleCell; }

  void iterateInteractions(TraversalInterface *traversal) override {
    prepareTraversal(traversal);

    traversal->initTraversal();
    traversal->traverseParticles();
    traversal->endTraversal();
  }

  [[nodiscard]] std::vector<ParticleType> updateContainer(bool keepNeighborListsValid) override {
    if (keepNeighborListsValid) {
      return autopas::LeavingParticleCollector::collectParticlesAndMarkNonOwnedAsDummy(*this);
    }
    // first we delete halo particles, as we don't want them here.
    deleteHaloParticles();
    getOwnedCell().deleteDummyParticles();

    std::vector<ParticleType> invalidParticles{};
    auto &particleVec = getOwnedCell()._particles;
    for (auto iter = particleVec.begin(); iter != particleVec.end();) {
      if (utils::notInBox(iter->getR(), this->getBoxMin(), this->getBoxMax())) {
        invalidParticles.push_back(*iter);
        // swap-delete
        *iter = particleVec.back();
        particleVec.pop_back();
      } else {
        ++iter;
      }
    }
    return invalidParticles;
  }

  /**
   * @copydoc ParticleContainerInterface::getTraversalSelectorInfo()
   */
  [[nodiscard]] TraversalSelectorInfo getTraversalSelectorInfo() const override {
    using namespace autopas::utils::ArrayMath::literals;

    // direct sum consists of seven cells (owned + two halo cells in each dimension)
    return TraversalSelectorInfo(
        // DS container can be viewed as a 3x3x3 grid with some halo cells being combined.
        {3, 3, 3},
        // intentionally use cutoff here, as ds_sequential should be using the cutoff.
        this->getCutoff(), this->getBoxMax() - this->getBoxMin(), 0);
  }

  [[nodiscard]] ContainerIterator<ParticleType, true, false> begin(
      IteratorBehavior behavior = autopas::IteratorBehavior::ownedOrHalo,
      typename ContainerIterator<ParticleType, true, false>::ParticleVecType *additionalVectors = nullptr) override {
    return ContainerIterator<ParticleType, true, false>(*this, behavior, additionalVectors);
  }

  [[nodiscard]] ContainerIterator<ParticleType, false, false> begin(
      IteratorBehavior behavior = autopas::IteratorBehavior::ownedOrHalo,
      typename ContainerIterator<ParticleType, false, false>::ParticleVecType *additionalVectors =
          nullptr) const override {
    return ContainerIterator<ParticleType, false, false>(*this, behavior, additionalVectors);
  }

  /**
   * @copydoc LinkedCells::forEach()
   */
  template <typename Lambda>
  void forEach(Lambda forEachLambda, IteratorBehavior behavior) {
    if (behavior & IteratorBehavior::owned) {
      getOwnedCell().forEach(forEachLambda);
    }
    if (behavior & IteratorBehavior::halo) {
      for (auto cellIt = ++this->_cells.begin(); cellIt != this->_cells.end(); cellIt++) {
        cellIt->forEach(forEachLambda);
      }
    }
    // sanity check
    if (not(behavior & IteratorBehavior::ownedOrHalo)) {
      utils::ExceptionHandler::exception("Encountered invalid iterator behavior!");
    }
  }

  /**
   * @copydoc LinkedCells::reduce()
   */
  template <typename Lambda, typename A>
  void reduce(Lambda reduceLambda, A &result, IteratorBehavior behavior) {
    if (behavior & IteratorBehavior::owned) {
      getOwnedCell().reduce(reduceLambda, result);
    }
    if (behavior & IteratorBehavior::halo) {
      for (auto cellIt = ++this->_cells.begin(); cellIt != this->_cells.end(); cellIt++) {
        cellIt->reduce(reduceLambda, result);
      }
    }
    // sanity check
    if (not(behavior & IteratorBehavior::ownedOrHalo)) {
      utils::ExceptionHandler::exception("Encountered invalid iterator behavior!");
    }
  }

  [[nodiscard]] ContainerIterator<ParticleType, true, true> getRegionIterator(
      const std::array<double, 3> &lowerCorner, const std::array<double, 3> &higherCorner, IteratorBehavior behavior,
      typename ContainerIterator<ParticleType, true, true>::ParticleVecType *additionalVectors = nullptr) override {
    return ContainerIterator<ParticleType, true, true>(*this, behavior, additionalVectors, lowerCorner, higherCorner);
  }

  [[nodiscard]] ContainerIterator<ParticleType, false, true> getRegionIterator(
      const std::array<double, 3> &lowerCorner, const std::array<double, 3> &higherCorner, IteratorBehavior behavior,
      typename ContainerIterator<ParticleType, false, true>::ParticleVecType *additionalVectors =
          nullptr) const override {
    return ContainerIterator<ParticleType, false, true>(*this, behavior, additionalVectors, lowerCorner, higherCorner);
  }

  /**
   * @copydoc LinkedCells::forEachInRegion()
   */
  template <typename Lambda>
  void forEachInRegion(Lambda forEachLambda, const std::array<double, 3> &lowerCorner,
                       const std::array<double, 3> &higherCorner, IteratorBehavior behavior) {
    if (behavior & IteratorBehavior::owned) {
      getOwnedCell().forEach(forEachLambda, lowerCorner, higherCorner, behavior);
    }
    if (behavior & IteratorBehavior::halo) {
      for (auto cellIt = ++this->_cells.begin(); cellIt != this->_cells.end(); cellIt++) {
        cellIt->forEach(forEachLambda, lowerCorner, higherCorner, behavior);
      }
    }
    // sanity check
    if (not(behavior & IteratorBehavior::ownedOrHalo)) {
      utils::ExceptionHandler::exception("Encountered invalid iterator behavior!");
    }
  }

  /**
   * @copydoc LinkedCells::reduceInRegion()
   */
  template <typename Lambda, typename A>
  void reduceInRegion(Lambda reduceLambda, A &result, const std::array<double, 3> &lowerCorner,
                      const std::array<double, 3> &higherCorner, IteratorBehavior behavior) {
    if (behavior & IteratorBehavior::owned) {
      getOwnedCell().reduce(reduceLambda, result, lowerCorner, higherCorner, behavior);
    }
    if (behavior & IteratorBehavior::halo) {
      for (auto cellIt = ++this->_cells.begin(); cellIt != this->_cells.end(); cellIt++) {
        cellIt->reduce(reduceLambda, result, lowerCorner, higherCorner, behavior);
      }
    }
    // sanity check
    if (not(behavior & IteratorBehavior::ownedOrHalo)) {
      utils::ExceptionHandler::exception("Encountered invalid iterator behavior!");
    }
  }

  std::tuple<const Particle *, size_t, size_t> getParticle(size_t cellIndex, size_t particleIndex,
                                                           IteratorBehavior iteratorBehavior,
                                                           const std::array<double, 3> &boxMin,
                                                           const std::array<double, 3> &boxMax) const override {
    return getParticleImpl<true>(cellIndex, particleIndex, iteratorBehavior, boxMin, boxMax);
  }
  std::tuple<const Particle *, size_t, size_t> getParticle(size_t cellIndex, size_t particleIndex,
                                                           IteratorBehavior iteratorBehavior) const override {
    // this is not a region iter hence we stretch the bounding box to the numeric max
    constexpr std::array<double, 3> boxMin{std::numeric_limits<double>::lowest(), std::numeric_limits<double>::lowest(),
                                           std::numeric_limits<double>::lowest()};

    constexpr std::array<double, 3> boxMax{std::numeric_limits<double>::max(), std::numeric_limits<double>::max(),
                                           std::numeric_limits<double>::max()};
    return getParticleImpl<false>(cellIndex, particleIndex, iteratorBehavior, boxMin, boxMax);
  }

  bool deleteParticle(Particle &particle) override {
    // swap-delete helper function
    auto swapDelFromCell = [&](auto &particleCell) -> bool {
      auto &particleVec = particleCell._particles;
      const bool isRearParticle = &particle == &particleVec.back();
      particle = particleVec.back();
      particleVec.pop_back();
      return isRearParticle;
    };

    // deduce into which vector the reference points
    if (particle.isOwned()) {
      return swapDelFromCell(getOwnedCell());
    } else if (particle.isHalo()) {
      const auto boxMin = this->getBoxMin();
      const auto boxMax = this->getBoxMax();
      const auto skinHalf = 0.5 * this->getVerletSkin();
      const auto pos = particle.getR();

      // Look for the particle in halo cells that are within half the skinHalf distance of its position
      for (size_t dim = 0; dim < 3; ++dim) {
        if (pos[dim] < boxMin[dim] + skinHalf) {
          if (swapDelFromCell(this->_cells[2 * dim + 1])) {
            return true;
          }
        } else if (pos[dim] >= boxMax[dim] - skinHalf) {
          if (swapDelFromCell(this->_cells[2 * dim + 2])) {
            return true;
          }
        }
      }
    }
    return false;
  }

  bool deleteParticle(size_t cellIndex, size_t particleIndex) override {
    auto &particleVec = this->_cells[cellIndex]._particles;
    auto &particle = particleVec[particleIndex];
    // swap-delete
    particle = particleVec.back();
    particleVec.pop_back();
    return particleIndex < particleVec.size();
  }

 private:
  class DirectSumCellBorderAndFlagManager : public internal::CellBorderAndFlagManager {
    /**
     * the index type to access the particle cells
     */
    using index_t = std::size_t;

   public:
    [[nodiscard]] bool cellCanContainHaloParticles(index_t index1d) const override {
      return index1d >= 1 and index1d <= 6;
    }

    [[nodiscard]] bool cellCanContainOwnedParticles(index_t index1d) const override { return index1d == 0; }

  } _cellBorderFlagManager;

  /**
   * Container specific implementation for getParticle. See ParticleContainerInterface::getParticle().
   *
   * @tparam regionIter
   * @param cellIndex
   * @param particleIndex
   * @param iteratorBehavior
   * @param boxMin
   * @param boxMax
   * @return tuple<ParticlePointer, CellIndex, ParticleIndex>
   */
  template <bool regionIter>
  std::tuple<const Particle *, size_t, size_t> getParticleImpl(size_t cellIndex, size_t particleIndex,
                                                               IteratorBehavior iteratorBehavior,
                                                               const std::array<double, 3> &boxMin,
                                                               const std::array<double, 3> &boxMax) const {
    // first and last relevant cell index
    const auto [startCellIndex, endCellIndex] = [&]() -> std::tuple<size_t, size_t> {
      // shortcuts to limit the iterator to only part of the domain.
      if (not(iteratorBehavior & IteratorBehavior::halo)) {
        // only owned region
        return {0, 0};
      }
      if (not(iteratorBehavior & IteratorBehavior::owned)) {
        // only halo region
        return {1, 6};
      }
      if constexpr (regionIter) {
        // if the region lies fully within the container only look at the owned cell
        if (utils::ArrayMath::less(this->getBoxMin(), boxMin) and utils::ArrayMath::less(boxMax, this->getBoxMax())) {
          return {0, 0};
        }
      }
      // all cells
      return {0, 6};
    }();

    // if we are at the start of an iteration determine this thread's cell index
    if (cellIndex == 0 and particleIndex == 0) {
      cellIndex =
          startCellIndex + ((iteratorBehavior & IteratorBehavior::forceSequential) ? 0 : autopas_get_thread_num());
    }
    // abort if the index is out of bounds
    if (cellIndex >= this->_cells.size()) {
      return {nullptr, 0, 0};
    }
    // check the data behind the indices
    if (particleIndex >= this->_cells[cellIndex].size() or
        not containerIteratorUtils::particleFulfillsIteratorRequirements<regionIter>(
            this->_cells[cellIndex][particleIndex], iteratorBehavior, boxMin, boxMax)) {
      // either advance them to something interesting or invalidate them.
      std::tie(cellIndex, particleIndex) =
          advanceIteratorIndices<regionIter>(cellIndex, particleIndex, iteratorBehavior, boxMin, boxMax);
    }

    // shortcut if the given index doesn't exist
    if (cellIndex >= this->_cells.size()) {
      return {nullptr, 0, 0};
    }
    const Particle *retPtr = &this->_cells[cellIndex][particleIndex];

    return {retPtr, cellIndex, particleIndex};
  }

  /**
   * Given a pair of cell-/particleIndex and iterator restrictions either returns the next indices that match these
   * restrictions or indices that are out of bounds (e.g. cellIndex >= cells.size())
   * @tparam regionIter
   * @param cellIndex
   * @param particleIndex
   * @param iteratorBehavior
   * @param boxMin
   * @param boxMax
   * @return tuple<cellIndex, particleIndex>
   */
  template <bool regionIter>
  std::tuple<size_t, size_t> advanceIteratorIndices(size_t cellIndex, size_t particleIndex,
                                                    IteratorBehavior iteratorBehavior,
                                                    const std::array<double, 3> &boxMin,
                                                    const std::array<double, 3> &boxMax) const {
    // Find the indices for the next particle
    const size_t stride = (iteratorBehavior & IteratorBehavior::forceSequential) ? 1 : autopas_get_num_threads();

    do {
      // advance to the next particle
      ++particleIndex;
      // If this breaches the end of a cell, find the next non-empty cell and reset particleIndex.
      while (particleIndex >= this->_cells[cellIndex].size()) {
        cellIndex += stride;
        particleIndex = 0;
        // If there are no more reasonable cells return invalid indices.
        if (cellIndex > ((not(iteratorBehavior & IteratorBehavior::halo)) ? 0 : (this->_cells.size() - 1))) {
          return {std::numeric_limits<decltype(cellIndex)>::max(), std::numeric_limits<decltype(particleIndex)>::max()};
        }
      }
    } while (not containerIteratorUtils::particleFulfillsIteratorRequirements<regionIter>(
        this->_cells[cellIndex][particleIndex], iteratorBehavior, boxMin, boxMax));

    // the indices returned at this point should always be valid
    return {cellIndex, particleIndex};
  }

<<<<<<< HEAD
  /**
   * Checks if a given traversal is allowed for DirectSum and sets it up for the force interactions.
   * @tparam Traversal Traversal type. E.g. pairwise, triwise
   * @param traversal
   */
  template <typename Traversal>
  void prepareTraversal(Traversal &traversal) {
    auto *dsTraversal = dynamic_cast<DSTraversalInterface *>(traversal);
    auto *cellTraversal = dynamic_cast<CellTraversal<ParticleCell> *>(traversal);
    if (dsTraversal && cellTraversal) {
      cellTraversal->setCellsToTraverse(this->_cells);
    } else {
      autopas::utils::ExceptionHandler::exception(
          "The selected traversal is not compatible with the DirectSum container. TraversalID: {}",
          traversal->getTraversalType());
    }
  }

  ParticleCell &getCell() { return this->_cells[0]; };

  ParticleCell &getHaloCell() { return this->_cells[1]; };
=======
  ParticleCell &getOwnedCell() { return this->_cells[0]; };
>>>>>>> 563528b4
};

}  // namespace autopas<|MERGE_RESOLUTION|>--- conflicted
+++ resolved
@@ -478,7 +478,6 @@
     return {cellIndex, particleIndex};
   }
 
-<<<<<<< HEAD
   /**
    * Checks if a given traversal is allowed for DirectSum and sets it up for the force interactions.
    * @tparam Traversal Traversal type. E.g. pairwise, triwise
@@ -497,12 +496,9 @@
     }
   }
 
-  ParticleCell &getCell() { return this->_cells[0]; };
+  ParticleCell &getOwnedCell() { return this->_cells[0]; };
 
   ParticleCell &getHaloCell() { return this->_cells[1]; };
-=======
-  ParticleCell &getOwnedCell() { return this->_cells[0]; };
->>>>>>> 563528b4
 };
 
 }  // namespace autopas