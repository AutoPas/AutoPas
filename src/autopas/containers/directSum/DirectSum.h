/**
 * @file DirectSum.h
 *
 * @date 17 Jan 2018
 * @author tchipevn
 */

#pragma once

#include "autopas/containers/CellBorderAndFlagManager.h"
#include "autopas/containers/CompatibleTraversals.h"
#include "autopas/containers/ParticleContainer.h"
#include "autopas/containers/directSum/DirectSumTraversalInterface.h"
#include "autopas/iterators/ParticleIterator.h"
#include "autopas/iterators/RegionParticleIterator.h"
#include "autopas/options/DataLayoutOption.h"
#include "autopas/utils/AutoPasMacros.h"
#include "autopas/utils/CudaStreamHandler.h"
#include "autopas/utils/ExceptionHandler.h"
#include "autopas/utils/StringUtils.h"
#include "autopas/utils/inBox.h"

namespace autopas {

/**
 * This class stores particles in a single cell.
 * Interactions are calculated directly, such that each particle interacts with
 * every other particle.
 * Use this class only if you have a very small amount of particles at hand.
 * @tparam Particle type of the particles to be stored
 * @tparam ParticleCell type of the cell that stores the particle
 */
template <class Particle, class ParticleCell>
class DirectSum : public ParticleContainer<Particle, ParticleCell> {
 public:
  /**
   * Constructor of the DirectSum class
   * @param boxMin
   * @param boxMax
   * @param cutoff
   * @param skin
   */
<<<<<<< HEAD
  DirectSum(const std::array<double, 3> boxMin, const std::array<double, 3> boxMax, double cutoff, double skin)
      : ParticleContainer<Particle, ParticleCell>(boxMin, boxMax, cutoff, skin, allDSApplicableTraversals()),
        _cellBorderFlagManager() {
=======
  DirectSum(const std::array<double, 3> boxMin, const std::array<double, 3> boxMax, double cutoff)
      : ParticleContainer<Particle, ParticleCell>(boxMin, boxMax, cutoff), _cellBorderFlagManager() {
>>>>>>> 1803ee23
    this->_cells.resize(2);
  }

  ContainerOption getContainerType() override { return ContainerOption::directSum; }

  void addParticle(Particle &p) override {
    if (utils::inBox(p.getR(), this->getBoxMin(), this->getBoxMax())) {
      getCell()->addParticle(p);
    } else {
      utils::ExceptionHandler::exception("DirectSum: trying to add a particle that is not in the bounding box.\n" +
                                         p.toString());
    }
  }

  void addHaloParticle(Particle &p) override {
    Particle p_copy = p;
    p_copy.setOwned(false);
    if (utils::notInBox(p_copy.getR(), this->getBoxMin(), this->getBoxMax())) {
      getHaloCell()->addParticle(p_copy);
    } else {  // particle is in own box
      // we are adding it to the inner box, but have marked it as not owned.
      // halo particles can also be inside of the domain (assuming non-precise interfaces)
      // here we could also check whether the particle is too far inside of the domain; we would need the verlet skin
      // for that.
      getCell()->addParticle(p_copy);
    }
  }

  bool updateHaloParticle(Particle &haloParticle) override { throw std::runtime_error("not yet implemented"); }

  void deleteHaloParticles() override {
    getHaloCell()->clear();
    // particles inside of a cell can also be halo particles (assuming non-precise interfaces)
    for (auto iter = getCell()->begin(); iter.isValid(); ++iter) {
      if (not iter->isOwned()) {
        iter.deleteCurrentParticle();
      }
    }
  }

  void rebuildNeighborLists(TraversalInterface *traversal) override {
    // nothing to do.
  }

  /**
   * Function to iterate over all pairs of particles
   * @tparam ParticleFunctor
   * @tparam Traversal
   * @param f functor that describes the pair-potential
   * @param traversal the traversal that will be used
   */
  template <class ParticleFunctor, class Traversal>
  void iteratePairwise(ParticleFunctor *f, Traversal *traversal) {
    AutoPasLog(debug, "Using traversal {}.", utils::StringUtils::to_string(traversal->getTraversalType()));

    traversal->initTraversal(this->_cells);
    if (auto *traversalInterface = dynamic_cast<DirectSumTraversalInterface<ParticleCell> *>(traversal)) {
      traversalInterface->traverseCellPairs(this->_cells);

    } else {
      autopas::utils::ExceptionHandler::exception(
          "trying to use a traversal of wrong type in DirectSum::iteratePairwise");
    }
    traversal->endTraversal(this->_cells);
  }

  std::vector<Particle> AUTOPAS_WARN_UNUSED_RESULT updateContainer() override {
    // first we delete halo particles, as we don't want them here.
    deleteHaloParticles();
    std::vector<Particle> invalidParticles{};
    for (auto iter = getCell()->begin(); iter.isValid(); ++iter) {
      if (utils::notInBox(iter->getR(), this->getBoxMin(), this->getBoxMax())) {
        invalidParticles.push_back(*iter);
        iter.deleteCurrentParticle();
      }
    }
    return invalidParticles;
  }

  bool isContainerUpdateNeeded() override {
    std::atomic<bool> outlierFound(false);
#ifdef AUTOPAS_OPENMP
    // @todo: find a sensible value for ???
#pragma omp parallel shared(outlierFound)  // if (this->_cells.size() / omp_get_max_threads() > ???)
#endif
    for (auto iter = this->begin(); iter.isValid() && (not outlierFound); ++iter) {
      if (utils::notInBox(iter->getR(), this->getBoxMin(), this->getBoxMax())) {
        outlierFound = true;
      }
    }
    return outlierFound;
  }

  TraversalSelectorInfo<ParticleCell> getTraversalSelectorInfo() override {
    // direct sum technically consists of two cells (owned + halo)
    return TraversalSelectorInfo<ParticleCell>({2, 0, 0});
  }

  ParticleIteratorWrapper<Particle> begin(IteratorBehavior behavior = IteratorBehavior::haloAndOwned) override {
    return ParticleIteratorWrapper<Particle>(
        new internal::ParticleIterator<Particle, ParticleCell>(&this->_cells, 0, &_cellBorderFlagManager, behavior));
  }

  ParticleIteratorWrapper<Particle> getRegionIterator(const std::array<double, 3> &lowerCorner,
                                                      const std::array<double, 3> &higherCorner,
                                                      IteratorBehavior behavior = IteratorBehavior::haloAndOwned,
                                                      bool incSearchRegion = false) override {
    std::vector<size_t> cellsOfInterest;

    switch (behavior) {
      case IteratorBehavior::ownedOnly:
        cellsOfInterest.push_back(0);
        break;
      case IteratorBehavior::haloOnly:
        // for haloOnly all cells can contain halo particles!
      case IteratorBehavior::haloAndOwned:
        cellsOfInterest.push_back(0);
        cellsOfInterest.push_back(1);
        break;
    }

    return ParticleIteratorWrapper<Particle>(new internal::RegionParticleIterator<Particle, ParticleCell>(
        &this->_cells, lowerCorner, higherCorner, cellsOfInterest, &_cellBorderFlagManager, behavior));
  }

 private:
  class DirectSumCellBorderAndFlagManager : public internal::CellBorderAndFlagManager {
    /**
     * the index type to access the particle cells
     */
    typedef std::size_t index_t;

   public:
    bool cellCanContainHaloParticles(index_t index1d) const override {
      // always return true, as there might be halo particles also within the domain, thus both cells can contain halo
      // particles.
      return true;
    }

    bool cellCanContainOwnedParticles(index_t index1d) const override { return index1d == 0; }

  } _cellBorderFlagManager;

  ParticleCell *getCell() { return &(this->_cells.at(0)); };

  ParticleCell *getHaloCell() { return &(this->_cells.at(1)); };
};

}  // namespace autopas<|MERGE_RESOLUTION|>--- conflicted
+++ resolved
@@ -40,14 +40,8 @@
    * @param cutoff
    * @param skin
    */
-<<<<<<< HEAD
   DirectSum(const std::array<double, 3> boxMin, const std::array<double, 3> boxMax, double cutoff, double skin)
-      : ParticleContainer<Particle, ParticleCell>(boxMin, boxMax, cutoff, skin, allDSApplicableTraversals()),
-        _cellBorderFlagManager() {
-=======
-  DirectSum(const std::array<double, 3> boxMin, const std::array<double, 3> boxMax, double cutoff)
-      : ParticleContainer<Particle, ParticleCell>(boxMin, boxMax, cutoff), _cellBorderFlagManager() {
->>>>>>> 1803ee23
+      : ParticleContainer<Particle, ParticleCell>(boxMin, boxMax, cutoff, skin), _cellBorderFlagManager() {
     this->_cells.resize(2);
   }
 
