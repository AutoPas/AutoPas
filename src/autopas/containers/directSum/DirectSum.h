--- conflicted
+++ resolved
@@ -149,47 +149,33 @@
                                                                           behavior, nullptr));
   }
 
-<<<<<<< HEAD
   template <typename Lambda>
-  void forEach(Lambda forEachLambda, IteratorBehavior behaviour) {
+  void forEach(Lambda forEachLambda, IteratorBehavior behavior) {
     auto forEach = [&](ParticleCell cell) {
       for (Particle p : cell._particles) {
         forEachLambda(p);
       }
     };
 
-    switch (behaviour) {
-      case IteratorBehavior::haloAndOwned:
-        forEach(this->_cells.at(0));
-        forEach(this->_cells.at(1));
-        break;
-
-      case IteratorBehavior::haloOnly:
-        forEach(this->_cells.at(1));
-        break;
-
-      case IteratorBehavior::haloOwnedAndDummy:
-        forEach(this->_cells.at(0));
-        forEach(this->_cells.at(1));
-        break;
-
-      case IteratorBehavior::ownedOnly:
-        forEach(this->_cells.at(0));
-        break;
-
-      default:
-        break;
-    }
-  }
-
-  [[nodiscard]] ParticleIteratorWrapper<ParticleType, true> getRegionIterator(
-      const std::array<double, 3> &lowerCorner, const std::array<double, 3> &higherCorner,
-      IteratorBehavior behavior = IteratorBehavior::haloAndOwned) override {
-=======
+    std::vector<size_t> cellsOfInterest;
+
+    if (behavior & IteratorBehavior::owned) {
+      forEach(getCell());
+      cellsOfInterest.push_back(0);
+    }
+    if (behavior & IteratorBehavior::halo) {
+      forEach(getHaloCell());
+      cellsOfInterest.push_back(1);
+    }
+    // sanity check
+    if (cellsOfInterest.empty()) {
+      utils::ExceptionHandler::exception("Encountered invalid iterator behavior!");
+    }
+  }
+
   [[nodiscard]] ParticleIteratorWrapper<ParticleType, true> getRegionIterator(const std::array<double, 3> &lowerCorner,
                                                                               const std::array<double, 3> &higherCorner,
                                                                               IteratorBehavior behavior) override {
->>>>>>> d906d297
     std::vector<size_t> cellsOfInterest;
 
     if (behavior & IteratorBehavior::owned) {
@@ -230,34 +216,26 @@
   }
 
   void forEachInRegion(const std::function<void(Particle)> forEachLambda, const std::array<double, 3> &lowerCorner,
-                       const std::array<double, 3> &higherCorner, IteratorBehavior behaviour) {
+                       const std::array<double, 3> &higherCorner, IteratorBehavior behavior) {
     auto forEach = [&](ParticleCell cell) {
       for (Particle p : cell._particles) {
         forEachLambda(p);
       }
     };
 
-    switch (behaviour) {
-      case IteratorBehavior::haloAndOwned:
-        forEach(this->_cells.at(0));
-        forEach(this->_cells.at(1));
-        break;
-
-      case IteratorBehavior::haloOnly:
-        forEach(this->_cells.at(1));
-        break;
-
-      case IteratorBehavior::haloOwnedAndDummy:
-        forEach(this->_cells.at(0));
-        forEach(this->_cells.at(1));
-        break;
-
-      case IteratorBehavior::ownedOnly:
-        forEach(this->_cells.at(0));
-        break;
-
-      default:
-        break;
+    std::vector<size_t> cellsOfInterest;
+
+    if (behavior & IteratorBehavior::owned) {
+      forEach(getCell());
+      cellsOfInterest.push_back(0);
+    }
+    if (behavior & IteratorBehavior::halo) {
+      forEach(getHaloCell());
+      cellsOfInterest.push_back(1);
+    }
+    // sanity check
+    if (cellsOfInterest.empty()) {
+      utils::ExceptionHandler::exception("Encountered invalid iterator behavior!");
     }
   }
 
