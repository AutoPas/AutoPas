--- conflicted
+++ resolved
@@ -70,14 +70,9 @@
     using namespace autopas::utils::ArrayMath::literals;
     // 1 owned and 6 halo cells
     this->_cells.resize(7);
-<<<<<<< HEAD
-    this->cells[0].setPossibleParticleOwnership(OwnershipState::owned);
-    std::for_each(++this->_cells.begin(), this->_cells.end(), [&] (auto &cell) {cell.setPossibleParticleOwnerships(OwnershipState::halo);});
-=======
     this->_cells[0].setPossibleParticleOwnerships(OwnershipState::owned);
     std::for_each(++this->_cells.begin(), this->_cells.end(),
                   [&](auto &cell) { cell.setPossibleParticleOwnerships(OwnershipState::halo); });
->>>>>>> 6172a98a
     auto boxLength = boxMax - boxMin;
     this->_cells[0].setCellLength(boxLength);
   }
