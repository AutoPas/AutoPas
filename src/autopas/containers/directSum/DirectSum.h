--- conflicted
+++ resolved
@@ -99,13 +99,9 @@
     // nothing to do.
   }
 
-<<<<<<< HEAD
   bool neighborListsAreValid() override { return true; }
 
-  CellType getParticleCellTypeEnum() override { return CellType::FullParticleCell; }
-=======
   CellType getParticleCellTypeEnum() const override { return CellType::FullParticleCell; }
->>>>>>> 261878dc
 
   void iteratePairwise(TraversalInterface *traversal) override {
     // Check if traversal is allowed for this container and give it the data it needs.
