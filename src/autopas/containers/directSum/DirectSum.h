--- conflicted
+++ resolved
@@ -94,9 +94,6 @@
   /**
    * @copydoc ParticleContainerInterface::addHaloParticleImpl()
    */
-<<<<<<< HEAD
-  void addHaloParticleImpl(const ParticleType &haloParticle) override { getHaloCell().addParticle(haloParticle); }
-=======
   void addHaloParticleImpl(const ParticleType &haloParticle) override {
     const auto boxMax = this->getBoxMax();
     const auto boxMin = this->getBoxMin();
@@ -112,15 +109,11 @@
       }
     }
   }
->>>>>>> d5faa8b1
 
   /**
    * @copydoc ParticleContainerInterface::updateHaloParticle()
    */
   bool updateHaloParticle(const ParticleType &haloParticle) override {
-<<<<<<< HEAD
-    return internal::checkParticleInCellAndUpdateByIDAndPosition(getHaloCell(), haloParticle, this->getVerletSkin());
-=======
     const auto boxMax = this->getBoxMax();
     const auto boxMin = this->getBoxMin();
     const auto pos = haloParticle.getR();
@@ -139,7 +132,6 @@
       }
     }
     return false;
->>>>>>> d5faa8b1
   }
 
   void deleteHaloParticles() override {
