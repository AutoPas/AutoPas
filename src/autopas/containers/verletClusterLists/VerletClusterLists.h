/**
 * @file VerletClusterLists.h
 * @author nguyen
 * @date 14.10.18
 */

#pragma once

#include <algorithm>
#include <cmath>
#include <iterator>

#include "ClusterTowerBlock2D.h"
#include "autopas/cells/FullParticleCell.h"
#include "autopas/containers/CompatibleTraversals.h"
#include "autopas/containers/LeavingParticleCollector.h"
#include "autopas/containers/NeighborListsBuffer.h"
#include "autopas/containers/ParticleContainerInterface.h"
#include "autopas/containers/ParticleDeletedObserver.h"
#include "autopas/containers/cellPairTraversals/BalancedTraversal.h"
#include "autopas/containers/verletClusterLists/Cluster.h"
#include "autopas/containers/verletClusterLists/ClusterTower.h"
#include "autopas/containers/verletClusterLists/VerletClusterListsRebuilder.h"
#include "autopas/containers/verletClusterLists/traversals/VCLTraversalInterface.h"
#include "autopas/iterators/ContainerIterator.h"
#include "autopas/options/LoadEstimatorOption.h"
#include "autopas/particles/OwnershipState.h"
#include "autopas/utils/ArrayMath.h"
#include "autopas/utils/Timer.h"
#include "autopas/utils/WrapOpenMP.h"
#include "autopas/utils/inBox.h"
#include "autopas/utils/markParticleAsDeleted.h"

namespace autopas {

/**
 * Particles are divided into clusters.
 * The VerletClusterLists class uses neighborhood lists for each cluster to calculate pairwise interactions of
 * particles. It is optimized for a constant, i.e. particle independent, cutoff radius of the interaction.
 *
 * This Container does (currently?) not make use of the cellSizeFactor.
 *
 * The _particlesToAdd buffer structure is (currently) still necessary, even if the LogicHandler basically holds
 * the same buffer structure. In principle, moving the particles directly into one of the towers would be possible,
 * since particles are moved from LogicHandler to VCL only in a rebuild iteration. However, storing the particles in a
 * tower (e.g. tower0) is only possible very inefficiently, since several threads would write to this buffer at the same
 * time. Even if we could add the particles to tower0 efficiently, there are still problems in getRegionIterator(),
 * because this function is executed between the addition of particles and the actual rebuild. getRegionIterator()
 * expects that all particles are already sorted correctly into the towers (if we do not use _particlesToAdd).
 *
 * @note See VerletClusterListsRebuilder for the layout of the towers and clusters.
 *
 * @tparam Particle
 */
template <class Particle>
class VerletClusterLists : public ParticleContainerInterface<Particle>, public internal::ParticleDeletedObserver {
 public:
  /**
   * Defines a cluster range used in the static cluster-thread-partition.
   */
  struct ClusterRange {
    /**
     * The index of the tower that contains the first cluster.
     */
    size_t startTowerIndex{};
    /**
     * The index of the first cluster in its tower.
     */
    size_t startIndexInTower{};
    /**
     * The number of clusters in the range.
     */
    size_t numClusters{};
  };

  /**
   * Constructor of the VerletClusterLists class.
   * The neighbor lists are build using a estimated density.
   * The box is divided into cuboids with roughly the
   * same side length.
   * @param boxMin The lower corner of the domain.
   * @param boxMax The upper corner of the domain.
   * @param cutoff The cutoff radius of the interaction.
   * @param skin The skin radius.
   * @param rebuildFrequency The rebuild Frequency.
   * @param clusterSize Number of particles per cluster.
   * @param loadEstimator load estimation algorithm for balanced traversals.
   */
  VerletClusterLists(const std::array<double, 3> &boxMin, const std::array<double, 3> &boxMax, double cutoff,
                     double skin, unsigned int rebuildFrequency, size_t clusterSize,
                     LoadEstimatorOption loadEstimator = LoadEstimatorOption::none)
      : ParticleContainerInterface<Particle>(skin),
        _towerBlock{boxMin, boxMax, cutoff + skin},
        _clusterSize{clusterSize},
        _particlesToAdd(autopas_get_max_threads()),
        _cutoff{cutoff},
        _rebuildFrequency{rebuildFrequency},
        _loadEstimator(loadEstimator) {
    // always have at least one tower.
    _towerBlock.addTower(_clusterSize);
  }

  CellType getParticleCellTypeEnum() const override { return CellType::ClusterTower; };

  [[nodiscard]] ContainerOption getContainerType() const override { return ContainerOption::verletClusterLists; }

  /**
   * Generates the load estimation function depending on _loadEstimator.
   * @return load estimator function object.
   */
  BalancedTraversal::EstimatorFunction getLoadEstimatorFunction() {
    switch (this->_loadEstimator) {
      case LoadEstimatorOption::neighborListLength: {
        return [&](const std::array<unsigned long, 3> &cellsPerDimension,
                   const std::array<unsigned long, 3> &lowerCorner, const std::array<unsigned long, 3> &upperCorner) {
          // the neighborListLength function defined for verletListsCells in not compatible with this container.
          unsigned long sum = 0;
          for (unsigned long x = lowerCorner[0]; x <= upperCorner[0]; x++) {
            for (unsigned long y = lowerCorner[1]; y <= upperCorner[1]; y++) {
              unsigned long cellLoad = 0;
              auto &tower = _towerBlock.getTowerByIndex2D(x, y);
              for (auto &cluster : tower.getClusters()) {
                if (cluster.getNeighbors()) {
                  cellLoad += cluster.getNeighbors()->size();
                }
              }
              sum += cellLoad;
            }
          }
          return sum;
        };
      }
      case LoadEstimatorOption::none:
        [[fallthrough]];
      default: {
        return
            [&](const std::array<unsigned long, 3> &cellsPerDimension, const std::array<unsigned long, 3> &lowerCorner,
                const std::array<unsigned long, 3> &upperCorner) { return 1; };
      }
    }
  }

  void iteratePairwise(TraversalInterface *traversal) override {
    if (_isValid == ValidityState::cellsAndListsValid) {
      autopas::utils::ExceptionHandler::exception(
          "VerletClusterLists::iteratePairwise(): Trying to do a pairwise iteration, even though verlet lists are not "
          "valid.");
    }
    auto *traversalInterface = dynamic_cast<VCLTraversalInterface<Particle> *>(traversal);
    if (traversalInterface) {
      traversalInterface->setClusterLists(*this);
      traversalInterface->setTowers(_towerBlock.getTowersRef());
    } else {
      autopas::utils::ExceptionHandler::exception(
          "Trying to use a traversal of wrong type in VerletClusterLists::iteratePairwise. TraversalID: {}",
          traversal->getTraversalType());
    }
    if (auto *balancedTraversal = dynamic_cast<BalancedTraversal *>(traversal)) {
      balancedTraversal->setLoadEstimator(getLoadEstimatorFunction());
    }

    traversal->initTraversal();
    traversal->traverseParticlePairs();
    traversal->endTraversal();
  }

  void reserve(size_t numParticles, size_t numParticlesHaloEstimate) override {
    const auto particlesPerTower = (numParticles + numParticlesHaloEstimate) / _towerBlock.size();
    for (auto &tower : _towerBlock) {
      tower.reserve(particlesPerTower);
    }
  }

  /**
   * Adds the given particle to the container. rebuildTowersAndClusters() has to be called to have it actually sorted
   * in.
   * @param p The particle to add.
   */
  void addParticleImpl(const Particle &p) override {
    _isValid.store(ValidityState::invalid, std::memory_order::memory_order_relaxed);
    _particlesToAdd[autopas_get_thread_num()].push_back(p);
  }

  void addHaloParticleImpl(const Particle &haloParticle) override {
    _isValid.store(ValidityState::invalid, std::memory_order::memory_order_relaxed);
    _particlesToAdd[autopas_get_thread_num()].push_back(haloParticle);
  }

  bool updateHaloParticle(const Particle &haloParticle) override {
    using namespace autopas::utils::ArrayMath::literals;

    const auto &haloPos = haloParticle.getR();
    // this might be called from a parallel region so force this iterator to be sequential
    for (auto it = getRegionIterator(haloPos - (this->getVerletSkin() / 2.), haloPos + (this->getVerletSkin() / 2.),
                                     IteratorBehavior::halo | IteratorBehavior::forceSequential, nullptr);
         it.isValid(); ++it) {
      if (haloParticle.getID() == it->getID()) {
        // don't simply copy haloParticle over iter. This would trigger a dataRace with other regionIterators that
        // overlap with this region.
        it->setR(haloPos);
        it->setRAtRebuild(haloParticle.getRAtRebuild());
        it->setV(haloParticle.getV());
        it->setF(haloParticle.getF());
        return true;
      }
    }
    return false;
  }

  void deleteHaloParticles() override {
    // Step 1: Remove particles from _particlesToAdd
    for (auto &particleVec : _particlesToAdd) {
      for (size_t j = 0; j < particleVec.size();) {
        if (particleVec[j].isHalo()) {
          particleVec[j] = particleVec[particleVec.size() - 1];
          particleVec.pop_back();
        } else {
          ++j;
        }
      }
    }
    // Step 2: Remove particles from _towers
    bool deletedSomething = false;
    AUTOPAS_OPENMP(parallel for reduction(|| : deletedSomething))
    // Thanks to clang 13 this has to be a index based loop instead of a range based
    for (size_t i = 0; i < _towerBlock.size(); ++i) {
      auto &tower = _towerBlock[i];
      const auto towerSize = tower.size();
      auto numTailDummies = tower.getNumTailDummyParticles();
      // iterate over all non-tail dummies. Avoid underflows.
      for (size_t j = 0; numTailDummies < towerSize and j < towerSize - numTailDummies;) {
        if (tower[j].isHalo()) {
          // swap-"delete"
          tower[j] = tower[towerSize - 1 - numTailDummies];
          // Since we can't pop the moved particle here mark it for deletion.
          internal::markParticleAsDeleted(tower[towerSize - 1 - numTailDummies]);
          ++numTailDummies;
          deletedSomething = true;
        } else {
          ++j;
        }
      }
      // if anything was marked for deletion actually delete it now.
      if (deletedSomething) {
        tower.deleteDummyParticles();
      }
    }
    if (deletedSomething) {
      _isValid.store(ValidityState::invalid, std::memory_order::memory_order_relaxed);
    }
  }

  std::tuple<const Particle *, size_t, size_t> getParticle(size_t cellIndex, size_t particleIndex,
                                                           IteratorBehavior iteratorBehavior,
                                                           const std::array<double, 3> &boxMin,
                                                           const std::array<double, 3> &boxMax) const override {
    return getParticleImpl<true>(cellIndex, particleIndex, iteratorBehavior, boxMin, boxMax);
  }
  std::tuple<const Particle *, size_t, size_t> getParticle(size_t cellIndex, size_t particleIndex,
                                                           IteratorBehavior iteratorBehavior) const override {
    // this is not a region iter hence we stretch the bounding box to the numeric max
    constexpr std::array<double, 3> boxMin{std::numeric_limits<double>::lowest(), std::numeric_limits<double>::lowest(),
                                           std::numeric_limits<double>::lowest()};

    constexpr std::array<double, 3> boxMax{std::numeric_limits<double>::max(), std::numeric_limits<double>::max(),
                                           std::numeric_limits<double>::max()};
    return getParticleImpl<false>(cellIndex, particleIndex, iteratorBehavior, boxMin, boxMax);
  }

  /**
   * Container specific implementation for getParticle. See ParticleContainerInterface::getParticle().
   *
   * @tparam regionIter
   * @param cellIndex
   * @param particleIndex
   * @param iteratorBehavior
   * @param boxMin
   * @param boxMax
   * @return tuple<ParticlePointer, CellIndex, ParticleIndex>
   */
  template <bool regionIter>
  std::tuple<const Particle *, size_t, size_t> getParticleImpl(size_t cellIndex, size_t particleIndex,
                                                               IteratorBehavior iteratorBehavior,
                                                               const std::array<double, 3> &boxMin,
                                                               const std::array<double, 3> &boxMax) const {
    using namespace autopas::utils::ArrayMath::literals;

    // in this context cell == tower
    // catching the edge case that towers are not yet built -> Iterator jumps to additional vectors
    if (_towerBlock.empty()) {
      return {nullptr, 0, 0};
    }

<<<<<<< HEAD
    const auto boxMinWithSafetyMargin = boxMin - (this->getVerletSkin());
    const auto boxMaxWithSafetyMargin = boxMax + (this->getVerletSkin());
=======
    std::array<double, 3> boxMinWithSafetyMargin = boxMin;
    std::array<double, 3> boxMaxWithSafetyMargin = boxMax;
    if constexpr (regionIter) {
      // We extend the search box for cells here since particles might have moved
      boxMinWithSafetyMargin -= this->getVerletSkin();
      boxMaxWithSafetyMargin += this->getVerletSkin();
    }
>>>>>>> d5faa8b1

    // first and last relevant cell index
    const auto [startCellIndex, endCellIndex] = [&]() -> std::tuple<size_t, size_t> {
      if constexpr (regionIter) {
        // We extend the search box for cells here since particles might have moved
        return {_towerBlock.getTowerIndex1DAtPosition(boxMinWithSafetyMargin),
                _towerBlock.getTowerIndex1DAtPosition(boxMaxWithSafetyMargin)};
      } else {
        if (not(iteratorBehavior & IteratorBehavior::halo)) {
          // only potentially owned region
          return {_towerBlock.getFirstOwnedTowerIndex(), _towerBlock.getLastOwnedTowerIndex()};
        } else {
          // whole range of cells
          return {0, _towerBlock.size() - 1};
        }
      }
    }();

    // if we are at the start of an iteration ...
    if (cellIndex == 0 and particleIndex == 0) {
      cellIndex =
          startCellIndex + ((iteratorBehavior & IteratorBehavior::forceSequential) ? 0 : autopas_get_thread_num());
    }
    // abort if the start index is already out of bounds
    if (cellIndex >= _towerBlock.size()) {
      return {nullptr, 0, 0};
    }
    // check the data behind the indices
    if (particleIndex >= _towerBlock[cellIndex].getNumActualParticles() or
        not containerIteratorUtils::particleFulfillsIteratorRequirements<regionIter>(
            _towerBlock[cellIndex][particleIndex], iteratorBehavior, boxMin, boxMax)) {
      // either advance them to something interesting or invalidate them.
      std::tie(cellIndex, particleIndex) =
          advanceIteratorIndices<regionIter>(cellIndex, particleIndex, iteratorBehavior, boxMin, boxMax,
                                             boxMinWithSafetyMargin, boxMaxWithSafetyMargin, endCellIndex);
    }
    // shortcut if the given index doesn't exist
    if (cellIndex > endCellIndex) {
      return {nullptr, 0, 0};
    }
    const Particle *retPtr = &_towerBlock[cellIndex][particleIndex];

    return {retPtr, cellIndex, particleIndex};
  }

  bool deleteParticle(Particle &particle) override {
    // This function doesn't actually delete anything as it would mess up the clusters' references.
    internal::markParticleAsDeleted(particle);
    return false;
  }

  bool deleteParticle(size_t cellIndex, size_t particleIndex) override {
    // This function doesn't actually delete anything as it would mess up the clusters' references.
    internal::markParticleAsDeleted(_towerBlock[cellIndex][particleIndex]);
    return false;
  }

  [[nodiscard]] std::vector<Particle> updateContainer(bool keepNeighborListsValid) override {
    if (keepNeighborListsValid) {
      return autopas::LeavingParticleCollector::collectParticlesAndMarkNonOwnedAsDummy(*this);
    }
    // First delete all halo particles.
    this->deleteHaloParticles();
    // Delete dummy particles.
    AUTOPAS_OPENMP(parallel for)
    for (size_t i = 0ul; i < _towerBlock.size(); ++i) {
      _towerBlock[i].deleteDummyParticles();
    }

    // next find invalid particles
    std::vector<Particle> invalidParticles;

    // custom openmp reduction to concatenate all local vectors to one at the end of a parallel region
    AUTOPAS_OPENMP(declare reduction(vecMergeParticle :                                                 \
                                     std::vector<Particle> :                                            \
                                         omp_out.insert(omp_out.end(), omp_in.begin(), omp_in.end())))
    AUTOPAS_OPENMP(parallel reduction(vecMergeParticle : invalidParticles)) {
      for (auto iter = this->begin(IteratorBehavior::owned); iter.isValid(); ++iter) {
        if (not utils::inBox(iter->getR(), this->getBoxMin(), this->getBoxMax())) {
          invalidParticles.push_back(*iter);
          internal::deleteParticle(iter);
        }
      }
    }
    _isValid.store(ValidityState::invalid, std::memory_order::memory_order_relaxed);
    return invalidParticles;
  }

  [[nodiscard]] TraversalSelectorInfo getTraversalSelectorInfo() const override {
    using namespace autopas::utils::ArrayMath::literals;
    // Here, the towers might not yet be built, hence do not use members like _towerBlock.getTowersPerDim
    const auto boxSizeWithHalo = this->getHaloBoxMax() - this->getHaloBoxMin();
    const auto [towerSideLength, towersPerDim] = _towerBlock.estimateOptimalGridSideLength(
        this->getNumberOfParticles(IteratorBehavior::ownedOrHalo), _clusterSize);
    const std::array<double, 3> towerSize = {towerSideLength[0], towerSideLength[1],
                                             this->getHaloBoxMax()[2] - this->getHaloBoxMin()[2]};
    const std::array<unsigned long, 3> towerDimensions = {towersPerDim[0], towersPerDim[1], 1};
    return TraversalSelectorInfo(towerDimensions, this->getInteractionLength(), towerSize, _clusterSize);
  }

  /**
   * @copydoc autopas::ParticleContainerInterface::begin()
   */
  [[nodiscard]] ContainerIterator<Particle, true, false> begin(
      IteratorBehavior behavior = autopas::IteratorBehavior::ownedOrHalo,
      typename ContainerIterator<Particle, true, false>::ParticleVecType *additionalVectors = nullptr) override {
    // Note: particlesToAddEmpty() can only be called if the container status is not invalid. If the status is set to
    // invalid, we do writing operations on _particlesToAdd and can not read from it without race conditions.
    if (_isValid != ValidityState::invalid) {
      // we call particlesToAddEmpty() as a sanity check to ensure there are actually no particles in _particlesToAdd if
      // the status is not invalid
      if (not particlesToAddEmpty(autopas_get_thread_num())) {
        autopas::utils::ExceptionHandler::exception(
            "VerletClusterLists::begin(): Error: particle container is valid, but _particlesToAdd isn't empty!");
      }
      // If the particles are sorted into the towers, we can simply use the iteration over towers + additionalVectors
      // from LogicHandler.
      return ContainerIterator<Particle, true, false>(*this, behavior, additionalVectors);
    } else {
      // if the particles are not sorted into the towers, we have to also iterate over _particlesToAdd.
      // store all pointers in a temporary which is passed to the ParticleIterator constructor.
      typename ContainerIterator<Particle, true, false>::ParticleVecType additionalVectorsToPass;
      appendBuffersHelper(additionalVectors, additionalVectorsToPass);
      return ContainerIterator<Particle, true, false>(*this, behavior, &additionalVectorsToPass);
    }
  }

  /**
   * @copydoc autopas::ParticleContainerInterface::begin()
   * @note const version.
   */
  [[nodiscard]] ContainerIterator<Particle, false, false> begin(
      IteratorBehavior behavior = autopas::IteratorBehavior::ownedOrHalo,
      typename ContainerIterator<Particle, false, false>::ParticleVecType *additionalVectors = nullptr) const override {
    // Note: particlesToAddEmpty() can only be called if the container status is not invalid. If the status is set to
    // invalid, we do writing operations on _particlesToAdd and can not read from from it without race conditions.
    if (_isValid != ValidityState::invalid) {
      // we call particlesToAddEmpty() as a sanity check to ensire there are actually no particles in _particlesToAdd if
      // the status is not invalid
      if (not particlesToAddEmpty(autopas_get_thread_num())) {
        autopas::utils::ExceptionHandler::exception(
            "VerletClusterLists::begin() const: Error: particle container is valid, but _particlesToAdd isn't empty!");
      }
      // If the particles are sorted into the towers, we can simply use the iteration over towers + additionalVectors
      // from LogicHandler.
      return ContainerIterator<Particle, false, false>(*this, behavior, additionalVectors);
    } else {
      // if the particles are not sorted into the towers, we have to also iterate over _particlesToAdd.
      // store all pointers in a temporary which is passed to the ParticleIterator constructor.
      typename ContainerIterator<Particle, false, false>::ParticleVecType additionalVectorsToPass;
      appendBuffersHelper(additionalVectors, additionalVectorsToPass);
      return ContainerIterator<Particle, false, false>(*this, behavior, &additionalVectorsToPass);
    }
  }

  /**
   * @copydoc autopas::LinkedCells::forEach()
   */
  template <typename Lambda>
  void forEach(Lambda forEachLambda, IteratorBehavior behavior = autopas::IteratorBehavior::ownedOrHalo) {
    for (auto &tower : _towerBlock) {
      tower.forEach(forEachLambda, behavior);
    }
    for (auto &vector : this->_particlesToAdd) {
      for (auto &particle : vector) {
        if (behavior.contains(particle)) {
          forEachLambda(particle);
        }
      }
    }
  }

  /**
   * @copydoc autopas::LinkedCells::forEach()
   * @note const version.
   * @note This function additionally iterates over the _particlesToAdd vector if the tower-structure isn't valid.
   */
  template <typename Lambda>
  void forEach(Lambda forEachLambda, IteratorBehavior behavior = autopas::IteratorBehavior::ownedOrHalo) const {
    if (_isValid != ValidityState::invalid) {
      if (not particlesToAddEmpty()) {
        autopas::utils::ExceptionHandler::exception(
            "VerletClusterLists::forEach() const: Error: particle container is valid, but _particlesToAdd isn't "
            "empty!");
      }
    }

    // If the particles are sorted into the towers, we can simply use the iteration over towers.
    for (auto &tower : _towerBlock) {
      tower.forEach(forEachLambda, behavior);
    }

    // if the particles are not sorted into the towers, we have to also iterate over _particlesToAdd.
    if (_isValid == ValidityState::invalid) {
      for (auto &particlesToAddPerThread : _particlesToAdd) {
        for (auto &particle : particlesToAddPerThread) {
          if (behavior.contains(particle)) {
            forEachLambda(particle);
          }
        }
      }
    }
  }

  /**
   * @copydoc autopas::LinkedCells::reduce()
   */
  template <typename Lambda, typename A>
  void reduce(Lambda reduceLambda, A &result, IteratorBehavior behavior = autopas::IteratorBehavior::ownedOrHalo) {
    for (auto &tower : _towerBlock) {
      tower.reduce(reduceLambda, result, behavior);
    }
    for (auto &vector : this->_particlesToAdd) {
      for (auto &p : vector) {
        if (behavior.contains(p)) {
          reduceLambda(p, result);
        }
      }
    }
  }

  /**
   * @copydoc autopas::LinkedCells::reduce()
   * @note const version.
   * @note This function additionally iterates over the _particlesToAdd vector if the tower-structure isn't valid.
   */
  template <typename Lambda, typename A>
  void reduce(Lambda reduceLambda, A &result,
              IteratorBehavior behavior = autopas::IteratorBehavior::ownedOrHalo) const {
    if (_isValid != ValidityState::invalid) {
      if (not particlesToAddEmpty()) {
        autopas::utils::ExceptionHandler::exception(
            "VerletClusterLists::reduce() const: Error: particle container is valid, but _particlesToAdd isn't empty!");
      }
    }

    // If the particles are sorted into the towers, we can simply use the iteration over towers.
    for (auto tower : _towerBlock) {
      tower.reduce(reduceLambda, result, behavior);
    }

    if (_isValid == ValidityState::invalid) {
      // if the particles are not sorted into the towers, we have to also iterate over _particlesToAdd.
      for (auto &particlesToAddPerThread : _particlesToAdd) {
        for (auto &particle : particlesToAddPerThread) {
          if (behavior.contains(particle)) {
            reduceLambda(particle, result);
          }
        }
      }
    }
  }

  /**
   * @copydoc autopas::ParticleContainerInterface::getRegionIterator()
   */
  [[nodiscard]] ContainerIterator<Particle, true, true> getRegionIterator(
      const std::array<double, 3> &lowerCorner, const std::array<double, 3> &higherCorner, IteratorBehavior behavior,
      typename ContainerIterator<Particle, true, true>::ParticleVecType *additionalVectors = nullptr) override {
    // Note: particlesToAddEmpty() can only be called if the container status is not invalid. If the status is set to
    // invalid, we do writing operations on _particlesToAdd and can not read from from it without race conditions.
    if (_isValid != ValidityState::invalid) {
      // we call particlesToAddEmpty() as a sanity check to ensure there are actually no particles in _particlesToAdd
      // if the status is not invalid
      if (not particlesToAddEmpty(autopas_get_thread_num())) {
        autopas::utils::ExceptionHandler::exception(
            "VerletClusterLists::reduce() const: Error: particle container is valid, but _particlesToAdd isn't empty!");
      }
      // If the particles are sorted into the towers, we can simply use the iteration over towers + additionalVectors
      // from LogicHandler.
      return ContainerIterator<Particle, true, true>(*this, behavior, additionalVectors, lowerCorner, higherCorner);
    } else {
      // if the particles are not sorted into the towers, we have to also iterate over _particlesToAdd.
      // store all pointers in a temporary which is passed to the ParticleIterator constructor.
      typename ContainerIterator<Particle, true, true>::ParticleVecType additionalVectorsToPass;
      appendBuffersHelper(additionalVectors, additionalVectorsToPass);
      return ContainerIterator<Particle, true, true>(*this, behavior, &additionalVectorsToPass, lowerCorner,
                                                     higherCorner);
    }
  }

  /**
   * @copydoc autopas::ParticleContainerInterface::getRegionIterator()
   * @note const version.
   */
  [[nodiscard]] ContainerIterator<Particle, false, true> getRegionIterator(
      const std::array<double, 3> &lowerCorner, const std::array<double, 3> &higherCorner, IteratorBehavior behavior,
      typename ContainerIterator<Particle, false, true>::ParticleVecType *additionalVectors = nullptr) const override {
    // Note: particlesToAddEmpty() can only be called if the container status is not invalid. If the status is set to
    // invalid, we do writing operations on _particlesToAdd and can not read from from it without race conditions.
    if (_isValid != ValidityState::invalid) {
      // we call particlesToAddEmpty() as a sanity check to ensire there are actually no particles in _particlesToAdd if
      // the status is not invalid
      if (not particlesToAddEmpty(autopas_get_thread_num())) {
        autopas::utils::ExceptionHandler::exception(
            "VerletClusterLists::getRegionIterator() const: Error: particle container is valid, but _particlesToAdd "
            "isn't empty!");
      }
      // If the particles are sorted into the towers, we can simply use the iteration over towers + additionalVectors
      // from LogicHandler.
      return ContainerIterator<Particle, false, true>(*this, behavior, additionalVectors, lowerCorner, higherCorner);
    } else {
      // if the particles are not sorted into the towers, we have to also iterate over _particlesToAdd.
      // store all pointers in a temporary which is passed to the ParticleIterator constructor.
      typename ContainerIterator<Particle, false, true>::ParticleVecType additionalVectorsToPass;
      appendBuffersHelper(additionalVectors, additionalVectorsToPass);
      return ContainerIterator<Particle, false, true>(*this, behavior, &additionalVectorsToPass, lowerCorner,
                                                      higherCorner);
    }
  }

  /**
   * @copydoc autopas::LinkedCells::forEachInRegion()
   */
  template <typename Lambda>
  void forEachInRegion(Lambda forEachLambda, const std::array<double, 3> &lowerCorner,
                       const std::array<double, 3> &higherCorner,
                       IteratorBehavior behavior = autopas::IteratorBehavior::ownedOrHalo) {
    for (size_t i = 0; i < _towerBlock.size(); ++i) {
      if (_towerBlock.ignoreCellForIteration(i, behavior)) {
        continue;
      }
      auto &tower = _towerBlock[i];
      const auto [towerLowCorner, towerHighCorner] = _towerBlock.getTowerBoundingBox(i);
      // particles can move over cell borders. Calculate the volume this cell's particles can be.
      const auto towerLowCornerSkin = utils::ArrayMath::subScalar(towerLowCorner, this->getVerletSkin() * 0.5);
      const auto towerHighCornerSkin = utils::ArrayMath::addScalar(towerHighCorner, this->getVerletSkin() * 0.5);
      if (utils::boxesOverlap(towerLowCornerSkin, towerHighCornerSkin, lowerCorner, higherCorner)) {
        tower.forEach(forEachLambda, lowerCorner, higherCorner, behavior);
      }
    }
    for (auto &vector : _particlesToAdd) {
      for (auto &particle : vector) {
        if (behavior.contains(particle)) {
          if (utils::inBox(particle.getR(), lowerCorner, higherCorner)) {
            forEachLambda(particle);
          }
        }
      }
    }
  }

  /**
   * @copydoc autopas::LinkedCells::forEachInRegion()
   * @note const version.
   * @note This function additionally iterates over the _particlesToAdd vector if the tower-structure isn't valid.
   */
  template <typename Lambda>
  void forEachInRegion(Lambda forEachLambda, const std::array<double, 3> &lowerCorner,
                       const std::array<double, 3> &higherCorner,
                       IteratorBehavior behavior = autopas::IteratorBehavior::ownedOrHalo) const {
    if (_isValid != ValidityState::invalid) {
      if (not particlesToAddEmpty()) {
        autopas::utils::ExceptionHandler::exception(
            "VerletClusterLists::forEachInRegion() const: Error: particle container is valid, but _particlesToAdd "
            "isn't empty!");
      }
    }

    // If the particles are sorted into the towers, we can simply use the iteration over towers.
    for (size_t i = 0; i < _towerBlock.size(); ++i) {
      if (_towerBlock.ignoreCellForIteration(i, behavior)) {
        continue;
      }
      auto &tower = _towerBlock[i];
      const auto [towerLowCorner, towerHighCorner] = _towerBlock.getTowerBoundingBox(i);
      // particles can move over cell borders. Calculate the volume this cell's particles can be.
      const auto towerLowCornerSkin = utils::ArrayMath::subScalar(towerLowCorner, this->getVerletSkin() * 0.5);
      const auto towerHighCornerSkin = utils::ArrayMath::addScalar(towerHighCorner, this->getVerletSkin() * 0.5);
      if (utils::boxesOverlap(towerLowCornerSkin, towerHighCornerSkin, lowerCorner, higherCorner)) {
        tower.forEach(forEachLambda, lowerCorner, higherCorner, behavior);
      }
    }

    if (_isValid == ValidityState::invalid) {
      // If the particles are not sorted into the towers, we have to also iterate over _particlesToAdd.
      for (auto &particlesToAddPerThread : _particlesToAdd) {
        for (auto &particle : particlesToAddPerThread) {
          if (behavior.contains(particle)) {
            if (utils::inBox(particle.getR(), lowerCorner, higherCorner)) {
              forEachLambda(particle);
            }
          }
        }
      }
    }
  }

  /**
   * @copydoc autopas::LinkedCells::reduceInRegion()
   */
  template <typename Lambda, typename A>
  void reduceInRegion(Lambda reduceLambda, A &result, const std::array<double, 3> &lowerCorner,
                      const std::array<double, 3> &higherCorner,
                      IteratorBehavior behavior = autopas::IteratorBehavior::ownedOrHalo) {
    for (size_t i = 0; i < _towerBlock.size(); ++i) {
      if (_towerBlock.ignoreCellForIteration(i, behavior)) {
        continue;
      }
      auto &tower = _towerBlock[i];
      const auto [towerLowCorner, towerHighCorner] = _towerBlock.getTowerBoundingBox(i);
      // particles can move over cell borders. Calculate the volume this cell's particles can be.
      const auto towerLowCornerSkin = utils::ArrayMath::subScalar(towerLowCorner, this->getVerletSkin() * 0.5);
      const auto towerHighCornerSkin = utils::ArrayMath::addScalar(towerHighCorner, this->getVerletSkin() * 0.5);
      if (utils::boxesOverlap(towerLowCornerSkin, towerHighCornerSkin, lowerCorner, higherCorner)) {
        tower.reduce(reduceLambda, result, lowerCorner, higherCorner, behavior);
      }
    }
    for (auto &vector : _particlesToAdd) {
      for (auto &particle : vector) {
        if (behavior.contains(particle)) {
          if (utils::inBox(particle.getR(), lowerCorner, higherCorner)) {
            reduceLambda(particle, result);
          }
        }
      }
    }
  }

  /**
   * @copydoc autopas::LinkedCells::reduceInRegion()
   * @note const version.
   * @note This function additionally iterates over the _particlesToAdd vector if the tower-structure isn't valid.
   */
  template <typename Lambda, typename A>
  void reduceInRegion(Lambda reduceLambda, A &result, const std::array<double, 3> &lowerCorner,
                      const std::array<double, 3> &higherCorner,
                      IteratorBehavior behavior = autopas::IteratorBehavior::ownedOrHalo) const {
    if (_isValid != ValidityState::invalid) {
      if (not particlesToAddEmpty()) {
        autopas::utils::ExceptionHandler::exception(
            "VerletClusterLists::reduceInRegion() const: Error: particle container is valid, but _particlesToAdd isn't "
            "empty!");
      }
    }
    // If the particles are sorted into the towers, we can simply use the iteration over towers.
    for (size_t i = 0; i < _towerBlock.size(); ++i) {
      if (_towerBlock.ignoreCellForIteration(i, behavior)) {
        continue;
      }
      auto &tower = _towerBlock[i];
      const auto [towerLowCorner, towerHighCorner] = _towerBlock.getTowerBoundingBox(i);
      // particles can move over cell borders. Calculate the volume this cell's particles can be.
      const auto towerLowCornerSkin = utils::ArrayMath::subScalar(towerLowCorner, this->getVerletSkin() * 0.5);
      const auto towerHighCornerSkin = utils::ArrayMath::addScalar(towerHighCorner, this->getVerletSkin() * 0.5);
      if (utils::boxesOverlap(towerLowCornerSkin, towerHighCornerSkin, lowerCorner, higherCorner)) {
        tower.reduce(reduceLambda, result, lowerCorner, higherCorner, behavior);
      }
    }

    if (_isValid == ValidityState::invalid) {
      // If the particles are not sorted into the towers, we have to also iterate over _particlesToAdd.
      for (auto &particlesToAddPerThread : _particlesToAdd) {
        for (auto &particle : particlesToAddPerThread) {
          if (behavior.contains(particle)) {
            if (utils::inBox(particle.getR(), lowerCorner, higherCorner)) {
              reduceLambda(particle, result);
            }
          }
        }
      }
    }
  }

  void rebuildNeighborLists(TraversalInterface *traversal) override {
    // the builder might have a different newton3 choice than the traversal. This typically only happens in unit tests
    // when rebuildTowersAndClusters() was not called explicitly.
    if (_isValid == ValidityState::invalid or traversal->getUseNewton3() != _builder->getNewton3()) {
      // clear the lists buffer because clusters will be recreated
      _neighborLists.clear();
      rebuildTowersAndClusters(traversal->getUseNewton3());
    }
    _builder->rebuildNeighborListsAndFillClusters();

    auto *clusterTraversalInterface = dynamic_cast<VCLTraversalInterface<Particle> *>(traversal);
    if (clusterTraversalInterface) {
      if (clusterTraversalInterface->needsStaticClusterThreadPartition()) {
        calculateClusterThreadPartition();
      }
    } else {
      autopas::utils::ExceptionHandler::exception(
          "Trying to use a traversal of wrong type in VerletClusterLists::rebuildNeighborLists. TraversalID: {}",
          traversal->getTraversalType());
    }
  }

  /**
   * Helper method to iterate over all clusters.
   * @tparam LoopBody The type of the lambda to execute for all clusters.
   * @tparam inParallel If the iteration should be executed in parallel or sequential.  See traverseClustersParallel()
   * for thread safety.
   * @param loopBody The lambda to execute for all clusters. Parameters given is internal::Cluster& cluster.
   */
  template <bool inParallel, class LoopBody>
  void traverseClusters(LoopBody &&loopBody) {
    if (inParallel) {
      traverseClustersParallel<LoopBody>(std::forward<LoopBody>(loopBody));
    } else {
      traverseClustersSequential<LoopBody>(std::forward<LoopBody>(loopBody));
    }
  }

  /**
   * Get the number of all particles stored in this container (owned + halo + dummy).
   * @return number of particles stored in this container (owned + halo + dummy).
   */
  [[nodiscard]] size_t size() const override {
    size_t sum = std::accumulate(_towerBlock.begin(), _towerBlock.end(), 0,
                                 [](size_t acc, const auto &tower) { return acc + tower.size(); });
    sum = std::accumulate(_particlesToAdd.begin(), _particlesToAdd.end(), sum,
                          [](size_t acc, const auto &buffer) { return acc + buffer.size(); });
    return sum;
  }

  /**
   * @copydoc autopas::ParticleContainerInterface::getNumberOfParticles()
   */
  [[nodiscard]] size_t getNumberOfParticles(IteratorBehavior behavior) const override {
    // sum up all particles in towers that fulfill behavior
    size_t sum = std::accumulate(_towerBlock.begin(), _towerBlock.end(), 0, [&behavior](size_t acc, const auto &tower) {
      return acc + tower.getNumberOfParticles(behavior);
    });

    // Since we can not directly insert particles into towers without a rebuild of the whole data structure,
    // _particlesToAdd is used to store all these particles temporarily until the next rebuild inserts them into the
    // towers data structure. However, these particles already belong to the respective tower, so we have to count them
    // as well.
    sum = std::accumulate(
        _particlesToAdd.begin(), _particlesToAdd.end(), sum, [&behavior](size_t acc, const auto &buffer) {
          return acc +
                 (std::count_if(buffer.begin(), buffer.end(), [&behavior](auto p) { return behavior.contains(p); }));
        });

    return sum;
  }

  /**
   * Returns the cluster-thread-partition.
   * @return The cluster-thread-partition.
   */
  const auto &getClusterThreadPartition() const { return _clusterThreadPartition; }

  /**
   * Returns the number of clusters in this container.
   * @return The number of clusters in this container.
   */
  auto getNumClusters() const { return _numClusters; }

  /**
   * Returns the grid side length of the grids in the container.
   * @return the grid side length of the grids in the container.
   */
  auto getTowerSideLength() const { return _towerBlock.getTowerSideLength(); }

  /**
   * Returns the number of grids per dimension on the container.
   * @return the number of grids per dimension on the container.
   */
  auto getTowersPerDimension() const { return _towerBlock.getTowersPerDim(); }

  /**
   * Returns the number of particles in each cluster.
   * @return the number of particles in each cluster.
   */
  auto getClusterSize() const { return _clusterSize; }

  /**
   * Returns the towers per interaction length. That is how many towers fit into one interaction length rounded up.
   * @return the number of towers per interaction length.
   */
  auto getNumTowersPerInteractionLength() const { return _towerBlock.getNumTowersPerInteractionLength(); }

  /**
   * Loads all particles of the container in their correct SoA and generates the SoAViews for the clusters.
   * @tparam Functor The type of the functor to use.
   * @param functor The functor to use for loading the particles into the SoA.
   */
  template <class Functor>
  void loadParticlesIntoSoAs(Functor *functor) {
    const auto numTowers = _towerBlock.size();
    /// @todo: find sensible chunksize
    AUTOPAS_OPENMP(parallel for schedule(dynamic))
    for (size_t index = 0; index < numTowers; index++) {
      _towerBlock[index].loadSoA(functor);
    }
  }

  /**
   * Extracts all SoAs of the container into the particles.
   * @tparam Functor The type of the functor to use.
   * @param functor The functor to use for extracting the SoAs into the particles..
   */
  template <class Functor>
  void extractParticlesFromSoAs(Functor *functor) {
    const auto numTowers = _towerBlock.size();
    /// @todo: find sensible chunksize
    AUTOPAS_OPENMP(parallel for schedule(dynamic))
    for (size_t index = 0; index < numTowers; index++) {
      _towerBlock[index].extractSoA(functor);
    }
  }

  /**
   * Returns a reference to the tower for the given tower grid coordinates.
   * @param x The x-th tower in x direction.
   * @param y The y-th tower in y direction.
   * @return a reference to the tower for the given tower grid coordinates.
   */
  internal::ClusterTower<Particle> &getTowerByIndex(size_t x, size_t y) { return _towerBlock.getTowerByIndex2D(x, y); }

  /**
   * Getter for the cell block.
   *
   * @note This is only used for testing.
   *
   * @return
   */
  internal::ClusterTowerBlock2D<Particle> &getTowerBlock() { return _towerBlock; }

  [[nodiscard]] const std::array<double, 3> &getBoxMax() const override { return _towerBlock.getBoxMax(); }

  /**
   * Get the upper corner of the halo box.
   * @return the upper corner of the halo box.
   */
  [[nodiscard]] const std::array<double, 3> &getHaloBoxMax() const { return _towerBlock.getHaloBoxMax(); }

  [[nodiscard]] const std::array<double, 3> &getBoxMin() const override { return _towerBlock.getBoxMin(); }

  /**
   * Get the lower corner of the halo box.
   * @return the lower corner of the halo box.
   */
  [[nodiscard]] const std::array<double, 3> &getHaloBoxMin() const { return _towerBlock.getHaloBoxMin(); }

  [[nodiscard]] double getCutoff() const override { return _cutoff; }

  void setCutoff(double cutoff) override { _cutoff = cutoff; }

  [[nodiscard]] double getVerletSkin() const override { return this->_skin; }

  /**
<<<<<<< HEAD
   * Set the verlet skin length per timestep for the container.
=======
   * Set the verlet skin length for the container.
>>>>>>> d5faa8b1
   * @param skin
   */
  void setSkin(double skin) { this->_skin = skin; }

  /**
   * Get the rebuild Frequency value for the container.
   * @return rebuildFrequency
   */
  [[nodiscard]] unsigned int getRebuildFrequency() { return _rebuildFrequency; }

  /**
   * Set the rebuild Frequency value for the container.
   * @param rebuildFrequency
   */
  void setRebuildFrequency(unsigned int rebuildFrequency) { _rebuildFrequency = rebuildFrequency; }

  [[nodiscard]] double getInteractionLength() const override { return _cutoff + this->getVerletSkin(); }

  void deleteAllParticles() override {
    _isValid.store(ValidityState::invalid, std::memory_order::memory_order_relaxed);
    std::for_each(_particlesToAdd.begin(), _particlesToAdd.end(), [](auto &buffer) { buffer.clear(); });
    std::for_each(_towerBlock.begin(), _towerBlock.end(), [](auto &tower) { tower.clear(); });
  }

  /**
   * Get the neighbor lists buffer object.
   * @return
   */
  const typename internal::VerletClusterListsRebuilder<Particle>::NeighborListsBuffer_T &getNeighborLists() const {
    return _neighborLists;
  }

  /**
   * Initializes a new VerletClusterListsRebuilder and uses it to rebuild the towers and the clusters.
   * This function sets the container structure to valid.
   * @param newton3 Indicate whether the VerletClusterRebuilder should consider newton3 or not.
   */
  void rebuildTowersAndClusters(bool newton3) {
    using namespace utils::ArrayMath::literals;
    // collect all particles to add from across the thread buffers
    typename decltype(_particlesToAdd)::value_type particlesToAdd;
    const size_t numParticlesToAdd =
        std::accumulate(_particlesToAdd.begin(), _particlesToAdd.end(), 0,
                        [](size_t acc, const auto &buffer) { return acc + buffer.size(); });
    particlesToAdd.reserve(numParticlesToAdd);
    std::for_each(_particlesToAdd.begin(), _particlesToAdd.end(), [&](auto &particlesBuffer) {
      particlesToAdd.insert(particlesToAdd.end(), particlesBuffer.begin(), particlesBuffer.end());
      particlesBuffer.clear();
    });

    const double interactionLength = _cutoff + this->_skin;
    _builder = std::make_unique<internal::VerletClusterListsRebuilder<Particle>>(
        _towerBlock, particlesToAdd, _neighborLists, _clusterSize, interactionLength * interactionLength, newton3);

    _numClusters = _builder->rebuildTowersAndClusters();

    _isValid.store(ValidityState::cellsValidListsInvalid, std::memory_order::memory_order_relaxed);
    for (auto &tower : _towerBlock) {
      tower.setParticleDeletionObserver(this);
    }
  }

  /**
   * Helper method to sequentially iterate over all owned clusters.
   * @tparam LoopBody The type of the lambda to execute for all clusters.
   * @param loopBody The lambda to execute for all clusters. Parameters given is internal::Cluster& cluster.
   */
  template <class LoopBody>
  void traverseClustersSequential(LoopBody &&loopBody) {
    for (size_t x = 0; x < _towerBlock.getTowersPerDim()[0]; x++) {
      for (size_t y = 0; y < _towerBlock.getTowersPerDim()[1]; y++) {
        auto &tower = _towerBlock.getTowerByIndex2D(x, y);
        for (auto clusterIter = tower.getFirstOwnedCluster(); clusterIter < tower.getFirstTailHaloCluster();
             ++clusterIter) {
          loopBody(*clusterIter);
        }
      }
    }
  }

  /**
   * Helper method to iterate over all clusters in parallel.
   *
   * It is always safe to modify the particles in the cluster that is passed to the given loop body. However, when
   * modifying particles from other clusters, the caller has to make sure that no data races occur. Particles must not
   * be added or removed during the traversal.
   * @tparam LoopBody The type of the lambda to execute for all clusters.
   * @param loopBody The lambda to execute for all clusters. Parameters given is internal::Cluster& cluster.
   */
  template <class LoopBody>
  void traverseClustersParallel(LoopBody &&loopBody) {
    const auto towersPerDimX = _towerBlock.getTowersPerDim()[0];
    const auto towersPerDimY = _towerBlock.getTowersPerDim()[1];
    /// @todo: find sensible chunksize
    AUTOPAS_OPENMP(parallel for schedule(dynamic) collapse(2))
    for (size_t x = 0; x < towersPerDimX; x++) {
      for (size_t y = 0; y < towersPerDimY; y++) {
        auto &tower = _towerBlock.getTowerByIndex2D(x, y);

        for (auto clusterIter = tower.getFirstOwnedCluster(); clusterIter < tower.getFirstTailHaloCluster();
             ++clusterIter) {
          loopBody(*clusterIter);
        }
      }
    }
  }

 protected:
  /**
   * Calculates a cluster thread partition that aims to give each thread about the same amount of cluster pair
   * interactions, if each thread handles the neighbors of all clusters it gets assigned.
   */
  void calculateClusterThreadPartition() {
    size_t numClusterPairs = 0;
    this->template traverseClusters<false>(
        [&numClusterPairs](auto &cluster) { numClusterPairs += cluster.getNeighbors()->size(); });

    constexpr int minNumClusterPairsPerThread = 1000;
    auto numThreads =
        std::clamp(static_cast<int>(numClusterPairs / minNumClusterPairsPerThread), 1, autopas_get_max_threads());

    size_t numClusterPairsPerThread =
        std::max(static_cast<unsigned long>(std::ceil(static_cast<double>(numClusterPairs) / numThreads)), 1ul);
    if (numClusterPairsPerThread * numThreads < numClusterPairs) {
      autopas::utils::ExceptionHandler::exception(
          "VerletClusterLists::calculateClusterThreadPartition(): numClusterPairsPerThread ({}) * numThreads ({})={} "
          "should always "
          "be at least the amount of Cluster Pairs ({})!",
          numClusterPairsPerThread, numThreads, numClusterPairsPerThread * numThreads, numClusterPairs);
    }
    fillClusterRanges(numClusterPairsPerThread, numThreads);
  }

  /**
   * Fills in the cluster ranges of the cluster thread partition. It aims to assign each thread appropriately the same
   * number of cluster pairs.
   * @param numClusterPairsPerThread The approximate number of cluster pairs per thread.
   * @param numThreads The number of threads to use.
   */
  void fillClusterRanges(size_t numClusterPairsPerThread, int numThreads) {
    if (numClusterPairsPerThread < 1) {
      autopas::utils::ExceptionHandler::exception(
          "VerletClusterLists::fillClusterRanges(): numClusterPairsPerThread({}) is less than one, this is not "
          "supported "
          "and will lead to errors!",
          numClusterPairsPerThread);
    }
    _clusterThreadPartition.resize(numThreads);

    size_t currentThread = 0;
    size_t currentNumClustersToAdd = 0;
    size_t numClusterPairsTotal = 0;
    bool threadIsInitialized = false;
    // Iterate over the clusters of all towers
    for (size_t currentTowerIndex = 0; currentTowerIndex < _towerBlock.size(); currentTowerIndex++) {
      auto &currentTower = _towerBlock[currentTowerIndex];
      const auto firstOwnedClusterIndex =
          std::distance(currentTower.getClusters().begin(), currentTower.getFirstOwnedCluster());
      const auto firstTailHaloClusterIndex =
          std::distance(currentTower.getClusters().begin(), currentTower.getFirstTailHaloCluster());
      for (size_t currentClusterInTower = firstOwnedClusterIndex; currentClusterInTower < firstTailHaloClusterIndex;
           ++currentClusterInTower) {
        auto &currentCluster = currentTower.getCluster(currentClusterInTower);

        // If on a new thread, start with the clusters for this thread here.
        if (not threadIsInitialized) {
          _clusterThreadPartition[currentThread] = {currentTowerIndex, currentClusterInTower, 0};
          threadIsInitialized = true;
        }

        currentNumClustersToAdd++;
        numClusterPairsTotal += currentCluster.getNeighbors()->size();

        // If the thread is finished, write number of clusters and start new thread.
        if (numClusterPairsTotal >= numClusterPairsPerThread * (currentThread + 1)) {
          // Add the number of clusters for the finished thread.
          _clusterThreadPartition[currentThread].numClusters += currentNumClustersToAdd;
          currentNumClustersToAdd = 0;
          // Go to next thread!
          currentThread++;
          // if we are already at the end of all threads, go back to last thread!
          // this is a safety precaution and should not really matter.
          if (currentThread >= numThreads) {
            --currentThread;
            threadIsInitialized = true;
          } else {
            threadIsInitialized = false;
          }
        }
      }
    }
    if (not threadIsInitialized) {
      _clusterThreadPartition[currentThread] = {0, 0, 0};
    }
    // Make sure the last cluster range contains the rest of the clusters, even if there is not the perfect number left.
    if (currentNumClustersToAdd != 0) {
      _clusterThreadPartition[currentThread].numClusters += currentNumClustersToAdd;
    }
    // Theoretically, some threads may still remain. This ensures that their numClusters are set to 0.
    while (++currentThread < numThreads) {
      _clusterThreadPartition[currentThread] = {0, 0, 0};
    }
  }

  /**
   * If a particle is deleted, we want _isValid to be set to invalid, as the tower structure is invalidated.
   *
   * This function is not called, if a particle from the _particlesToAdd vector is deleted!
   */
  void notifyParticleDeleted() override {
    // this is potentially called from a threaded environment, so we have to make this atomic here!
    _isValid.store(ValidityState::invalid, std::memory_order::memory_order_relaxed);
  }

 private:
  /**
   * Given a pair of cell-/particleIndex and iterator restrictions either returns the next indices that match these
   * restrictions or indices that are out of bounds (e.g. cellIndex >= cells.size())
   * @tparam regionIter
   * @param cellIndex
   * @param particleIndex
   * @param iteratorBehavior
   * @param boxMin The actual search box min
   * @param boxMax The actual search box max
   * @param boxMinWithSafetyMargin Search box min that includes a surrounding of skin
   * @param boxMaxWithSafetyMargin Search box max that includes a surrounding of skin
   * @param endCellIndex
   * @return tuple<cellIndex, particleIndex>
   */
  template <bool regionIter>
  [[nodiscard]] std::tuple<size_t, size_t> advanceIteratorIndices(
      size_t cellIndex, size_t particleIndex, IteratorBehavior iteratorBehavior, const std::array<double, 3> &boxMin,
      const std::array<double, 3> &boxMax, const std::array<double, 3> &boxMinWithSafetyMargin,
      const std::array<double, 3> &boxMaxWithSafetyMargin, size_t endCellIndex) const {
    // Finding the indices for the next particle
    const size_t stride = (iteratorBehavior & IteratorBehavior::forceSequential) ? 1 : autopas_get_num_threads();

    // helper function to determine if the cell can even contain particles of interest to the iterator
    auto towerIsRelevant = [&]() -> bool {
      // special case: Towers are not yet built, then the tower acting as buffer is always relevant.
      if (_towerBlock.size() == 1) {
        return true;
      }
      bool isRelevant = true;
      if constexpr (regionIter) {
        // is the cell in the region?
        const auto [towerLowCorner, towerHighCorner] = _towerBlock.getTowerBoundingBox(cellIndex);
        isRelevant =
            utils::boxesOverlap(towerLowCorner, towerHighCorner, boxMinWithSafetyMargin, boxMaxWithSafetyMargin);
      }
      return isRelevant;
    };

    do {
      // advance to the next particle
      ++particleIndex;
      // If this breaches the end of a cell, find the next non-empty cell and reset particleIndex.

      // If cell has wrong type, or there are no more particles in this cell jump to the next
      while (not towerIsRelevant() or particleIndex >= _towerBlock[cellIndex].getNumActualParticles()) {
        cellIndex += stride;
        particleIndex = 0;

        // If we notice that there is nothing else to look at set invalid values, so we get a nullptr next time and
        // break.
        if (cellIndex > endCellIndex) {
          return {std::numeric_limits<size_t>::max(), particleIndex};
        }
      }
    } while (not containerIteratorUtils::particleFulfillsIteratorRequirements<regionIter>(
        _towerBlock[cellIndex][particleIndex], iteratorBehavior, boxMin, boxMax));

    // the indices returned at this point should always be valid
    return {cellIndex, particleIndex};
  }

  internal::ClusterTowerBlock2D<Particle> _towerBlock;

  /**
   * load estimation algorithm for balanced traversals.
   */
  autopas::LoadEstimatorOption _loadEstimator;

  /**
   * The number of particles in a full cluster.
   */
  size_t _clusterSize;

  /**
   * The number of clusters in the container.
   */
  size_t _numClusters{0};

  /**
   * Contains all particles that should be added to the container during the next rebuild.
   * Outer vector is for Thread buffer to allow parallel particle insertion.
   * This has to be a mutable so we can call appendBuffersHelper() from const and non-const functions.
   */
  mutable std::vector<std::vector<Particle>> _particlesToAdd;

  /**
   * Checks if there are particles in the buffers of _particlesToAdd.
   * @param bufferID the buffer ID to check for emptiness. If bufferID == -1, all buffers are checked
   * @return true if all buffers are empty or if one of the specified buffers is empty.
   */
  [[nodiscard]] bool particlesToAddEmpty(int bufferID = -1) const {
    if (bufferID == -1) {
      for (auto &threadBuffer : _particlesToAdd) {
        if (not threadBuffer.empty()) {
          return false;
        }
      }
      return true;
    } else {
      return _particlesToAdd[bufferID].empty();
    }
  }

  /**
   * Helper function for begin() and getRegionIterator() that merges all buffers from _particlesToAdd and
   * additionalVectors into a single buffer
   *
   * @tparam VecVec Type of datastructure of additional vectors. Expected is a vector of vectors.
   * @param additionalVectors Additional vectors from LogicHandler.
   * @param outVec The buffer where additionalVectors + _particlesToAdd will be stored.
   */
  template <class VecVec>
  void appendBuffersHelper(VecVec *additionalVectors, VecVec &outVec) const {
    if (additionalVectors) {
      outVec.reserve(_particlesToAdd.size() + additionalVectors->size());
      outVec.insert(outVec.end(), additionalVectors->begin(), additionalVectors->end());
    } else {
      outVec.reserve(_particlesToAdd.size());
    }
    for (auto &vec : _particlesToAdd) {
      outVec.push_back(&vec);
    }
  }

  /**
   * Defines a partition of the clusters to a number of threads.
   */
  std::vector<ClusterRange> _clusterThreadPartition;

  /**
   * Cutoff.
   */
  double _cutoff{};

  /**
   * rebuidFrequency.
   */
  unsigned int _rebuildFrequency{};
  /**
   * Enum to specify the validity of this container.
   */
  enum class ValidityState : unsigned char {
    invalid = 0,                 // nothing is valid.
    cellsValidListsInvalid = 1,  // only the cell structure is valid, but the lists are not.
    cellsAndListsValid = 2       // the cells and lists are valid
  };

  /**
   * Indicates, whether the current container structure (mainly for region iterators) and the verlet lists are valid.
   */
  std::atomic<ValidityState> _isValid{ValidityState::invalid};

  /**
   * The builder for the verlet cluster lists.
   */
  std::unique_ptr<internal::VerletClusterListsRebuilder<Particle>> _builder;

  /**
   * Structure to provide persistent memory for neighbor lists. Will be filled by the builder.
   */
  typename internal::VerletClusterListsRebuilder<Particle>::NeighborListsBuffer_T _neighborLists{};
};

}  // namespace autopas<|MERGE_RESOLUTION|>--- conflicted
+++ resolved
@@ -291,10 +291,6 @@
       return {nullptr, 0, 0};
     }
 
-<<<<<<< HEAD
-    const auto boxMinWithSafetyMargin = boxMin - (this->getVerletSkin());
-    const auto boxMaxWithSafetyMargin = boxMax + (this->getVerletSkin());
-=======
     std::array<double, 3> boxMinWithSafetyMargin = boxMin;
     std::array<double, 3> boxMaxWithSafetyMargin = boxMax;
     if constexpr (regionIter) {
@@ -302,7 +298,6 @@
       boxMinWithSafetyMargin -= this->getVerletSkin();
       boxMaxWithSafetyMargin += this->getVerletSkin();
     }
->>>>>>> d5faa8b1
 
     // first and last relevant cell index
     const auto [startCellIndex, endCellIndex] = [&]() -> std::tuple<size_t, size_t> {
@@ -945,11 +940,7 @@
   [[nodiscard]] double getVerletSkin() const override { return this->_skin; }
 
   /**
-<<<<<<< HEAD
-   * Set the verlet skin length per timestep for the container.
-=======
    * Set the verlet skin length for the container.
->>>>>>> d5faa8b1
    * @param skin
    */
   void setSkin(double skin) { this->_skin = skin; }
