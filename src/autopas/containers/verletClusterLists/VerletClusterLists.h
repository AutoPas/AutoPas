--- conflicted
+++ resolved
@@ -743,11 +743,11 @@
 
  private:
   /**
-<<<<<<< HEAD
    * load estimation algorithm for balanced traversals.
    */
   autopas::LoadEstimatorOption _loadEstimator;
-=======
+
+  /**
    * Helper function for the region iterators to determine bounds and towers to iterate over.
    * @param lowerCorner
    * @param higherCorner
@@ -796,7 +796,6 @@
 
     return std::make_tuple(lowerCornerInBounds, upperCornerInBounds, towersOfInterest);
   }
->>>>>>> cef07c3d
 
   /**
    * The number of particles in a full cluster.
