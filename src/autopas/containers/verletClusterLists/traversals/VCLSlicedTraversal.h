--- conflicted
+++ resolved
@@ -22,16 +22,9 @@
  * @tparam PairwiseFunctor
 
  */
-<<<<<<< HEAD
-template <class ParticleCell, class PairwiseFunctor, DataLayoutOption::Value dataLayout, bool useNewton3>
-class VCLSlicedTraversal
-    : public SlicedLockBasedTraversal<ParticleCell, PairwiseFunctor, InteractionTypeOption::pairwise, dataLayout, useNewton3, false>,
-      public VCLTraversalInterface<typename ParticleCell::ParticleType> {
-=======
 template <class ParticleCell, class PairwiseFunctor>
 class VCLSlicedTraversal : public SlicedLockBasedTraversal<ParticleCell, PairwiseFunctor>,
                            public VCLTraversalInterface<typename ParticleCell::ParticleType> {
->>>>>>> 67450047
  private:
   using ParticleType = typename ParticleCell::ParticleType;
 
@@ -64,17 +57,10 @@
    * @param useNewton3
    */
   explicit VCLSlicedTraversal(const std::array<unsigned long, 3> &dims, PairwiseFunctor *pairwiseFunctor,
-<<<<<<< HEAD
-                              const double interactionLength, const std::array<double, 3> &cellLength,
-                              size_t clusterSize)
-      : SlicedLockBasedTraversal<ParticleCell, PairwiseFunctor, InteractionTypeOption::pairwise, dataLayout, useNewton3, false>(
-            dims, pairwiseFunctor, interactionLength, cellLength),
-=======
                               double interactionLength, const std::array<double, 3> &cellLength, size_t clusterSize,
                               DataLayoutOption dataLayout, bool useNewton3)
       : SlicedLockBasedTraversal<ParticleCell, PairwiseFunctor>(dims, pairwiseFunctor, interactionLength, cellLength,
                                                                 dataLayout, useNewton3, false),
->>>>>>> 67450047
         _functor(pairwiseFunctor),
         _clusterFunctor(pairwiseFunctor, clusterSize, dataLayout, useNewton3) {}
 
