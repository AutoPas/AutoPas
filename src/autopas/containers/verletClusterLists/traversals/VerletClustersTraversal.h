--- conflicted
+++ resolved
@@ -24,8 +24,6 @@
   using Particle = typename ParticleCell::ParticleType;
   using index_t = typename VerletClusterMaths::index_t;
 
-  using Super = VerletClustersTraversalInterface<Particle>;
-
  public:
   /**
    * Constructor of the VerletClustersTraversal.
@@ -48,150 +46,82 @@
   void initClusterTraversal() override {
     if (dataLayout != DataLayoutOption::soa) return;
 
-    std::array<index_t, 3> cellsPerDim = Super::_cellsPerDim;
-    index_t numClusters = Super::_numClusters;
-    int clusterSize = Super::_clusterSize;
-    std::vector<FullParticleCell<Particle>> &grids = *Super::_grids;
-    std::unordered_map<Particle *, VerletClusterMaths::index_t> &aosToSoaMap = *Super::_aosToSoaMap;
+    auto &clusterList = *VerletClustersTraversalInterface<Particle>::_verletClusterLists;
+
+    auto numClusters = clusterList.getNumClusters();
+    const auto &aosToSoaMap = clusterList.getAosToSoaMap();
 
     _clusterSoAs.resize(numClusters);
-    // iterate over all clusters
-#if defined(AUTOPAS_OPENMP)
-    // @todo: find sensible chunksize
-#pragma omp parallel for schedule(dynamic) collapse(2)
-#endif
-    for (index_t x = 0; x < cellsPerDim[0]; x++) {
-      for (index_t y = 0; y < cellsPerDim[1]; y++) {
-        FullParticleCell<Particle> cell{};
-        cell.reserve(clusterSize);
-        index_t index = VerletClusterMaths::index1D(x, y, cellsPerDim);
-        auto &grid = grids[index];
 
-        const index_t numClustersInGrid = grid.numParticles() / clusterSize;
-        for (index_t clusterIndex = 0; clusterIndex < numClustersInGrid; clusterIndex++) {
-          Particle *clusterStart = &grid[clusterIndex * clusterSize];
-          index_t currentClusterIndex = aosToSoaMap[clusterStart];
+    const auto _clusterTraverseFunctor = [this, &aosToSoaMap, &clusterList](
+                                             Particle *clusterStart, int clusterSize,
+                                             std::vector<Particle *> &clusterNeighborList) {
+      index_t currentClusterIndex = aosToSoaMap.at(clusterStart);
+      FullParticleCell<Particle> cell{};
+      cell.reserve(clusterSize);
+      for (int i = 0; i < clusterSize; i++) {
+        cell.addParticle(*(clusterStart + i));
+      }
+      SoA<typename Particle::SoAArraysType> &soa = _clusterSoAs[currentClusterIndex];
+      soa.resizeArrays(clusterSize);
+      _functor->SoALoader(cell, soa);
+    };
 
-          // actual loop body
-          cell.clear();
-          for (int i = 0; i < clusterSize; i++) {
-            cell.addParticle(*(clusterStart + i));
-          }
-          SoA<typename Particle::SoAArraysType> &soa = _clusterSoAs[currentClusterIndex];
-          soa.resizeArrays(clusterSize);
-          _functor->SoALoader(cell, soa);
-        }
-      }
-    }
+    clusterList.template traverseClusters<true>(_clusterTraverseFunctor);
   }
 
   void endClusterTraversal() override {
     if (dataLayout != DataLayoutOption::soa) return;
 
-    std::array<index_t, 3> cellsPerDim = Super::_cellsPerDim;
-    int clusterSize = Super::_clusterSize;
-    std::vector<FullParticleCell<Particle>> &grids = *Super::_grids;
-    std::unordered_map<Particle *, VerletClusterMaths::index_t> &aosToSoaMap = *Super::_aosToSoaMap;
+    auto &clusterList = *VerletClustersTraversalInterface<Particle>::_verletClusterLists;
 
-    // iterate over all clusters
-#if defined(AUTOPAS_OPENMP)
-    // @todo: find sensible chunksize
-#pragma omp parallel for schedule(dynamic) collapse(2)
-#endif
-    for (index_t x = 0; x < cellsPerDim[0]; x++) {
-      for (index_t y = 0; y < cellsPerDim[1]; y++) {
-        FullParticleCell<Particle> cell{};
-        cell.reserve(clusterSize);
-        index_t index = VerletClusterMaths::index1D(x, y, cellsPerDim);
-        auto &grid = grids[index];
+    const auto &aosToSoaMap = clusterList.getAosToSoaMap();
 
-        const index_t numClustersInGrid = grid.numParticles() / clusterSize;
-        for (index_t clusterIndex = 0; clusterIndex < numClustersInGrid; clusterIndex++) {
-          Particle *clusterStart = &grid[clusterIndex * clusterSize];
-          index_t currentClusterIndex = aosToSoaMap[clusterStart];
+    const auto _clusterTraverseFunctor = [this, &aosToSoaMap, &clusterList](
+                                             Particle *clusterStart, int clusterSize,
+                                             std::vector<Particle *> &clusterNeighborList) {
+      index_t currentClusterIndex = aosToSoaMap.at(clusterStart);
+      FullParticleCell<Particle> cell{};
+      cell.reserve(clusterSize);
+      for (int i = 0; i < clusterSize; i++) {
+        cell.addParticle(*(clusterStart + i));
+      }
+      SoA<typename Particle::SoAArraysType> &soa = _clusterSoAs[currentClusterIndex];
+      _functor->SoAExtractor(cell, soa);
+      for (int i = 0; i < clusterSize; i++) {
+        *(clusterStart + i) = cell[i];
+      }
+    };
 
-          // actual loop body
-          cell.clear();
-          for (int i = 0; i < clusterSize; i++) {
-            cell.addParticle(*(clusterStart + i));
-          }
-          SoA<typename Particle::SoAArraysType> &soa = _clusterSoAs[currentClusterIndex];
-          _functor->SoAExtractor(cell, soa);
-          for (int i = 0; i < clusterSize; i++) {
-            *(clusterStart + i) = cell[i];
-          }
-        }
-      }
-    }
+    clusterList.template traverseClusters<true>(_clusterTraverseFunctor);
   }
 
   /**
    * @copydoc VerletClustersTraversalInterface::traverseParticlePairs
    */
-<<<<<<< HEAD
   void traverseParticlePairs() override {
-    std::array<index_t, 3> cellsPerDim = Super::_cellsPerDim;
-    int clusterSize = Super::_clusterSize;
-    std::vector<FullParticleCell<Particle>> &grids = *Super::_grids;
-    std::vector<std::vector<std::vector<Particle *>>> &neighborLists = *Super::_neighborLists;
-    std::unordered_map<Particle *, VerletClusterMaths::index_t> aosToSoaMap = *Super::_aosToSoaMap;
+    auto &clusterList = *VerletClustersTraversalInterface<Particle>::_verletClusterLists;
 
-    const index_t end_x = cellsPerDim[0];
-    const index_t end_y = cellsPerDim[1];
+    const auto &aosToSoaMap = clusterList.getAosToSoaMap();
 
-#if defined(AUTOPAS_OPENMP)
-    // @todo: find sensible chunksize
-#pragma omp parallel for schedule(dynamic) collapse(2)
-#endif
-    for (index_t x = 0; x < end_x; x++) {
-      for (index_t y = 0; y < end_y; y++) {
-        index_t index = VerletClusterMaths::index1D(x, y, cellsPerDim);
-        auto &grid = grids[index];
-        auto &gridNeighborList = neighborLists[index];
-
-        const index_t numClustersInGrid = grid.numParticles() / clusterSize;
-        for (index_t clusterIndex = 0; clusterIndex < numClustersInGrid; clusterIndex++) {
-          Particle *clusterStart = &grid[clusterIndex * clusterSize];
-          for (auto neighborClusterStart : gridNeighborList[clusterIndex]) {
-            // self pair
-            if (clusterStart == neighborClusterStart) {
-              traverseSingleCluster(clusterStart, clusterSize, aosToSoaMap);
-            } else {
-              traverseNeighborClusters(clusterStart, neighborClusterStart, clusterSize, aosToSoaMap);
-=======
-  void traverseParticlePairs(VerletClusterLists<Particle> &verletClusterLists) override {
-    const auto _clusterTraverseFunctor = [functor = _functor](Particle *clusterStart, int clusterSize,
+    const auto _clusterTraverseFunctor = [this, &aosToSoaMap](Particle *clusterStart, int clusterSize,
                                                               std::vector<Particle *> &clusterNeighborList) {
-      for (auto neighbor : clusterNeighborList) {
-        if (clusterStart == neighbor) {
-          // self pair
-          for (int i = 0; i < clusterSize; i++) {
-            for (int j = i + 1; j < clusterSize; j++) {
-              Particle *iParticle = clusterStart + i;
-              Particle *jParticle = neighbor + j;
-              functor->AoSFunctor(*iParticle, *jParticle, useNewton3);
-              if (not useNewton3) functor->AoSFunctor(*jParticle, *iParticle, useNewton3);
-            }
-          }
+      for (auto neighborClusterStart : clusterNeighborList) {
+        // self pair
+        if (clusterStart == neighborClusterStart) {
+          traverseSingleCluster(clusterStart, clusterSize, aosToSoaMap);
         } else {
-          for (int i = 0; i < clusterSize; i++) {
-            for (int j = 0; j < clusterSize; j++) {
-              Particle *iParticle = clusterStart + i;
-              Particle *jParticle = neighbor + j;
-              functor->AoSFunctor(*iParticle, *jParticle, useNewton3);
->>>>>>> 1ea2c15d
-            }
-          }
+          traverseNeighborClusters(clusterStart, neighborClusterStart, clusterSize, aosToSoaMap);
         }
       }
     };
 
-    verletClusterLists.template traverseClusters<true>(_clusterTraverseFunctor);
+    clusterList.template traverseClusters<true>(_clusterTraverseFunctor);
   }
 
  private:
   void traverseSingleCluster(Particle *clusterStart, int clusterSize,
-                             std::unordered_map<Particle *, VerletClusterMaths::index_t> &aosToSoaMap) {
+                             const std::unordered_map<Particle *, VerletClusterMaths::index_t> &aosToSoaMap) {
     switch (dataLayout) {
       case DataLayoutOption::aos:
         traverseSingleClusterAoS(clusterStart, clusterSize);
@@ -217,12 +147,12 @@
   }
 
   void traverseSingleClusterSoA(Particle *clusterStart,
-                                std::unordered_map<Particle *, VerletClusterMaths::index_t> &aosToSoaMap) {
-    _functor->SoAFunctor(_clusterSoAs[aosToSoaMap[clusterStart]], useNewton3);
+                                const std::unordered_map<Particle *, VerletClusterMaths::index_t> &aosToSoaMap) {
+    _functor->SoAFunctor(_clusterSoAs[aosToSoaMap.at(clusterStart)], useNewton3);
   }
 
   void traverseNeighborClusters(Particle *firstClusterStart, Particle *secondClusterStart, int clusterSize,
-                                std::unordered_map<Particle *, VerletClusterMaths::index_t> &aosToSoaMap) {
+                                const std::unordered_map<Particle *, VerletClusterMaths::index_t> &aosToSoaMap) {
     switch (dataLayout) {
       case DataLayoutOption::aos:
         traverseNeighborClustersAoS(firstClusterStart, secondClusterStart, clusterSize);
@@ -247,9 +177,9 @@
   }
 
   void traverseNeighborClustersSoA(Particle *firstClusterStart, Particle *secondClusterStart,
-                                   std::unordered_map<Particle *, VerletClusterMaths::index_t> &aosToSoaMap) {
-    _functor->SoAFunctor(_clusterSoAs[aosToSoaMap[firstClusterStart]], _clusterSoAs[aosToSoaMap[secondClusterStart]],
-                         useNewton3);
+                                   const std::unordered_map<Particle *, VerletClusterMaths::index_t> &aosToSoaMap) {
+    _functor->SoAFunctor(_clusterSoAs[aosToSoaMap.at(firstClusterStart)],
+                         _clusterSoAs[aosToSoaMap.at(secondClusterStart)], useNewton3);
   }
 
  private:
