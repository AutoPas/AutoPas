/**
 * @file VerletClustersColoringTraversal.h
 * @author humig
 * @date 27.06.19
 */

#pragma once

#include "autopas/containers/cellPairTraversals/CBasedTraversal.h"
#include "autopas/containers/verletClusterLists/traversals/VerletClustersTraversalInterface.h"

namespace autopas {

/**
 * A traversal for VerletClusterLists that uses a coloring over the grids of the container.
 *
 * The traversal uses a 2D coloring with a stride of x=3, y=2, so 3*2=6 colors.
 *
 * When disabling newton 3, interactions inside a cluster are still calculated using newton 3.
 *
 * @tparam ParticleCell
 * @tparam PairwiseFunctor
 * @tparam dataLayout
 * @tparam useNewton3
 */
template <class ParticleCell, class PairwiseFunctor, DataLayoutOption dataLayout, bool useNewton3>
class VerletClustersColoringTraversal : public CBasedTraversal<ParticleCell, PairwiseFunctor, dataLayout, useNewton3>,
                                        public VerletClustersTraversalInterface<typename ParticleCell::ParticleType> {
 private:
  using Particle = typename ParticleCell::ParticleType;
  /**
   * Each base step looks like this:
   *    X C N  Colors:  1 2 3
   *    N N N           4 5 6
   * Where C is the current cell, N are the neighbor cells that is worked on, and X is not worked on. The neighbor list
   * with newton 3 of the VerletClusterLists container is build in a way that the neighbor lists already contain only
   * the neighbor clusters of these cells.
   * @see VerletClusterLists::updateVerletLists(bool)
   */
  static constexpr std::array<unsigned long, 3> _stride{3ul, 2ul, 1ul};

  /**
   * Helper method to iterate over one color cell.
   * @param xColorCell The x coordinate of the cell.
   * @param yColorCell The y coordinate of the cell.
   * @param zColorCell The z coordinate of the cell.
   * @param gridsPerColoringCell The number of grids that every cell has in every dimension.
   */
  void processColorCell(unsigned long xColorCell, unsigned long yColorCell, unsigned long zColorCell,
                        int gridsPerColoringCell);

  /**
   * Helper method to traverse two neighbor clusters.
   * @param clusterStart The first cluster.
   * @param neighborClusterStart The second cluster.
   * @param clusterSize The size of the cluster.
   */
  void traverseClusterPairAoS(Particle *clusterStart, Particle *neighborClusterStart, int clusterSize);

  void traverseClusterPairSoA(index_t gridIndex, index_t neighborGridIndex, index_t clusterNum,
                              index_t neighborClusterNum, int clusterSize);

 public:
  /**
   * Constructor of the VerletClustersTraversal.
   * @param pairwiseFunctor The functor to use for the traveral.
   */
  explicit VerletClustersColoringTraversal(PairwiseFunctor *pairwiseFunctor)
      : CBasedTraversal<ParticleCell, PairwiseFunctor, dataLayout, useNewton3>({0, 0, 0}, pairwiseFunctor, 0, {}),
        _functor(pairwiseFunctor) {}

  TraversalOption getTraversalType() const override { return TraversalOption::verletClustersColoring; }

  DataLayoutOption getDataLayout() const override { return dataLayout; }
  bool getUseNewton3() const override { return useNewton3; }
  bool isApplicable() const override {
    return (dataLayout == DataLayoutOption::aos || dataLayout == DataLayoutOption::soa);
  }

  void initTraversal() override {}

<<<<<<< HEAD
  void initClusterTraversal() override {
    if constexpr (dataLayout != DataLayoutOption::soa) return;

    auto &clusterList = *VerletClustersTraversalInterface<Particle>::_verletClusterLists;
    auto &grids = clusterList.getGrids();
    _gridSoAs.resize(grids.size());
    for (index_t gridIndex = 0; gridIndex < grids.size(); gridIndex++) {
      // Load particles into SoA
      auto &grid = grids[gridIndex];
      _functor->SoALoader(grid, _gridSoAs[gridIndex]);

      // Build _clusterToGridIndexMap
      const index_t numClustersInGrid = grid.numParticles() / clusterList.getClusterSize();
      for (index_t clusterIndex = 0; clusterIndex < numClustersInGrid; clusterIndex++) {
        Particle *clusterStart = &grid[clusterIndex * clusterList.getClusterSize()];
        _clusterToGridIndexMap[clusterStart] = {gridIndex, clusterIndex};
      }
    }
  }

  void endClusterTraversal() override {
    if constexpr (dataLayout != DataLayoutOption::soa) return;

    auto &clusterList = *VerletClustersTraversalInterface<Particle>::_verletClusterLists;
    auto &grids = clusterList.getGrids();
    for (index_t i = 0; i < grids.size(); i++) {
      _functor->SoAExtractor(grids[i], _gridSoAs[i]);
    }
  }

  /**
   * @copydoc VerletClustersTraversalInterface::traverseParticlePairs
   */
=======
  void endTraversal() override {}

>>>>>>> 2100a3ac
  void traverseParticlePairs() override {
    auto &clusterList = *VerletClustersTraversalInterface<Particle>::_verletClusterLists;

    const auto gridSideLength = clusterList.getGridSideLength();
    const auto cutoff = clusterList.getCutoff();
    const auto gridsPerColoringCell = std::ceil(cutoff / gridSideLength);
    std::array<unsigned long, 3> coloringCellsPerDim{};
    for (int i = 0; i < 3; i++) {
      coloringCellsPerDim[i] =
          static_cast<unsigned long>(std::ceil(clusterList.getCellsPerDimension()[i] / gridsPerColoringCell));
    }

    auto loopBody = [this, gridsPerColoringCell](unsigned long x, unsigned long y, unsigned long z) {
      processColorCell(x, y, z, gridsPerColoringCell);
    };

    // We are only doing a 2D coloring.
    if (coloringCellsPerDim[2] != 1) {
      autopas::utils::ExceptionHandler::exception(
          "VerletClusterColoringTraversal: Coloring should only be 2D, not in z-direction!");
    }

    // localStride is necessary because stride is constexpr and cTraversal() wants a const &
    auto localStride = _stride;
    this->cTraversal(std::forward<decltype(loopBody)>(loopBody), coloringCellsPerDim, localStride);
  }

 private:
  PairwiseFunctor *_functor;
  /**
   * The SoAs for each grid.
   */
  std::vector<SoA<typename Particle::SoAArraysType>> _gridSoAs;
  /**
   * A map from the pointer to the start of a cluster to a pair consisting of the grid index and the cluster index of
   * the cluster in the SoA. The n-th cluster in a grid has cluster index n.
   */
  std::unordered_map<Particle *, std::pair<index_t, index_t>> _clusterToGridIndexMap;
};

template <class ParticleCell, class PairwiseFunctor, DataLayoutOption dataLayout, bool useNewton3>
void VerletClustersColoringTraversal<ParticleCell, PairwiseFunctor, dataLayout, useNewton3>::processColorCell(
    unsigned long xColorCell, unsigned long yColorCell, unsigned long zColorCell, int gridsPerColoringCell) {
  // We are only doing a 2D coloring.
  if (zColorCell != 0) {
    autopas::utils::ExceptionHandler::exception("Coloring should only be 2D, not in z-direction!");
  }

  auto &clusterList = *VerletClustersTraversalInterface<Particle>::_verletClusterLists;
  const auto cellsPerDim = clusterList.getCellsPerDimension();
  auto &grids = clusterList.getGrids();
  const auto &neighborLists = clusterList.getNeighborLists();
  auto clusterSize = clusterList.getClusterSize();

  for (int yInner = 0; yInner < gridsPerColoringCell; yInner++) {
    for (int xInner = 0; xInner < gridsPerColoringCell; xInner++) {
      const auto y = yColorCell * gridsPerColoringCell + yInner;
      const auto x = xColorCell * gridsPerColoringCell + xInner;

      // Not every coloring cell has to have gridsPerColoringCell grids in every direction.
      if (x >= cellsPerDim[0] or y >= cellsPerDim[1]) {
        continue;
      }
      auto gridIndex1D = VerletClusterMaths::index1D(x, y, cellsPerDim);

      auto &currentGrid = grids[gridIndex1D];
      auto numClusters = currentGrid.numParticles() / clusterSize;
      for (unsigned long currentCluster = 0; currentCluster < numClusters; currentCluster++) {
        const auto &clusterNeighborList = neighborLists.at(gridIndex1D).at(currentCluster);
        [[maybe_unused]] Particle *clusterStart = &currentGrid[currentCluster * clusterSize];
        for (auto neighborClusterStart : clusterNeighborList) {
          if constexpr (dataLayout == DataLayoutOption::aos) {
            traverseClusterPairAoS(clusterStart, neighborClusterStart, clusterSize);
          } else {
            auto [neighborGridIndex, neighborClusterIndex] = _clusterToGridIndexMap[neighborClusterStart];
            traverseClusterPairSoA(gridIndex1D, neighborGridIndex, currentCluster, neighborClusterIndex, clusterSize);
          }
        }
      }
    }
  }
}

template <class ParticleCell, class PairwiseFunctor, DataLayoutOption dataLayout, bool useNewton3>
void VerletClustersColoringTraversal<ParticleCell, PairwiseFunctor, dataLayout, useNewton3>::traverseClusterPairAoS(
    Particle *clusterStart, Particle *neighborClusterStart, int clusterSize) {
  const bool isClusterInteractionWithItself = neighborClusterStart == clusterStart;
  for (int i = 0; i < clusterSize; i++) {
    if (isClusterInteractionWithItself) {
      // Always use newton 3 for interactions within one cluster.
      for (int j = i + 1; j < clusterSize; j++) {
        _functor->AoSFunctor(*(clusterStart + i), *(neighborClusterStart + j), true);
      }
    } else {
      // Calculate interactions between two different clusters.
      for (int j = 0; j < clusterSize; j++) {
        _functor->AoSFunctor(*(clusterStart + i), *(neighborClusterStart + j), useNewton3);
      }
    }
  }
}

template <class ParticleCell, class PairwiseFunctor, DataLayoutOption dataLayout, bool useNewton3>
void VerletClustersColoringTraversal<ParticleCell, PairwiseFunctor, dataLayout, useNewton3>::traverseClusterPairSoA(
    index_t gridIndex, index_t neighborGridIndex, index_t clusterNum, index_t neighborClusterNum, int clusterSize) {
  if (gridIndex == neighborGridIndex and clusterNum == neighborClusterNum) {
    _functor->SoAFunctor(_gridSoAs[gridIndex], clusterNum * clusterSize, clusterSize, useNewton3);
  } else {
    _functor->SoAFunctor(_gridSoAs[gridIndex], clusterNum * clusterSize, clusterSize, _gridSoAs[neighborGridIndex],
                         neighborClusterNum * clusterSize, clusterSize, useNewton3);
  }
}

}  // namespace autopas<|MERGE_RESOLUTION|>--- conflicted
+++ resolved
@@ -28,6 +28,8 @@
                                         public VerletClustersTraversalInterface<typename ParticleCell::ParticleType> {
  private:
   using Particle = typename ParticleCell::ParticleType;
+  typedef typename VerletClusterMaths::index_t index_t;
+
   /**
    * Each base step looks like this:
    *    X C N  Colors:  1 2 3
@@ -77,10 +79,7 @@
     return (dataLayout == DataLayoutOption::aos || dataLayout == DataLayoutOption::soa);
   }
 
-  void initTraversal() override {}
-
-<<<<<<< HEAD
-  void initClusterTraversal() override {
+  void initTraversal() override {
     if constexpr (dataLayout != DataLayoutOption::soa) return;
 
     auto &clusterList = *VerletClustersTraversalInterface<Particle>::_verletClusterLists;
@@ -100,7 +99,7 @@
     }
   }
 
-  void endClusterTraversal() override {
+  void endTraversal() override {
     if constexpr (dataLayout != DataLayoutOption::soa) return;
 
     auto &clusterList = *VerletClustersTraversalInterface<Particle>::_verletClusterLists;
@@ -110,13 +109,6 @@
     }
   }
 
-  /**
-   * @copydoc VerletClustersTraversalInterface::traverseParticlePairs
-   */
-=======
-  void endTraversal() override {}
-
->>>>>>> 2100a3ac
   void traverseParticlePairs() override {
     auto &clusterList = *VerletClustersTraversalInterface<Particle>::_verletClusterLists;
 
@@ -223,10 +215,10 @@
 void VerletClustersColoringTraversal<ParticleCell, PairwiseFunctor, dataLayout, useNewton3>::traverseClusterPairSoA(
     index_t gridIndex, index_t neighborGridIndex, index_t clusterNum, index_t neighborClusterNum, int clusterSize) {
   if (gridIndex == neighborGridIndex and clusterNum == neighborClusterNum) {
-    _functor->SoAFunctor(_gridSoAs[gridIndex], clusterNum * clusterSize, clusterSize, useNewton3);
+    //_functor->SoAFunctor(_gridSoAs[gridIndex], clusterNum * clusterSize, clusterSize, useNewton3);
   } else {
-    _functor->SoAFunctor(_gridSoAs[gridIndex], clusterNum * clusterSize, clusterSize, _gridSoAs[neighborGridIndex],
-                         neighborClusterNum * clusterSize, clusterSize, useNewton3);
+    //_functor->SoAFunctor(_gridSoAs[gridIndex], clusterNum * clusterSize, clusterSize, _gridSoAs[neighborGridIndex],
+    //                     neighborClusterNum * clusterSize, clusterSize, useNewton3);
   }
 }
 
