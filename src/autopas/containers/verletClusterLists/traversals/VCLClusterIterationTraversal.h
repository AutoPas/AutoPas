/**
 * @file VCLClusterIterationTraversal.h
 * @author humig
 * @date 20.06.19
 */

#pragma once

#include "autopas/containers/verletClusterLists/VerletClusterLists.h"
#include "autopas/containers/verletClusterLists/traversals/VCLClusterFunctor.h"
#include "autopas/containers/verletClusterLists/traversals/VCLTraversalInterface.h"

namespace autopas {

/**
 * Traversal for VerletClusterLists. Does not support newton 3.
 * @tparam ParticleCell
 * @tparam PairwiseFunctor The type of the functor.

 */
<<<<<<< HEAD
template <class ParticleCell, class PairwiseFunctor, DataLayoutOption::Value dataLayout, bool useNewton3>
class VCLClusterIterationTraversal : public TraversalInterface<InteractionTypeOption::pairwise>,
=======
template <class ParticleCell, class PairwiseFunctor>
class VCLClusterIterationTraversal : public TraversalInterface,
>>>>>>> 9c9c8bc4
                                     public VCLTraversalInterface<typename ParticleCell::ParticleType> {
  using Particle = typename ParticleCell::ParticleType;

 public:
  /**
   * Constructor of the VCLClusterIterationTraversal.
   * @param pairwiseFunctor The functor to use for the traversal.
   * @param clusterSize Number of particles per cluster.
   * @param dataLayout The data layout to use. Currently, only AoS is supported.
   * @param useNewton3 If newton 3 should be used. Currently, only false is supported.
   */
  explicit VCLClusterIterationTraversal(PairwiseFunctor *pairwiseFunctor, size_t clusterSize,
                                        DataLayoutOption dataLayout, bool useNewton3)
      : TraversalInterface(dataLayout, useNewton3),
        _functor(pairwiseFunctor),
        _clusterFunctor(pairwiseFunctor, clusterSize, dataLayout, useNewton3) {}

  [[nodiscard]] TraversalOption getTraversalType() const override { return TraversalOption::vcl_cluster_iteration; }

  [[nodiscard]] bool isApplicable() const override {
    return (_dataLayout == DataLayoutOption::aos or _dataLayout == DataLayoutOption::soa) and not _useNewton3;
  }

  void initTraversal() override {
    if (_dataLayout == DataLayoutOption::soa) {
      VCLTraversalInterface<Particle>::_verletClusterLists->loadParticlesIntoSoAs(_functor);
    }
  }

  void endTraversal() override {
    if (_dataLayout == DataLayoutOption::soa) {
      VCLTraversalInterface<Particle>::_verletClusterLists->extractParticlesFromSoAs(_functor);
    }
  }

  void traverseParticlePairs() override {
    auto &clusterList = *VCLTraversalInterface<Particle>::_verletClusterLists;

    const auto _clusterTraverseFunctor = [this](internal::Cluster<Particle> &cluster) {
      _clusterFunctor.processCluster(cluster, false);
    };

    clusterList.template traverseClusters<true>(_clusterTraverseFunctor);
  }

 private:
  PairwiseFunctor *_functor;
  internal::VCLClusterFunctor<Particle, PairwiseFunctor> _clusterFunctor;
};
}  // namespace autopas<|MERGE_RESOLUTION|>--- conflicted
+++ resolved
@@ -18,13 +18,8 @@
  * @tparam PairwiseFunctor The type of the functor.
 
  */
-<<<<<<< HEAD
-template <class ParticleCell, class PairwiseFunctor, DataLayoutOption::Value dataLayout, bool useNewton3>
+template <class ParticleCell, class PairwiseFunctor>
 class VCLClusterIterationTraversal : public TraversalInterface<InteractionTypeOption::pairwise>,
-=======
-template <class ParticleCell, class PairwiseFunctor>
-class VCLClusterIterationTraversal : public TraversalInterface,
->>>>>>> 9c9c8bc4
                                      public VCLTraversalInterface<typename ParticleCell::ParticleType> {
   using Particle = typename ParticleCell::ParticleType;
 
