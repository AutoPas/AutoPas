--- conflicted
+++ resolved
@@ -88,12 +88,8 @@
         _particles.addParticle(lastParticle);
       }
 
-<<<<<<< HEAD
       // Mark start of the different clusters by adding pointers to the particle storage `_particles`.
-      size_t numClusters = _particles.numParticles() / clusterSize;
-=======
       size_t numClusters = _particles.numParticles() / _clusterSize;
->>>>>>> 918ce7c3
       _clusters.reserve(numClusters);
       for (size_t index = 0; index < numClusters; index++) {
         _clusters.emplace_back(&(_particles[_clusterSize * index]), _clusterSize);
@@ -112,16 +108,10 @@
   void fillUpWithDummyParticles(double dummyStartX, double dummyDistZ) {
     auto &lastCluster = getCluster(getNumClusters() - 1);
     for (size_t index = 1; index <= _numDummyParticles; index++) {
-<<<<<<< HEAD
-      lastCluster[clusterSize - index] = lastCluster[0];  // use first Particle in last cluster as dummy particle!
-      lastCluster[clusterSize - index].setOwnershipState(OwnershipState::dummy);
+      lastCluster[_clusterSize - index] = lastCluster[0];  // use first Particle in last cluster as dummy particle!
+      lastCluster[_clusterSize - index].setOwnershipState(OwnershipState::dummy);
       lastCluster[clusterSize - index].setR({dummyStartX, 0, dummyDistZ * index});
-      lastCluster[clusterSize - index].setID(std::numeric_limits<size_t>::max());
-=======
-      lastCluster[_clusterSize - index] = lastCluster[0];  // use first Particle in last cluster as dummy particle!
-      lastCluster[_clusterSize - index].setR({dummyStartX, 0, dummyDistZ * index});
       lastCluster[_clusterSize - index].setID(std::numeric_limits<size_t>::max());
->>>>>>> 918ce7c3
     }
   }
 
