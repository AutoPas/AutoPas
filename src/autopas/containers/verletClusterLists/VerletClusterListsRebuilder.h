--- conflicted
+++ resolved
@@ -70,20 +70,12 @@
     }
 
     // count particles by accumulating tower sizes
-<<<<<<< HEAD
     const size_t numParticles = std::accumulate(_towerBlock.begin(), _towerBlock.end(), _particlesToAdd.size(),
                                                 [](auto acc, const auto &tower) {
                                                   // actually we want only the number of owned or halo particles
                                                   // but dummies were just deleted.
-                                                  return acc + tower.getNumAllParticles();
+                                                  return acc + tower.getNumActualParticles();
                                                 });
-=======
-    const size_t numParticles =
-        std::accumulate(_towers.begin(), _towers.end(), _particlesToAdd.size(), [](auto acc, const auto &tower) {
-          // actually we want only the number of owned or halo particles but dummies were just deleted.
-          return acc + tower.getNumActualParticles();
-        });
->>>>>>> 302d6431
 
     // calculate new number of towers and their size
     const auto boxSizeWithHalo = _towerBlock.getHaloBoxMax() - _towerBlock.getHaloBoxMin();
@@ -193,21 +185,10 @@
    */
   std::vector<std::vector<Particle>> collectOutOfBoundsParticlesFromTowers() {
     std::vector<std::vector<Particle>> outOfBoundsParticles;
-<<<<<<< HEAD
     outOfBoundsParticles.resize(_towerBlock.size());
     for (size_t towerIndex = 0; towerIndex < _towerBlock.size(); towerIndex++) {
       const auto &[towerBoxMin, towerBoxMax] = _towerBlock.getTowerBoundingBox(towerIndex);
       outOfBoundsParticles[towerIndex] = _towerBlock[towerIndex].collectOutOfBoundsParticles(towerBoxMin, towerBoxMax);
-=======
-    outOfBoundsParticles.resize(_towers.size());
-    for (size_t towerIndex = 0; towerIndex < _towers.size(); towerIndex++) {
-      const auto towerIndex2D = towerIndex1DTo2D(towerIndex);
-      // we have to use the static version because we have no VCL object and the passed values are the most up-to-date
-      // ones.
-      const auto &[towerBoxMin, towerBoxMax] = VerletClusterLists<Particle>::getTowerBoundingBox(
-          towerIndex2D, _towersPerDim, _towerSideLength, _boxMin, _boxMax, _haloBoxMin, _haloBoxMax);
-      outOfBoundsParticles[towerIndex] = _towers[towerIndex].collectOutOfBoundsParticles(towerBoxMin, towerBoxMax);
->>>>>>> 302d6431
     }
     return outOfBoundsParticles;
   }
