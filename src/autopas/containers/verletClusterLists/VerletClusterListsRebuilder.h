--- conflicted
+++ resolved
@@ -319,11 +319,7 @@
    * A forward neighbor is either in a interaction cell with a higher index
    * or in the same interaction cell with a higher tower index.
    *
-<<<<<<< HEAD
-   * Works in a way to help the VCLC06Traversal have no data races.
-=======
-   * Helps the VerletClustersColoringTraversal to have no data races.
->>>>>>> 33be4b11
+   * Helps the VCLC06Traversal to have no data races.
    *
    * @param towerIndexX The x-index of the given tower.
    * @param towerIndexY The y-index of the given tower.
