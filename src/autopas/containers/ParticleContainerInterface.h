/**
 * @file ParticleContainerInterface.h
 *
 * @date 17 Jan 2018
 * @author tchipevn
 */

#pragma once

#include <array>
#include <vector>
#include "autopas/containers/CompatibleTraversals.h"
#include "autopas/containers/TraversalInterface.h"
#include "autopas/iterators/ParticleIteratorWrapper.h"
#include "autopas/options/ContainerOption.h"
#include "autopas/options/TraversalOption.h"
#include "autopas/selectors/TraversalSelectorInfo.h"
#include "autopas/utils/AutoPasMacros.h"

namespace autopas {

/**
 * The ParticleContainerInterface class provides a basic interface for all Containers within AutoPas.
 * It defines method interfaces for addition and deletion of particles, accessing general container
 * properties and creating iterators.
 *
 * @tparam Particle Class for particles
 */
template <class Particle, class ParticleCell>
class ParticleContainerInterface {
 public:
  /**
   * Default constructor
   */
  ParticleContainerInterface() = default;

  /**
   * Destructor of ParticleContainerInterface.
   */
  virtual ~ParticleContainerInterface() = default;

  /**
   * Delete the copy constructor to prevent unwanted copies.
   * No particle container should ever be copied.
   * @param obj
   */
  ParticleContainerInterface(const ParticleContainerInterface &obj) = delete;

  /**
   * Delete the copy assignment operator to prevent unwanted copies.
   * No particle container should ever be copied.
   * @param other
   * @return
   */
  ParticleContainerInterface &operator=(const ParticleContainerInterface &other) = delete;

  /**
   * Return a enum representing the name of the container class.
   * @return Enum representing the container.
   */
  virtual ContainerOption getContainerType() = 0;

  /**
   * Adds a particle to the container.
   * @param p The particle to be added.
   */
  virtual void addParticle(Particle &p) = 0;

  /**
   * Adds a particle to the container that lies in the halo region of the container.
   * @param haloParticle Particle to be added.
   */
  virtual void addHaloParticle(Particle &haloParticle) = 0;

  /**
   * Update a halo particle of the container with the given haloParticle.
   * @param haloParticle Particle to be updated.
   * @return Returns true if the particle was updated, false if no particle could be found.
   */
  virtual bool updateHaloParticle(Particle &haloParticle) = 0;

  /**
   * Rebuilds the neighbor lists.
   * @param traversal The used traversal.
   */
  virtual void rebuildNeighborLists(TraversalInterface *traversal) = 0;

  /**
   * Deletes all halo particles.
   */
  virtual void deleteHaloParticles() = 0;

  /**
   * Deletes all particles.
   */
  virtual void deleteAllParticles() = 0;

  /**
   * Get the number of particles saved in the container.
   * @return Number of particles in the container.
   */
  virtual unsigned long getNumParticles() = 0;

  /**
   * Iterate over all particles using
   * for(auto iter = container.begin(); iter.isValid(); ++iter) .
   * @param behavior Behavior of the iterator, see IteratorBehavior.
   * @return Iterator to the first particle.
   * @todo implement IteratorBehavior.
   */
  virtual ParticleIteratorWrapper<Particle> begin(IteratorBehavior behavior = IteratorBehavior::haloAndOwned) = 0;

  /**
   * Iterate over all particles in a specified region
   * for(auto iter = container.getRegionIterator(lowCorner, highCorner);iter.isValid();++iter) .
   * @param lowerCorner Lower corner of the region
   * @param higherCorner Higher corner of the region
   * @param behavior The behavior of the iterator (shall it iterate over halo particles as well?).
   * @return Iterator to iterate over all particles in a specific region.
   */
  virtual ParticleIteratorWrapper<Particle> getRegionIterator(
      const std::array<double, 3> &lowerCorner, const std::array<double, 3> &higherCorner,
      IteratorBehavior behavior = IteratorBehavior::haloAndOwned) = 0;

  /**
   * Iterates over all particle pairs in the container.
   * @param traversal The traversal to use for the iteration.
   */
  virtual void iteratePairwise(TraversalInterface *traversal) = 0;

  /**
   * Get the upper corner of the container.
   * @return Upper corner of the container.
   */
  virtual const std::array<double, 3> &getBoxMax() const = 0;

  /**
   * Set the upper corner of the container.
   * @param boxMax Upper corner to be set.
   */
  virtual void setBoxMax(const std::array<double, 3> &boxMax) = 0;

  /**
   * Get the lower corner of the container.
   * @return Lower corner of the container.
   */
  virtual const std::array<double, 3> &getBoxMin() const = 0;

  /**
   * Set the lower corner of the container.
   * @param boxMin Lower corner to be set.
   */
  virtual void setBoxMin(const std::array<double, 3> &boxMin) = 0;

  /**
   * Return the cutoff of the container.
   * @return Cutoff radius.
   */
  virtual double getCutoff() const = 0;

  /**
   * Set the cutoff of the container.
   * @param cutoff
   */
  virtual void setCutoff(double cutoff) = 0;

  /**
   * Return the skin of the container.
   * @return skin radius.
   */
  virtual double getSkin() const = 0;

  /**
   * Set the skin of the container.
   * @param skin
   */
  virtual void setSkin(double skin) = 0;

  /**
   * Return the interaction length (cutoff+skin) of the container.
   * @return interaction length
   */
  virtual double getInteractionLength() const = 0;

  /**
   * Updates the container.
   * This deletes halo particles, resorts particles into appropriate cells and might remove particles from the
   * container, if necessary.
   * @return A vector of invalid particles that do not belong into the container.
   */
  AUTOPAS_WARN_UNUSED_RESULT
  virtual std::vector<Particle> updateContainer() = 0;

  /**
   * Check whether a container is valid, i.e. whether it is safe to use
   * pair-wise interactions or the RegionParticleIteraor right now.
   * @return true if an update is needed, false otherwise
   */
  virtual bool isContainerUpdateNeeded() = 0;

  /**
   * Generates a traversal selector info for this container.
   * @return Traversal selector info for this container.
   */
<<<<<<< HEAD
  virtual std::unique_ptr<TraversalSelectorInfo<ParticleCell>> getTraversalSelectorInfo() = 0;
=======
  virtual TraversalSelectorInfo getTraversalSelectorInfo() = 0;
>>>>>>> f06fdb38

  /**
   * Generates a list of all traversals that are theoretically applicable to this container.
   *
   * Traversals might still be not applicable for other reasons so call traversal.isApplicable to be safe!
   *
   * @return Vector of traversal options.
   */
  std::set<TraversalOption> getAllTraversals() {
    return compatibleTraversals::allCompatibleTraversals(this->getContainerType());
  }
};

}  // namespace autopas<|MERGE_RESOLUTION|>--- conflicted
+++ resolved
@@ -202,11 +202,7 @@
    * Generates a traversal selector info for this container.
    * @return Traversal selector info for this container.
    */
-<<<<<<< HEAD
-  virtual std::unique_ptr<TraversalSelectorInfo<ParticleCell>> getTraversalSelectorInfo() = 0;
-=======
-  virtual TraversalSelectorInfo getTraversalSelectorInfo() = 0;
->>>>>>> f06fdb38
+  virtual std::unique_ptr<TraversalSelectorInfo> getTraversalSelectorInfo() = 0;
 
   /**
    * Generates a list of all traversals that are theoretically applicable to this container.
