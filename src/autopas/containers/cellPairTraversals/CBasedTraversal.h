/**
 * @file CBasedTraversal.h
 * @author C. Menges
 * @date 26.04.2019
 */

#pragma once

#include "autopas/containers/cellPairTraversals/CellPairTraversal.h"
#include "autopas/utils/ArrayMath.h"
#include "autopas/utils/DataLayoutConverter.h"
#include "autopas/utils/ThreeDimensionalMapping.h"

namespace autopas {

/**
 * This class provides the base for traversals using base steps based on cell coloring.
 *
 * @tparam ParticleCell the type of cells
 * @tparam PairwiseFunctor The functor that defines the interaction of two particles.
 * @tparam dataLayout
 * @tparam useNewton3
 * @tparam collapseDepth Set the depth of loop collapsion for OpenMP. Loop variables from outer to inner loop: z,y,x
 */
template <class ParticleCell, class PairwiseFunctor, DataLayoutOption dataLayout, bool useNewton3,
          int collapseDepth = 3>
class CBasedTraversal : public CellPairTraversal<ParticleCell, dataLayout, useNewton3> {
 protected:
  /**
   * Constructor of the CBasedTraversal.
   * @param dims The dimensions of the cellblock, i.e. the number of cells in x,
   * y and z direction.
   * @param pairwiseFunctor The functor that defines the interaction of two particles.
   * @param cutoff Cutoff radius.
   * @param cellLength cell length.
   */
<<<<<<< HEAD
  explicit CBasedTraversal(const std::array<unsigned long, 3> &dims, const double cutoff,
                           const std::array<double, 3> &cellLength)
      : CellPairTraversal<ParticleCell>(dims), _cutoff(cutoff), _cellLength(cellLength) {
=======
  explicit CBasedTraversal(const std::array<unsigned long, 3> &dims, PairwiseFunctor *pairwiseFunctor,
                           const double cutoff, const std::array<double, 3> &cellLength)
      : CellPairTraversal<ParticleCell, dataLayout, useNewton3>(dims),
        _cutoff(cutoff),
        _cellLength(cellLength),
        _dataLayoutConverter(pairwiseFunctor) {
>>>>>>> cbc44b42
    for (unsigned int d = 0; d < 3; d++) {
      _overlap[d] = std::ceil(_cutoff / _cellLength[d]);
    }
  }

  /**
   * Destructor of CBasedTraversal.
   */
  ~CBasedTraversal() override = default;

 public:
  /**
   * load Data Layouts required for this Traversal.
   * @param cells where the data should be loaded
   */
  void initTraversal(std::vector<ParticleCell> &cells) override {
#ifdef AUTOPAS_OPENMP
    // @todo find a condition on when to use omp or when it is just overhead
#pragma omp parallel for
#endif
    for (size_t i = 0; i < cells.size(); ++i) {
      _dataLayoutConverter.loadDataLayout(cells[i]);
    }
  }

  /**
   * write Data to AoS.
   * @param cells for which the data should be written back
   */
  void endTraversal(std::vector<ParticleCell> &cells) override {
#ifdef AUTOPAS_OPENMP
    // @todo find a condition on when to use omp or when it is just overhead
#pragma omp parallel for
#endif
    for (size_t i = 0; i < cells.size(); ++i) {
      _dataLayoutConverter.storeDataLayout(cells[i]);
    }
  }

 protected:
  /**
   * The main traversal of the CTraversal.
   * @tparam LoopBody type of the loop body
   * @param loopBody The body of the loop as a function. Normally a lambda function, that takes as as parameters
   * (x,y,z). If you need additional input from outside, please use captures (by reference).
   * @param end 3D index until interactions are processed (exclusive)
   * @param stride dimension of stride (depends on coloring)
   * @param offset initial offset
   */
  template <typename LoopBody>
  inline void cTraversal(LoopBody &&loopBody, const std::array<unsigned long, 3> &end,
                         const std::array<unsigned long, 3> &stride,
                         const std::array<unsigned long, 3> &offset = {0ul, 0ul, 0ul});

  /**
   * cutoff radius.
   */
  const double _cutoff;

  /**
   * cell length in CellBlock3D.
   */
  const std::array<double, 3> _cellLength;

  /**
   * overlap of interacting cells. Array allows asymmetric cell sizes.
   */
  std::array<unsigned long, 3> _overlap;

 private:
  /**
   * Data Layout Converter to be used with this traversal
   */
  utils::DataLayoutConverter<PairwiseFunctor, dataLayout> _dataLayoutConverter;
};

template <class ParticleCell, class PairwiseFunctor, DataLayoutOption dataLayout, bool useNewton3, int collapseDepth>
template <typename LoopBody>
<<<<<<< HEAD
inline void CBasedTraversal<ParticleCell>::cTraversal(LoopBody &&loopBody, const std::array<unsigned long, 3> &end,
                                                      const std::array<unsigned long, 3> &stride,
                                                      const std::array<unsigned long, 3> &offset) {
=======
inline void CBasedTraversal<ParticleCell, PairwiseFunctor, dataLayout, useNewton3, collapseDepth>::cTraversal(
    LoopBody &&loopBody, const std::array<unsigned long, 3> &end, const std::array<unsigned long, 3> &stride,
    const std::array<unsigned long, 3> &offset) {
>>>>>>> cbc44b42
#if defined(AUTOPAS_OPENMP)
#pragma omp parallel
#endif
  {
    const unsigned long numColors = stride[0] * stride[1] * stride[2];
    for (unsigned long col = 0; col < numColors; ++col) {
      std::array<unsigned long, 3> startWithoutOffset(utils::ThreeDimensionalMapping::oneToThreeD(col, stride));
      std::array<unsigned long, 3> start(ArrayMath::add(startWithoutOffset, offset));

      // intel compiler demands following:
      const unsigned long start_x = start[0], start_y = start[1], start_z = start[2];
      const unsigned long end_x = end[0], end_y = end[1], end_z = end[2];
      const unsigned long stride_x = stride[0], stride_y = stride[1], stride_z = stride[2];
      if (collapseDepth == 2) {
#if defined(AUTOPAS_OPENMP)
#pragma omp for schedule(dynamic, 1) collapse(2)
#endif
        for (unsigned long z = start_z; z < end_z; z += stride_z) {
          for (unsigned long y = start_y; y < end_y; y += stride_y) {
            for (unsigned long x = start_x; x < end_x; x += stride_x) {
              // Don't exchange order of execution (x must be last!), it would break other code
              loopBody(x, y, z);
            }
          }
        }
      } else {
#if defined(AUTOPAS_OPENMP)
#pragma omp for schedule(dynamic, 1) collapse(3)
#endif
        for (unsigned long z = start_z; z < end_z; z += stride_z) {
          for (unsigned long y = start_y; y < end_y; y += stride_y) {
            for (unsigned long x = start_x; x < end_x; x += stride_x) {
              // Don't exchange order of execution (x must be last!), it would break other code
              loopBody(x, y, z);
            }
          }
        }
      }
    }
  }
}

}  // namespace autopas<|MERGE_RESOLUTION|>--- conflicted
+++ resolved
@@ -34,18 +34,12 @@
    * @param cutoff Cutoff radius.
    * @param cellLength cell length.
    */
-<<<<<<< HEAD
-  explicit CBasedTraversal(const std::array<unsigned long, 3> &dims, const double cutoff,
-                           const std::array<double, 3> &cellLength)
-      : CellPairTraversal<ParticleCell>(dims), _cutoff(cutoff), _cellLength(cellLength) {
-=======
   explicit CBasedTraversal(const std::array<unsigned long, 3> &dims, PairwiseFunctor *pairwiseFunctor,
                            const double cutoff, const std::array<double, 3> &cellLength)
       : CellPairTraversal<ParticleCell, dataLayout, useNewton3>(dims),
         _cutoff(cutoff),
         _cellLength(cellLength),
         _dataLayoutConverter(pairwiseFunctor) {
->>>>>>> cbc44b42
     for (unsigned int d = 0; d < 3; d++) {
       _overlap[d] = std::ceil(_cutoff / _cellLength[d]);
     }
@@ -124,15 +118,9 @@
 
 template <class ParticleCell, class PairwiseFunctor, DataLayoutOption dataLayout, bool useNewton3, int collapseDepth>
 template <typename LoopBody>
-<<<<<<< HEAD
-inline void CBasedTraversal<ParticleCell>::cTraversal(LoopBody &&loopBody, const std::array<unsigned long, 3> &end,
-                                                      const std::array<unsigned long, 3> &stride,
-                                                      const std::array<unsigned long, 3> &offset) {
-=======
 inline void CBasedTraversal<ParticleCell, PairwiseFunctor, dataLayout, useNewton3, collapseDepth>::cTraversal(
     LoopBody &&loopBody, const std::array<unsigned long, 3> &end, const std::array<unsigned long, 3> &stride,
     const std::array<unsigned long, 3> &offset) {
->>>>>>> cbc44b42
 #if defined(AUTOPAS_OPENMP)
 #pragma omp parallel
 #endif
