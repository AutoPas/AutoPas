--- conflicted
+++ resolved
@@ -95,7 +95,6 @@
                          const std::array<unsigned long, 3> &offset = {0ul, 0ul, 0ul});
 
   /**
-<<<<<<< HEAD
    * This method is called when the color during the traversal has changed.
    *
    * @param newColor The new current color.
@@ -103,10 +102,7 @@
   virtual void notifyColorChange(unsigned long newColor){};
 
   /**
-   * cutoff radius.
-=======
    * Interaction length (cutoff + skin).
->>>>>>> 7cbcf2e9
    */
   const double _interactionLength;
 
