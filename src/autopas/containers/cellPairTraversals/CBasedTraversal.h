--- conflicted
+++ resolved
@@ -30,28 +30,16 @@
    * Constructor of the CBasedTraversal.
    * @param dims The dimensions of the cellblock, i.e. the number of cells in x,
    * y and z direction.
-<<<<<<< HEAD
+   * @param pairwiseFunctor The functor that defines the interaction of two particles.
    * @param interactionLength Interaction length (cutoff + skin).
    * @param cellLength cell length.
    */
-  explicit CBasedTraversal(const std::array<unsigned long, 3>& dims, const double interactionLength,
-                           const std::array<double, 3>& cellLength)
-      : CellPairTraversal<ParticleCell>(dims),
+  explicit CBasedTraversal(const std::array<unsigned long, 3> &dims, PairwiseFunctor *pairwiseFunctor,
+                           const double interactionLength, const std::array<double, 3> &cellLength)
+      : CellPairTraversal<ParticleCell, dataLayout, useNewton3>(dims),
         _interactionLength(interactionLength),
         _cellLength(cellLength),
-        _overlap{} {
-=======
-   * @param pairwiseFunctor The functor that defines the interaction of two particles.
-   * @param cutoff Cutoff radius.
-   * @param cellLength cell length.
-   */
-  explicit CBasedTraversal(const std::array<unsigned long, 3> &dims, PairwiseFunctor *pairwiseFunctor,
-                           const double cutoff, const std::array<double, 3> &cellLength)
-      : CellPairTraversal<ParticleCell, dataLayout, useNewton3>(dims),
-        _cutoff(cutoff),
-        _cellLength(cellLength),
         _dataLayoutConverter(pairwiseFunctor) {
->>>>>>> 1803ee23
     for (unsigned int d = 0; d < 3; d++) {
       _overlap[d] = std::ceil(_interactionLength / _cellLength[d]);
     }
