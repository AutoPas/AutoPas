/**
 * @file C01BasedTraversal.h
 * @author nguyen
 * @date 16.09.18
 */

#pragma once

<<<<<<< HEAD
#include "autopas/containers/cellPairTraversals/CBasedTraversal.h"
#include "autopas/utils/ArrayMath.h"
=======
#include <autopas/utils/WrapOpenMP.h>
#include "autopas/containers/cellPairTraversals/CellPairTraversal.h"
#include "autopas/utils/DataLayoutConverter.h"
#include "autopas/utils/ThreeDimensionalMapping.h"
>>>>>>> 4b564abc

namespace autopas {

/**
 * This class provides the base for traversals using the c01 base step.
 *
 * The traversal is defined in the function c01Traversal and uses 1 color. Interactions between two cells are allowed
 * only if particles of the first cell are modified. This means that newton3 optimizations are NOT allowed.
 *
 * @tparam ParticleCell the type of cells
 * @tparam PairwiseFunctor The functor that defines the interaction of two particles.
 * @tparam useSoA
 */
<<<<<<< HEAD
template <class ParticleCell, class PairwiseFunctor, bool useSoA, bool useNewton3>
class C01BasedTraversal : public CBasedTraversal<ParticleCell> {
=======
template <class ParticleCell, class PairwiseFunctor, DataLayoutOption DataLayout, bool useNewton3>
class C01BasedTraversal : public CellPairTraversal<ParticleCell> {
>>>>>>> 4b564abc
 public:
  /**
   * Constructor of the c01 traversal.
   * @param dims The dimensions of the cellblock, i.e. the number of cells in x,
   * y and z direction.
   * @param pairwiseFunctor The functor that defines the interaction of two particles.
   * @param cutoff Cutoff radius.
   * @param cellLength cell length.
   */
<<<<<<< HEAD
  explicit C01BasedTraversal(const std::array<unsigned long, 3>& dims, PairwiseFunctor* pairwiseFunctor,
                             double cutoff = 1.0, const std::array<double, 3>& cellLength = {1.0, 1.0, 1.0})
      : CBasedTraversal<ParticleCell>(dims, cutoff, cellLength) {}
=======
  explicit C01BasedTraversal(const std::array<unsigned long, 3>& dims, PairwiseFunctor* pairwiseFunctor)
      : CellPairTraversal<ParticleCell>(dims), _dataLayoutConverter(pairwiseFunctor) {}
>>>>>>> 4b564abc

  void initTraversal(std::vector<ParticleCell>& cells) override {
#ifdef AUTOPAS_OPENMP
    // @todo find a condition on when to use omp or when it is just overhead
#pragma omp parallel for
#endif
    for (size_t i = 0; i < cells.size(); ++i) {
      _dataLayoutConverter.loadDataLayout(cells[i]);
    }
  }

  void endTraversal(std::vector<ParticleCell>& cells) override {
#ifdef AUTOPAS_OPENMP
    // @todo find a condition on when to use omp or when it is just overhead
#pragma omp parallel for
#endif
    for (size_t i = 0; i < cells.size(); ++i) {
      _dataLayoutConverter.storeDataLayout(cells[i]);
    }
  }

 protected:
  /**
   * The main traversal of the C01Traversal.
   * This provides the structure of the loops and its parallelization.
   * @tparam LoopBody
   * @param loopBody The body of the loop as a function. Normally a lambda function, that takes as as parameters
   * (x,y,z). If you need additional input from outside, please use captures (by reference).
   */
  template <typename LoopBody>
  inline void c01Traversal(LoopBody&& loopBody);

 private:
  /**
   * Data Layout Converter to be used with this traversal
   */
  utils::DataLayoutConverter<PairwiseFunctor, DataLayout> _dataLayoutConverter;
};

template <class ParticleCell, class PairwiseFunctor, DataLayoutOption DataLayout, bool useNewton3>
template <typename LoopBody>
<<<<<<< HEAD
inline void C01BasedTraversal<ParticleCell, PairwiseFunctor, useSoA, useNewton3>::c01Traversal(LoopBody&& loopBody) {
  const auto offset = this->_overlap;
  const auto end = ArrayMath::sub(this->_cellsPerDimension, this->_overlap);
  this->cTraversal(std::forward<LoopBody>(loopBody), end, {1ul, 1ul, 1ul}, offset);
=======
inline void C01BasedTraversal<ParticleCell, PairwiseFunctor, DataLayout, useNewton3>::c01Traversal(
    LoopBody&& loopBody) {
  const unsigned long end_x = this->_cellsPerDimension[0] - 1;
  const unsigned long end_y = this->_cellsPerDimension[1] - 1;
  const unsigned long end_z = this->_cellsPerDimension[2] - 1;

#if defined(AUTOPAS_OPENMP)
  // @todo: find optimal chunksize
#pragma omp parallel for schedule(dynamic) collapse(3)
#endif
  for (unsigned long z = 1; z < end_z; ++z) {
    for (unsigned long y = 1; y < end_y; ++y) {
      for (unsigned long x = 1; x < end_x; ++x) {
        loopBody(x, y, z);
      }
    }
  }
>>>>>>> 4b564abc
}
}  // namespace autopas<|MERGE_RESOLUTION|>--- conflicted
+++ resolved
@@ -6,15 +6,9 @@
 
 #pragma once
 
-<<<<<<< HEAD
+#include <autopas/utils/WrapOpenMP.h>
 #include "autopas/containers/cellPairTraversals/CBasedTraversal.h"
-#include "autopas/utils/ArrayMath.h"
-=======
-#include <autopas/utils/WrapOpenMP.h>
-#include "autopas/containers/cellPairTraversals/CellPairTraversal.h"
 #include "autopas/utils/DataLayoutConverter.h"
-#include "autopas/utils/ThreeDimensionalMapping.h"
->>>>>>> 4b564abc
 
 namespace autopas {
 
@@ -28,13 +22,8 @@
  * @tparam PairwiseFunctor The functor that defines the interaction of two particles.
  * @tparam useSoA
  */
-<<<<<<< HEAD
-template <class ParticleCell, class PairwiseFunctor, bool useSoA, bool useNewton3>
+template <class ParticleCell, class PairwiseFunctor, DataLayoutOption DataLayout, bool useNewton3>
 class C01BasedTraversal : public CBasedTraversal<ParticleCell> {
-=======
-template <class ParticleCell, class PairwiseFunctor, DataLayoutOption DataLayout, bool useNewton3>
-class C01BasedTraversal : public CellPairTraversal<ParticleCell> {
->>>>>>> 4b564abc
  public:
   /**
    * Constructor of the c01 traversal.
@@ -44,14 +33,9 @@
    * @param cutoff Cutoff radius.
    * @param cellLength cell length.
    */
-<<<<<<< HEAD
   explicit C01BasedTraversal(const std::array<unsigned long, 3>& dims, PairwiseFunctor* pairwiseFunctor,
                              double cutoff = 1.0, const std::array<double, 3>& cellLength = {1.0, 1.0, 1.0})
-      : CBasedTraversal<ParticleCell>(dims, cutoff, cellLength) {}
-=======
-  explicit C01BasedTraversal(const std::array<unsigned long, 3>& dims, PairwiseFunctor* pairwiseFunctor)
-      : CellPairTraversal<ParticleCell>(dims), _dataLayoutConverter(pairwiseFunctor) {}
->>>>>>> 4b564abc
+      : CBasedTraversal<ParticleCell>(dims, cutoff, cellLength), _dataLayoutConverter(pairwiseFunctor) {}
 
   void initTraversal(std::vector<ParticleCell>& cells) override {
 #ifdef AUTOPAS_OPENMP
@@ -93,29 +77,10 @@
 
 template <class ParticleCell, class PairwiseFunctor, DataLayoutOption DataLayout, bool useNewton3>
 template <typename LoopBody>
-<<<<<<< HEAD
-inline void C01BasedTraversal<ParticleCell, PairwiseFunctor, useSoA, useNewton3>::c01Traversal(LoopBody&& loopBody) {
+inline void C01BasedTraversal<ParticleCell, PairwiseFunctor, DataLayout, useNewton3>::c01Traversal(
+    LoopBody&& loopBody) {
   const auto offset = this->_overlap;
   const auto end = ArrayMath::sub(this->_cellsPerDimension, this->_overlap);
   this->cTraversal(std::forward<LoopBody>(loopBody), end, {1ul, 1ul, 1ul}, offset);
-=======
-inline void C01BasedTraversal<ParticleCell, PairwiseFunctor, DataLayout, useNewton3>::c01Traversal(
-    LoopBody&& loopBody) {
-  const unsigned long end_x = this->_cellsPerDimension[0] - 1;
-  const unsigned long end_y = this->_cellsPerDimension[1] - 1;
-  const unsigned long end_z = this->_cellsPerDimension[2] - 1;
-
-#if defined(AUTOPAS_OPENMP)
-  // @todo: find optimal chunksize
-#pragma omp parallel for schedule(dynamic) collapse(3)
-#endif
-  for (unsigned long z = 1; z < end_z; ++z) {
-    for (unsigned long y = 1; y < end_y; ++y) {
-      for (unsigned long x = 1; x < end_x; ++x) {
-        loopBody(x, y, z);
-      }
-    }
-  }
->>>>>>> 4b564abc
 }
 }  // namespace autopas