/**
 * @file SlicedBasedTraversal.h
 *
 * @date 09 Jan 2019
 * @author seckler
 */

#pragma once

#include <algorithm>
#include "autopas/containers/cellPairTraversals/CellPairTraversal.h"
#include "autopas/utils/DataLayoutConverter.h"
#include "autopas/utils/ThreeDimensionalMapping.h"
#include "autopas/utils/WrapOpenMP.h"

namespace autopas {

/**
 * This class provides the sliced traversal.
 *
 * The traversal finds the longest dimension of the simulation domain and cuts
 * the domain in one slice (block) per thread along this dimension. Slices are
 * assigned to the threads in a round robin fashion. Each thread locks the cells
 * on the boundary wall to the previous slice with one lock. This lock is lifted
 * as soon the boundary wall is fully processed.
 *
 * @tparam ParticleCell The type of cells.
 * @tparam PairwiseFunctor The functor that defines the interaction of two particles.
 * @tparam useSoA
 * @tparam useNewton3
 */
template <class ParticleCell, class PairwiseFunctor, DataLayoutOption DataLayout, bool useNewton3>
class SlicedBasedTraversal : public CellPairTraversal<ParticleCell> {
 public:
  /**
   * Constructor of the sliced traversal.
   * @param dims The dimensions of the cellblock, i.e. the number of cells in x,
   * y and z direction.
   * @param pairwiseFunctor The functor that defines the interaction of two particles.
   * @param cutoff Cutoff radius.
   * @param cellLength cell length.
   */
<<<<<<< HEAD
  explicit SlicedBasedTraversal(const std::array<unsigned long, 3> &dims, PairwiseFunctor *pairwiseFunctor,
                                const double cutoff = 1.0, const std::array<double, 3> &cellLength = {1.0, 1.0, 1.0})
      : CellPairTraversal<ParticleCell>(dims),
        _overlap{},
        _dimsPerLength{},
        _cutoff(cutoff),
        _cellLength(cellLength),
        _overlapLongestAxis(0),
        _sliceThickness{},
        locks() {
=======
  explicit SlicedBasedTraversal(const std::array<unsigned long, 3> &dims, PairwiseFunctor *pairwiseFunctor)
      : CellPairTraversal<ParticleCell>(dims),
        _dimsPerLength{},
        _sliceThickness{},
        locks(),
        _dataLayoutConverter(pairwiseFunctor) {
>>>>>>> 4b564abc
    rebuild(dims);
  }

  bool isApplicable() override {
    if (DataLayout == DataLayoutOption::cuda) {
      int nDevices = 0;
#if defined(AUTOPAS_CUDA)
      cudaGetDeviceCount(&nDevices);
#endif
      return (this->_sliceThickness.size() > 0) && (nDevices > 0);
    } else {
      return this->_sliceThickness.size() > 0;
    }
  }

  void initTraversal(std::vector<ParticleCell> &cells) override {
#ifdef AUTOPAS_OPENMP
    // @todo find a condition on when to use omp or when it is just overhead
#pragma omp parallel for
#endif
    for (size_t i = 0; i < cells.size(); ++i) {
      _dataLayoutConverter.loadDataLayout(cells[i]);
    }
  }

  void endTraversal(std::vector<ParticleCell> &cells) override {
#ifdef AUTOPAS_OPENMP
    // @todo find a condition on when to use omp or when it is just overhead
#pragma omp parallel for
#endif
    for (size_t i = 0; i < cells.size(); ++i) {
      _dataLayoutConverter.storeDataLayout(cells[i]);
    }
  }
  void rebuild(const std::array<unsigned long, 3> &dims) override;

 protected:
  /**
   * The main traversal of the C01Traversal.
   * @copydetails C01BasedTraversal::c01Traversal()
   */
  template <typename LoopBody>
  inline void slicedTraversal(LoopBody &&loopBody);

  /**
   * overlap of interacting cells. Array allows asymmetric cell sizes.
   */
  std::array<unsigned long, 3> _overlap;

 private:
  /**
   * Store ids of dimensions ordered by number of cells per dimensions.
   */
  std::array<int, 3> _dimsPerLength;

  /**
   * cutoff radius.
   */
  double _cutoff;

  /**
   * cell length in CellBlock3D.
   */
  std::array<double, 3> _cellLength;

  /**
   * overlap of interacting cells along the longest axis.
   */
  unsigned long _overlapLongestAxis;

  /**
   * The number of cells per slice in the dimension that was sliced.
   */
  std::vector<unsigned long> _sliceThickness;
  std::vector<AutoPasLock> locks;

  /**
   * Data Layout Converter to be used with this traversal
   */
  utils::DataLayoutConverter<PairwiseFunctor, DataLayout> _dataLayoutConverter;
};

template <class ParticleCell, class PairwiseFunctor, DataLayoutOption DataLayout, bool useNewton3>
inline void SlicedBasedTraversal<ParticleCell, PairwiseFunctor, DataLayout, useNewton3>::rebuild(
    const std::array<unsigned long, 3> &dims) {
  CellPairTraversal<ParticleCell>::rebuild(dims);

  for (unsigned int d = 0; d < 3; d++) {
    _overlap[d] = std::ceil(_cutoff / _cellLength[d]);
  }

  // find longest dimension
  auto minMaxElem = std::minmax_element(this->_cellsPerDimension.begin(), this->_cellsPerDimension.end());
  _dimsPerLength[0] = (int)std::distance(this->_cellsPerDimension.begin(), minMaxElem.second);
  _dimsPerLength[2] = (int)std::distance(this->_cellsPerDimension.begin(), minMaxElem.first);
  _dimsPerLength[1] = 3 - (_dimsPerLength[0] + _dimsPerLength[2]);

  _overlapLongestAxis = _overlap[_dimsPerLength[0]];

  // split domain across its longest dimension

  auto numSlices = (size_t)autopas_get_max_threads();
  auto minSliceThickness = this->_cellsPerDimension[_dimsPerLength[0]] / numSlices;
  if (minSliceThickness < _overlapLongestAxis + 1) {
    minSliceThickness = _overlapLongestAxis + 1;
    numSlices = this->_cellsPerDimension[_dimsPerLength[0]] / minSliceThickness;
    AutoPasLog(debug, "Sliced traversal only using {} threads because the number of cells is too small.", numSlices);
  }

  _sliceThickness.clear();

  // abort if domain is too small -> cleared _sliceThickness array indicates non applicability
  if (numSlices < 1) return;

  _sliceThickness.insert(_sliceThickness.begin(), numSlices, minSliceThickness);
  auto rest = this->_cellsPerDimension[_dimsPerLength[0]] - _sliceThickness[0] * numSlices;
  for (size_t i = 0; i < rest; ++i) ++_sliceThickness[i];
  // decreases last _sliceThickness by one to account for the way we handle base cells
  *--_sliceThickness.end() -= _overlapLongestAxis;

  locks.resize(numSlices * _overlapLongestAxis);
}
<<<<<<< HEAD

template <class ParticleCell, class PairwiseFunctor, bool useSoA, bool useNewton3>
=======
template <class ParticleCell, class PairwiseFunctor, DataLayoutOption DataLayout, bool useNewton3>
>>>>>>> 4b564abc
template <typename LoopBody>
void SlicedBasedTraversal<ParticleCell, PairwiseFunctor, DataLayout, useNewton3>::slicedTraversal(LoopBody &&loopBody) {
  using std::array;

  auto numSlices = _sliceThickness.size();
  // 0) check if applicable

#ifdef AUTOPAS_OPENMP
// although every thread gets exactly one iteration (=slice) this is faster than a normal parallel region
#pragma omp parallel for schedule(static, 1) num_threads(numSlices)
#endif
  for (size_t slice = 0; slice < numSlices; ++slice) {
    array<unsigned long, 3> myStartArray{0, 0, 0};
    for (size_t i = 0; i < slice; ++i) {
      myStartArray[_dimsPerLength[0]] += _sliceThickness[i];
    }

    // all but the first slice need to lock their starting layers.
    if (slice > 0) {
      for (unsigned long i = 1ul; i <= _overlapLongestAxis; i++) {
        locks[(slice * _overlapLongestAxis) - i].lock();
      }
    }
    const auto lastLayer = myStartArray[_dimsPerLength[0]] + _sliceThickness[slice];
    for (unsigned long dimSlice = myStartArray[_dimsPerLength[0]]; dimSlice < lastLayer; ++dimSlice) {
      // at the last layer request lock for the starting layer of the next
      // slice. Does not apply for the last slice.
      if (slice != numSlices - 1 && dimSlice >= lastLayer - _overlapLongestAxis) {
        locks[(slice * _overlapLongestAxis) + _overlapLongestAxis - (lastLayer - dimSlice)].lock();
      }
      for (unsigned long dimMedium = 0;
           dimMedium < this->_cellsPerDimension[_dimsPerLength[1]] - _overlap[_dimsPerLength[1]]; ++dimMedium) {
        for (unsigned long dimShort = 0;
             dimShort < this->_cellsPerDimension[_dimsPerLength[2]] - _overlap[_dimsPerLength[2]]; ++dimShort) {
          array<unsigned long, 3> idArray = {};
          idArray[_dimsPerLength[0]] = dimSlice;
          idArray[_dimsPerLength[1]] = dimMedium;
          idArray[_dimsPerLength[2]] = dimShort;
          loopBody(idArray[0], idArray[1], idArray[2]);
        }
      }
      // at the end of the first layers release the lock
      if (slice > 0 && dimSlice < myStartArray[_dimsPerLength[0]] + _overlapLongestAxis) {
        locks[(slice * _overlapLongestAxis) - (_overlapLongestAxis - (dimSlice - myStartArray[_dimsPerLength[0]]))]
            .unlock();
      } else if (slice != numSlices - 1 && dimSlice == lastLayer - 1) {
        // clearing of the locks set on the last layers of each slice
        for (size_t i = (slice * _overlapLongestAxis); i < (slice + 1) * _overlapLongestAxis; ++i) {
          locks[i].unlock();
        }
      }
    }
  }
}

}  // namespace autopas<|MERGE_RESOLUTION|>--- conflicted
+++ resolved
@@ -40,7 +40,6 @@
    * @param cutoff Cutoff radius.
    * @param cellLength cell length.
    */
-<<<<<<< HEAD
   explicit SlicedBasedTraversal(const std::array<unsigned long, 3> &dims, PairwiseFunctor *pairwiseFunctor,
                                 const double cutoff = 1.0, const std::array<double, 3> &cellLength = {1.0, 1.0, 1.0})
       : CellPairTraversal<ParticleCell>(dims),
@@ -50,15 +49,8 @@
         _cellLength(cellLength),
         _overlapLongestAxis(0),
         _sliceThickness{},
-        locks() {
-=======
-  explicit SlicedBasedTraversal(const std::array<unsigned long, 3> &dims, PairwiseFunctor *pairwiseFunctor)
-      : CellPairTraversal<ParticleCell>(dims),
-        _dimsPerLength{},
-        _sliceThickness{},
         locks(),
         _dataLayoutConverter(pairwiseFunctor) {
->>>>>>> 4b564abc
     rebuild(dims);
   }
 
@@ -181,12 +173,7 @@
 
   locks.resize(numSlices * _overlapLongestAxis);
 }
-<<<<<<< HEAD
-
-template <class ParticleCell, class PairwiseFunctor, bool useSoA, bool useNewton3>
-=======
 template <class ParticleCell, class PairwiseFunctor, DataLayoutOption DataLayout, bool useNewton3>
->>>>>>> 4b564abc
 template <typename LoopBody>
 void SlicedBasedTraversal<ParticleCell, PairwiseFunctor, DataLayout, useNewton3>::slicedTraversal(LoopBody &&loopBody) {
   using std::array;
