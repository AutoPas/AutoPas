--- conflicted
+++ resolved
@@ -6,14 +6,9 @@
 
 #pragma once
 
-<<<<<<< HEAD
 #include "autopas/containers/cellPairTraversals/CBasedTraversal.h"
 #include "autopas/utils/ArrayMath.h"
-=======
-#include "autopas/containers/cellPairTraversals/CellPairTraversal.h"
 #include "autopas/utils/DataLayoutConverter.h"
-#include "autopas/utils/ThreeDimensionalMapping.h"
->>>>>>> 4b564abc
 
 namespace autopas {
 
@@ -28,13 +23,8 @@
  * @tparam useSoA
  * @tparam useNewton3
  */
-<<<<<<< HEAD
-template <class ParticleCell, class PairwiseFunctor, bool useSoA, bool useNewton3>
+template <class ParticleCell, class PairwiseFunctor, DataLayoutOption DataLayout, bool useNewton3>
 class C08BasedTraversal : public CBasedTraversal<ParticleCell> {
-=======
-template <class ParticleCell, class PairwiseFunctor, DataLayoutOption DataLayout, bool useNewton3>
-class C08BasedTraversal : public CellPairTraversal<ParticleCell> {
->>>>>>> 4b564abc
  public:
   /**
    * Constructor of the c08 traversal.
@@ -44,14 +34,9 @@
    * @param cutoff Cutoff radius.
    * @param cellLength cell length.
    */
-<<<<<<< HEAD
   explicit C08BasedTraversal(const std::array<unsigned long, 3>& dims, PairwiseFunctor* pairwiseFunctor,
                              const double cutoff = 1.0, const std::array<double, 3>& cellLength = {1.0, 1.0, 1.0})
-      : CBasedTraversal<ParticleCell>(dims, cutoff, cellLength) {}
-=======
-  explicit C08BasedTraversal(const std::array<unsigned long, 3>& dims, PairwiseFunctor* pairwiseFunctor)
-      : CellPairTraversal<ParticleCell>(dims), _dataLayoutConverter(pairwiseFunctor) {}
->>>>>>> 4b564abc
+      : CBasedTraversal<ParticleCell>(dims, cutoff, cellLength), _dataLayoutConverter(pairwiseFunctor) {}
 
   void initTraversal(std::vector<ParticleCell>& cells) override {
 #ifdef AUTOPAS_OPENMP
@@ -90,45 +75,10 @@
 
 template <class ParticleCell, class PairwiseFunctor, DataLayoutOption DataLayout, bool useNewton3>
 template <typename LoopBody>
-<<<<<<< HEAD
-inline void C08BasedTraversal<ParticleCell, PairwiseFunctor, useSoA, useNewton3>::c08Traversal(LoopBody&& loopBody) {
+inline void C08BasedTraversal<ParticleCell, PairwiseFunctor, DataLayout, useNewton3>::c08Traversal(
+    LoopBody&& loopBody) {
   const auto end = ArrayMath::sub(this->_cellsPerDimension, this->_overlap);
   const auto stride = ArrayMath::addScalar(this->_overlap, 1ul);
   this->cTraversal(std::forward<LoopBody>(loopBody), end, stride);
-=======
-inline void C08BasedTraversal<ParticleCell, PairwiseFunctor, DataLayout, useNewton3>::c08Traversal(
-    LoopBody&& loopBody) {
-  using std::array;
-  const array<unsigned long, 3> stride = {2, 2, 2};
-  array<unsigned long, 3> end = {};
-  for (int d = 0; d < 3; ++d) {
-    end[d] = this->_cellsPerDimension[d] - 1;
-  }
-
-#if defined(AUTOPAS_OPENMP)
-#pragma omp parallel
-#endif
-  {
-    for (unsigned long col = 0; col < 8; ++col) {
-      std::array<unsigned long, 3> start = utils::ThreeDimensionalMapping::oneToThreeD(col, stride);
-
-      // intel compiler demands following:
-      const unsigned long start_x = start[0], start_y = start[1], start_z = start[2];
-      const unsigned long end_x = end[0], end_y = end[1], end_z = end[2];
-      const unsigned long stride_x = stride[0], stride_y = stride[1], stride_z = stride[2];
-
-#if defined(AUTOPAS_OPENMP)
-#pragma omp for schedule(dynamic, 1) collapse(3)
-#endif
-      for (unsigned long z = start_z; z < end_z; z += stride_z) {
-        for (unsigned long y = start_y; y < end_y; y += stride_y) {
-          for (unsigned long x = start_x; x < end_x; x += stride_x) {
-            loopBody(x, y, z);
-          }
-        }
-      }
-    }
-  }
->>>>>>> 4b564abc
 }
 }  // namespace autopas