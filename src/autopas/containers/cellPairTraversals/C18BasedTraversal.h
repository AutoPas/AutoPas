--- conflicted
+++ resolved
@@ -34,32 +34,8 @@
    */
   explicit C18BasedTraversal(const std::array<unsigned long, 3> &dims, PairwiseFunctor *pairwiseFunctor,
                              const double cutoff = 1.0, const std::array<double, 3> &cellLength = {1.0, 1.0, 1.0})
-<<<<<<< HEAD
-      : CBasedTraversal<ParticleCell>(dims, cutoff, cellLength), _dataLayoutConverter(pairwiseFunctor) {}
-
-  void initTraversal(std::vector<ParticleCell> &cells) override {
-#ifdef AUTOPAS_OPENMP
-    // @todo find a condition on when to use omp or when it is just overhead
-#pragma omp parallel for
-#endif
-    for (size_t i = 0; i < cells.size(); ++i) {
-      _dataLayoutConverter.loadDataLayout(cells[i]);
-    }
-  }
-
-  void endTraversal(std::vector<ParticleCell> &cells) override {
-#ifdef AUTOPAS_OPENMP
-    // @todo find a condition on when to use omp or when it is just overhead
-#pragma omp parallel for
-#endif
-    for (size_t i = 0; i < cells.size(); ++i) {
-      _dataLayoutConverter.storeDataLayout(cells[i]);
-    }
-  }
-=======
       : CBasedTraversal<ParticleCell, PairwiseFunctor, dataLayout, useNewton3>(dims, pairwiseFunctor, cutoff,
                                                                                cellLength) {}
->>>>>>> cbc44b42
 
  protected:
   /**
@@ -68,24 +44,11 @@
    */
   template <typename LoopBody>
   inline void c18Traversal(LoopBody &&loopBody);
-<<<<<<< HEAD
-
- private:
-  /**
-   * Data Layout Converter to be used with this traversal
-   */
-  utils::DataLayoutConverter<PairwiseFunctor, DataLayout> _dataLayoutConverter;
-=======
->>>>>>> cbc44b42
 };
 
 template <class ParticleCell, class PairwiseFunctor, DataLayoutOption dataLayout, bool useNewton3>
 template <typename LoopBody>
-<<<<<<< HEAD
-inline void C18BasedTraversal<ParticleCell, PairwiseFunctor, DataLayout, useNewton3>::c18Traversal(
-=======
 inline void C18BasedTraversal<ParticleCell, PairwiseFunctor, dataLayout, useNewton3>::c18Traversal(
->>>>>>> cbc44b42
     LoopBody &&loopBody) {
   const std::array<unsigned long, 3> stride = {2ul * this->_overlap[0] + 1ul, 2ul * this->_overlap[1] + 1ul,
                                                this->_overlap[2] + 1ul};
