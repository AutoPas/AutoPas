--- conflicted
+++ resolved
@@ -32,37 +32,10 @@
    * @param interactionLength Interaction length (cutoff + skin).
    * @param cellLength cell length.
    */
-<<<<<<< HEAD
-  explicit C18BasedTraversal(const std::array<unsigned long, 3>& dims, PairwiseFunctor* pairwiseFunctor,
-                             const double interactionLength = 1.0,
-                             const std::array<double, 3>& cellLength = {1.0, 1.0, 1.0})
-      : CBasedTraversal<ParticleCell>(dims, interactionLength, cellLength), _dataLayoutConverter(pairwiseFunctor) {}
-
-  void initTraversal(std::vector<ParticleCell>& cells) override {
-#ifdef AUTOPAS_OPENMP
-    // @todo find a condition on when to use omp or when it is just overhead
-#pragma omp parallel for
-#endif
-    for (size_t i = 0; i < cells.size(); ++i) {
-      _dataLayoutConverter.loadDataLayout(cells[i]);
-    }
-  }
-
-  void endTraversal(std::vector<ParticleCell>& cells) override {
-#ifdef AUTOPAS_OPENMP
-    // @todo find a condition on when to use omp or when it is just overhead
-#pragma omp parallel for
-#endif
-    for (size_t i = 0; i < cells.size(); ++i) {
-      _dataLayoutConverter.storeDataLayout(cells[i]);
-    }
-  }
-=======
   explicit C18BasedTraversal(const std::array<unsigned long, 3> &dims, PairwiseFunctor *pairwiseFunctor,
-                             const double cutoff = 1.0, const std::array<double, 3> &cellLength = {1.0, 1.0, 1.0})
-      : CBasedTraversal<ParticleCell, PairwiseFunctor, dataLayout, useNewton3>(dims, pairwiseFunctor, cutoff,
+                             const double interactionLength = 1.0, const std::array<double, 3> &cellLength = {1.0, 1.0, 1.0})
+      : CBasedTraversal<ParticleCell, PairwiseFunctor, dataLayout, useNewton3>(dims, pairwiseFunctor, interactionLength,
                                                                                cellLength) {}
->>>>>>> 1803ee23
 
  protected:
   /**
