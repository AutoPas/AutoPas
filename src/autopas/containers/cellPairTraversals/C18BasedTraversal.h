/**
 * @file C18BasedTraversal.h
 * @author nguyen
 * @date 06.09.18
 */

#pragma once

<<<<<<< HEAD
#include "autopas/containers/cellPairTraversals/CBasedTraversal.h"
=======
#include "autopas/containers/cellPairTraversals/CellPairTraversal.h"
#include "autopas/utils/DataLayoutConverter.h"
>>>>>>> 4b564abc
#include "autopas/utils/ThreeDimensionalMapping.h"

namespace autopas {

/**
 * This class provides the base for traversals using the c18 base step.
 * The traversal is defined in the function c18Traversal and uses 18 colors, such that interactions between the base
 * cell and all adjacent cells with greater ID are safe, even when using newton3 optimizations.
 *
 * @tparam ParticleCell the type of cells
 * @tparam PairwiseFunctor The functor that defines the interaction of two particles.
 * @tparam DataLayout
 * @tparam useNewton3
 */
<<<<<<< HEAD
template <class ParticleCell, class PairwiseFunctor, bool useSoA, bool useNewton3>
class C18BasedTraversal : public CBasedTraversal<ParticleCell> {
=======
template <class ParticleCell, class PairwiseFunctor, DataLayoutOption DataLayout, bool useNewton3>
class C18BasedTraversal : public CellPairTraversal<ParticleCell> {
>>>>>>> 4b564abc
 public:
  /**
   * Constructor of the c18 traversal.
   * @param dims The dimensions of the cellblock, i.e. the number of cells in x,
   * y and z direction.
   * @param pairwiseFunctor The functor that defines the interaction of two particles.
   * @param cutoff Cutoff radius.
   * @param cellLength cell length.
   */
<<<<<<< HEAD
  explicit C18BasedTraversal(const std::array<unsigned long, 3>& dims, PairwiseFunctor* pairwiseFunctor,
                             const double cutoff = 1.0, const std::array<double, 3>& cellLength = {1.0, 1.0, 1.0})
      : CBasedTraversal<ParticleCell>(dims, cutoff, cellLength) {}
=======
  explicit C18BasedTraversal(const std::array<unsigned long, 3>& dims, PairwiseFunctor* pairwiseFunctor)
      : CellPairTraversal<ParticleCell>(dims), _dataLayoutConverter(pairwiseFunctor) {}
>>>>>>> 4b564abc

  void initTraversal(std::vector<ParticleCell>& cells) override {
#ifdef AUTOPAS_OPENMP
    // @todo find a condition on when to use omp or when it is just overhead
#pragma omp parallel for
#endif
    for (size_t i = 0; i < cells.size(); ++i) {
      _dataLayoutConverter.loadDataLayout(cells[i]);
    }
  }

  void endTraversal(std::vector<ParticleCell>& cells) override {
#ifdef AUTOPAS_OPENMP
    // @todo find a condition on when to use omp or when it is just overhead
#pragma omp parallel for
#endif
    for (size_t i = 0; i < cells.size(); ++i) {
      _dataLayoutConverter.storeDataLayout(cells[i]);
    }
  }

 protected:
  /**
   * The main traversal of the C18Traversal.
   * @copydetails C01BasedTraversal::c01Traversal()
   */
  template <typename LoopBody>
  inline void c18Traversal(LoopBody&& loopBody);

 private:
  /**
   * Data Layout Converter to be used with this traversal
   */
  utils::DataLayoutConverter<PairwiseFunctor, DataLayout> _dataLayoutConverter;
};

template <class ParticleCell, class PairwiseFunctor, DataLayoutOption DataLayout, bool useNewton3>
template <typename LoopBody>
<<<<<<< HEAD
inline void C18BasedTraversal<ParticleCell, PairwiseFunctor, useSoA, useNewton3>::c18Traversal(LoopBody&& loopBody) {
  const std::array<unsigned long, 3> stride = {2ul * this->_overlap[0] + 1ul, 2ul * this->_overlap[1] + 1ul,
                                               this->_overlap[2] + 1ul};
  auto end(this->_cellsPerDimension);
  end[2] -= this->_overlap[2];
  this->cTraversal(std::forward<LoopBody>(loopBody), end, stride);
=======
inline void C18BasedTraversal<ParticleCell, PairwiseFunctor, DataLayout, useNewton3>::c18Traversal(
    LoopBody&& loopBody) {
  using std::array;
  const array<unsigned long, 3> stride = {3, 3, 2};
  array<unsigned long, 3> end = {};
  end[0] = this->_cellsPerDimension[0];
  end[1] = this->_cellsPerDimension[1];
  end[2] = this->_cellsPerDimension[2] - 1;

#if defined(AUTOPAS_OPENMP)
#pragma omp parallel
#endif
  {
    for (unsigned long col = 0; col < 18; ++col) {
      std::array<unsigned long, 3> start = utils::ThreeDimensionalMapping::oneToThreeD(col, stride);

      // intel compiler demands following:
      const unsigned long start_x = start[0], start_y = start[1], start_z = start[2];
      const unsigned long end_x = end[0], end_y = end[1], end_z = end[2];
      const unsigned long stride_x = stride[0], stride_y = stride[1], stride_z = stride[2];

#if defined(AUTOPAS_OPENMP)
      // @todo: find optimal chunksize
#pragma omp for schedule(dynamic) collapse(3)
#endif
      for (unsigned long z = start_z; z < end_z; z += stride_z) {
        for (unsigned long y = start_y; y < end_y; y += stride_y) {
          for (unsigned long x = start_x; x < end_x; x += stride_x) {
            loopBody(x, y, z);
          }
        }
      }
    }
  }
>>>>>>> 4b564abc
}

}  // namespace autopas<|MERGE_RESOLUTION|>--- conflicted
+++ resolved
@@ -6,12 +6,8 @@
 
 #pragma once
 
-<<<<<<< HEAD
 #include "autopas/containers/cellPairTraversals/CBasedTraversal.h"
-=======
-#include "autopas/containers/cellPairTraversals/CellPairTraversal.h"
 #include "autopas/utils/DataLayoutConverter.h"
->>>>>>> 4b564abc
 #include "autopas/utils/ThreeDimensionalMapping.h"
 
 namespace autopas {
@@ -26,13 +22,8 @@
  * @tparam DataLayout
  * @tparam useNewton3
  */
-<<<<<<< HEAD
-template <class ParticleCell, class PairwiseFunctor, bool useSoA, bool useNewton3>
+template <class ParticleCell, class PairwiseFunctor, DataLayoutOption DataLayout, bool useNewton3>
 class C18BasedTraversal : public CBasedTraversal<ParticleCell> {
-=======
-template <class ParticleCell, class PairwiseFunctor, DataLayoutOption DataLayout, bool useNewton3>
-class C18BasedTraversal : public CellPairTraversal<ParticleCell> {
->>>>>>> 4b564abc
  public:
   /**
    * Constructor of the c18 traversal.
@@ -42,14 +33,9 @@
    * @param cutoff Cutoff radius.
    * @param cellLength cell length.
    */
-<<<<<<< HEAD
   explicit C18BasedTraversal(const std::array<unsigned long, 3>& dims, PairwiseFunctor* pairwiseFunctor,
                              const double cutoff = 1.0, const std::array<double, 3>& cellLength = {1.0, 1.0, 1.0})
-      : CBasedTraversal<ParticleCell>(dims, cutoff, cellLength) {}
-=======
-  explicit C18BasedTraversal(const std::array<unsigned long, 3>& dims, PairwiseFunctor* pairwiseFunctor)
-      : CellPairTraversal<ParticleCell>(dims), _dataLayoutConverter(pairwiseFunctor) {}
->>>>>>> 4b564abc
+      : CBasedTraversal<ParticleCell>(dims, cutoff, cellLength), _dataLayoutConverter(pairwiseFunctor) {}
 
   void initTraversal(std::vector<ParticleCell>& cells) override {
 #ifdef AUTOPAS_OPENMP
@@ -88,49 +74,13 @@
 
 template <class ParticleCell, class PairwiseFunctor, DataLayoutOption DataLayout, bool useNewton3>
 template <typename LoopBody>
-<<<<<<< HEAD
-inline void C18BasedTraversal<ParticleCell, PairwiseFunctor, useSoA, useNewton3>::c18Traversal(LoopBody&& loopBody) {
+inline void C18BasedTraversal<ParticleCell, PairwiseFunctor, DataLayout, useNewton3>::c18Traversal(
+    LoopBody&& loopBody) {
   const std::array<unsigned long, 3> stride = {2ul * this->_overlap[0] + 1ul, 2ul * this->_overlap[1] + 1ul,
                                                this->_overlap[2] + 1ul};
   auto end(this->_cellsPerDimension);
   end[2] -= this->_overlap[2];
   this->cTraversal(std::forward<LoopBody>(loopBody), end, stride);
-=======
-inline void C18BasedTraversal<ParticleCell, PairwiseFunctor, DataLayout, useNewton3>::c18Traversal(
-    LoopBody&& loopBody) {
-  using std::array;
-  const array<unsigned long, 3> stride = {3, 3, 2};
-  array<unsigned long, 3> end = {};
-  end[0] = this->_cellsPerDimension[0];
-  end[1] = this->_cellsPerDimension[1];
-  end[2] = this->_cellsPerDimension[2] - 1;
-
-#if defined(AUTOPAS_OPENMP)
-#pragma omp parallel
-#endif
-  {
-    for (unsigned long col = 0; col < 18; ++col) {
-      std::array<unsigned long, 3> start = utils::ThreeDimensionalMapping::oneToThreeD(col, stride);
-
-      // intel compiler demands following:
-      const unsigned long start_x = start[0], start_y = start[1], start_z = start[2];
-      const unsigned long end_x = end[0], end_y = end[1], end_z = end[2];
-      const unsigned long stride_x = stride[0], stride_y = stride[1], stride_z = stride[2];
-
-#if defined(AUTOPAS_OPENMP)
-      // @todo: find optimal chunksize
-#pragma omp for schedule(dynamic) collapse(3)
-#endif
-      for (unsigned long z = start_z; z < end_z; z += stride_z) {
-        for (unsigned long y = start_y; y < end_y; y += stride_y) {
-          for (unsigned long x = start_x; x < end_x; x += stride_x) {
-            loopBody(x, y, z);
-          }
-        }
-      }
-    }
-  }
->>>>>>> 4b564abc
 }
 
 }  // namespace autopas