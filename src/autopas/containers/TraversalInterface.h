--- conflicted
+++ resolved
@@ -55,7 +55,22 @@
   /**
    * Traverses all particle pairs.
    */
-  virtual void traverseParticlePairs() = 0;
+  virtual void traverseParticlePairs() {
+    utils::ExceptionHandler::exception(
+        "Error: TraversalInterface::traverseParticlePairs() is "
+        "not implemented for this traversal: {}!",
+        typeid(*this).name());
+  };
+
+  /**
+   * Traverses all particle triplets.
+   */
+  virtual void traverseParticleTriplets() {
+    utils::ExceptionHandler::exception(
+        "Error: TraversalInterface::traverseParticleTriplets() is "
+        "not implemented for this traversal: {}!",
+        typeid(*this).name());
+  };
 
   /**
    * Return whether the traversal uses newton 3.
@@ -78,31 +93,7 @@
   /**
    * If this traversal makes use of newton3.
    */
-<<<<<<< HEAD
-  virtual void endTraversal() = 0;
-
-  /**
-   * Traverses all particle pairs.
-   */
-  virtual void traverseParticlePairs() {
-    utils::ExceptionHandler::exception(
-        "Error: TraversalInterface::traverseParticlePairs() is "
-        "not implemented for this traversal: {}!",
-        typeid(*this).name());
-  };
-
-  /**
-   * Traverses all particle triplets.
-   */
-  virtual void traverseParticleTriplets() {
-    utils::ExceptionHandler::exception(
-        "Error: TraversalInterface::traverseParticleTriplets() is "
-        "not implemented for this traversal: {}!",
-        typeid(*this).name());
-  };
-=======
   bool _useNewton3;
->>>>>>> 9c9c8bc4
 };
 
 }  // namespace autopas