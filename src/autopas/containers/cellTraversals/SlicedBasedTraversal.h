--- conflicted
+++ resolved
@@ -26,14 +26,8 @@
  * @tparam ParticleCell The type of cells.
  * @tparam Functor The functor that defines the interaction between particles.
  */
-<<<<<<< HEAD
-template <class ParticleCell, class Functor, InteractionTypeOption::Value interactionType, DataLayoutOption::Value dataLayout, bool useNewton3, bool spaciallyForward>
-class SlicedBasedTraversal : public CellTraversal<ParticleCell>,
-                             public TraversalInterface<interactionType> {
-=======
 template <class ParticleCell, class Functor>
 class SlicedBasedTraversal : public CellTraversal<ParticleCell>, public TraversalInterface {
->>>>>>> 67450047
  public:
   /**
    * Constructor of the sliced traversal.
@@ -185,14 +179,8 @@
   utils::DataLayoutConverter<Functor> _dataLayoutConverter;
 };
 
-<<<<<<< HEAD
-template <class ParticleCell, class Functor, InteractionTypeOption::Value interactionType, DataLayoutOption::Value dataLayout, bool useNewton3, bool spaciallyForward>
-inline void SlicedBasedTraversal<ParticleCell, Functor, interactionType, dataLayout, useNewton3, spaciallyForward>::init(
-    const std::array<unsigned long, 3> &dims) {
-=======
 template <class ParticleCell, class Functor>
 inline void SlicedBasedTraversal<ParticleCell, Functor>::init(const std::array<unsigned long, 3> &dims) {
->>>>>>> 67450047
   for (unsigned int d = 0; d < 3; d++) {
     _overlap[d] = std::ceil(_interactionLength / _cellLength[d]);
     if (not _spaciallyForward) {
