/**
 * @file SlicedLockBasedTraversal.h
 *
 * @date 09 Jan 2019
 * @author seckler
 */

#pragma once

#include <numeric>

#include "SlicedBasedTraversal.h"
#include "autopas/utils/ThreeDimensionalMapping.h"
#include "autopas/utils/Timer.h"
#include "autopas/utils/WrapOpenMP.h"

namespace autopas {

/**
 * This class provides the sliced traversal.
 *
 * The traversal finds the longest dimension of the simulation domain and cuts
 * the domain into multiple slices along this dimension. Slices are
 * assigned to the threads in a round robin fashion. Each thread locks the cells
 * on the boundary wall to the previous slice with one lock. This lock is lifted
 * as soon the boundary wall is fully processed.
 *
 * @tparam ParticleCell The type of cells.
 * @tparam Functor The functor that defines the interaction of two particles.
 */
<<<<<<< HEAD
template <class ParticleCell, class Functor, InteractionTypeOption::Value interactionType, DataLayoutOption::Value dataLayout, bool useNewton3, bool spaciallyForward>
class SlicedLockBasedTraversal
    : public SlicedBasedTraversal<ParticleCell, Functor, interactionType, dataLayout, useNewton3, spaciallyForward> {
=======
template <class ParticleCell, class Functor>
class SlicedLockBasedTraversal : public SlicedBasedTraversal<ParticleCell, Functor> {
>>>>>>> 67450047
 public:
  /**
   * Constructor of the sliced traversal.
   * @copydetails SlicedBasedTraversal::SlicedBasedTraversal()
   */
  explicit SlicedLockBasedTraversal(const std::array<unsigned long, 3> &dims, Functor *functor,
<<<<<<< HEAD
                                    const double interactionLength, const std::array<double, 3> &cellLength)
      : SlicedBasedTraversal<ParticleCell, Functor, interactionType, dataLayout, useNewton3, spaciallyForward>(
            dims, functor, interactionLength, cellLength) {}
=======
                                    const double interactionLength, const std::array<double, 3> &cellLength,
                                    DataLayoutOption dataLayout, bool useNewton3, bool spaciallyForward)
      : SlicedBasedTraversal<ParticleCell, Functor>(dims, functor, interactionLength, cellLength, dataLayout,
                                                    useNewton3, spaciallyForward) {}
>>>>>>> 67450047

 protected:
  /**
   * whether to use static or dynamic scheduling.
   */
  bool _dynamic = true;

  /**
   * The main traversal of the sliced traversal.
   *
   * @copydetails C01BasedTraversal::c01Traversal()
   *
   */
  template <typename LoopBody>
  inline void slicedTraversal(LoopBody &&loopBody);
};

<<<<<<< HEAD
template <class ParticleCell, class Functor, InteractionTypeOption::Value interactionType, DataLayoutOption::Value dataLayout, bool useNewton3, bool spaciallyForward>
template <typename LoopBody>
void SlicedLockBasedTraversal<ParticleCell, Functor, interactionType, dataLayout, useNewton3, spaciallyForward>::slicedTraversal(
    LoopBody &&loopBody) {
=======
template <class ParticleCell, class Functor>
template <typename LoopBody>
void SlicedLockBasedTraversal<ParticleCell, Functor>::slicedTraversal(LoopBody &&loopBody) {
>>>>>>> 67450047
  using std::array;

  auto numSlices = this->_sliceThickness.size();
  std::vector<AutoPasLock> locks;
  locks.resize((numSlices - 1) * this->_overlapLongestAxis);

  // 0) check if applicable
  const auto overLapps23 = [&]() -> std::array<size_t, 2> {
    if (this->_spaciallyForward) {
      return {this->_overlap[this->_dimsSortedByLength[1]], this->_overlap[this->_dimsSortedByLength[2]]};
    } else {
      return {0ul, 0ul};
    }
  }();

  std::vector<utils::Timer> timers;
  std::vector<double> threadTimes;

  timers.resize(numSlices);
  threadTimes.resize(numSlices);

#ifdef AUTOPAS_USE_OPENMP
  if (this->_dynamic) {
    omp_set_schedule(omp_sched_dynamic, 1);
  } else {
    omp_set_schedule(omp_sched_static, 1);
  }
#endif
  AUTOPAS_OPENMP(parallel for schedule(runtime))
  for (size_t slice = 0; slice < numSlices; ++slice) {
    timers[slice].start();
    array<unsigned long, 3> myStartArray{0, 0, 0};
    for (size_t i = 0; i < slice; ++i) {
      myStartArray[this->_dimsSortedByLength[0]] += this->_sliceThickness[i];
    }

    // all but the first slice need to lock their starting layers.
    const unsigned long lockBaseIndex = (slice - 1) * this->_overlapLongestAxis;
    if (slice > 0) {
      for (unsigned long i = 0ul; i < this->_overlapLongestAxis; i++) {
        locks[lockBaseIndex + i].lock();
      }
    }
    const auto lastLayer = myStartArray[this->_dimsSortedByLength[0]] + this->_sliceThickness[slice];
    for (unsigned long sliceOffset = 0ul; sliceOffset < this->_sliceThickness[slice]; ++sliceOffset) {
      const auto dimSlice = myStartArray[this->_dimsSortedByLength[0]] + sliceOffset;
      // at the last layers request lock for the starting layer of the next
      // slice. Does not apply for the last slice.
      if (slice != numSlices - 1 and dimSlice >= lastLayer - this->_overlapLongestAxis) {
        locks[((slice + 1) * this->_overlapLongestAxis) - (lastLayer - dimSlice)].lock();
      }
      for (unsigned long dimMedium = 0;
           dimMedium < this->_cellsPerDimension[this->_dimsSortedByLength[1]] - overLapps23[0]; ++dimMedium) {
        for (unsigned long dimShort = 0;
             dimShort < this->_cellsPerDimension[this->_dimsSortedByLength[2]] - overLapps23[1]; ++dimShort) {
          array<unsigned long, 3> idArray = {};
          idArray[this->_dimsSortedByLength[0]] = dimSlice;
          idArray[this->_dimsSortedByLength[1]] = dimMedium;
          idArray[this->_dimsSortedByLength[2]] = dimShort;

          loopBody(idArray[0], idArray[1], idArray[2]);
        }
      }
      // at the end of the first layers release the lock
      if (slice > 0 and dimSlice < myStartArray[this->_dimsSortedByLength[0]] + this->_overlapLongestAxis) {
        locks[lockBaseIndex + sliceOffset].unlock();
        // if lastLayer is reached within overlap area, unlock all following locks
        // this should never be the case if slice thicknesses are set up properly; thickness should always be
        // greater than the overlap along the longest axis, or the slices won't be processed in parallel.
        if (dimSlice == lastLayer - 1) {
          for (unsigned long i = sliceOffset + 1; i < this->_overlapLongestAxis; ++i) {
            locks[lockBaseIndex + i].unlock();
          }
        }
      } else if (slice != numSlices - 1 and dimSlice == lastLayer - 1) {
        // clearing of the locks set on the last layers of each slice
        for (size_t i = (slice * this->_overlapLongestAxis); i < (slice + 1) * this->_overlapLongestAxis; ++i) {
          locks[i].unlock();
        }
      }
    }
    threadTimes[slice] = timers[slice].stop();
  }

  std::string timesStr;
  for (auto t : threadTimes) {
    timesStr += std::to_string(t) + ", ";
  }
  auto minMax = std::minmax_element(threadTimes.begin(), threadTimes.end());
  auto avg = std::accumulate(threadTimes.begin(), threadTimes.end(), 0.0) / numSlices;
  auto variance = std::accumulate(threadTimes.cbegin(), threadTimes.cend(), 0.0,
                                  [avg](double a, double b) -> double { return a + std::pow(avg - b, 2.0); }) /
                  numSlices;
  auto stddev = std::sqrt(variance);

  AutoPasLog(DEBUG, "times per slice: [{}].", timesStr);
  AutoPasLog(DEBUG, "Difference between longest and shortest time: {:.3G}", *minMax.second - *minMax.first);
  AutoPasLog(DEBUG, "Ratio between longest and shortest time: {:.3G}", (float)*minMax.second / *minMax.first);
  AutoPasLog(DEBUG, "avg: {:.3G}, std-deviation: {:.3G} ({:.3G}%)", avg, stddev, 100 * stddev / avg);
}

}  // namespace autopas<|MERGE_RESOLUTION|>--- conflicted
+++ resolved
@@ -28,30 +28,18 @@
  * @tparam ParticleCell The type of cells.
  * @tparam Functor The functor that defines the interaction of two particles.
  */
-<<<<<<< HEAD
-template <class ParticleCell, class Functor, InteractionTypeOption::Value interactionType, DataLayoutOption::Value dataLayout, bool useNewton3, bool spaciallyForward>
-class SlicedLockBasedTraversal
-    : public SlicedBasedTraversal<ParticleCell, Functor, interactionType, dataLayout, useNewton3, spaciallyForward> {
-=======
 template <class ParticleCell, class Functor>
 class SlicedLockBasedTraversal : public SlicedBasedTraversal<ParticleCell, Functor> {
->>>>>>> 67450047
  public:
   /**
    * Constructor of the sliced traversal.
    * @copydetails SlicedBasedTraversal::SlicedBasedTraversal()
    */
   explicit SlicedLockBasedTraversal(const std::array<unsigned long, 3> &dims, Functor *functor,
-<<<<<<< HEAD
-                                    const double interactionLength, const std::array<double, 3> &cellLength)
-      : SlicedBasedTraversal<ParticleCell, Functor, interactionType, dataLayout, useNewton3, spaciallyForward>(
-            dims, functor, interactionLength, cellLength) {}
-=======
                                     const double interactionLength, const std::array<double, 3> &cellLength,
                                     DataLayoutOption dataLayout, bool useNewton3, bool spaciallyForward)
       : SlicedBasedTraversal<ParticleCell, Functor>(dims, functor, interactionLength, cellLength, dataLayout,
                                                     useNewton3, spaciallyForward) {}
->>>>>>> 67450047
 
  protected:
   /**
@@ -69,16 +57,9 @@
   inline void slicedTraversal(LoopBody &&loopBody);
 };
 
-<<<<<<< HEAD
-template <class ParticleCell, class Functor, InteractionTypeOption::Value interactionType, DataLayoutOption::Value dataLayout, bool useNewton3, bool spaciallyForward>
-template <typename LoopBody>
-void SlicedLockBasedTraversal<ParticleCell, Functor, interactionType, dataLayout, useNewton3, spaciallyForward>::slicedTraversal(
-    LoopBody &&loopBody) {
-=======
 template <class ParticleCell, class Functor>
 template <typename LoopBody>
 void SlicedLockBasedTraversal<ParticleCell, Functor>::slicedTraversal(LoopBody &&loopBody) {
->>>>>>> 67450047
   using std::array;
 
   auto numSlices = this->_sliceThickness.size();
