/**
 * @file AsBuildPairGeneratorFunctor.h
 * @author humig
 * @date 09.07.19
 */

#pragma once

#include "autopas/baseFunctors/Functor.h"
#include "autopas/baseFunctors/PairwiseFunctor.h"
#include "autopas/utils/ArrayMath.h"

namespace autopas {

template <class Particle_T>
class VerletNeighborListAsBuild;

namespace internal {

/**
 * This functor can generate or check variable verlet lists using the typical pairwise
 * traversal.
 *
 * @tparam Particle_T The particle class.
 * @tparam callCheckInstead If false, generate a neighbor list. If true, check the current for validity. Checking
 * validity only works with the AoSFunctor().
 */
template <class Particle_T, bool callCheckInstead = false>
class AsBuildPairGeneratorFunctor
    : public autopas::PairwiseFunctor<Particle_T, AsBuildPairGeneratorFunctor<Particle_T, callCheckInstead>> {
 public:
  /**
   * The structure of the SoAs is defined by the particle.
   */
<<<<<<< HEAD
  using SoAArraysType = typename Particle_T::SoAArraysType;
=======
  using SoAArraysType = typename Particle::SoAArraysType;
  using CalcType = typename Particle::ParticleCalcType;
>>>>>>> c715e40f

  /**
   * @copydoc Functor::getNeededAttr()
   */
  constexpr static auto getNeededAttr() {
    return std::array<typename Particle_T::AttributeNames, 4>{
        Particle_T::AttributeNames::ptr, Particle_T::AttributeNames::posX, Particle_T::AttributeNames::posY,
        Particle_T::AttributeNames::posZ};
  }

  /**
   * @copydoc Functor::getNeededAttr(std::false_type)
   */
  constexpr static auto getNeededAttr(std::false_type) {
    return std::array<typename Particle_T::AttributeNames, 4>{
        Particle_T::AttributeNames::id, Particle_T::AttributeNames::posX, Particle_T::AttributeNames::posY,
        Particle_T::AttributeNames::posZ};
  }

  /**
   * @copydoc Functor::getComputedAttr()
   */
  constexpr static auto getComputedAttr() { return std::array<typename Particle_T::AttributeNames, 0>{}; }

  bool allowsNewton3() override { return true; }
  bool allowsNonNewton3() override { return true; }

  /**
   * Constructor of the functor.
   * @param neighborList The neighbor list to fill.
   * @param cutoffskin The cutoff skin to use.
   */
  AsBuildPairGeneratorFunctor(VerletNeighborListAsBuild<Particle_T> &neighborList, double cutoffskin)
      : autopas::PairwiseFunctor<Particle_T, AsBuildPairGeneratorFunctor>(cutoffskin),
        _list(neighborList),
        _cutoffskinsquared(cutoffskin * cutoffskin) {}

  std::string getName() override { return "AsBuildPairGeneratorFunctor"; }

  [[nodiscard]] bool isRelevantForTuning() override { return false; }

  /**
   * Adds the given pair to the neighbor list.
   * @param i The first particle of the pair.
   * @param j The second particle of the pair.
   * @param newton3 Not used!
   */
  void AoSFunctor(Particle_T &i, Particle_T &j, bool newton3) override {
    using namespace autopas::utils::ArrayMath::literals;

    const auto dist = i.getR() - j.getR();
    const double distsquare = utils::ArrayMath::dot(dist, dist);
    if (distsquare < _cutoffskinsquared) {
      if (callCheckInstead) {
        _list.checkPair(&i, &j);
      } else {
        _list.addPair(&i, &j);
      }
    }
  }

  /**
   * Adds all pairs of the SoA to the neighbor list.
   * @param soa The SoA to add.
   * @param newton3 Whether to use newton 3 or not.
   */
  void SoAFunctorSingle(SoAView<SoAArraysType> soa, bool newton3) override {
    if (soa.size() == 0) return;

<<<<<<< HEAD
    auto **const __restrict ptrptr = soa.template begin<Particle_T::AttributeNames::ptr>();
    double *const __restrict xptr = soa.template begin<Particle_T::AttributeNames::posX>();
    double *const __restrict yptr = soa.template begin<Particle_T::AttributeNames::posY>();
    double *const __restrict zptr = soa.template begin<Particle_T::AttributeNames::posZ>();
=======
    auto **const __restrict ptrptr = soa.template begin<Particle::AttributeNames::ptr>();
    CalcType *const __restrict xptr = soa.template begin<Particle::AttributeNames::posX>();
    CalcType *const __restrict yptr = soa.template begin<Particle::AttributeNames::posY>();
    CalcType *const __restrict zptr = soa.template begin<Particle::AttributeNames::posZ>();
>>>>>>> c715e40f

    size_t numPart = soa.size();
    for (unsigned int i = 0; i < numPart; ++i) {
      for (unsigned int j = i + 1; j < numPart; ++j) {
        const CalcType drx = xptr[i] - xptr[j];
        const CalcType dry = yptr[i] - yptr[j];
        const CalcType drz = zptr[i] - zptr[j];

        const CalcType drx2 = drx * drx;
        const CalcType dry2 = dry * dry;
        const CalcType drz2 = drz * drz;

        const CalcType dr2 = drx2 + dry2 + drz2;

        if (dr2 < _cutoffskinsquared) {
          _list.addPair(ptrptr[i], ptrptr[j]);
          if (not newton3) {
            _list.addPair(ptrptr[j], ptrptr[i]);
          }
        }
      }
    }
  }

  /**
   * Adds all pairs (p1, p2), p1 element soa1, p2 element soa2 to the neighbor list.
   * @param soa1
   * @param soa2
   */
  void SoAFunctorPair(SoAView<SoAArraysType> soa1, SoAView<SoAArraysType> soa2, bool /*newton3*/) override {
    if (soa1.size() == 0 || soa2.size() == 0) return;

<<<<<<< HEAD
    auto **const __restrict ptrptr1 = soa1.template begin<Particle_T::AttributeNames::ptr>();
    double *const __restrict x1ptr = soa1.template begin<Particle_T::AttributeNames::posX>();
    double *const __restrict y1ptr = soa1.template begin<Particle_T::AttributeNames::posY>();
    double *const __restrict z1ptr = soa1.template begin<Particle_T::AttributeNames::posZ>();

    auto **const __restrict ptrptr2 = soa2.template begin<Particle_T::AttributeNames::ptr>();
    double *const __restrict x2ptr = soa2.template begin<Particle_T::AttributeNames::posX>();
    double *const __restrict y2ptr = soa2.template begin<Particle_T::AttributeNames::posY>();
    double *const __restrict z2ptr = soa2.template begin<Particle_T::AttributeNames::posZ>();
=======
    auto **const __restrict ptrptr1 = soa1.template begin<Particle::AttributeNames::ptr>();
    CalcType *const __restrict x1ptr = soa1.template begin<Particle::AttributeNames::posX>();
    CalcType *const __restrict y1ptr = soa1.template begin<Particle::AttributeNames::posY>();
    CalcType *const __restrict z1ptr = soa1.template begin<Particle::AttributeNames::posZ>();

    auto **const __restrict ptrptr2 = soa2.template begin<Particle::AttributeNames::ptr>();
    CalcType *const __restrict x2ptr = soa2.template begin<Particle::AttributeNames::posX>();
    CalcType *const __restrict y2ptr = soa2.template begin<Particle::AttributeNames::posY>();
    CalcType *const __restrict z2ptr = soa2.template begin<Particle::AttributeNames::posZ>();
>>>>>>> c715e40f

    size_t numPart1 = soa1.size();
    for (unsigned int i = 0; i < numPart1; ++i) {
      size_t numPart2 = soa2.size();
      for (unsigned int j = 0; j < numPart2; ++j) {
        const CalcType drx = x1ptr[i] - x2ptr[j];
        const CalcType dry = y1ptr[i] - y2ptr[j];
        const CalcType drz = z1ptr[i] - z2ptr[j];

        const CalcType drx2 = drx * drx;
        const CalcType dry2 = dry * dry;
        const CalcType drz2 = drz * drz;

        const CalcType dr2 = drx2 + dry2 + drz2;

        if (dr2 < _cutoffskinsquared) {
          _list.addPair(ptrptr1[i], ptrptr2[j]);
        }
      }
    }
  }

 private:
  /**
   * The neighbor list to fill.
   */
  VerletNeighborListAsBuild<Particle_T> &_list;
  /**
   * The squared cutoff skin to determine if a pair should be added to the list.
   */
  double _cutoffskinsquared;
};

}  // namespace internal

}  // namespace autopas<|MERGE_RESOLUTION|>--- conflicted
+++ resolved
@@ -32,12 +32,8 @@
   /**
    * The structure of the SoAs is defined by the particle.
    */
-<<<<<<< HEAD
   using SoAArraysType = typename Particle_T::SoAArraysType;
-=======
-  using SoAArraysType = typename Particle::SoAArraysType;
-  using CalcType = typename Particle::ParticleCalcType;
->>>>>>> c715e40f
+  using CalcType = typename Particle_T::ParticleCalcType;
 
   /**
    * @copydoc Functor::getNeededAttr()
@@ -107,17 +103,10 @@
   void SoAFunctorSingle(SoAView<SoAArraysType> soa, bool newton3) override {
     if (soa.size() == 0) return;
 
-<<<<<<< HEAD
     auto **const __restrict ptrptr = soa.template begin<Particle_T::AttributeNames::ptr>();
-    double *const __restrict xptr = soa.template begin<Particle_T::AttributeNames::posX>();
-    double *const __restrict yptr = soa.template begin<Particle_T::AttributeNames::posY>();
-    double *const __restrict zptr = soa.template begin<Particle_T::AttributeNames::posZ>();
-=======
-    auto **const __restrict ptrptr = soa.template begin<Particle::AttributeNames::ptr>();
-    CalcType *const __restrict xptr = soa.template begin<Particle::AttributeNames::posX>();
-    CalcType *const __restrict yptr = soa.template begin<Particle::AttributeNames::posY>();
-    CalcType *const __restrict zptr = soa.template begin<Particle::AttributeNames::posZ>();
->>>>>>> c715e40f
+    CalcType *const __restrict xptr = soa.template begin<Particle_T::AttributeNames::posX>();
+    CalcType *const __restrict yptr = soa.template begin<Particle_T::AttributeNames::posY>();
+    CalcType *const __restrict zptr = soa.template begin<Particle_T::AttributeNames::posZ>();
 
     size_t numPart = soa.size();
     for (unsigned int i = 0; i < numPart; ++i) {
@@ -150,27 +139,15 @@
   void SoAFunctorPair(SoAView<SoAArraysType> soa1, SoAView<SoAArraysType> soa2, bool /*newton3*/) override {
     if (soa1.size() == 0 || soa2.size() == 0) return;
 
-<<<<<<< HEAD
     auto **const __restrict ptrptr1 = soa1.template begin<Particle_T::AttributeNames::ptr>();
-    double *const __restrict x1ptr = soa1.template begin<Particle_T::AttributeNames::posX>();
-    double *const __restrict y1ptr = soa1.template begin<Particle_T::AttributeNames::posY>();
-    double *const __restrict z1ptr = soa1.template begin<Particle_T::AttributeNames::posZ>();
+    CalcType *const __restrict x1ptr = soa1.template begin<Particle_T::AttributeNames::posX>();
+    CalcType *const __restrict y1ptr = soa1.template begin<Particle_T::AttributeNames::posY>();
+    CalcType *const __restrict z1ptr = soa1.template begin<Particle_T::AttributeNames::posZ>();
 
     auto **const __restrict ptrptr2 = soa2.template begin<Particle_T::AttributeNames::ptr>();
-    double *const __restrict x2ptr = soa2.template begin<Particle_T::AttributeNames::posX>();
-    double *const __restrict y2ptr = soa2.template begin<Particle_T::AttributeNames::posY>();
-    double *const __restrict z2ptr = soa2.template begin<Particle_T::AttributeNames::posZ>();
-=======
-    auto **const __restrict ptrptr1 = soa1.template begin<Particle::AttributeNames::ptr>();
-    CalcType *const __restrict x1ptr = soa1.template begin<Particle::AttributeNames::posX>();
-    CalcType *const __restrict y1ptr = soa1.template begin<Particle::AttributeNames::posY>();
-    CalcType *const __restrict z1ptr = soa1.template begin<Particle::AttributeNames::posZ>();
-
-    auto **const __restrict ptrptr2 = soa2.template begin<Particle::AttributeNames::ptr>();
-    CalcType *const __restrict x2ptr = soa2.template begin<Particle::AttributeNames::posX>();
-    CalcType *const __restrict y2ptr = soa2.template begin<Particle::AttributeNames::posY>();
-    CalcType *const __restrict z2ptr = soa2.template begin<Particle::AttributeNames::posZ>();
->>>>>>> c715e40f
+    CalcType *const __restrict x2ptr = soa2.template begin<Particle_T::AttributeNames::posX>();
+    CalcType *const __restrict y2ptr = soa2.template begin<Particle_T::AttributeNames::posY>();
+    CalcType *const __restrict z2ptr = soa2.template begin<Particle_T::AttributeNames::posZ>();
 
     size_t numPart1 = soa1.size();
     for (unsigned int i = 0; i < numPart1; ++i) {
