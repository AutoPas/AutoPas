/**
 * @file VerletListHelpers.h
 * @author seckler
 * @date 27.04.18
 */

#pragma once

#include <atomic>
#include "autopas/cells/FullParticleCell.h"
#include "autopas/pairwiseFunctors/Functor.h"
#include "autopas/utils/ArrayMath.h"
#include "autopas/utils/SoA.h"
namespace autopas {

/**
 * class of helpers for verlet lists
 * @tparam Particle
 */
template <class Particle>
class VerletListHelpers {
 public:
  /// AOS verlet list storage
  typedef std::unordered_map<Particle *, std::vector<Particle *>> AoS_verletlist_storage_type;

  /// typedef for soa's of verlet list's linked cells (only id and position needs to be stored)
<<<<<<< HEAD
  typedef typename utils::SoAType<size_t, double, double, double>::Type SoAArraysType;
=======
  typedef typename utils::SoAType<Particle *, double, double, double>::Type SoAArraysType;
>>>>>>> 6409b917

  /// attributes for soa's of verlet list's linked cells (only id and position needs to be stored)
  enum AttributeNames : int { ptr, posX, posY, posZ };

  /// typedef for verlet-list particle cell type
  typedef FullParticleCell<Particle, SoAArraysType> VerletListParticleCellType;

  /**
   * This functor can generate verlet lists using the typical pairwise
   * traversal.
   */
  class VerletListGeneratorFunctor : public Functor<Particle, VerletListParticleCellType, SoAArraysType> {
    typedef VerletListParticleCellType ParticleCell_t;

   public:
    /**
     * Constructor
     * @param verletListsAoS
     * @param cutoffskin
     */
    VerletListGeneratorFunctor(AoS_verletlist_storage_type &verletListsAoS, double cutoffskin)
        : Functor<Particle, VerletListParticleCellType, SoAArraysType>(cutoffskin),
          _verletListsAoS(verletListsAoS),
          _cutoffskinsquared(cutoffskin * cutoffskin) {}

    bool isRelevantForTuning() override { return false; }

    bool allowsNewton3() override {
      utils::ExceptionHandler::exception(
          "VerletListGeneratorFunctor::allowsNewton3() is not implemented, because it should not be called.");
      return true;
    }

    bool allowsNonNewton3() override {
      utils::ExceptionHandler::exception(
          "VerletListGeneratorFunctor::allowsNonNewton3() is not implemented, because it should not be called.");
      return true;
    }

    void AoSFunctor(Particle &i, Particle &j, bool /*newton3*/) override {
      auto dist = ArrayMath::sub(i.getR(), j.getR());

      double distsquare = ArrayMath::dot(dist, dist);
      if (distsquare < _cutoffskinsquared) {
        // this is thread safe, only if particle i is accessed by only one
        // thread at a time. which is ensured, as particle i resides in a
        // specific cell and each cell is only accessed by one thread at a time
        // (ensured by traversals)
        // also the list is not allowed to be resized!

        _verletListsAoS.at(&i).push_back(&j);
        // no newton3 here, as AoSFunctor(j,i) will also be called if newton3 is disabled.
      }
    }

    /**
     * SoAFunctor for verlet list generation. (single cell version)
     * @param soa the soa
     * @param newton3 whether to use newton 3
     */
    void SoAFunctor(SoAView<SoAArraysType> soa, bool newton3) override {
      if (soa.getNumParticles() == 0) return;

<<<<<<< HEAD
      auto **const __restrict__ idptr = reinterpret_cast<Particle **const>(soa.template begin<AttributeNames::id>());
=======
      auto **const __restrict__ ptrptr = soa.template begin<AttributeNames::ptr>();
>>>>>>> 6409b917
      double *const __restrict__ xptr = soa.template begin<AttributeNames::posX>();
      double *const __restrict__ yptr = soa.template begin<AttributeNames::posY>();
      double *const __restrict__ zptr = soa.template begin<AttributeNames::posZ>();

      size_t numPart = soa.getNumParticles();
      for (unsigned int i = 0; i < numPart; ++i) {
        auto &currentList = _verletListsAoS.at(ptrptr[i]);

        for (unsigned int j = i + 1; j < numPart; ++j) {
          const double drx = xptr[i] - xptr[j];
          const double dry = yptr[i] - yptr[j];
          const double drz = zptr[i] - zptr[j];

          const double drx2 = drx * drx;
          const double dry2 = dry * dry;
          const double drz2 = drz * drz;

          const double dr2 = drx2 + dry2 + drz2;

          if (dr2 < _cutoffskinsquared) {
            currentList.push_back(ptrptr[j]);
            if (not newton3) {
              // we need this here, as SoAFunctor(soa) will only be called once for both newton3=true and false.
              _verletListsAoS.at(ptrptr[j]).push_back(ptrptr[i]);
            }
          }
        }
      }
    }

    /**
     * SoAFunctor for the verlet list generation. (two cell version)
     * @param soa1 soa of first cell
     * @param soa2 soa of second cell
     * @note: newton3 is ignored here, as for newton3=false SoAFunctor(soa2, soa1) will also be called.
     */
    void SoAFunctor(SoAView<SoAArraysType> soa1, SoAView<SoAArraysType> soa2, bool /*newton3*/) override {
      if (soa1.getNumParticles() == 0 || soa2.getNumParticles() == 0) return;

<<<<<<< HEAD
      auto **const __restrict__ id1ptr = reinterpret_cast<Particle **const>(soa1.template begin<AttributeNames::id>());
=======
      auto **const __restrict__ ptr1ptr = soa1.template begin<AttributeNames::ptr>();
>>>>>>> 6409b917
      double *const __restrict__ x1ptr = soa1.template begin<AttributeNames::posX>();
      double *const __restrict__ y1ptr = soa1.template begin<AttributeNames::posY>();
      double *const __restrict__ z1ptr = soa1.template begin<AttributeNames::posZ>();

<<<<<<< HEAD
      auto **const __restrict__ id2ptr = reinterpret_cast<Particle **const>(soa2.template begin<AttributeNames::id>());
=======
      auto **const __restrict__ ptr2ptr = soa2.template begin<AttributeNames::ptr>();
>>>>>>> 6409b917
      double *const __restrict__ x2ptr = soa2.template begin<AttributeNames::posX>();
      double *const __restrict__ y2ptr = soa2.template begin<AttributeNames::posY>();
      double *const __restrict__ z2ptr = soa2.template begin<AttributeNames::posZ>();

      size_t numPart1 = soa1.getNumParticles();
      for (unsigned int i = 0; i < numPart1; ++i) {
        auto &currentList = _verletListsAoS.at(ptr1ptr[i]);

        size_t numPart2 = soa2.getNumParticles();

        for (unsigned int j = 0; j < numPart2; ++j) {
          const double drx = x1ptr[i] - x2ptr[j];
          const double dry = y1ptr[i] - y2ptr[j];
          const double drz = z1ptr[i] - z2ptr[j];

          const double drx2 = drx * drx;
          const double dry2 = dry * dry;
          const double drz2 = drz * drz;

          const double dr2 = drx2 + dry2 + drz2;

          if (dr2 < _cutoffskinsquared) {
            currentList.push_back(ptr2ptr[j]);
          }
        }
      }
    }

    /**
     * SoALoader for verlet list generator.
     * Only loads IDs and positions
     * @param cell
     * @param soa
     * @param offset
     */
    void SoALoader(ParticleCell<Particle> &cell, SoA<SoAArraysType> &soa, size_t offset = 0) override {
      if (offset > 0) {
        utils::ExceptionHandler::exception("VerletListGeneratorFunctor: requires offset > 0");
      }
      soa.resizeArrays(cell.numParticles());

      if (cell.numParticles() == 0) return;

<<<<<<< HEAD
      unsigned long *const __restrict__ idptr = soa.template begin<AttributeNames::id>();
=======
      auto *const __restrict__ ptrptr = soa.template begin<AttributeNames::ptr>();
>>>>>>> 6409b917
      double *const __restrict__ xptr = soa.template begin<AttributeNames::posX>();
      double *const __restrict__ yptr = soa.template begin<AttributeNames::posY>();
      double *const __restrict__ zptr = soa.template begin<AttributeNames::posZ>();

      auto cellIter = cell.begin();
      // load particles in SoAs
      for (size_t i = 0; cellIter.isValid(); ++cellIter, ++i) {
        Particle *pptr = &(*cellIter);
        ptrptr[i] = pptr;
        xptr[i] = cellIter->getR()[0];
        yptr[i] = cellIter->getR()[1];
        zptr[i] = cellIter->getR()[2];
      }
    }

    /**
     * @copydoc Functor::getNeededAttr()
     */
    constexpr static const std::array<typename Particle::AttributeNames, 4> getNeededAttr() {
      return std::array<typename Particle::AttributeNames, 4>{AttributeNames::ptr, AttributeNames::posX,
                                                              AttributeNames::posY, AttributeNames::posZ};
    }

    /**
     * @copydoc Functor::getComputedAttr()
     */
    constexpr static const std::array<typename Particle::AttributeNames, 0> getComputedAttr() {
      return std::array<typename Particle::AttributeNames, 0>{/*Nothing*/};
    }

   private:
    AoS_verletlist_storage_type &_verletListsAoS;
    double _cutoffskinsquared;
  };

  /**
   * This functor checks the validity of neighborhood lists.
   * If a pair of particles has a distance of less than the cutoff radius it
   * checks whether the pair is represented in the verlet list.
   * If the pair is not present in the list the neigborhood lists are invalid
   * and neighborlistsAreValid()  will return false.
   * @todo: SoA?
   * @tparam ParticleCell
   */
  template <class ParticleCell>
  class VerletListValidityCheckerFunctor : public Functor<Particle, ParticleCell, SoAArraysType> {
   public:
    /**
     * Constructor
     * @param verletListsAoS
     * @param cutoff
     */
    VerletListValidityCheckerFunctor(AoS_verletlist_storage_type &verletListsAoS, double cutoff)
        : Functor<Particle, VerletListParticleCellType, SoAArraysType>(cutoff),
          _verletListsAoS(verletListsAoS),
          _cutoffsquared(cutoff * cutoff),
          _valid(true) {}

    bool isRelevantForTuning() override { return false; }

    bool allowsNewton3() override {
      utils::ExceptionHandler::exception(
          "VerletListGeneratorFunctor::allowsNewton3() is not implemented, because it should not be called.");
      return true;
    }

    bool allowsNonNewton3() override {
      utils::ExceptionHandler::exception(
          "VerletListGeneratorFunctor::allowsNonNewton3() is not implemented, because it should not be called.");
      return true;
    }

    void AoSFunctor(Particle &i, Particle &j, bool newton3) override {
      auto dist = ArrayMath::sub(i.getR(), j.getR());
      double distsquare = ArrayMath::dot(dist, dist);
      if (distsquare < _cutoffsquared) {
        // this is thread safe, we have variables on the stack
        auto found = std::find(_verletListsAoS[&i].begin(), _verletListsAoS[&i].end(), &j);
        if (found == _verletListsAoS[&i].end()) {
          // this is thread safe, as _valid is atomic
          _valid = false;
        }
      }
    }

    /**
     * Returns whether the neighbour list are valid.
     * Call this after performing the pairwise traversal
     * @return
     */
    bool neighborlistsAreValid() { return _valid; }

   private:
    AoS_verletlist_storage_type &_verletListsAoS;
    double _cutoffsquared;

    // needs to be thread safe
    std::atomic<bool> _valid;
  };

};  // class VerletListHelpers
}  // namespace autopas<|MERGE_RESOLUTION|>--- conflicted
+++ resolved
@@ -24,11 +24,7 @@
   typedef std::unordered_map<Particle *, std::vector<Particle *>> AoS_verletlist_storage_type;
 
   /// typedef for soa's of verlet list's linked cells (only id and position needs to be stored)
-<<<<<<< HEAD
-  typedef typename utils::SoAType<size_t, double, double, double>::Type SoAArraysType;
-=======
   typedef typename utils::SoAType<Particle *, double, double, double>::Type SoAArraysType;
->>>>>>> 6409b917
 
   /// attributes for soa's of verlet list's linked cells (only id and position needs to be stored)
   enum AttributeNames : int { ptr, posX, posY, posZ };
@@ -92,11 +88,7 @@
     void SoAFunctor(SoAView<SoAArraysType> soa, bool newton3) override {
       if (soa.getNumParticles() == 0) return;
 
-<<<<<<< HEAD
-      auto **const __restrict__ idptr = reinterpret_cast<Particle **const>(soa.template begin<AttributeNames::id>());
-=======
       auto **const __restrict__ ptrptr = soa.template begin<AttributeNames::ptr>();
->>>>>>> 6409b917
       double *const __restrict__ xptr = soa.template begin<AttributeNames::posX>();
       double *const __restrict__ yptr = soa.template begin<AttributeNames::posY>();
       double *const __restrict__ zptr = soa.template begin<AttributeNames::posZ>();
@@ -136,20 +128,12 @@
     void SoAFunctor(SoAView<SoAArraysType> soa1, SoAView<SoAArraysType> soa2, bool /*newton3*/) override {
       if (soa1.getNumParticles() == 0 || soa2.getNumParticles() == 0) return;
 
-<<<<<<< HEAD
-      auto **const __restrict__ id1ptr = reinterpret_cast<Particle **const>(soa1.template begin<AttributeNames::id>());
-=======
       auto **const __restrict__ ptr1ptr = soa1.template begin<AttributeNames::ptr>();
->>>>>>> 6409b917
       double *const __restrict__ x1ptr = soa1.template begin<AttributeNames::posX>();
       double *const __restrict__ y1ptr = soa1.template begin<AttributeNames::posY>();
       double *const __restrict__ z1ptr = soa1.template begin<AttributeNames::posZ>();
 
-<<<<<<< HEAD
-      auto **const __restrict__ id2ptr = reinterpret_cast<Particle **const>(soa2.template begin<AttributeNames::id>());
-=======
       auto **const __restrict__ ptr2ptr = soa2.template begin<AttributeNames::ptr>();
->>>>>>> 6409b917
       double *const __restrict__ x2ptr = soa2.template begin<AttributeNames::posX>();
       double *const __restrict__ y2ptr = soa2.template begin<AttributeNames::posY>();
       double *const __restrict__ z2ptr = soa2.template begin<AttributeNames::posZ>();
@@ -193,11 +177,7 @@
 
       if (cell.numParticles() == 0) return;
 
-<<<<<<< HEAD
-      unsigned long *const __restrict__ idptr = soa.template begin<AttributeNames::id>();
-=======
       auto *const __restrict__ ptrptr = soa.template begin<AttributeNames::ptr>();
->>>>>>> 6409b917
       double *const __restrict__ xptr = soa.template begin<AttributeNames::posX>();
       double *const __restrict__ yptr = soa.template begin<AttributeNames::posY>();
       double *const __restrict__ zptr = soa.template begin<AttributeNames::posZ>();
