/**
 * @file VerletListHelpers.h
 * @author seckler
 * @date 27.04.18
 */

#pragma once

#include <atomic>
#include "autopas/cells/FullParticleCell.h"
#include "autopas/pairwiseFunctors/Functor.h"
#include "autopas/utils/ArrayMath.h"
#include "autopas/utils/SoA.h"
namespace autopas {

/**
 * class of helpers for verlet lists
 * @tparam Particle
 */
template <class Particle>
class VerletListHelpers {
  using floatPrecision = typename Particle::ParticleFloatingPointType;

 public:
  /// AOS verlet list storage
  typedef std::unordered_map<Particle *, std::vector<Particle *>> AoS_verletlist_storage_type;

  /// typedef for soa's of verlet list's linked cells (only id and position needs to be stored)
  typedef typename utils::SoAType<size_t, floatPrecision, floatPrecision, floatPrecision>::Type SoAArraysType;

  /// attributes for soa's of verlet list's linked cells (only id and position needs to be stored)
  enum AttributeNames : int { id, posX, posY, posZ };

  /// typedef for verlet-list particle cell type
  typedef FullParticleCell<Particle, SoAArraysType> VerletListParticleCellType;

  /**
   * This functor can generate verlet lists using the typical pairwise
   * traversal.
   */
  class VerletListGeneratorFunctor : public autopas::Functor<Particle, VerletListParticleCellType, SoAArraysType> {
    typedef VerletListParticleCellType ParticleCell;
    using floatPrecision = typename Particle::ParticleFloatingPointType;

   public:
    /**
     * Constructor
     * @param verletListsAoS
     * @param cutoffskin
     */
    VerletListGeneratorFunctor(AoS_verletlist_storage_type &verletListsAoS, floatPrecision cutoffskin)
        : _verletListsAoS(verletListsAoS), _cutoffskinsquared(cutoffskin * cutoffskin) {}

    bool isRelevantForTuning() override { return false; }

    void AoSFunctor(Particle &i, Particle &j, bool newton3) override {
      auto dist = ArrayMath::sub(i.getR(), j.getR());
<<<<<<< HEAD
      floatPrecision distsquare = ArrayMath::dot(dist, dist);
      if (distsquare < _cutoffskinsquared)
=======
      double distsquare = ArrayMath::dot(dist, dist);
      if (distsquare < _cutoffskinsquared) {
>>>>>>> 516e4b6c
        // this is thread safe, only if particle i is accessed by only one
        // thread at a time. which is ensured, as particle i resides in a
        // specific cell and each cell is only accessed by one thread at a time
        // (ensured by traversals)
        // also the list is not allowed to be resized!

        _verletListsAoS.at(&i).push_back(&j);
        if (not newton3) {
          _verletListsAoS.at(&j).push_back(&i);
        }
      }
    }

    /**
     * SoAFunctor for verlet list generation. (single cell version)
     * @param soa the soa
     * @param newton3 whether to use newton 3
     */
    void SoAFunctor(SoA<SoAArraysType> &soa, bool newton3) override {
      if (soa.getNumParticles() == 0) return;

      auto **const __restrict__ idptr = reinterpret_cast<Particle **const>(soa.template begin<AttributeNames::id>());
      floatPrecision *const __restrict__ xptr = soa.template begin<AttributeNames::posX>();
      floatPrecision *const __restrict__ yptr = soa.template begin<AttributeNames::posY>();
      floatPrecision *const __restrict__ zptr = soa.template begin<AttributeNames::posZ>();

      size_t numPart = soa.getNumParticles();
      for (unsigned int i = 0; i < numPart; ++i) {
        auto &currentList = _verletListsAoS.at(idptr[i]);

        for (unsigned int j = i + 1; j < numPart; ++j) {
          const floatPrecision drx = xptr[i] - xptr[j];
          const floatPrecision dry = yptr[i] - yptr[j];
          const floatPrecision drz = zptr[i] - zptr[j];

          const floatPrecision drx2 = drx * drx;
          const floatPrecision dry2 = dry * dry;
          const floatPrecision drz2 = drz * drz;

          const floatPrecision dr2 = drx2 + dry2 + drz2;

          if (dr2 < _cutoffskinsquared) {
            currentList.push_back(idptr[j]);
            if (not newton3) {
              _verletListsAoS.at(idptr[j]).push_back(idptr[i]);
            }
          }
        }
      }
    }

    /**
     * SoAFunctor for the verlet list generation. (two cell version)
     * @param soa1 soa of first cell
     * @param soa2 soa of second cell
     */
    void SoAFunctor(SoA<SoAArraysType> &soa1, SoA<SoAArraysType> &soa2, bool /*newton3*/) override {
      if (soa1.getNumParticles() == 0 || soa2.getNumParticles() == 0) return;

      auto **const __restrict__ id1ptr = reinterpret_cast<Particle **const>(soa1.template begin<AttributeNames::id>());
      floatPrecision *const __restrict__ x1ptr = soa1.template begin<AttributeNames::posX>();
      floatPrecision *const __restrict__ y1ptr = soa1.template begin<AttributeNames::posY>();
      floatPrecision *const __restrict__ z1ptr = soa1.template begin<AttributeNames::posZ>();

      auto **const __restrict__ id2ptr = reinterpret_cast<Particle **const>(soa2.template begin<AttributeNames::id>());
      floatPrecision *const __restrict__ x2ptr = soa2.template begin<AttributeNames::posX>();
      floatPrecision *const __restrict__ y2ptr = soa2.template begin<AttributeNames::posY>();
      floatPrecision *const __restrict__ z2ptr = soa2.template begin<AttributeNames::posZ>();

      size_t numPart1 = soa1.getNumParticles();
      for (unsigned int i = 0; i < numPart1; ++i) {
        auto &currentList = _verletListsAoS.at(id1ptr[i]);

        size_t numPart2 = soa2.getNumParticles();

        for (unsigned int j = 0; j < numPart2; ++j) {
          const floatPrecision drx = x1ptr[i] - x2ptr[j];
          const floatPrecision dry = y1ptr[i] - y2ptr[j];
          const floatPrecision drz = z1ptr[i] - z2ptr[j];

          const floatPrecision drx2 = drx * drx;
          const floatPrecision dry2 = dry * dry;
          const floatPrecision drz2 = drz * drz;

          const floatPrecision dr2 = drx2 + dry2 + drz2;

          if (dr2 < _cutoffskinsquared) {
            currentList.push_back(id2ptr[j]);
          }
        }
      }
    }

    /**
     * SoALoader for verlet list generator.
     * Only loads IDs and positions
     * @param cell
     * @param soa
     * @param offset
     */
    void SoALoader(ParticleCell &cell, SoA<SoAArraysType> &soa, size_t offset = 0) override {
      assert(offset == 0);
      soa.resizeArrays(cell.numParticles());

      if (cell.numParticles() == 0) return;

      unsigned long *const __restrict__ idptr = soa.template begin<AttributeNames::id>();
      floatPrecision *const __restrict__ xptr = soa.template begin<AttributeNames::posX>();
      floatPrecision *const __restrict__ yptr = soa.template begin<AttributeNames::posY>();
      floatPrecision *const __restrict__ zptr = soa.template begin<AttributeNames::posZ>();

      auto cellIter = cell.begin();
      // load particles in SoAs
      for (size_t i = 0; cellIter.isValid(); ++cellIter, ++i) {
        Particle *pptr = &(*cellIter);
        idptr[i] = reinterpret_cast<std::uintptr_t>(pptr);
        xptr[i] = cellIter->getR()[0];
        yptr[i] = cellIter->getR()[1];
        zptr[i] = cellIter->getR()[2];
      }
    }

    /**
     * SoAExtractor for verlet list generation.
     * Currently empty.
     * @param cell
     * @param soa
     * @param offset
     */
    void SoAExtractor(ParticleCell &cell, SoA<SoAArraysType> &soa, size_t offset = 0) override {
      // nothing yet...
    }

   private:
    AoS_verletlist_storage_type &_verletListsAoS;
    floatPrecision _cutoffskinsquared;
  };

  /**
   * This functor checks the validity of neighborhood lists.
   * If a pair of particles has a distance of less than the cutoff radius it
   * checks whether the pair is represented in the verlet list.
   * If the pair is not present in the list the neigborhood lists are invalid
   * and neighborlistsAreValid()  will return false.
   * @todo: SoA?
   * @tparam ParticleCell
   */
  template <class ParticleCell>
  class VerletListValidityCheckerFunctor : public autopas::Functor<Particle, ParticleCell, SoAArraysType> {
    using floatPrecision = typename Particle::ParticleFloatingPointType;

   public:
    /**
     * Constructor
     * @param verletListsAoS
     * @param cutoffsquared
     */
    VerletListValidityCheckerFunctor(AoS_verletlist_storage_type &verletListsAoS, floatPrecision cutoffsquared)
        : _verletListsAoS(verletListsAoS), _cutoffsquared(cutoffsquared), _valid(true) {}

    bool isRelevantForTuning() override { return false; }

    void AoSFunctor(Particle &i, Particle &j, bool newton3) override {
      auto dist = ArrayMath::sub(i.getR(), j.getR());
      floatPrecision distsquare = ArrayMath::dot(dist, dist);
      if (distsquare < _cutoffsquared) {
        // this is thread safe, we have variables on the stack
        auto found = std::find(_verletListsAoS[&i].begin(), _verletListsAoS[&i].end(), &j);
        if (found == _verletListsAoS[&i].end()) {
          // this is thread safe, as _valid is atomic
          _valid = false;
        }
      }
    }

    /**
     * Returns whether the neighbour list are valid.
     * Call this after performing the pairwise traversal
     * @return
     */
    bool neighborlistsAreValid() { return _valid; }

   private:
    AoS_verletlist_storage_type &_verletListsAoS;
    floatPrecision _cutoffsquared;

    // needs to be thread safe
    std::atomic<bool> _valid;
  };

};  // class VerletListHelpers
}  // namespace autopas<|MERGE_RESOLUTION|>--- conflicted
+++ resolved
@@ -55,13 +55,9 @@
 
     void AoSFunctor(Particle &i, Particle &j, bool newton3) override {
       auto dist = ArrayMath::sub(i.getR(), j.getR());
-<<<<<<< HEAD
+
       floatPrecision distsquare = ArrayMath::dot(dist, dist);
-      if (distsquare < _cutoffskinsquared)
-=======
-      double distsquare = ArrayMath::dot(dist, dist);
       if (distsquare < _cutoffskinsquared) {
->>>>>>> 516e4b6c
         // this is thread safe, only if particle i is accessed by only one
         // thread at a time. which is ensured, as particle i resides in a
         // specific cell and each cell is only accessed by one thread at a time
