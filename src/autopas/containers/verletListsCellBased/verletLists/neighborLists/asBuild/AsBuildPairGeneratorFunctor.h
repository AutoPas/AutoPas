--- conflicted
+++ resolved
@@ -25,12 +25,7 @@
  */
 template <class Particle, bool callCheckInstead = false>
 class AsBuildPairGeneratorFunctor
-<<<<<<< HEAD
-    : public autopas::Functor<Particle, typename VerletListHelpers<Particle>::SoAArraysType> {
-=======
-    : public autopas::Functor<Particle, typename VerletListHelpers<Particle>::VerletListParticleCellType,
-                              typename VerletListHelpers<Particle>::PositionSoAArraysType> {
->>>>>>> a926ac94
+    : public autopas::Functor<Particle, typename VerletListHelpers<Particle>::PositionSoAArraysType> {
   /// using declaration for soa's of verlet list's linked cells (only id and position needs to be stored)
   using SoAArraysType = typename utils::SoAType<Particle *, double, double, double>::Type;
 
@@ -51,12 +46,7 @@
    * @param cutoffskin The cutoff skin to use.
    */
   AsBuildPairGeneratorFunctor(VerletNeighborListAsBuild<Particle> &neighborList, double cutoffskin)
-<<<<<<< HEAD
-      : autopas::Functor<Particle, typename VerletListHelpers<Particle>::SoAArraysType>(cutoffskin),
-=======
-      : autopas::Functor<Particle, typename VerletListHelpers<Particle>::VerletListParticleCellType,
-                         typename VerletListHelpers<Particle>::PositionSoAArraysType>(cutoffskin),
->>>>>>> a926ac94
+      : autopas::Functor<Particle, typename VerletListHelpers<Particle>::PositionSoAArraysType>(cutoffskin),
         _list(neighborList),
         _cutoffskinsquared(cutoffskin * cutoffskin) {}
 
@@ -155,43 +145,6 @@
     }
   }
 
-  /**
-   * Loads all particles of the cell into the SoA.
-   * @param cell
-   * @param soa
-   * @param offset
-   */
-  //  void SoALoader(ParticleCell &cell, SoA<SoAArraysType> &soa, size_t offset) override {
-  //    if (offset != 0ul) {
-  //      utils::ExceptionHandler::exception("offset must be 0, is: {}", offset);
-  //    }
-  //    soa.resizeArrays(cell.numParticles());
-  //
-  //    if (cell.numParticles() == 0) return;
-  //
-  //    auto *const __restrict__ ptrptr = soa.template begin<AttributeNames::ptr>();
-  //    double *const __restrict__ xptr = soa.template begin<AttributeNames::posX>();
-  //    double *const __restrict__ yptr = soa.template begin<AttributeNames::posY>();
-  //    double *const __restrict__ zptr = soa.template begin<AttributeNames::posZ>();
-  //
-  //    auto cellIter = cell.begin();
-  //    // load particles in SoAs.
-  //    for (size_t i = 0; cellIter.isValid(); ++cellIter, ++i) {
-  //      Particle *pptr = &(*cellIter);
-  //      ptrptr[i] = pptr;
-  //      xptr[i] = cellIter->getR()[0];
-  //      yptr[i] = cellIter->getR()[1];
-  //      zptr[i] = cellIter->getR()[2];
-  //    }
-  //  }
-
-  /**
-   * Does nothing
-   * @param cell
-   * @param soa
-   */
-  //  void SoAExtractor(ParticleCell &cell, SoA<SoAArraysType> &soa, size_t /*offset*/) override {}
-
  private:
   /**
    * The neighbor list to fill.
