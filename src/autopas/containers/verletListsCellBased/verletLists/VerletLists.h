--- conflicted
+++ resolved
@@ -160,15 +160,9 @@
   size_t generateAoSNeighborLists() {
     size_t numParticles = 0;
     _aosNeighborLists.clear();
-<<<<<<< HEAD
-    // DON'T simply parallelize this loop!!! this needs modifications if you
-    // want to parallelize it!
-    for (auto iter = this->begin(); iter.isValid(); ++iter, ++numParticles) {
-=======
     // DON'T simply parallelize this loop!!! this needs modifications if you want to parallelize it!
     // We have to iterate also over dummy particles here to ensure a correct size of the arrays.
-    for (auto iter = this->begin(IteratorBehavior::haloOwnedAndDummy); iter.isValid(); ++iter, ++i) {
->>>>>>> 637c2e2d
+    for (auto iter = this->begin(IteratorBehavior::haloOwnedAndDummy); iter.isValid(); ++iter, ++numParticles) {
       // create the verlet list entries for all particles
       _aosNeighborLists[&(*iter)];
     }
@@ -186,13 +180,13 @@
     _particlePtr2indexMap.clear();
 
     _particlePtr2indexMap.reserve(_aosNeighborLists.size());
-    size_t i = 0;
+    size_t index = 0;
 
     // Here we have to iterate over all particles, as particles might be later on marked for deletion, and we cannot
     // differentiate them from particles already marked for deletion.
-    for (auto iter = this->begin(IteratorBehavior::haloOwnedAndDummy); iter.isValid(); ++iter, ++i) {
+    for (auto iter = this->begin(IteratorBehavior::haloOwnedAndDummy); iter.isValid(); ++iter, ++index) {
       // set the map
-      _particlePtr2indexMap[&(*iter)] = i;
+      _particlePtr2indexMap[&(*iter)] = index;
     }
     size_t accumulatedListSize = 0;
     for (auto &[particlePtr, neighborPtrVector] : _aosNeighborLists) {
