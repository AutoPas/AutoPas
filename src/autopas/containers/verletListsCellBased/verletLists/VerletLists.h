/**
 * @file VerletLists.h
 * @author seckler
 * @date 19.04.18
 */

#pragma once

#include "VerletListHelpers.h"
#include "autopas/containers/ParticleContainer.h"
#include "autopas/containers/linkedCells/LinkedCells.h"
#include "autopas/containers/linkedCells/traversals/C08Traversal.h"
#include "autopas/containers/verletListsCellBased/VerletListsLinkedBase.h"
#include "autopas/containers/verletListsCellBased/verletLists/traversals/TraversalVerlet.h"
#include "autopas/containers/verletListsCellBased/verletLists/traversals/VerletTraversalInterface.h"
#include "autopas/options/DataLayoutOption.h"
#include "autopas/utils/ArrayMath.h"
#include "autopas/utils/StaticSelectorMacros.h"

namespace autopas {

/**
 * Verlet Lists container.
 * The VerletLists class uses neighborhood lists to calculate pairwise
 * interactions of particles.
 * It is optimized for a constant, i.e. particle independent, cutoff radius of
 * the interaction.
 * Cells are created using a cell size of at least cutoff + skin radius.
 * @tparam Particle
 * @todo deleting particles should also invalidate the verlet lists - should be
 * implemented somehow
 */
template <class Particle>
<<<<<<< HEAD
class VerletLists : public VerletListsLinkedBase<Particle, typename VerletListHelpers<Particle>::SoAArraysType> {
  using verlet_internal = VerletListHelpers<Particle>;
  // using SoAArraysType = typename VerletListHelpers<Particle>::SoAArraysType;
=======
class VerletLists
    : public VerletListsLinkedBase<Particle, typename VerletListHelpers<Particle>::VerletListParticleCellType,
                                   typename VerletListHelpers<Particle>::PositionSoAArraysType> {
  using ParticleCell = FullParticleCell<Particle>;
  using SoAArraysType = typename VerletListHelpers<Particle>::PositionSoAArraysType;
>>>>>>> a926ac94
  using LinkedParticleCell = typename VerletListHelpers<Particle>::VerletListParticleCellType;

 public:
  /**
   * Enum that specifies how the verlet lists should be build
   */
  enum BuildVerletListType {
    VerletAoS,  /// build it using AoS
    VerletSoA   /// build it using SoA
  };

  /**
   * Constructor of the VerletLists class.
   * The neighbor lists are build using a search radius of cutoff + skin.
   * @param boxMin The lower corner of the domain.
   * @param boxMax The upper corner of the domain.
   * @param cutoff The cutoff radius of the interaction.
   * @param skin The skin radius.
   * @param buildVerletListType Specifies how the verlet list should be build, see BuildVerletListType
   * @param cellSizeFactor cell size factor ralative to cutoff
   */
  VerletLists(const std::array<double, 3> boxMin, const std::array<double, 3> boxMax, const double cutoff,
              const double skin, const BuildVerletListType buildVerletListType = BuildVerletListType::VerletSoA,
              const double cellSizeFactor = 1.0)
      : VerletListsLinkedBase<Particle, typename VerletListHelpers<Particle>::SoAArraysType>(
            boxMin, boxMax, cutoff, skin, compatibleTraversals::allVLCompatibleTraversals(), cellSizeFactor),
        _soaListIsValid(false),
        _buildVerletListType(buildVerletListType) {}

  /**
   * @copydoc ParticleContainerInterface::getContainerType()
   */
  [[nodiscard]] ContainerOption getContainerType() const override { return ContainerOption::verletLists; }

  void iteratePairwise(TraversalInterface *traversal) override {
    // Check if traversal is allowed for this container and give it the data it needs.
    auto *verletTraversalInterface = dynamic_cast<VerletTraversalInterface<LinkedParticleCell> *>(traversal);
    if (verletTraversalInterface) {
      verletTraversalInterface->setCellsAndNeighborLists(this->_linkedCells.getCells(), _aosNeighborLists,
                                                         _soaNeighborLists);
    } else {
      autopas::utils::ExceptionHandler::exception(
          "trying to use a traversal of wrong type in VerletLists::iteratePairwise");
    }

    traversal->initTraversal();
    traversal->traverseParticlePairs();
    traversal->endTraversal();
  }

  /**
   * get the actual neighbour list
   * @return the neighbour list
   */
  typename VerletListHelpers<Particle>::NeighborListAoSType &getVerletListsAoS() { return _aosNeighborLists; }

  /**
   * Rebuilds the verlet lists, marks them valid and resets the internal counter.
   * @note This function will be called in iteratePairwiseAoS() and iteratePairwiseSoA() appropriately!
   * @param traversal
   */
  void rebuildNeighborLists(TraversalInterface *traversal) override {
    this->_verletBuiltNewton3 = traversal->getUseNewton3();
    this->updateVerletListsAoS(traversal->getUseNewton3());
    // the neighbor list is now valid
    this->_neighborListIsValid = true;

    if (not _soaListIsValid and traversal->getDataLayout() == DataLayoutOption::soa) {
      // only do this if we need it, i.e., if we are using soa!
      generateSoAListFromAoSVerletLists();
    }
  }

 protected:
  /**
   * Update the verlet lists for AoS usage
   * @param useNewton3
   */
  virtual void updateVerletListsAoS(bool useNewton3) {
    generateAoSNeighborLists();
    typename VerletListHelpers<Particle>::VerletListGeneratorFunctor f(_aosNeighborLists,
                                                                       this->getCutoff() + this->getSkin());

    /// @todo autotune traversal
    switch (_buildVerletListType) {
      case BuildVerletListType::VerletAoS: {
        utils::withStaticBool(useNewton3, [&](auto theBool) {
          auto traversal =
              C08Traversal<LinkedParticleCell, typename VerletListHelpers<Particle>::VerletListGeneratorFunctor,
                           DataLayoutOption::aos, theBool>(
                  this->_linkedCells.getCellBlock().getCellsPerDimensionWithHalo(), &f, this->getInteractionLength(),
                  this->_linkedCells.getCellBlock().getCellLength());
          this->_linkedCells.iteratePairwise(&traversal);
        });
        break;
      }
      case BuildVerletListType::VerletSoA: {
        utils::withStaticBool(useNewton3, [&](auto theBool) {
          auto traversal =
              C08Traversal<LinkedParticleCell, typename VerletListHelpers<Particle>::VerletListGeneratorFunctor,
                           DataLayoutOption::soa, theBool>(
                  this->_linkedCells.getCellBlock().getCellsPerDimensionWithHalo(), &f, this->getInteractionLength(),
                  this->_linkedCells.getCellBlock().getCellLength());
          this->_linkedCells.iteratePairwise(&traversal);
        });
        break;
      }
      default:
        utils::ExceptionHandler::exception("VerletLists::updateVerletListsAoS(): unsupported BuildVerletListType: {}",
                                           _buildVerletListType);
        break;
    }

    _soaListIsValid = false;
  }

  /**
   * Clears and then generates the AoS neighbor lists.
   * The Id Map is used to map the id of a particle to the actual particle.
   * @return Number of particles in the container
   */
  size_t generateAoSNeighborLists() {
    size_t numParticles = 0;
    _aosNeighborLists.clear();
    // DON'T simply parallelize this loop!!! this needs modifications if you want to parallelize it!
    // We have to iterate also over dummy particles here to ensure a correct size of the arrays.
    for (auto iter = this->begin(IteratorBehavior::haloOwnedAndDummy); iter.isValid(); ++iter, ++numParticles) {
      // create the verlet list entries for all particles
      _aosNeighborLists[&(*iter)];
    }

    return numParticles;
  }

  /**
   * Fills SoA neighbor list with particle indices.
   */
  void generateSoAListFromAoSVerletLists() {
    // resize the list to the size of the aos neighborlist
    _soaNeighborLists.resize(_aosNeighborLists.size());
    // clear the aos 2 soa map
    _particlePtr2indexMap.clear();

    _particlePtr2indexMap.reserve(_aosNeighborLists.size());
    size_t index = 0;

    // Here we have to iterate over all particles, as particles might be later on marked for deletion, and we cannot
    // differentiate them from particles already marked for deletion.
    for (auto iter = this->begin(IteratorBehavior::haloOwnedAndDummy); iter.isValid(); ++iter, ++index) {
      // set the map
      _particlePtr2indexMap[&(*iter)] = index;
    }
    size_t accumulatedListSize = 0;
    for (auto &[particlePtr, neighborPtrVector] : _aosNeighborLists) {
      accumulatedListSize += neighborPtrVector.size();
      size_t i_id = _particlePtr2indexMap[particlePtr];
      // each soa neighbor list should be of the same size as for aos
      _soaNeighborLists[i_id].resize(neighborPtrVector.size());
      size_t j = 0;
      for (auto &neighborPtr : neighborPtrVector) {
        _soaNeighborLists[i_id][j] = _particlePtr2indexMap[neighborPtr];
        j++;
      }
    }

    AutoPasLog(debug,
               "VerletLists::generateSoAListFromAoSVerletLists: average verlet list "
               "size is {}",
               static_cast<double>(accumulatedListSize) / _aosNeighborLists.size());
    _soaListIsValid = true;
  }

 private:
  /**
   * Neighbor Lists: Map of particle pointers to vector of particle pointers.
   */
  typename VerletListHelpers<Particle>::NeighborListAoSType _aosNeighborLists;

  /**
   * Mapping of every particle, represented by its pointer, to an index.
   * The index indexes all particles in the container.
   */
  std::unordered_map<Particle *, size_t> _particlePtr2indexMap;

  /**
   * verlet list for SoA:
   * For every Particle, identified via the _particlePtr2indexMap, a vector of its neighbor indices is stored.
   */
  std::vector<std::vector<size_t, autopas::AlignedAllocator<size_t>>> _soaNeighborLists;

  /**
   * Shows if the SoA neighbor list is currently valid.
   */
  bool _soaListIsValid;

  /**
   * Specifies for what data layout the verlet lists are build.
   */
  BuildVerletListType _buildVerletListType;
};

}  // namespace autopas

// autopas::VerletListsLinkedBase<autopas::sph::SPHParticle, std::tuple<std::vector<autopas::sph::SPHParticle*,
// autopas::AlignedAllocator<autopas::sph::SPHParticle*, 64> >, std::vector<double, autopas::AlignedAllocator<double,
// 64>
// >, std::vector<double, autopas::AlignedAllocator<double, 64> >, std::vector<double, autopas::AlignedAllocator<double,
// 64> > > > autopas::VerletLists<autopas::sph::SPHParticle><|MERGE_RESOLUTION|>--- conflicted
+++ resolved
@@ -31,17 +31,8 @@
  * implemented somehow
  */
 template <class Particle>
-<<<<<<< HEAD
-class VerletLists : public VerletListsLinkedBase<Particle, typename VerletListHelpers<Particle>::SoAArraysType> {
+class VerletLists : public VerletListsLinkedBase<Particle, typename VerletListHelpers<Particle>::PositionSoAArraysType> {
   using verlet_internal = VerletListHelpers<Particle>;
-  // using SoAArraysType = typename VerletListHelpers<Particle>::SoAArraysType;
-=======
-class VerletLists
-    : public VerletListsLinkedBase<Particle, typename VerletListHelpers<Particle>::VerletListParticleCellType,
-                                   typename VerletListHelpers<Particle>::PositionSoAArraysType> {
-  using ParticleCell = FullParticleCell<Particle>;
-  using SoAArraysType = typename VerletListHelpers<Particle>::PositionSoAArraysType;
->>>>>>> a926ac94
   using LinkedParticleCell = typename VerletListHelpers<Particle>::VerletListParticleCellType;
 
  public:
@@ -66,7 +57,7 @@
   VerletLists(const std::array<double, 3> boxMin, const std::array<double, 3> boxMax, const double cutoff,
               const double skin, const BuildVerletListType buildVerletListType = BuildVerletListType::VerletSoA,
               const double cellSizeFactor = 1.0)
-      : VerletListsLinkedBase<Particle, typename VerletListHelpers<Particle>::SoAArraysType>(
+      : VerletListsLinkedBase<Particle, typename VerletListHelpers<Particle>::PositionSoAArraysType>(
             boxMin, boxMax, cutoff, skin, compatibleTraversals::allVLCompatibleTraversals(), cellSizeFactor),
         _soaListIsValid(false),
         _buildVerletListType(buildVerletListType) {}
