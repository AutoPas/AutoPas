--- conflicted
+++ resolved
@@ -169,29 +169,21 @@
       utils::ExceptionHandler::exception("VerletLists::updateVerletListsAoS(): unsupported BuildVerletListType: {}",
                                          _buildVerletListType);
     }
-<<<<<<< HEAD
 
     if constexpr (interactionType == InteractionTypeOption::pairwise) {
       auto pairwiseTraversal =
-          LCC08Traversal<LinkedParticleCell, typename VerletListHelpers<Particle_T>::VerletListGeneratorFunctor>(
+          LCC08Traversal<ParticleCellType, typename VerletListHelpers<Particle_T>::VerletListGeneratorFunctor>(
               this->_linkedCells.getCellBlock().getCellsPerDimensionWithHalo(), &f, this->getInteractionLength(),
               this->_linkedCells.getCellBlock().getCellLength(), dataLayout, useNewton3);
       this->_linkedCells.computeInteractions(&pairwiseTraversal);
     } else {
       auto triwiseTraversal =
-          LCC08NeighborListBuilding3B<LinkedParticleCell,
+          LCC08NeighborListBuilding3B<ParticleCellType,
                                       typename VerletListHelpers<Particle_T>::VerletListGeneratorFunctor>(
               this->_linkedCells.getCellBlock().getCellsPerDimensionWithHalo(), &f, this->getInteractionLength(),
               this->_linkedCells.getCellBlock().getCellLength(), dataLayout, useNewton3);
       this->_linkedCells.computeInteractions(&triwiseTraversal);
     }
-=======
-    auto traversal =
-        LCC08Traversal<ParticleCellType, typename VerletListHelpers<Particle_T>::VerletListGeneratorFunctor>(
-            this->_linkedCells.getCellBlock().getCellsPerDimensionWithHalo(), &f, this->getInteractionLength(),
-            this->_linkedCells.getCellBlock().getCellLength(), dataLayout, useNewton3);
-    this->_linkedCells.computeInteractions(&traversal);
->>>>>>> 0b392767
 
     _soaListIsValid = false;
   }
