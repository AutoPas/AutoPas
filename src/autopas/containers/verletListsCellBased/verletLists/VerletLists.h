/**
 * @file VerletLists.h
 * @author seckler
 * @date 19.04.18
 */

#pragma once

#include "VerletListHelpers.h"
#include "autopas/containers/ParticleContainer.h"
#include "autopas/containers/linkedCells/LinkedCells.h"
#include "autopas/containers/linkedCells/traversals/C08Traversal.h"
#include "autopas/containers/verletListsCellBased/VerletListsLinkedBase.h"
#include "autopas/containers/verletListsCellBased/verletLists/traversals/TraversalVerlet.h"
#include "autopas/options/DataLayoutOption.h"
#include "autopas/utils/ArrayMath.h"
#include "autopas/utils/StaticSelectorMacros.h"

namespace autopas {

/**
 * Verlet Lists container.
 * The VerletLists class uses neighborhood lists to calculate pairwise
 * interactions of particles.
 * It is optimized for a constant, i.e. particle independent, cutoff radius of
 * the interaction.
 * Cells are created using a cell size of at least cutoff + skin radius.
 * @note This class does NOT work with RMM cells and is not intended to!
 * @tparam Particle
 * @todo deleting particles should also invalidate the verlet lists - should be
 * implemented somehow
 */
template <class Particle>
class VerletLists
    : public VerletListsLinkedBase<Particle, typename VerletListHelpers<Particle>::VerletListParticleCellType,
                                   typename VerletListHelpers<Particle>::SoAArraysType> {
  typedef VerletListHelpers<Particle> verlet_internal;
  typedef FullParticleCell<Particle> ParticleCell;
  typedef typename VerletListHelpers<Particle>::SoAArraysType SoAArraysType;
  typedef typename VerletListHelpers<Particle>::VerletListParticleCellType LinkedParticleCell;

 public:
  /**
   * Enum that specifies how the verlet lists should be build
   */
  enum BuildVerletListType {
    VerletAoS,  /// build it using AoS
    VerletSoA   /// build it using SoA
  };

  /**
   * Constructor of the VerletLists class.
   * The neighbor lists are build using a search radius of cutoff + skin.
   * The rebuildFrequency should be chosen, s.t. the particles do not move more
   * than a distance of skin/2 between two rebuilds of the lists.
   * @param boxMin The lower corner of the domain.
   * @param boxMax The upper corner of the domain.
   * @param cutoff The cutoff radius of the interaction.
   * @param skin The skin radius.
   * @param rebuildFrequency Specifies after how many pair-wise traversals the
   * neighbor lists are to be rebuild. A frequency of 1 means that they are
   * always rebuild, 10 means they are rebuild after 10 traversals.
   * @param buildVerletListType Specifies how the verlet list should be build, see BuildVerletListType
   * @param cellSizeFactor cell size factor ralative to cutoff
   */
  VerletLists(const std::array<double, 3> boxMin, const std::array<double, 3> boxMax, const double cutoff,
              const double skin, const unsigned int rebuildFrequency = 1,
              const BuildVerletListType buildVerletListType = BuildVerletListType::VerletSoA,
              const double cellSizeFactor = 1.0)
      : VerletListsLinkedBase<Particle, LinkedParticleCell, SoAArraysType>(
<<<<<<< HEAD
            boxMin, boxMax, cutoff, skin, rebuildFrequency, compatibleTraversals::allVLCompatibleTraversals()),
=======
            boxMin, boxMax, cutoff, skin, rebuildFrequency, allVLApplicableTraversals(), cellSizeFactor),
>>>>>>> 267d3829
        _soaListIsValid(false),
        _buildVerletListType(buildVerletListType) {}

  ContainerOption getContainerType() override { return ContainerOption::verletLists; }

  /**
   * @copydoc LinkedCells::iteratePairwise
   */
  template <class ParticleFunctor, class Traversal>
  void iteratePairwise(ParticleFunctor* f, Traversal* traversal, bool useNewton3 = true) {
    if (this->needsRebuild()) {
      rebuildVerletLists(useNewton3);
    }

    if (auto* traversalInterface = dynamic_cast<VerletTraversalInterface<LinkedParticleCell>*>(traversal)) {
      if (not _soaListIsValid and traversalInterface->getDataLayout() == DataLayoutOption::soa) {
        // only do this if we need it, i.e., if we are using soa!
        generateSoAListFromAoSVerletLists();
      }
      traversalInterface->initTraversal(this->_linkedCells.getCells());
      traversalInterface->iterateVerletLists(_aosNeighborLists, _soaNeighborLists);
      traversalInterface->endTraversal(this->_linkedCells.getCells());
    } else {
      autopas::utils::ExceptionHandler::exception(
          "trying to use a traversal of wrong type in VerletLists::iteratePairwise");
    }
    this->_traversalsSinceLastRebuild++;
  }

  /**
   * get the actual neighbour list
   * @return the neighbour list
   */
  typename verlet_internal::AoS_verletlist_storage_type& getVerletListsAoS() { return _aosNeighborLists; }

  /**
   * Checks whether the neighbor lists are valid.
   * A neighbor list is valid if all pairs of particles whose interaction should
   * be calculated are represented in the neighbor lists.
   * @param useNewton3 specified whether newton 3 should be used
   * @return whether the list is valid
   * @note This check involves pair-wise interaction checks and is thus
   * relatively costly.
   */
  bool checkNeighborListsAreValid(bool useNewton3 = true) {
    // if a particle was added or deleted, ... the list is definitely invalid
    if (not this->_neighborListIsValid) {
      return false;
    }
    // if a particle moved more than skin/2 outside of its cell the list is
    // invalid
    if (this->isContainerUpdateNeeded()) {
      return false;
    }

    // particles can also simply be very close already:
    typename verlet_internal::template VerletListValidityCheckerFunctor<LinkedParticleCell> validityCheckerFunctor(
        _aosNeighborLists, ((this->getCutoff() - this->_skin) * (this->getCutoff() - this->_skin)));

    auto traversal =
        C08Traversal<LinkedParticleCell,
                     typename verlet_internal::template VerletListValidityCheckerFunctor<LinkedParticleCell>,
                     DataLayoutOption::aos, true>(this->_linkedCells.getCellBlock().getCellsPerDimensionWithHalo(),
                                                  &validityCheckerFunctor);
    this->_linkedCells.iteratePairwise(&validityCheckerFunctor, &traversal, useNewton3);

    return validityCheckerFunctor.neighborlistsAreValid();
  }

 protected:
  /**
   * Rebuilds the verlet lists, marks them valid and resets the internal counter.
   * @note This function will be called in iteratePairwiseAoS() and iteratePairwiseSoA() appropriately!
   * @param useNewton3
   */
  void rebuildVerletLists(bool useNewton3 = true) {
    this->_verletBuiltNewton3 = useNewton3;
    this->updateVerletListsAoS(useNewton3);
    // the neighbor list is now valid
    this->_neighborListIsValid = true;
    this->_traversalsSinceLastRebuild = 0;
  }

  /**
   * Update the verlet lists for AoS usage
   * @param useNewton3
   */
  virtual void updateVerletListsAoS(bool useNewton3) {
    updateIdMapAoS();
    typename verlet_internal::VerletListGeneratorFunctor f(_aosNeighborLists, this->getCutoff());

    /// @todo autotune traversal
    switch (_buildVerletListType) {
      case BuildVerletListType::VerletAoS: {
        AUTOPAS_WITH_STATIC_BOOL(useNewton3, {
          auto traversal = C08Traversal<LinkedParticleCell, typename verlet_internal::VerletListGeneratorFunctor,
                                        DataLayoutOption::aos, c_useNewton3>(
              this->_linkedCells.getCellBlock().getCellsPerDimensionWithHalo(), &f);
          this->_linkedCells.iteratePairwise(&f, &traversal);
        })
        break;
      }
      case BuildVerletListType::VerletSoA: {
        AUTOPAS_WITH_STATIC_BOOL(useNewton3, {
          auto traversal = C08Traversal<LinkedParticleCell, typename verlet_internal::VerletListGeneratorFunctor,
                                        DataLayoutOption::soa, c_useNewton3>(
              this->_linkedCells.getCellBlock().getCellsPerDimensionWithHalo(), &f);
          this->_linkedCells.iteratePairwise(&f, &traversal);
        })
        break;
      }
      default:
        utils::ExceptionHandler::exception("VerletLists::updateVerletListsAoS(): unsupported BuildVerletListType: {}",
                                           _buildVerletListType);
        break;
    }
    _soaListIsValid = false;
  }

  /**
   * update the AoS id maps.
   * The Id Map is used to map the id of a particle to the actual particle
   * @return
   */
  size_t updateIdMapAoS() {
    size_t i = 0;
    _aosNeighborLists.clear();
    // DON'T simply parallelize this loop!!! this needs modifications if you
    // want to parallelize it!
    for (auto iter = this->begin(); iter.isValid(); ++iter, ++i) {
      // create the verlet list entries for all particles
      _aosNeighborLists[&(*iter)];
    }

    return i;
  }

  /**
   * Converts the verlet list stored for AoS usage into one for SoA usage
   */
  void generateSoAListFromAoSVerletLists() {
    // resize the list to the size of the aos neighborlist
    _soaNeighborLists.resize(_aosNeighborLists.size());
    // clear the aos 2 soa map
    _aos2soaMap.clear();

    _aos2soaMap.reserve(_aosNeighborLists.size());
    size_t i = 0;
    for (auto iter = this->begin(); iter.isValid(); ++iter, ++i) {
      // set the map
      _aos2soaMap[&(*iter)] = i;
    }
    size_t accumulatedListSize = 0;
    for (auto& aosList : _aosNeighborLists) {
      accumulatedListSize += aosList.second.size();
      size_t i_id = _aos2soaMap[aosList.first];
      // each soa neighbor list should be of the same size as for aos
      _soaNeighborLists[i_id].resize(aosList.second.size());
      size_t j = 0;
      for (auto neighbor : aosList.second) {
        _soaNeighborLists[i_id][j] = _aos2soaMap.at(neighbor);
        j++;
      }
    }
    AutoPasLog(debug,
               "VerletLists::generateSoAListFromAoSVerletLists: average verlet list "
               "size is {}",
               static_cast<double>(accumulatedListSize) / _aosNeighborLists.size());
    _soaListIsValid = true;
  }

 private:
  /// verlet lists.
  typename verlet_internal::AoS_verletlist_storage_type _aosNeighborLists;

  /// map converting from the aos type index (Particle *) to the soa type index
  /// (continuous, size_t)
  std::unordered_map<Particle*, size_t> _aos2soaMap;

  /// verlet list for SoA:
  std::vector<std::vector<size_t, autopas::AlignedAllocator<size_t>>> _soaNeighborLists;

  // specifies if the SoA neighbor list is currently valid
  bool _soaListIsValid;

  /// specifies how the verlet lists are build
  BuildVerletListType _buildVerletListType;
};

}  // namespace autopas<|MERGE_RESOLUTION|>--- conflicted
+++ resolved
@@ -68,11 +68,7 @@
               const BuildVerletListType buildVerletListType = BuildVerletListType::VerletSoA,
               const double cellSizeFactor = 1.0)
       : VerletListsLinkedBase<Particle, LinkedParticleCell, SoAArraysType>(
-<<<<<<< HEAD
-            boxMin, boxMax, cutoff, skin, rebuildFrequency, compatibleTraversals::allVLCompatibleTraversals()),
-=======
-            boxMin, boxMax, cutoff, skin, rebuildFrequency, allVLApplicableTraversals(), cellSizeFactor),
->>>>>>> 267d3829
+            boxMin, boxMax, cutoff, skin, rebuildFrequency, compatibleTraversals::allVLCompatibleTraversals(), cellSizeFactor),
         _soaListIsValid(false),
         _buildVerletListType(buildVerletListType) {}
 
