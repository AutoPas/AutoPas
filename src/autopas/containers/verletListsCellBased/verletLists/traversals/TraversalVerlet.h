/**
 * @file TraversalVerlet.h
 *
 * @date 7.4.2019
 * @author jspahl
 */

#pragma once

#include "VerletTraversalInterface.h"
#include "autopas/containers/cellPairTraversals/CellPairTraversal.h"
#include "autopas/containers/verletListsCellBased/verletLists/VerletListHelpers.h"
#include "autopas/options/DataLayoutOption.h"

namespace autopas {

/**
<<<<<<< HEAD
=======
 * This class provides the Traversal Interface for the verlet lists container.
 *
 * @tparam LinkedParticleCell the type of cells
 */
template <class LinkedParticleCell>
class VerletTraversalInterface {
 public:
  /**
   * Constructor
   */
  VerletTraversalInterface() = default;
  /**
   * Destructor
   */
  virtual ~VerletTraversalInterface() = default;

  /**
   * Iterates over the Particles as specified in the Neighbor lists
   * @param aosNeighborLists neighbor lists in aos format
   * @param soaNeighborLists neighbor lists as index list for the soa format
   */
  virtual void iterateVerletLists(
      std::unordered_map<typename LinkedParticleCell::ParticleType *,
                         std::vector<typename LinkedParticleCell::ParticleType *>>
          aosNeighborLists,
      std::vector<std::vector<size_t, autopas::AlignedAllocator<size_t>>> soaNeighborLists) = 0;

  /**
   * Initializes Traversal and copies all relevant data
   * @param cells content of the container the Traversal is to be called on
   */
  virtual void initTraversal(std::vector<LinkedParticleCell> &cells) = 0;
  /**
   * Ends Traversal write back data
   * @param cells content of the container the Traversal is to be called on
   */
  virtual void endTraversal(std::vector<LinkedParticleCell> &cells) = 0;

  /**
   * Returns data layout.
   * @return dataLayout
   */
  virtual DataLayoutOption getDataLayout() = 0;
};

/**
>>>>>>> 2d4cd6fc
 * This class provides a Traversal for the verlet lists container.
 *
 * @tparam ParticleCell the type of cells
 * @tparam PairwiseFunctor The functor that defines the interaction of two particles.
 * @tparam useSoA
 * @tparam useNewton3
 */
template <class ParticleCell, class PairwiseFunctor, DataLayoutOption DataLayout, bool useNewton3>
class TraversalVerlet
    : public CellPairTraversal<ParticleCell>,
      public VerletTraversalInterface<
          typename VerletListHelpers<typename ParticleCell::ParticleType>::VerletListParticleCellType> {
  using Particle = typename ParticleCell::ParticleType;
  // using LinkedParticleCell = typename VerletListHelpers<typename Particle>::VerletListParticleCellType ;
  typedef
      typename VerletListHelpers<typename ParticleCell::ParticleType>::VerletListParticleCellType LinkedParticleCell;

 public:
  DataLayoutOption getDataLayout() override { return DataLayout; }

  /**
   * Constructor for Verlet Traversal
   * @param dims dimensions of the underlying container
   * @param pairwiseFunctor Functor to be used with this Traversal
   */
  TraversalVerlet(const std::array<unsigned long, 3> &dims, PairwiseFunctor *pairwiseFunctor)
      : CellPairTraversal<ParticleCell>(dims), _functor(pairwiseFunctor) {}

  TraversalOption getTraversalType() override { return TraversalOption::verletTraversal; }

  bool isApplicable() override { return DataLayout == DataLayoutOption::aos || DataLayout == DataLayoutOption::soa; }

  void initTraversal(std::vector<ParticleCell> &cells) override {
    if (DataLayout == DataLayoutOption::soa) {
      size_t offset = 0;
      for (auto &cell : cells) {
        _functor->SoALoader(cell, _soa, offset);
        offset += cell.numParticles();
      }
    }
  }

  void endTraversal(std::vector<ParticleCell> &cells) override {
    if (DataLayout == DataLayoutOption::soa) {
      size_t offset = 0;
      for (auto &cell : cells) {
        _functor->SoAExtractor(cell, _soa, offset);
        offset += cell.numParticles();
      }
    }
  }

  /**
   * Initializes Traversal and copies data to this traversal soa storage
   * @param cells content of the container the Traversal is to be called on
   */
  void initTraversal(std::vector<LinkedParticleCell> &cells) override {
    if (DataLayout == DataLayoutOption::soa) {
      size_t offset = 0;
      for (auto &cell : cells) {
        _functor->SoALoader(cell, _soa, offset);
        offset += cell.numParticles();
      }
    }
  }

  /**
   * Ends Traversal and writes data from this Traversals soa back to the cells
   * @param cells content of the container the Traversal is to be called on
   */
  void endTraversal(std::vector<LinkedParticleCell> &cells) override {
    if (DataLayout == DataLayoutOption::soa) {
      size_t offset = 0;
      for (auto &cell : cells) {
        _functor->SoAExtractor(cell, _soa, offset);
        offset += cell.numParticles();
      }
    }
  }

  /**
   * Iterates over the Particles as specified in the Neighbor lists
   * @param aosNeighborLists neighbor lists in aos format
   * @param soaNeighborLists neighbor lists as index list for the soa format
   */
  void iterateVerletLists(
      std::unordered_map<Particle *, std::vector<Particle *>> aosNeighborLists,
      std::vector<std::vector<size_t, autopas::AlignedAllocator<size_t>>> soaNeighborLists) override {
    switch (DataLayout) {
      case DataLayoutOption::aos: {
#if defined(AUTOPAS_OPENMP)
        if (not useNewton3) {
          size_t buckets = aosNeighborLists.bucket_count();
          // @todo find a sensible chunk size
#pragma omp parallel for schedule(dynamic)
          for (size_t b = 0; b < buckets; b++) {
            auto endIter = aosNeighborLists.end(b);
            for (auto it = aosNeighborLists.begin(b); it != endIter; ++it) {
              Particle &i = *(it->first);
              for (auto j_ptr : it->second) {
                Particle &j = *j_ptr;
                _functor->AoSFunctor(i, j, false);
              }
            }
          }
        } else
#endif
        {
          for (auto &list : aosNeighborLists) {
            Particle &i = *list.first;
            for (auto j_ptr : list.second) {
              Particle &j = *j_ptr;
              _functor->AoSFunctor(i, j, useNewton3);
            }
          }
        }
        return;
      }

      case DataLayoutOption::soa: {
        const size_t iFrom = 0;
        const size_t iTo = soaNeighborLists.size();

#if defined(AUTOPAS_OPENMP)
        if (not useNewton3) {
          // @todo find a sensible chunk size
          const size_t chunkSize = std::max((iTo - iFrom) / (omp_get_max_threads() * 10), 1ul);
#pragma omp parallel for schedule(dynamic, chunkSize)
          for (size_t i = iFrom; i < iTo; i++) {
            _functor->SoAFunctor(_soa, soaNeighborLists, i, i + 1, useNewton3);
          }
        } else
#endif
        {
          // iterate over SoA
          _functor->SoAFunctor(_soa, soaNeighborLists, iFrom, iTo, useNewton3);
        }
        return;
      }
      default: { utils::ExceptionHandler::exception("VerletList DataLayout {} not available", DataLayout); }
    }
  }

 private:
  /**
   * Functor for Traversal
   */
  PairwiseFunctor *_functor;

  /**
   *global SoA of verlet lists
   */
  SoA<typename Particle::SoAArraysType> _soa;
};

}  // namespace autopas<|MERGE_RESOLUTION|>--- conflicted
+++ resolved
@@ -15,55 +15,6 @@
 namespace autopas {
 
 /**
-<<<<<<< HEAD
-=======
- * This class provides the Traversal Interface for the verlet lists container.
- *
- * @tparam LinkedParticleCell the type of cells
- */
-template <class LinkedParticleCell>
-class VerletTraversalInterface {
- public:
-  /**
-   * Constructor
-   */
-  VerletTraversalInterface() = default;
-  /**
-   * Destructor
-   */
-  virtual ~VerletTraversalInterface() = default;
-
-  /**
-   * Iterates over the Particles as specified in the Neighbor lists
-   * @param aosNeighborLists neighbor lists in aos format
-   * @param soaNeighborLists neighbor lists as index list for the soa format
-   */
-  virtual void iterateVerletLists(
-      std::unordered_map<typename LinkedParticleCell::ParticleType *,
-                         std::vector<typename LinkedParticleCell::ParticleType *>>
-          aosNeighborLists,
-      std::vector<std::vector<size_t, autopas::AlignedAllocator<size_t>>> soaNeighborLists) = 0;
-
-  /**
-   * Initializes Traversal and copies all relevant data
-   * @param cells content of the container the Traversal is to be called on
-   */
-  virtual void initTraversal(std::vector<LinkedParticleCell> &cells) = 0;
-  /**
-   * Ends Traversal write back data
-   * @param cells content of the container the Traversal is to be called on
-   */
-  virtual void endTraversal(std::vector<LinkedParticleCell> &cells) = 0;
-
-  /**
-   * Returns data layout.
-   * @return dataLayout
-   */
-  virtual DataLayoutOption getDataLayout() = 0;
-};
-
-/**
->>>>>>> 2d4cd6fc
  * This class provides a Traversal for the verlet lists container.
  *
  * @tparam ParticleCell the type of cells
