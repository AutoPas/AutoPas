/**
 * @file VerletListsLinkedBase.h
 * @author nguyen
 * @date 17.12.18
 */

#pragma once

#include "autopas/containers/ParticleContainer.h"
#include "autopas/containers/linkedCells/LinkedCells.h"
#include "autopas/utils/ArrayMath.h"

namespace autopas {

/**
 * Base class for Verlet lists which use an underlying linked cells container.
 * Implementation have to use a constant cutoff radius of the interaction.
 * Cells are created using a cell size of at least cutoff + skin radius.
 * @tparam Particle
 * @tparam LinkedParticleCells ParticleCells used by the linked cells container
 * @tparam LinkedSoAArraysType SoAArraysType used by the linked cells container
 */
template <class Particle, class LinkedParticleCell, class LinkedSoAArraysType = typename Particle::SoAArraysType>
class VerletListsLinkedBase : public ParticleContainer<Particle, FullParticleCell<Particle>> {
  typedef FullParticleCell<Particle> ParticleCell;

 public:
  /**
   * Constructor of the VerletListsLinkedBase class.
   * The neighbor lists are build using a search radius of cutoff + skin.
   * The rebuildFrequency should be chosen, s.t. the particles do not move more
   * than a distance of skin/2 between two rebuilds of the lists.
   * @param boxMin the lower corner of the domain
   * @param boxMax the upper corner of the domain
   * @param cutoff the cutoff radius of the interaction
   * @param skin the skin radius
   * @param rebuildFrequency specifies after how many pair-wise traversals the
   * neighbor lists are to be rebuild. A frequency of 1 means that they are
   * always rebuild, 10 means they are rebuild after 10 traversals
   * @param applicableTraversals all applicable traversals
   * @param cellSizeFactor cell size factor relative to cutoff. Verlet lists are only implemented for values >= 1.0
   * (smaller values are set to 1.0).
   */
  VerletListsLinkedBase(const std::array<double, 3> boxMin, const std::array<double, 3> boxMax, const double cutoff,
                        const double skin, const unsigned int rebuildFrequency,
<<<<<<< HEAD
                        const std::vector<TraversalOption>& applicableTraversals, const double cellSizeFactor)
=======
                        const std::set<TraversalOption>& applicableTraversals, const double cellSizeFactor)
>>>>>>> ce489cf7
      : ParticleContainer<Particle, FullParticleCell<Particle>>(boxMin, boxMax, cutoff + skin, applicableTraversals),
        _linkedCells(boxMin, boxMax, cutoff + skin, std::max(1.0, cellSizeFactor)),
        _skin(skin),
        _traversalsSinceLastRebuild(UINT_MAX),
        _rebuildFrequency(rebuildFrequency),
        _neighborListIsValid(false),
        _verletBuiltNewton3(false) {
    if (cellSizeFactor < 1.0) {
      AutoPasLog(debug, "VerletListsLinkedBase: CellSizeFactor smaller 1 detected. Set to 1.");
    }
  }

  /**
   * @copydoc autopas::ParticleContainerInterface::addParticle
   * @note This function invalidates the neighbor lists.
   */
  void addParticle(Particle& p) override {
    _neighborListIsValid = false;
    _linkedCells.addParticle(p);
  }

  /**
   * @copydoc autopas::ParticleContainerInterface::addHaloParticle
   * @note This function invalidates the neighbor lists.
   */
  void addHaloParticle(Particle& haloParticle) override {
    _neighborListIsValid = false;
    _linkedCells.addHaloParticle(haloParticle);
  }

  /**
   * @copydoc autopas::ParticleContainerInterface::getNumParticles()
   */
  unsigned long getNumParticles() override { return _linkedCells.getNumParticles(); }

  /**
   * @copydoc autopas::ParticleContainerInterface::deleteHaloParticles
   * @note This function invalidates the neighbor lists.
   */
  void deleteHaloParticles() override {
    _neighborListIsValid = false;
    _linkedCells.deleteHaloParticles();
  }

  /**
   * @copydoc autopas::ParticleContainerInterface::deleteAllParticles
   * @note This function invalidates the neighbor lists.
   */
  void deleteAllParticles() override {
    _neighborListIsValid = false;
    _linkedCells.deleteAllParticles();
  }

  /**
   * @copydoc autopas::ParticleContainerInterface::updateContainer()
   * @note This function invalidates the neighbor lists.
   */
  void updateContainer() override {
    AutoPasLog(debug, "updating container");
    _neighborListIsValid = false;
    _linkedCells.updateContainer();
  }

  /**
   * @copydoc autopas::ParticleContainerInterface::isContainerUpdateNeeded()
   */
  bool isContainerUpdateNeeded() override {
    std::atomic<bool> outlierFound(false);
#ifdef AUTOPAS_OPENMP
    // TODO: find a sensible value for ???
#pragma omp parallel for shared(outlierFound)  // if (this->_cells.size() / omp_get_max_threads() > ???)
#endif
    for (size_t cellIndex1d = 0; cellIndex1d < _linkedCells.getCells().size(); ++cellIndex1d) {
      std::array<double, 3> boxmin{0., 0., 0.};
      std::array<double, 3> boxmax{0., 0., 0.};
      _linkedCells.getCellBlock().getCellBoundingBox(cellIndex1d, boxmin, boxmax);
      boxmin = ArrayMath::addScalar(boxmin, -_skin / 2.);
      boxmax = ArrayMath::addScalar(boxmax, +_skin / 2.);
      for (auto iter = _linkedCells.getCells()[cellIndex1d].begin(); iter.isValid(); ++iter) {
        if (not utils::inBox(iter->getR(), boxmin, boxmax)) {
          outlierFound = true;  // we need an update
          break;
        }
      }
      if (outlierFound) cellIndex1d = _linkedCells.getCells().size();
    }
    if (outlierFound) {
      AutoPasLog(debug,
                 "VerletLists: containerUpdate needed! Particles are fast. You "
                 "might want to increase the skin radius or decrease the rebuild "
                 "frequency.");
    } else {
      AutoPasLog(debug,
                 "VerletLists: containerUpdate not yet needed. Particles are slow "
                 "enough.");
    }
    return outlierFound;
  }

  /**
   * Searches the provided halo particle and updates the found particle.
   * Searches for the provided particle within the halo cells of the container
   * and overwrites the found particle with the provided particle.
   * @param particle
   */
  void updateHaloParticle(Particle& particle) {
    auto cells = _linkedCells.getCellBlock().getNearbyHaloCells(particle.getR(), _skin);
    bool updated = false;
    for (auto cellptr : cells) {
      updated |= checkParticleInCellAndUpdate(*cellptr, particle);
      if (updated) {
        continue;
      }
    }
    if (not updated) {
      AutoPasLog(error,
                 "VerletLists: updateHaloParticle was not able to update particle at "
                 "[{}, {}, {}]",
                 particle.getR()[0], particle.getR()[1], particle.getR()[2]);
      utils::ExceptionHandler::exception("VerletLists: updateHaloParticle could not find any particle");
    }
  }

  /**
   * @copydoc autopas::ParticleContainerInterface::begin()
   */
  ParticleIteratorWrapper<Particle> begin(IteratorBehavior behavior = IteratorBehavior::haloAndOwned) override {
    return _linkedCells.begin(behavior);
  }

  /**
   * @copydoc autopas::ParticleContainerInterface::getRegionIterator()
   */
  ParticleIteratorWrapper<Particle> getRegionIterator(std::array<double, 3> lowerCorner,
                                                      std::array<double, 3> higherCorner,
                                                      IteratorBehavior behavior = IteratorBehavior::haloAndOwned,
                                                      bool incSearchRegion = false) override {
    return _linkedCells.getRegionIterator(lowerCorner, higherCorner, behavior, true);
  }

  /**
   * Get the dimension of the used cellblock including the haloboxes.
   * @return the dimensions of the used cellblock
   */
  const std::array<std::size_t, 3>& getCellsPerDimension() {
    return _linkedCells.getCellBlock().getCellsPerDimensionWithHalo();
  }

  /**
   * Specifies whether the neighbor lists need to rebuild when using the given Newton 3 option.
   * @param useNewton3 Specifies if newton3 should be used.
   * @return True if the neighbor lists need to be rebuild, false otherwise.
   */
  bool needsRebuild(bool useNewton3) {
    AutoPasLog(debug, "VerletLists: neighborlist is valid: {}", _neighborListIsValid);
    // if the neighbor list is NOT valid, we have not rebuild for _rebuildFrequency steps or useNewton3 changed
    return (not _neighborListIsValid) or (_traversalsSinceLastRebuild >= _rebuildFrequency) or
           (useNewton3 != _verletBuiltNewton3);
  }

  /**
   * Specifies whether the neighbor lists need to be rebuild.
   * @note Assumes that the newton3 type has NOT changed!
   * @return True if the neighbor lists need to be rebuild, false otherwise.
   */
  bool needsRebuild() { return needsRebuild(_verletBuiltNewton3); }

  /**
   * Generates a traversal selector info for this container.
   * @return Traversal selector info for this container.
   */
  TraversalSelectorInfo<ParticleCell> getTraversalSelectorInfo() override {
    return TraversalSelectorInfo<ParticleCell>(this->_linkedCells.getCellBlock().getCellsPerDimensionWithHalo());
  }

 protected:
  /**
   * Updates a found particle within cellI to the values of particleI.
   * Checks whether a particle with the same id as particleI is within the cell
   * cellI and overwrites the particle with particleI, if it is found.
   * @param cellI
   * @param particleI
   * @return
   */
  bool checkParticleInCellAndUpdate(LinkedParticleCell& cellI, Particle& particleI) {
    for (auto iterator = cellI.begin(); iterator.isValid(); ++iterator) {
      if (iterator->getID() == particleI.getID()) {
        *iterator = particleI;
        return true;
      }
    }
    return false;
  }

  /// internal linked cells storage, handles Particle storage and used to build verlet lists
  LinkedCells<Particle, LinkedParticleCell, LinkedSoAArraysType> _linkedCells;

  /// skin radius
  double _skin;

  /// how many pairwise traversals have been done since the last traversal
  unsigned int _traversalsSinceLastRebuild;

  /// specifies after how many pairwise traversals the neighbor list is to be
  /// rebuild
  unsigned int _rebuildFrequency;

  /// specifies if the neighbor list is currently valid
  bool _neighborListIsValid;

  /// specifies if the current verlet list was built for newton3
  bool _verletBuiltNewton3;
};

}  // namespace autopas<|MERGE_RESOLUTION|>--- conflicted
+++ resolved
@@ -43,11 +43,7 @@
    */
   VerletListsLinkedBase(const std::array<double, 3> boxMin, const std::array<double, 3> boxMax, const double cutoff,
                         const double skin, const unsigned int rebuildFrequency,
-<<<<<<< HEAD
-                        const std::vector<TraversalOption>& applicableTraversals, const double cellSizeFactor)
-=======
                         const std::set<TraversalOption>& applicableTraversals, const double cellSizeFactor)
->>>>>>> ce489cf7
       : ParticleContainer<Particle, FullParticleCell<Particle>>(boxMin, boxMax, cutoff + skin, applicableTraversals),
         _linkedCells(boxMin, boxMax, cutoff + skin, std::max(1.0, cellSizeFactor)),
         _skin(skin),
