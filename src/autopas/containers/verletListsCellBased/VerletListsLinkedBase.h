/**
 * @file VerletListsLinkedBase.h
 * @author nguyen
 * @date 17.12.18
 */

#pragma once

#include "autopas/containers/LeavingParticleCollector.h"
#include "autopas/containers/ParticleContainerInterface.h"
#include "autopas/containers/linkedCells/LinkedCells.h"
#include "autopas/utils/ArrayMath.h"
#include "autopas/utils/ParticleCellHelpers.h"
#include "autopas/utils/markParticleAsDeleted.h"

namespace autopas {

/**
 * Base class for Verlet lists which use an underlying linked cells container.
 * Implementation have to use a constant cutoff radius of the interaction.
 * Cells are created using a cell size of at least cutoff + skin radius.
 * @tparam Particle
 * @tparam LinkedParticleCells ParticleCells used by the linked cells container
 */
template <class Particle>
class VerletListsLinkedBase : public ParticleContainerInterface<Particle> {
 public:
  /**
   * Constructor of the VerletListsLinkedBase class.
   * The neighbor lists are build using a search radius of cutoff + skin.LinkedParticleCell::ParticleType
   * *rebuildFrequency
   * @param boxMin the lower corner of the domain
   * @param boxMax the upper corner of the domain
   * @param cutoff the cutoff radius of the interaction
   * @param skin   the skin radius
   * @param rebuildFrequency the rebuild frequency.
   * @param applicableTraversals all applicable traversals
   * @param cellSizeFactor cell size factor relative to cutoff. Verlet lists are only implemented for values >= 1.0
   * (smaller values are set to 1.0)
   */
  VerletListsLinkedBase(const std::array<double, 3> &boxMin, const std::array<double, 3> &boxMax, const double cutoff,
                        const double skin, const unsigned int rebuildFrequency,
                        const std::set<TraversalOption> &applicableTraversals, const double cellSizeFactor)
      : ParticleContainerInterface<Particle>(skin),
        _linkedCells(boxMin, boxMax, cutoff, skin, rebuildFrequency, std::max(1.0, cellSizeFactor)) {
    if (cellSizeFactor < 1.0) {
      AutoPasLog(DEBUG, "VerletListsLinkedBase: CellSizeFactor smaller 1 detected. Set to 1.");
    }
  }

  /**
   * @copydoc autopas::ParticleContainerInterface::getParticleCellTypeEnum()
   */
  CellType getParticleCellTypeEnum() const override { return _linkedCells.getParticleCellTypeEnum(); };

  /**
   * Set the number of time-steps since last neighbor list rebuild
   * @param stepsSinceLastRebuild steps since last neighbor list rebuild
   */
  void setStepsSinceLastRebuild(size_t stepsSinceLastRebuild) override {
    this->_stepsSinceLastRebuild = stepsSinceLastRebuild;
    _linkedCells.setStepsSinceLastRebuild(stepsSinceLastRebuild);
  }

  void reserve(size_t numParticles, size_t numParticlesHaloEstimate) override {
    _linkedCells.reserve(numParticles, numParticlesHaloEstimate);
  }

  /**
   * @copydoc autopas::ParticleContainerInterface::addParticleImpl
   * @note This function invalidates the neighbor lists.
   */
  void addParticleImpl(const Particle &p) override {
    _neighborListIsValid.store(false, std::memory_order_relaxed);
    // position is already checked, so call impl directly.
    _linkedCells.addParticleImpl(p);
  }

  /**
   * @copydoc autopas::ParticleContainerInterface::addHaloParticleImpl
   * @note This function invalidates the neighbor lists.
   */
  void addHaloParticleImpl(const Particle &haloParticle) override {
    _neighborListIsValid.store(false, std::memory_order_relaxed);
    // position is already checked, so call impl directly.
    _linkedCells.addHaloParticleImpl(haloParticle);
  }

  /**
   * @copydoc autopas::ParticleContainerInterface::size()
   */
  size_t size() const override { return _linkedCells.size(); }

  /**
   * @copydoc autopas::ParticleContainerInterface::getNumberOfParticles()
   */
  [[nodiscard]] size_t getNumberOfParticles(IteratorBehavior behavior) const override {
    return _linkedCells.getNumberOfParticles(behavior);
  }

  /**
   * @copydoc autopas::ParticleContainerInterface::deleteHaloParticles
   * @note This function invalidates the neighbor lists.
   */
  void deleteHaloParticles() override {
    _neighborListIsValid.store(false, std::memory_order_relaxed);
    _linkedCells.deleteHaloParticles();
  }

  /**
   * @copydoc autopas::ParticleContainerInterface::deleteAllParticles
   * @note This function invalidates the neighbor lists.
   */
  void deleteAllParticles() override {
    _neighborListIsValid.store(false, std::memory_order_relaxed);
    _linkedCells.deleteAllParticles();
  }

  std::tuple<const Particle *, size_t, size_t> getParticle(size_t cellIndex, size_t particleIndex,
                                                           IteratorBehavior iteratorBehavior,
                                                           const std::array<double, 3> &boxMin,
                                                           const std::array<double, 3> &boxMax) const override {
    return getParticleImpl<true>(cellIndex, particleIndex, iteratorBehavior, boxMin, boxMax);
  }
  std::tuple<const Particle *, size_t, size_t> getParticle(size_t cellIndex, size_t particleIndex,
                                                           IteratorBehavior iteratorBehavior) const override {
    // this is not a region iter hence we stretch the bounding box to the numeric max
    constexpr std::array<double, 3> boxMin{std::numeric_limits<double>::lowest(), std::numeric_limits<double>::lowest(),
                                           std::numeric_limits<double>::lowest()};

    constexpr std::array<double, 3> boxMax{std::numeric_limits<double>::max(), std::numeric_limits<double>::max(),
                                           std::numeric_limits<double>::max()};
    return getParticleImpl<false>(cellIndex, particleIndex, iteratorBehavior, boxMin, boxMax);
  }

  /**
   * Container specific implementation for getParticle. See ParticleContainerInterface::getParticle().
   *
   * @tparam regionIter
   * @param cellIndex
   * @param particleIndex
   * @param iteratorBehavior
   * @param boxMin
   * @param boxMax
   * @return tuple<ParticlePointer, CellIndex, ParticleIndex>
   */
  template <bool regionIter>
  std::tuple<const Particle *, size_t, size_t> getParticleImpl(size_t cellIndex, size_t particleIndex,
                                                               IteratorBehavior iteratorBehavior,
                                                               const std::array<double, 3> &boxMin,
                                                               const std::array<double, 3> &boxMax) const {
    return _linkedCells.template getParticleImpl<regionIter>(cellIndex, particleIndex, iteratorBehavior, boxMin,
                                                             boxMax);
  }

  bool deleteParticle(Particle &particle) override {
    // This function doesn't actually delete anything as it would mess up the references in the lists.
    internal::markParticleAsDeleted(particle);
    return false;
  }

  bool deleteParticle(size_t cellIndex, size_t particleIndex) override {
    // This function doesn't actually delete anything as it would mess up the references in the lists.
    internal::markParticleAsDeleted(this->_linkedCells.getCells()[cellIndex][particleIndex]);
    return false;
  }

  /**
   * @copydoc autopas::ParticleContainerInterface::updateContainer()
   * @note This function invalidates the neighbor lists.
   */
  [[nodiscard]] std::vector<Particle> updateContainer(bool keepNeighborListsValid) override {
    if (keepNeighborListsValid) {
      return autopas::LeavingParticleCollector::collectParticlesAndMarkNonOwnedAsDummy(_linkedCells);
    }
    _neighborListIsValid.store(false, std::memory_order_relaxed);
    return _linkedCells.updateContainer(false);
  }

  /**
   * Searches the provided halo particle and updates the found particle.
   * Searches for the provided particle within the halo cells of the container
   * and overwrites the found particle with the provided particle.
   * @param haloParticle
   * @return true if a particle was found and updated, false if it was not found.
   */
<<<<<<< HEAD
  bool updateHaloParticle(const Particle &particle) override {
    auto cells = _linkedCells.getCellBlock().getNearbyHaloCells(particle.getR(), this->getVerletSkin());
    for (auto cellptr : cells) {
      bool updated = internal::checkParticleInCellAndUpdateByID(*cellptr, particle);
=======
  bool updateHaloParticle(const Particle &haloParticle) override {
    auto cells = _linkedCells.getCellBlock().getNearbyHaloCells(haloParticle.getR(), this->getVerletSkin());
    for (auto cellptr : cells) {
      bool updated = internal::checkParticleInCellAndUpdateByID(*cellptr, haloParticle);
>>>>>>> df333aff
      if (updated) {
        return true;
      }
    }
<<<<<<< HEAD
=======
    AutoPasLog(TRACE,
               "updateHaloParticle was not able to update particle at "
               "[{}, {}, {}]",
               haloParticle.getR()[0], haloParticle.getR()[1], haloParticle.getR()[2]);
>>>>>>> df333aff
    return false;
  }

  /**
   * @copydoc autopas::ParticleContainerInterface::begin()
   */
  [[nodiscard]] ContainerIterator<Particle, true, false> begin(
      IteratorBehavior behavior = IteratorBehavior::ownedOrHalo,
      typename ContainerIterator<Particle, true, false>::ParticleVecType *additionalVectors = nullptr) override {
    return _linkedCells.begin(behavior, additionalVectors);
  }

  /**
   * @copydoc autopas::ParticleContainerInterface::begin()
   */
  [[nodiscard]] ContainerIterator<Particle, false, false> begin(
      IteratorBehavior behavior = IteratorBehavior::ownedOrHalo,
      typename ContainerIterator<Particle, false, false>::ParticleVecType *additionalVectors = nullptr) const override {
    return _linkedCells.begin(behavior, additionalVectors);
  }

  /**
   * @copydoc autopas::LinkedCells::forEach()
   */
  template <typename Lambda>
  void forEach(Lambda forEachLambda, IteratorBehavior behavior) {
    return _linkedCells.forEach(forEachLambda, behavior);
  }

  /**
   * @copydoc autopas::LinkedCells::reduce()
   */
  template <typename Lambda, typename A>
  void reduce(Lambda reduceLambda, A &result, IteratorBehavior behavior) {
    return _linkedCells.reduce(reduceLambda, result, behavior);
  }

  /**
   * @copydoc autopas::ParticleContainerInterface::getRegionIterator()
   */
  [[nodiscard]] ContainerIterator<Particle, true, true> getRegionIterator(
      const std::array<double, 3> &lowerCorner, const std::array<double, 3> &higherCorner, IteratorBehavior behavior,
      typename ContainerIterator<Particle, true, true>::ParticleVecType *additionalVectors = nullptr) override {
    return _linkedCells.getRegionIterator(lowerCorner, higherCorner, behavior, additionalVectors);
  }

  /**
   * @copydoc autopas::ParticleContainerInterface::getRegionIterator()
   */
  [[nodiscard]] ContainerIterator<Particle, false, true> getRegionIterator(
      const std::array<double, 3> &lowerCorner, const std::array<double, 3> &higherCorner, IteratorBehavior behavior,
      typename ContainerIterator<Particle, false, true>::ParticleVecType *additionalVectors = nullptr) const override {
    return _linkedCells.getRegionIterator(lowerCorner, higherCorner, behavior, additionalVectors);
  }

  /**
   * @copydoc autopas::LinkedCells::forEachInRegion()
   */
  template <typename Lambda>
  void forEachInRegion(Lambda forEachLambda, const std::array<double, 3> &lowerCorner,
                       const std::array<double, 3> &higherCorner, IteratorBehavior behavior) {
    _linkedCells.forEachInRegion(forEachLambda, lowerCorner, higherCorner, behavior);
  }

  /**
   * @copydoc autopas::LinkedCells::reduceInRegion()
   */
  template <typename Lambda, typename A>
  void reduceInRegion(Lambda reduceLambda, A &result, const std::array<double, 3> &lowerCorner,
                      const std::array<double, 3> &higherCorner, IteratorBehavior behavior) {
    _linkedCells.reduceInRegion(reduceLambda, result, lowerCorner, higherCorner, behavior);
  }

  /**
   * Get the dimension of the used cellblock including the haloboxes.
   * @return the dimensions of the used cellblock
   */
  [[nodiscard]] const std::array<std::size_t, 3> &getCellsPerDimension() const {
    return _linkedCells.getCellBlock().getCellsPerDimensionWithHalo();
  }

  /**
   * Generates a traversal selector info for this container.
   * @return Traversal selector info for this container.
   */
  [[nodiscard]] TraversalSelectorInfo getTraversalSelectorInfo() const override {
    return TraversalSelectorInfo(this->_linkedCells.getCellBlock().getCellsPerDimensionWithHalo(),
                                 this->getInteractionLength(), this->_linkedCells.getCellBlock().getCellLength(), 0);
  }

  /**
   * @copydoc autopas::ParticleContainerInterface::getBoxMax()
   */
  [[nodiscard]] const std::array<double, 3> &getBoxMax() const final { return _linkedCells.getBoxMax(); }

  /**
   * @copydoc autopas::ParticleContainerInterface::getBoxMin()
   */
  [[nodiscard]] const std::array<double, 3> &getBoxMin() const final { return _linkedCells.getBoxMin(); }

  /**
   * @copydoc autopas::ParticleContainerInterface::getCutoff()
   */
  [[nodiscard]] double getCutoff() const final { return _linkedCells.getCutoff(); }

  /**
   * @copydoc autopas::ParticleContainerInterface::setCutoff()
   */
  void setCutoff(double cutoff) final { _linkedCells.setCutoff(cutoff); }

  /**
   * @copydoc autopas::ParticleContainerInterface::getVerletSkin()
   */
  [[nodiscard]] double getVerletSkin() const final { return _linkedCells.getVerletSkin(); }

  /**
   * @copydoc autopas::ParticleContainerInterface::getInteractionLength()
   */
  [[nodiscard]] double getInteractionLength() const final { return _linkedCells.getInteractionLength(); }

 protected:
  /// internal linked cells storage, handles Particle storage and used to build verlet lists
  LinkedCells<Particle> _linkedCells;

  /// specifies if the neighbor list is currently valid
  std::atomic<bool> _neighborListIsValid{false};

  /// specifies if the current verlet list was built for newton3
  bool _verletBuiltNewton3{false};
};

}  // namespace autopas<|MERGE_RESOLUTION|>--- conflicted
+++ resolved
@@ -36,7 +36,7 @@
    * @param rebuildFrequency the rebuild frequency.
    * @param applicableTraversals all applicable traversals
    * @param cellSizeFactor cell size factor relative to cutoff. Verlet lists are only implemented for values >= 1.0
-   * (smaller values are set to 1.0)
+   * (smaller values are set to 1.0).
    */
   VerletListsLinkedBase(const std::array<double, 3> &boxMin, const std::array<double, 3> &boxMax, const double cutoff,
                         const double skin, const unsigned int rebuildFrequency,
@@ -184,28 +184,18 @@
    * @param haloParticle
    * @return true if a particle was found and updated, false if it was not found.
    */
-<<<<<<< HEAD
-  bool updateHaloParticle(const Particle &particle) override {
-    auto cells = _linkedCells.getCellBlock().getNearbyHaloCells(particle.getR(), this->getVerletSkin());
-    for (auto cellptr : cells) {
-      bool updated = internal::checkParticleInCellAndUpdateByID(*cellptr, particle);
-=======
   bool updateHaloParticle(const Particle &haloParticle) override {
     auto cells = _linkedCells.getCellBlock().getNearbyHaloCells(haloParticle.getR(), this->getVerletSkin());
     for (auto cellptr : cells) {
       bool updated = internal::checkParticleInCellAndUpdateByID(*cellptr, haloParticle);
->>>>>>> df333aff
       if (updated) {
         return true;
       }
     }
-<<<<<<< HEAD
-=======
     AutoPasLog(TRACE,
                "updateHaloParticle was not able to update particle at "
                "[{}, {}, {}]",
                haloParticle.getR()[0], haloParticle.getR()[1], haloParticle.getR()[2]);
->>>>>>> df333aff
     return false;
   }
 
