/**
 * @file VerletListsLinkedBase.h
 * @author nguyen
 * @date 17.12.18
 */

#pragma once

#include "autopas/containers/LeavingParticleCollector.h"
#include "autopas/containers/ParticleContainerInterface.h"
#include "autopas/containers/linkedCells/LinkedCells.h"
#include "autopas/utils/ArrayMath.h"
#include "autopas/utils/ParticleCellHelpers.h"
#include "autopas/utils/markParticleAsDeleted.h"

namespace autopas {

/**
 * Base class for Verlet lists which use an underlying linked cells container.
 * Implementation have to use a constant cutoff radius of the interaction.
 * Cells are created using a cell size of at least cutoff + skin radius.
 * @tparam Particle_T
 * @tparam LinkedParticleCells ParticleCells used by the linked cells container
 */
template <class Particle_T>
class VerletListsLinkedBase : public ParticleContainerInterface<Particle_T> {
 public:
  /**
   * Constructor of the VerletListsLinkedBase class.
   * The neighbor lists are build using a search radius of cutoff + skin.LinkedParticleCell::ParticleType
   * *rebuildFrequency
   * @param boxMin the lower corner of the domain
   * @param boxMax the upper corner of the domain
   * @param cutoff the cutoff radius of the interaction
   * @param skin   the skin radius
   * @param rebuildFrequency the rebuild frequency.
   * @param applicableTraversals all applicable traversals
   * @param cellSizeFactor cell size factor relative to cutoff. Verlet lists are only implemented for values >= 1.0
   * (smaller values are set to 1.0).
   */
  VerletListsLinkedBase(const std::array<double, 3> &boxMin, const std::array<double, 3> &boxMax, const double cutoff,
                        const double skin, const unsigned int rebuildFrequency,
                        const std::set<TraversalOption> &applicableTraversals, const double cellSizeFactor)
      : ParticleContainerInterface<Particle_T>(skin),
        _linkedCells(boxMin, boxMax, cutoff, skin, rebuildFrequency, std::max(1.0, cellSizeFactor)) {
    if (cellSizeFactor < 1.0) {
      AutoPasLog(DEBUG, "VerletListsLinkedBase: CellSizeFactor smaller 1 detected. Set to 1.");
    }
  }

  /**
   * @copydoc autopas::ParticleContainerInterface::getParticleCellTypeEnum()
   */
  CellType getParticleCellTypeEnum() const override { return _linkedCells.getParticleCellTypeEnum(); };

  /**
   * Set the number of time-steps since last neighbor list rebuild
   * @param stepsSinceLastRebuild steps since last neighbor list rebuild
   */
  void setStepsSinceLastRebuild(size_t stepsSinceLastRebuild) override {
    this->_stepsSinceLastRebuild = stepsSinceLastRebuild;
    _linkedCells.setStepsSinceLastRebuild(stepsSinceLastRebuild);
  }

  void reserve(size_t numParticles, size_t numParticlesHaloEstimate) override {
    _linkedCells.reserve(numParticles, numParticlesHaloEstimate);
  }

  /**
   * @copydoc autopas::ParticleContainerInterface::addParticleImpl
   * @note This function invalidates the neighbor lists.
   */
  void addParticleImpl(const Particle_T &p) override {
    _neighborListIsValid.store(false, std::memory_order_relaxed);
    // position is already checked, so call impl directly.
    _linkedCells.addParticleImpl(p);
  }

  /**
   * @copydoc autopas::ParticleContainerInterface::addHaloParticleImpl
   * @note This function invalidates the neighbor lists.
   */
  void addHaloParticleImpl(const Particle_T &haloParticle) override {
    _neighborListIsValid.store(false, std::memory_order_relaxed);
    // position is already checked, so call impl directly.
    _linkedCells.addHaloParticleImpl(haloParticle);
  }

  /**
   * @copydoc autopas::ParticleContainerInterface::size()
   */
  size_t size() const override { return _linkedCells.size(); }

  /**
   * @copydoc autopas::ParticleContainerInterface::getNumberOfParticles()
   */
  [[nodiscard]] size_t getNumberOfParticles(IteratorBehavior behavior) const override {
    return _linkedCells.getNumberOfParticles(behavior);
  }

  /**
   * @copydoc autopas::ParticleContainerInterface::deleteHaloParticles
   * @note This function invalidates the neighbor lists.
   */
  void deleteHaloParticles() override {
    _neighborListIsValid.store(false, std::memory_order_relaxed);
    _linkedCells.deleteHaloParticles();
  }

  /**
   * @copydoc autopas::ParticleContainerInterface::deleteAllParticles
   * @note This function invalidates the neighbor lists.
   */
  void deleteAllParticles() override {
    _neighborListIsValid.store(false, std::memory_order_relaxed);
    _linkedCells.deleteAllParticles();
  }

  std::tuple<const Particle_T *, size_t, size_t> getParticle(size_t cellIndex, size_t particleIndex,
                                                             IteratorBehavior iteratorBehavior,
                                                             const std::array<double, 3> &boxMin,
                                                             const std::array<double, 3> &boxMax) const override {
    return getParticleImpl<true>(cellIndex, particleIndex, iteratorBehavior, boxMin, boxMax);
  }
  std::tuple<const Particle_T *, size_t, size_t> getParticle(size_t cellIndex, size_t particleIndex,
                                                             IteratorBehavior iteratorBehavior) const override {
    // this is not a region iter hence we stretch the bounding box to the numeric max
    constexpr std::array<double, 3> boxMin{std::numeric_limits<double>::lowest(), std::numeric_limits<double>::lowest(),
                                           std::numeric_limits<double>::lowest()};

    constexpr std::array<double, 3> boxMax{std::numeric_limits<double>::max(), std::numeric_limits<double>::max(),
                                           std::numeric_limits<double>::max()};
    return getParticleImpl<false>(cellIndex, particleIndex, iteratorBehavior, boxMin, boxMax);
  }

  /**
   * Container specific implementation for getParticle. See ParticleContainerInterface::getParticle().
   *
   * @tparam regionIter
   * @param cellIndex
   * @param particleIndex
   * @param iteratorBehavior
   * @param boxMin
   * @param boxMax
   * @return tuple<ParticlePointer, CellIndex, ParticleIndex>
   */
  template <bool regionIter>
  std::tuple<const Particle_T *, size_t, size_t> getParticleImpl(size_t cellIndex, size_t particleIndex,
                                                                 IteratorBehavior iteratorBehavior,
                                                                 const std::array<double, 3> &boxMin,
                                                                 const std::array<double, 3> &boxMax) const {
    return _linkedCells.template getParticleImpl<regionIter>(cellIndex, particleIndex, iteratorBehavior, boxMin,
                                                             boxMax);
  }

  bool deleteParticle(Particle_T &particle) override {
    // This function doesn't actually delete anything as it would mess up the references in the lists.
    internal::markParticleAsDeleted(particle);
    return false;
  }

  bool deleteParticle(size_t cellIndex, size_t particleIndex) override {
    // This function doesn't actually delete anything as it would mess up the references in the lists.
    internal::markParticleAsDeleted(this->_linkedCells.getCells()[cellIndex][particleIndex]);
    return false;
  }

  /**
   * @copydoc autopas::ParticleContainerInterface::updateContainer()
   * @note This function invalidates the neighbor lists.
   */
  [[nodiscard]] std::vector<Particle_T> updateContainer(bool keepNeighborListsValid) override {
    if (keepNeighborListsValid) {
      return autopas::LeavingParticleCollector::collectParticlesAndMarkNonOwnedAsDummy(_linkedCells);
    }
    _neighborListIsValid.store(false, std::memory_order_relaxed);
    return _linkedCells.updateContainer(false);
  }

  /**
   * Searches the provided halo particle and updates the found particle.
   * Searches for the provided particle within the halo cells of the container
   * and overwrites the found particle with the provided particle.
   * @param haloParticle
   * @return true if a particle was found and updated, false if it was not found.
   */
<<<<<<< HEAD
  bool updateHaloParticle(const Particle_T &haloParticle) override {
    auto cells = _linkedCells.getCellBlock().getNearbyHaloCells(haloParticle.getR(), this->getVerletSkin());
=======
  bool updateHaloParticle(const Particle &haloParticle) override {
    auto cells = _linkedCells.getCellBlock().getNearbyHaloCells(
        autopas::utils::ArrayUtils::static_cast_copy_array<double>(haloParticle.getR()), this->getVerletSkin());
>>>>>>> c715e40f
    for (auto cellptr : cells) {
      bool updated = internal::checkParticleInCellAndUpdateByID(*cellptr, haloParticle);
      if (updated) {
        return true;
      }
    }
    AutoPasLog(TRACE,
               "updateHaloParticle was not able to update particle at "
               "[{}, {}, {}]",
               haloParticle.getR()[0], haloParticle.getR()[1], haloParticle.getR()[2]);
    return false;
  }

  /**
   * @copydoc autopas::ParticleContainerInterface::begin()
   */
  [[nodiscard]] ContainerIterator<Particle_T, true, false> begin(
      IteratorBehavior behavior = IteratorBehavior::ownedOrHalo,
      typename ContainerIterator<Particle_T, true, false>::ParticleVecType *additionalVectors = nullptr) override {
    return _linkedCells.begin(behavior, additionalVectors);
  }

  /**
   * @copydoc autopas::ParticleContainerInterface::begin()
   */
  [[nodiscard]] ContainerIterator<Particle_T, false, false> begin(
      IteratorBehavior behavior = IteratorBehavior::ownedOrHalo,
      typename ContainerIterator<Particle_T, false, false>::ParticleVecType *additionalVectors =
          nullptr) const override {
    return _linkedCells.begin(behavior, additionalVectors);
  }

  /**
   * @copydoc autopas::LinkedCells::forEach()
   */
  template <typename Lambda>
  void forEach(Lambda forEachLambda, IteratorBehavior behavior) {
    return _linkedCells.forEach(forEachLambda, behavior);
  }

  /**
   * @copydoc autopas::LinkedCells::reduce()
   */
  template <typename Lambda, typename A>
  void reduce(Lambda reduceLambda, A &result, IteratorBehavior behavior) {
    return _linkedCells.reduce(reduceLambda, result, behavior);
  }

  /**
   * @copydoc autopas::ParticleContainerInterface::getRegionIterator()
   */
  [[nodiscard]] ContainerIterator<Particle_T, true, true> getRegionIterator(
      const std::array<double, 3> &lowerCorner, const std::array<double, 3> &higherCorner, IteratorBehavior behavior,
      typename ContainerIterator<Particle_T, true, true>::ParticleVecType *additionalVectors = nullptr) override {
    return _linkedCells.getRegionIterator(lowerCorner, higherCorner, behavior, additionalVectors);
  }

  /**
   * @copydoc autopas::ParticleContainerInterface::getRegionIterator()
   */
  [[nodiscard]] ContainerIterator<Particle_T, false, true> getRegionIterator(
      const std::array<double, 3> &lowerCorner, const std::array<double, 3> &higherCorner, IteratorBehavior behavior,
      typename ContainerIterator<Particle_T, false, true>::ParticleVecType *additionalVectors =
          nullptr) const override {
    return _linkedCells.getRegionIterator(lowerCorner, higherCorner, behavior, additionalVectors);
  }

  /**
   * @copydoc autopas::LinkedCells::forEachInRegion()
   */
  template <typename Lambda>
  void forEachInRegion(Lambda forEachLambda, const std::array<double, 3> &lowerCorner,
                       const std::array<double, 3> &higherCorner, IteratorBehavior behavior) {
    _linkedCells.forEachInRegion(forEachLambda, lowerCorner, higherCorner, behavior);
  }

  /**
   * @copydoc autopas::LinkedCells::reduceInRegion()
   */
  template <typename Lambda, typename A>
  void reduceInRegion(Lambda reduceLambda, A &result, const std::array<double, 3> &lowerCorner,
                      const std::array<double, 3> &higherCorner, IteratorBehavior behavior) {
    _linkedCells.reduceInRegion(reduceLambda, result, lowerCorner, higherCorner, behavior);
  }

  /**
   * Get the dimension of the used cellblock including the haloboxes.
   * @return the dimensions of the used cellblock
   */
  [[nodiscard]] const std::array<std::size_t, 3> &getCellsPerDimension() const {
    return _linkedCells.getCellBlock().getCellsPerDimensionWithHalo();
  }

  /**
   * Generates a traversal selector info for this container.
   * @return Traversal selector info for this container.
   */
  [[nodiscard]] TraversalSelectorInfo getTraversalSelectorInfo() const override {
    return TraversalSelectorInfo(this->_linkedCells.getCellBlock().getCellsPerDimensionWithHalo(),
                                 this->getInteractionLength(), this->_linkedCells.getCellBlock().getCellLength(), 0);
  }

  /**
   * @copydoc autopas::ParticleContainerInterface::getBoxMax()
   */
  [[nodiscard]] const std::array<double, 3> &getBoxMax() const final { return _linkedCells.getBoxMax(); }

  /**
   * @copydoc autopas::ParticleContainerInterface::getBoxMin()
   */
  [[nodiscard]] const std::array<double, 3> &getBoxMin() const final { return _linkedCells.getBoxMin(); }

  /**
   * @copydoc autopas::ParticleContainerInterface::getCutoff()
   */
  [[nodiscard]] double getCutoff() const final { return _linkedCells.getCutoff(); }

  /**
   * @copydoc autopas::ParticleContainerInterface::setCutoff()
   */
  void setCutoff(double cutoff) final { _linkedCells.setCutoff(cutoff); }

  /**
   * @copydoc autopas::ParticleContainerInterface::getVerletSkin()
   */
  [[nodiscard]] double getVerletSkin() const final { return _linkedCells.getVerletSkin(); }

  /**
   * @copydoc autopas::ParticleContainerInterface::getInteractionLength()
   */
  [[nodiscard]] double getInteractionLength() const final { return _linkedCells.getInteractionLength(); }

 protected:
  /// internal linked cells storage, handles Particle storage and used to build verlet lists
  LinkedCells<Particle_T> _linkedCells;

  /// specifies if the neighbor list is currently valid
  std::atomic<bool> _neighborListIsValid{false};

  /// specifies if the current verlet list was built for newton3
  bool _verletBuiltNewton3{false};
};

}  // namespace autopas<|MERGE_RESOLUTION|>--- conflicted
+++ resolved
@@ -184,14 +184,9 @@
    * @param haloParticle
    * @return true if a particle was found and updated, false if it was not found.
    */
-<<<<<<< HEAD
   bool updateHaloParticle(const Particle_T &haloParticle) override {
-    auto cells = _linkedCells.getCellBlock().getNearbyHaloCells(haloParticle.getR(), this->getVerletSkin());
-=======
-  bool updateHaloParticle(const Particle &haloParticle) override {
     auto cells = _linkedCells.getCellBlock().getNearbyHaloCells(
         autopas::utils::ArrayUtils::static_cast_copy_array<double>(haloParticle.getR()), this->getVerletSkin());
->>>>>>> c715e40f
     for (auto cellptr : cells) {
       bool updated = internal::checkParticleInCellAndUpdateByID(*cellptr, haloParticle);
       if (updated) {
