--- conflicted
+++ resolved
@@ -68,11 +68,7 @@
   [[nodiscard]] bool getUseNewton3() const override { return useNewton3; }
 
   /**
-<<<<<<< HEAD
-   * @copydoc autopas::CellTraversal::setUseSorting()
-=======
-   * @copydoc autopas::CellPairTraversal::setSortingThreshold()
->>>>>>> 16828cc3
+   * @copydoc autopas::CellTraversal::setSortingThreshold()
    * This traversal does not use the CellFunctor, so the function has no effect here
    */
   void setSortingThreshold(size_t sortingThreshold) override {}
