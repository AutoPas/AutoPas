--- conflicted
+++ resolved
@@ -23,17 +23,9 @@
  * @tparam PairwiseFunctor The functor that defines the interaction of two particles.
  * @tparam NeighborList type of the neighbor list
  */
-<<<<<<< HEAD
-template <class ParticleCell, class PairwiseFunctor, DataLayoutOption::Value dataLayout, bool useNewton3,
-          class NeighborList, ContainerOption::Value typeOfList>
-class VLCC01Traversal
-    : public C01BasedTraversal<ParticleCell, PairwiseFunctor, InteractionTypeOption::pairwise, dataLayout, useNewton3>,
-      public VLCTraversalInterface<typename ParticleCell::ParticleType, NeighborList> {
-=======
 template <class ParticleCell, class PairwiseFunctor, class NeighborList>
-class VLCC01Traversal : public C01BasedTraversal<ParticleCell, PairwiseFunctor>,
+class VLCC01Traversal : public C01BasedTraversal<ParticleCell, PairwiseFunctor, InteractionTypeOption::pairwise>,
                         public VLCTraversalInterface<typename ParticleCell::ParticleType, NeighborList> {
->>>>>>> 9c9c8bc4
  public:
   /**
    * Constructor of the c01 traversal.
@@ -47,17 +39,11 @@
    * @param typeOfList indicates the type of neighbor list as an enum value, currently only used for getTraversalType
    */
   explicit VLCC01Traversal(const std::array<unsigned long, 3> &dims, PairwiseFunctor *pairwiseFunctor,
-<<<<<<< HEAD
-                           double interactionLength, const std::array<double, 3> &cellLength)
-      : C01BasedTraversal<ParticleCell, PairwiseFunctor, InteractionTypeOption::pairwise, dataLayout, useNewton3>(
-            dims, pairwiseFunctor, interactionLength, cellLength),
-=======
                            double interactionLength, const std::array<double, 3> &cellLength,
                            DataLayoutOption dataLayout, bool useNewton3, ContainerOption::Value typeOfList)
-      : C01BasedTraversal<ParticleCell, PairwiseFunctor>(dims, pairwiseFunctor, interactionLength, cellLength,
+      : C01BasedTraversal<ParticleCell, PairwiseFunctor, InteractionTypeOption::pairwise>(dims, pairwiseFunctor, interactionLength, cellLength,
                                                          dataLayout, useNewton3),
         VLCTraversalInterface<typename ParticleCell::ParticleType, NeighborList>(typeOfList),
->>>>>>> 9c9c8bc4
         _functor(pairwiseFunctor) {}
 
   void traverseParticlePairs() override;
