--- conflicted
+++ resolved
@@ -29,17 +29,9 @@
  * @tparam PairwiseFunctor The functor that defines the interaction of two particles.
  * @tparam NeighborList type of the neighbor list
  */
-<<<<<<< HEAD
-template <class ParticleCell, class PairwiseFunctor, DataLayoutOption::Value dataLayout, bool useNewton3,
-          class NeighborList, ContainerOption::Value typeOfList>
-class VLCSlicedC02Traversal
-    : public SlicedC02BasedTraversal<ParticleCell, PairwiseFunctor, InteractionTypeOption::pairwise, dataLayout, useNewton3, false>,
-      public VLCTraversalInterface<typename ParticleCell::ParticleType, NeighborList> {
-=======
 template <class ParticleCell, class PairwiseFunctor, class NeighborList>
 class VLCSlicedC02Traversal : public SlicedC02BasedTraversal<ParticleCell, PairwiseFunctor>,
                               public VLCTraversalInterface<typename ParticleCell::ParticleType, NeighborList> {
->>>>>>> 67450047
  public:
   /**
    * Constructor of the colored sliced traversal.
@@ -53,17 +45,11 @@
    * @param typeOfList indicates the type of neighbor list as an enum value, currently only used for getTraversalType
    */
   explicit VLCSlicedC02Traversal(const std::array<unsigned long, 3> &dims, PairwiseFunctor *pairwiseFunctor,
-<<<<<<< HEAD
-                                 double interactionLength, const std::array<double, 3> &cellLength)
-      : SlicedC02BasedTraversal<ParticleCell, PairwiseFunctor, InteractionTypeOption::pairwise, dataLayout, useNewton3, false>(
-            dims, pairwiseFunctor, interactionLength, cellLength),
-=======
                                  double interactionLength, const std::array<double, 3> &cellLength,
                                  DataLayoutOption dataLayout, bool useNewton3, ContainerOption::Value typeOfList)
       : SlicedC02BasedTraversal<ParticleCell, PairwiseFunctor>(dims, pairwiseFunctor, interactionLength, cellLength,
                                                                dataLayout, useNewton3, false),
         VLCTraversalInterface<typename ParticleCell::ParticleType, NeighborList>(typeOfList),
->>>>>>> 67450047
         _functor(pairwiseFunctor) {}
 
   void traverseParticles() override;
