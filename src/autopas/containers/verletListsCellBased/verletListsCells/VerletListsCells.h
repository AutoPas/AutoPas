--- conflicted
+++ resolved
@@ -40,38 +40,21 @@
   /**
    * Constructor of the VerletListsCells class.
    * The neighbor lists are build using a search radius of cutoff + skin*rebuildfrequency.
-<<<<<<< HEAD
-   * @param boxMin the lower corner of the domain
-   * @param boxMax the upper corner of the domain
-   * @param cutoff the cutoff radius of the interaction
-   * @param rebuildFrequency the rebuild Frequency
-   * @param skin the skin radius per Timestep
-   * @param cellSizeFactor cell size factor relative to cutoff
-   * @param loadEstimator load estimation algorithm for balanced traversals
-   * @param buildType data layout of the particles which are used to generate the neighbor lists
-=======
    * @param boxMin The lower corner of the domain.
    * @param boxMax The upper corner of the domain.
    * @param cutoff The cutoff radius of the interaction.
    * @param rebuildFrequency The rebuild Frequency.
-   * @param skinPerTimestep The skin radius per Timestep.
+   * @param skin The skin radius.
    * @param cellSizeFactor Cell size factor relative to cutoff.
    * @param loadEstimator Load estimation algorithm for balanced traversals.
    * @param dataLayoutDuringListRebuild Data layout during the list generation. Has no influence on list layout.
->>>>>>> 563528b4
    */
   VerletListsCells(const std::array<double, 3> &boxMin, const std::array<double, 3> &boxMax, const double cutoff,
                    const double skin = 0, const unsigned int rebuildFrequency = 2, const double cellSizeFactor = 1.0,
                    const LoadEstimatorOption loadEstimator = LoadEstimatorOption::squaredParticlesPerCell,
-<<<<<<< HEAD
-                   typename VerletListsCellsHelpers<Particle>::VLCBuildType buildType =
-                       VerletListsCellsHelpers<Particle>::VLCBuildType::soaBuild)
-      : VerletListsLinkedBase<Particle>(boxMin, boxMax, cutoff, skin, rebuildFrequency,
-=======
                    typename VerletListsCellsHelpers::VLCBuildType dataLayoutDuringListRebuild =
                        VerletListsCellsHelpers::VLCBuildType::soaBuild)
-      : VerletListsLinkedBase<Particle>(boxMin, boxMax, cutoff, skinPerTimestep, rebuildFrequency,
->>>>>>> 563528b4
+      : VerletListsLinkedBase<Particle>(boxMin, boxMax, cutoff, skin, rebuildFrequency,
                                         compatibleTraversals::allVLCCompatibleTraversals(), cellSizeFactor),
         _loadEstimator(loadEstimator),
         _dataLayoutDuringListRebuild(dataLayoutDuringListRebuild) {}
