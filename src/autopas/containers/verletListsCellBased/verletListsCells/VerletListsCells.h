--- conflicted
+++ resolved
@@ -35,15 +35,11 @@
  * @tparam Particle
  * @tparam NeighborList The neighbor list used by this container.
  */
-<<<<<<< HEAD
+//<<<<<<< HEAD
 template <class Particle, class NeighborList = VerletListsCellsNeighborList<Particle>>
 class VerletListsCells
-    : public VerletListsLinkedBase<Particle, typename VerletListsCellsHelpers<Particle>::VLCCellType> {
-=======
-template <class Particle>
-class VerletListsCells : public VerletListsLinkedBase<Particle> {
+    : public VerletListsLinkedBase<Particle> {
   using verlet_internal = VerletListsCellsHelpers<FullParticleCell<Particle>>;
->>>>>>> ad4c0d76
   using ParticleCell = FullParticleCell<Particle>;
 
  public:
@@ -135,43 +131,8 @@
     bool useNewton3 = traversal->getUseNewton3();
     this->_verletBuiltNewton3 = useNewton3;
 
-<<<<<<< HEAD
     _neighborList.buildAoSNeighborList(this->_linkedCells, useNewton3, this->getCutoff(), this->getSkin(),
                                        this->getInteractionLength(), _buildTraversalOption);
-=======
-    // Initialize a neighbor list for each cell.
-    _neighborLists.clear();
-    auto &cells = this->_linkedCells.getCells();
-    size_t cellsSize = cells.size();
-    _neighborLists.resize(cellsSize);
-    for (size_t cellIndex = 0; cellIndex < cellsSize; ++cellIndex) {
-      _neighborLists[cellIndex].reserve(cells[cellIndex].numParticles());
-      size_t particleIndexWithinCell = 0;
-      for (auto iter = cells[cellIndex].begin(); iter.isValid(); ++iter, ++particleIndexWithinCell) {
-        Particle *particle = &*iter;
-        _neighborLists[cellIndex].emplace_back(particle, std::vector<Particle *>());
-        // In a cell with N particles, reserve space for 5N neighbors.
-        // 5 is an empirically determined magic number that provides good speed.
-        _neighborLists[cellIndex].back().second.reserve(cells[cellIndex].numParticles() * 5);
-        _particleToCellMap[particle] = std::make_pair(cellIndex, particleIndexWithinCell);
-      }
-    }
-
-    typename VerletListsCellsHelpers<Particle>::VerletListGeneratorFunctor f(_neighborLists, _particleToCellMap,
-                                                                             this->getCutoff() + this->getSkin());
-
-    // Generate the build traversal with the traversal selector and apply the build functor with it.
-    TraversalSelector<FullParticleCell<Particle>> traversalSelector;
-    // Argument "cluster size" does not matter here.
-    TraversalSelectorInfo traversalSelectorInfo(this->_linkedCells.getCellBlock().getCellsPerDimensionWithHalo(),
-                                                this->getInteractionLength(),
-                                                this->_linkedCells.getCellBlock().getCellLength(), 0);
-    autopas::utils::withStaticBool(useNewton3, [&](auto n3) {
-      auto buildTraversal = traversalSelector.template generateTraversal<decltype(f), DataLayoutOption::aos, n3>(
-          _buildTraversalOption, f, traversalSelectorInfo);
-      this->_linkedCells.iteratePairwise(buildTraversal.get());
-    });
->>>>>>> ad4c0d76
 
     // the neighbor list is now valid
     this->_neighborListIsValid = true;
