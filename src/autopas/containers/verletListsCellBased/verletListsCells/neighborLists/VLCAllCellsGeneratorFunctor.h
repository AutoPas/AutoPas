--- conflicted
+++ resolved
@@ -7,12 +7,8 @@
 #include "autopas/baseFunctors/Functor.h"
 #include "autopas/baseFunctors/PairwiseFunctor.h"
 #include "autopas/containers/verletListsCellBased/verletListsCells/VerletListsCellsHelpers.h"
-<<<<<<< HEAD
-=======
 #include "autopas/options/TraversalOption.h"
-#include "autopas/pairwiseFunctors/Functor.h"
 #include "autopas/utils/ThreeDimensionalMapping.h"
->>>>>>> 563528b4
 
 #pragma once
 
@@ -21,16 +17,10 @@
 /**
  * This functor can generate verlet lists using the typical pairwise traversal.
  */
-<<<<<<< HEAD
-template <class Particle>
-class VLCAllCellsGeneratorFunctor : public PairwiseFunctor<Particle, VLCAllCellsGeneratorFunctor<Particle>> {
-  using NeighborListsType = typename VerletListsCellsHelpers<Particle>::AllCellsNeighborListsType;
-=======
 template <class Particle, enum TraversalOption::Value TraversalOptionEnum>
 class VLCAllCellsGeneratorFunctor
-    : public Functor<Particle, VLCAllCellsGeneratorFunctor<Particle, TraversalOptionEnum>> {
+    : public PairwiseFunctor<Particle, VLCAllCellsGeneratorFunctor<Particle, TraversalOptionEnum>> {
   using NeighborListsType = typename VerletListsCellsHelpers::AllCellsNeighborListsType<Particle>;
->>>>>>> 563528b4
   using SoAArraysType = typename Particle::SoAArraysType;
 
  public:
@@ -44,14 +34,9 @@
    */
   VLCAllCellsGeneratorFunctor(NeighborListsType &neighborLists,
                               std::unordered_map<Particle *, std::pair<size_t, size_t>> &particleToCellMap,
-<<<<<<< HEAD
-                              double cutoffskin)
-      : PairwiseFunctor<Particle, VLCAllCellsGeneratorFunctor<Particle>>(0.),
-=======
                               double cutoffSkin, size_t newListAllocationSize,
                               const std::array<size_t, 3> &cellsPerDim = {})
-      : Functor<Particle, VLCAllCellsGeneratorFunctor<Particle, TraversalOptionEnum>>(0.),
->>>>>>> 563528b4
+      : PairwiseFunctor<Particle, VLCAllCellsGeneratorFunctor<Particle, TraversalOptionEnum>>(0.),
         _neighborLists(neighborLists),
         _particleToCellMap(particleToCellMap),
         _cutoffSkinSquared(cutoffSkin * cutoffSkin),
@@ -73,17 +58,13 @@
   }
 
   /**
-<<<<<<< HEAD
-   * @copydoc PairwiseFunctor::AoSFunctor()
-=======
    * Set the cells pointer.
    * @param cells
    */
   void setCells(std::vector<FullParticleCell<Particle>> *cells) { _cells = cells; }
 
   /**
-   * @copydoc Functor::AoSFunctor()
->>>>>>> 563528b4
+   * @copydoc PairwiseFunctor::AoSFunctor()
    */
   void AoSFunctor(Particle &i, Particle &j, bool newton3) override {
     using namespace autopas::utils::ArrayMath::literals;
