--- conflicted
+++ resolved
@@ -47,8 +47,7 @@
 
   [[nodiscard]] ContainerOption getContainerType() const override { return ContainerOption::pairwiseVerletLists; }
 
-<<<<<<< HEAD
-  size_t getNumberOfPartners(const Particle *particle) const override {
+  size_t getNumberOfPartners(const Particle_T *particle) const override {
     size_t listSize{0};
     bool particleFound{false};
     for (auto &neighborListsForOneCell : _aosNeighborList) {
@@ -70,13 +69,6 @@
         // other cells (outer for loop)
         return listSize;
       }
-=======
-  size_t getNumberOfPartners(const Particle_T *particle) const override {
-    size_t listSize = 0;
-    const auto &[firstCellIndex, particleInCellIndex] = _particleToCellMap.at(const_cast<Particle_T *>(particle));
-    for (auto &cellPair : _aosNeighborList[firstCellIndex]) {
-      listSize += cellPair[particleInCellIndex].second.size();
->>>>>>> b500350a
     }
     return 0lu;
   }
@@ -95,36 +87,15 @@
    */
   auto &getSoANeighborList() { return _soaNeighborList; }
 
-<<<<<<< HEAD
   /**
    * @copydoc VLCNeighborListInterface::buildAoSNeighborList()
    */
-  void buildAoSNeighborList(TraversalOption vlcTraversalOpt, LinkedCells<Particle> &linkedCells, bool useNewton3) {
+  void buildAoSNeighborList(TraversalOption vlcTraversalOpt, LinkedCells<Particle_T> &linkedCells, bool useNewton3) {
     using namespace utils::ArrayMath::literals;
     // Sanity check.
     if (linkedCells.getCellBlock().getCellsPerInteractionLength() > 1) {
       utils::ExceptionHandler::exception(
           "VLCCellPairNeighborList::buildAoSNeighborList() was called with a CSF < 1 but it only supports CSF>=1.");
-=======
-  void buildAoSNeighborList(LinkedCells<Particle_T> &linkedCells, bool useNewton3, double cutoff, double skin,
-                            double interactionLength, const TraversalOption vlcTraversalOpt,
-                            typename VerletListsCellsHelpers::VLCBuildType buildType) override {
-    this->_internalLinkedCells = &linkedCells;
-    _aosNeighborList.clear();
-    _globalToLocalIndex.clear();
-    _particleToCellMap.clear();
-    auto &cells = linkedCells.getCells();
-    const auto cellsSize = cells.size();
-    _aosNeighborList.resize(cellsSize);
-    _globalToLocalIndex.resize(cellsSize);
-
-    const auto cellLength = linkedCells.getCellBlock().getCellLength();
-    const auto interactionLengthSquare = linkedCells.getInteractionLength() * linkedCells.getInteractionLength();
-
-    std::array<long, 3> overlap{};
-    for (unsigned int d = 0; d < 3; d++) {
-      overlap[d] = std::ceil(linkedCells.getInteractionLength() / cellLength[d]);
->>>>>>> b500350a
     }
     // Define some aliases
     auto &neighborLists = getAoSNeighborList();
@@ -196,7 +167,7 @@
           neighbors.reserve(listLengthEstimate);
           neighbors.push_back(&p2);
         } else {
-          neighborList.emplace_back(&p1, std::vector<Particle *>{});
+          neighborList.emplace_back(&p1, std::vector<Particle_T *>{});
           neighborList.back().second.reserve(listLengthEstimate);
           neighborList.back().second.push_back(&p2);
         }
@@ -227,7 +198,6 @@
         break;
     }
 
-<<<<<<< HEAD
     // Since there are no loop dependencies merge all for loops and create 10 chunks per thread.
     AUTOPAS_OPENMP(parallel for collapse(3) schedule(dynamic, std::max(cells.size() / (autopas::autopas_get_max_threads() * 10), 1ul)))
     for (int z = 0; z < zEnd; ++z) {
@@ -303,23 +273,6 @@
               }
             }
           }
-=======
-    // initialize empty lists for every particle-cell pair
-    for (size_t firstCellIndex = 0; firstCellIndex < cellsSize; ++firstCellIndex) {
-      _aosNeighborList[firstCellIndex].resize(neighborCells);
-      size_t numParticlesFirstCell = cells[firstCellIndex].size();
-      for (auto &cellPair : _aosNeighborList[firstCellIndex]) {
-        // reserve vector of neighbor lists for every particle in cell1
-        cellPair.reserve(numParticlesFirstCell);
-        size_t particleIndexCurrentCell = 0;
-        for (auto &particle : cells[firstCellIndex]) {
-          // for each particle in cell1 make a pair of particle and neighbor list
-          cellPair.emplace_back(std::make_pair(&particle, std::vector<Particle_T *>()));
-
-          // add a pair of cell's index and particle's index in the cell
-          _particleToCellMap[&particle] = std::make_pair(firstCellIndex, particleIndexCurrentCell);
-          particleIndexCurrentCell++;
->>>>>>> b500350a
         }
       }
     }
@@ -402,30 +355,6 @@
   }
 
  private:
-<<<<<<< HEAD
-=======
-  void applyBuildFunctor(LinkedCells<Particle_T> &linkedCells, bool useNewton3, double cutoff, double skin,
-                         double interactionLength, const TraversalOption /*vlcTraversalOpt*/ &,
-                         typename VerletListsCellsHelpers::VLCBuildType buildType) override {
-    VLCCellPairGeneratorFunctor<Particle_T> f(_aosNeighborList, _particleToCellMap, _globalToLocalIndex, cutoff + skin);
-
-    // Generate the build traversal with the traversal selector and apply the build functor with it.
-    TraversalSelector<FullParticleCell<Particle_T>> traversalSelector;
-    // Argument "cluster size" does not matter here.
-    TraversalSelectorInfo traversalSelectorInfo(linkedCells.getCellBlock().getCellsPerDimensionWithHalo(),
-                                                interactionLength, linkedCells.getCellBlock().getCellLength(), 0);
-
-    const auto dataLayout =
-        buildType == VerletListsCellsHelpers::VLCBuildType::aosBuild ? DataLayoutOption::aos : DataLayoutOption::soa;
-
-    // Build the AoS list using the AoS or SoA functor depending on buildType
-    auto buildTraversal = traversalSelector.template generateTraversal<std::remove_reference_t<decltype(f)>>(
-        TraversalOption::lc_c18, f, traversalSelectorInfo, dataLayout, useNewton3);
-    auto pairBuildTraversal = dynamic_cast<TraversalInterface *>(buildTraversal.get());
-    linkedCells.computeInteractions(pairBuildTraversal);
-  }
-
->>>>>>> b500350a
   /**
    * Internal neighbor list structure in AoS format - Verlet lists for each particle for each cell pair.
    */
@@ -433,22 +362,6 @@
       std::vector<std::vector<std::vector<std::pair<Particle_T *, std::vector<Particle_T *>>>>>();
 
   /**
-<<<<<<< HEAD
-=======
-   * Mapping of each particle to its corresponding cell and id within this cell.
-   */
-  std::unordered_map<Particle_T *, std::pair<size_t, size_t>> _particleToCellMap =
-      std::unordered_map<Particle_T *, std::pair<size_t, size_t>>();
-
-  /**
-   * For each cell1: a mapping of the "absolute" index of cell2 (in the base linked cells structure) to its "relative"
-   * index in cell1's neighbors.
-   */
-  std::vector<std::unordered_map<size_t, size_t>> _globalToLocalIndex =
-      std::vector<std::unordered_map<size_t, size_t>>();
-
-  /**
->>>>>>> b500350a
    * Internal neighbor list structure in SoA format - Verlet lists for each particle for each cell pair.
    * Contrary to aosNeighborList it saves global particle indices instead of particle pointers.
    */
