/**
 * @file VLCCellPairNeighborList.h
 * @author tirgendetwas
 * @date 07.11.20
 */

#pragma once
#include "VLCCellPairGeneratorFunctor.h"
#include "VLCNeighborListInterface.h"
#include "autopas/utils/StaticBoolSelector.h"

namespace autopas {

/**
 * TraversalSelector is used for the construction of the list in the applyBuildFunctor method.
 * Forward declaration necessary to avoid circle of includes:
 * TraversalSelector includes all VLC traversals include VLCTraversalInterface includes VLCCellPairNeighborList
 */
template <class ParticleCell>
class TraversalSelector;

template <class Particle>
class VLCCellPairTraversalInterface;
/**
 * Neighbor list to be used with VerletListsCells container.
 * Pairwise verlet lists iterates through each pair of neighboring cells
 * and generates a neighbor list for each particle from cell1, which consists of its (potential) partners from cell2.
 * @tparam Particle Type of particle to be used for this neighbor list.
 */
template <class Particle>
class VLCCellPairNeighborList : public VLCNeighborListInterface<Particle> {
 public:
  /**
   * Type of the data structure used to save the neighbor lists.
   */
  using listType = typename VerletListsCellsHelpers::PairwiseNeighborListsType<Particle>;

  /**
   * Helper type definition. Pair of particle and neighbor list for SoA layout.
   */
  using SoAPairOfParticleAndList = std::pair<size_t, std::vector<size_t, autopas::AlignedAllocator<size_t>>>;

  /**
   * Helper type definition. Vector of cells, for each cell a vector of neighbors.
   * For each pair of cells, a vector of mappings from particle to its neighbor list.
   */
  using SoAListType = typename std::vector<std::vector<std::vector<SoAPairOfParticleAndList>>>;

  [[nodiscard]] ContainerOption getContainerType() const override { return ContainerOption::pairwiseVerletLists; }

  size_t getNumberOfPartners(const Particle *particle) const override {
    size_t listSize = 0;
    const auto &[firstCellIndex, particleInCellIndex] = _particleToCellMap.at(const_cast<Particle *>(particle));
    for (auto &cellPair : _aosNeighborList[firstCellIndex]) {
      listSize += cellPair[particleInCellIndex].second.size();
    }
    return listSize;
  }

  /**
   * Returns the neighbor list in AoS layout.
   * @return Neighbor list in AoS layout.
   */
  typename VerletListsCellsHelpers::PairwiseNeighborListsType<Particle> &getAoSNeighborList() {
    return _aosNeighborList;
  }

  /**
   * Returns a map of each cell's global index to its local index in another cell's neighbor list. More specifically,
   * for each cell1: a mapping of the "absolute" index of cell2 (in the base linked cells structure) to its "relative"
   * index in cell1's neighbors.
   * @return a map of each cell's global index to its local index in another cell's neighbor list
   */
  auto &getGlobalToLocalMap() { return _globalToLocalIndex; }

  /**
   * Returns the neighbor list in SoA layout.
   * @return Neighbor list in SoA layout.
   */
  auto &getSoANeighborList() { return _soaNeighborList; }

  void buildAoSNeighborList(LinkedCells<Particle> &linkedCells, bool useNewton3, double cutoff, double skin,
                            double interactionLength, const TraversalOption vlcTraversalOpt,
                            typename VerletListsCellsHelpers::VLCBuildType buildType) override {
    this->_internalLinkedCells = &linkedCells;
    _aosNeighborList.clear();
    _globalToLocalIndex.clear();
    _particleToCellMap.clear();
    auto &cells = linkedCells.getCells();
    const auto cellsSize = cells.size();
    _aosNeighborList.resize(cellsSize);
    _globalToLocalIndex.resize(cellsSize);

    const auto cellLength = linkedCells.getCellBlock().getCellLength();
    const auto interactionLengthSquare = linkedCells.getInteractionLength() * linkedCells.getInteractionLength();

    std::array<long, 3> overlap{};
    for (unsigned int d = 0; d < 3; d++) {
      overlap[d] = std::ceil(linkedCells.getInteractionLength() / cellLength[d]);
    }

    // count number of neighbor cells
    size_t neighborCells = 0;
    for (int x = -static_cast<int>(overlap[0]); x < overlap[0] + 1; x++) {
      std::array<double, 3> pos{};
      pos[0] = std::max(0l, (std::abs(x) - 1l)) * cellLength[0];
      for (int y = -static_cast<int>(overlap[1]); y < overlap[1] + 1; y++) {
        pos[1] = std::max(0l, (std::abs(y) - 1l)) * cellLength[1];
        for (int z = -static_cast<int>(overlap[2]); z < overlap[2] + 1; z++) {
          pos[2] = std::max(0l, (std::abs(z) - 1l)) * cellLength[2];
          const double distSquare = utils::ArrayMath::dot(pos, pos);
          if (distSquare <= interactionLengthSquare) {
            neighborCells++;
          }
        }
      }
    }

    // when N3 is used we only need half of the cells (rounded up)
    if (useNewton3) {
      neighborCells /= 2;
      if (neighborCells % 2 != 0) {
        neighborCells++;
      }
    }

    // initialize empty lists for every particle-cell pair
    for (size_t firstCellIndex = 0; firstCellIndex < cellsSize; ++firstCellIndex) {
      _aosNeighborList[firstCellIndex].resize(neighborCells);
      size_t numParticlesFirstCell = cells[firstCellIndex].size();
      for (auto &cellPair : _aosNeighborList[firstCellIndex]) {
        // reserve vector of neighbor lists for every particle in cell1
        cellPair.reserve(numParticlesFirstCell);
        size_t particleIndexCurrentCell = 0;
        for (auto &particle : cells[firstCellIndex]) {
          // for each particle in cell1 make a pair of particle and neighbor list
          cellPair.emplace_back(std::make_pair(&particle, std::vector<Particle *>()));

          // add a pair of cell's index and particle's index in the cell
          _particleToCellMap[&particle] = std::make_pair(firstCellIndex, particleIndexCurrentCell);
          particleIndexCurrentCell++;
        }
      }
    }

    // fill the lists
    applyBuildFunctor(linkedCells, useNewton3, cutoff, skin, interactionLength, vlcTraversalOpt, buildType);
  }

  void generateSoAFromAoS(LinkedCells<Particle> &linkedCells) override {
    _soaNeighborList.clear();

    // particle pointer to global index of particle
    std::unordered_map<Particle *, size_t> particlePtrToIndex;
    particlePtrToIndex.reserve(linkedCells.size());
    size_t i = 0;
    for (auto iter = linkedCells.begin(IteratorBehavior::ownedOrHaloOrDummy); iter.isValid(); ++iter, ++i) {
      particlePtrToIndex[&(*iter)] = i;
    }

    _soaNeighborList.resize(linkedCells.getCells().size());

    // iterate over cells and for each create the soa lists from the aos lists
    for (size_t firstCellIndex = 0; firstCellIndex < _aosNeighborList.size(); ++firstCellIndex) {
      const auto &aosLists = _aosNeighborList[firstCellIndex];
      auto &soaLists = _soaNeighborList[firstCellIndex];
      soaLists.resize(aosLists.size());

      // iterate over each cell's neighboring cells
      for (size_t secondCellIndex = 0; secondCellIndex < aosLists.size(); ++secondCellIndex) {
        const auto &aosCellPairLists = aosLists[secondCellIndex];
        auto &soaCellPairLists = soaLists[secondCellIndex];
        soaCellPairLists.reserve(aosCellPairLists.capacity());

        // iterate over pairs of particle and neighbor list
        for (const auto &[particlePtr, neighbors] : aosCellPairLists) {
          // global index of current particle
          size_t currentParticleGlobalIndex = particlePtrToIndex.at(particlePtr);

          // create SoA neighbor list for current particle
          std::vector<size_t, autopas::AlignedAllocator<size_t>> currentSoANeighborList{};
          currentSoANeighborList.reserve(neighbors.size());

          // fill the SoA neighbor list with the indices of the particles from the corresponding AoS neighbor list
          for (const auto &neighborOfCurrentParticle : neighbors) {
            currentSoANeighborList.emplace_back(particlePtrToIndex.at(neighborOfCurrentParticle));
          }

          // add the newly constructed pair of particle index and SoA particle neighbor list to cell pair
          soaCellPairLists.emplace_back(currentParticleGlobalIndex, currentSoANeighborList);
        }
      }
    }
  }

  void setUpTraversal(TraversalInterface *traversal) override {
    auto vTraversal = dynamic_cast<VLCCellPairTraversalInterface<Particle> *>(traversal);

    if (vTraversal) {
      vTraversal->setVerletList(*this);
    } else {
      auto traversal2 = dynamic_cast<VLCTraversalInterface<Particle, VLCCellPairNeighborList<Particle>> *>(traversal);
      if (traversal2) {
        traversal2->setVerletList(*this);
      } else {
        autopas::utils::ExceptionHandler::exception(
            "Trying to use a traversal of wrong type in VerletListCells.h. TraversalID: {}",
            traversal->getTraversalType());
      }
    }
  }

 private:
  void applyBuildFunctor(LinkedCells<Particle> &linkedCells, bool useNewton3, double cutoff, double skin,
                         double interactionLength, const TraversalOption /*vlcTraversalOpt*/ &,
                         typename VerletListsCellsHelpers::VLCBuildType buildType) override {
    VLCCellPairGeneratorFunctor<Particle> f(_aosNeighborList, _particleToCellMap, _globalToLocalIndex, cutoff + skin);

    // Generate the build traversal with the traversal selector and apply the build functor with it.
    TraversalSelector<FullParticleCell<Particle>> traversalSelector;
    // Argument "cluster size" does not matter here.
    TraversalSelectorInfo traversalSelectorInfo(linkedCells.getCellBlock().getCellsPerDimensionWithHalo(),
                                                interactionLength, linkedCells.getCellBlock().getCellLength(), 0);

    const auto dataLayout =
        buildType == VerletListsCellsHelpers::VLCBuildType::aosBuild ? DataLayoutOption::aos : DataLayoutOption::soa;

    // Build the AoS list using the AoS or SoA functor depending on buildType
    auto buildTraversal = traversalSelector.template generateTraversal<std::remove_reference_t<decltype(f)>>(
<<<<<<< HEAD
        buildTraversalOption, f, traversalSelectorInfo, dataLayout, useNewton3);
    auto pairBuildTraversal = dynamic_cast<TraversalInterface *>(buildTraversal.get());
    linkedCells.iterateInteractions(pairBuildTraversal);
=======
        TraversalOption::lc_c18, f, traversalSelectorInfo, dataLayout, useNewton3);
    linkedCells.iteratePairwise(buildTraversal.get());
>>>>>>> 563528b4
  }

  /**
   * Internal neighbor list structure in AoS format - Verlet lists for each particle for each cell pair.
   */
  typename VerletListsCellsHelpers::PairwiseNeighborListsType<Particle> _aosNeighborList =
      std::vector<std::vector<std::vector<std::pair<Particle *, std::vector<Particle *>>>>>();

  /**
   * Mapping of each particle to its corresponding cell and id within this cell.
   */
  std::unordered_map<Particle *, std::pair<size_t, size_t>> _particleToCellMap =
      std::unordered_map<Particle *, std::pair<size_t, size_t>>();

  /**
   * For each cell1: a mapping of the "absolute" index of cell2 (in the base linked cells structure) to its "relative"
   * index in cell1's neighbors.
   */
  std::vector<std::unordered_map<size_t, size_t>> _globalToLocalIndex =
      std::vector<std::unordered_map<size_t, size_t>>();

  /**
   * Internal neighbor list structure in SoA format - Verlet lists for each particle for each cell pair.
   * Contrary to aosNeighborList it saves global particle indices instead of particle pointers.
   */
  SoAListType _soaNeighborList = std::vector<
      std::vector<std::vector<std::pair<size_t, std::vector<size_t, autopas::AlignedAllocator<size_t>>>>>>();
};
}  // namespace autopas<|MERGE_RESOLUTION|>--- conflicted
+++ resolved
@@ -227,14 +227,9 @@
 
     // Build the AoS list using the AoS or SoA functor depending on buildType
     auto buildTraversal = traversalSelector.template generateTraversal<std::remove_reference_t<decltype(f)>>(
-<<<<<<< HEAD
-        buildTraversalOption, f, traversalSelectorInfo, dataLayout, useNewton3);
+        TraversalOption::lc_c18, f, traversalSelectorInfo, dataLayout, useNewton3);
     auto pairBuildTraversal = dynamic_cast<TraversalInterface *>(buildTraversal.get());
     linkedCells.iterateInteractions(pairBuildTraversal);
-=======
-        TraversalOption::lc_c18, f, traversalSelectorInfo, dataLayout, useNewton3);
-    linkedCells.iteratePairwise(buildTraversal.get());
->>>>>>> 563528b4
   }
 
   /**
