--- conflicted
+++ resolved
@@ -345,30 +345,6 @@
   }
 
  private:
-<<<<<<< HEAD
-  void applyBuildFunctor(LinkedCells<Particle_T> &linkedCells, bool useNewton3, double cutoff, double skin,
-                         double interactionLength, const TraversalOption /*vlcTraversalOpt*/ &,
-                         typename VerletListsCellsHelpers::VLCBuildType buildType) override {
-    VLCCellPairGeneratorFunctor<Particle_T> f(_aosNeighborList, _particleToCellMap, _globalToLocalIndex, cutoff + skin);
-
-    // Argument "cluster size" does not matter here.
-    TraversalSelectorInfo traversalSelectorInfo(linkedCells.getCellBlock().getCellsPerDimensionWithHalo(),
-                                                interactionLength, linkedCells.getCellBlock().getCellLength(), 0);
-
-    const auto dataLayout =
-        buildType == VerletListsCellsHelpers::VLCBuildType::aosBuild ? DataLayoutOption::aos : DataLayoutOption::soa;
-
-    // Generate the build traversal with the traversal selector and apply the build functor with it.
-    // Build the AoS list using the AoS or SoA functor depending on buildType
-    auto buildTraversal =
-        TraversalSelector::generateTraversal<FullParticleCell<Particle_T>, std::remove_reference_t<decltype(f)>>(
-            TraversalOption::lc_c18, f, traversalSelectorInfo, dataLayout, useNewton3)
-            .value();
-    linkedCells.computeInteractions(buildTraversal.get());
-  }
-
-=======
->>>>>>> 1157f8be
   /**
    * Internal neighbor list structure in AoS format - Verlet lists for each particle for each cell pair.
    */
