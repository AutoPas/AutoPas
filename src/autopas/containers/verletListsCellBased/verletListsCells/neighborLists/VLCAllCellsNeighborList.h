/**
 * @file VLCAllCellsNeighborList.h
 * @author tirgendetwas
 * @date 25.10.20
 *
 * originally from
 * @file VerletListsCells.h
 * @author nguyen
 * @date 30.08.18
 */

#pragma once

#include "VLCNeighborListInterface.h"
#include "autopas/tuning/selectors/TraversalSelector.h"
#include "autopas/utils/ArrayMath.h"

namespace autopas {

/**
 * Neighbor list to be used with VerletListsCells container. Classic implementation of verlet lists based on linked
 * cells.
 * @tparam Particle_T Type of particle to be used for this neighbor list.
 */
template <class Particle_T>
class VLCAllCellsNeighborList : public VLCNeighborListInterface<Particle_T> {
 public:
  /**
   * Type of the data structure used to save the neighbor lists.
   */
  using ListType = typename VerletListsCellsHelpers::AllCellsNeighborListsType<Particle_T>;

  /**
   * Helper type definition. Pair of particle and neighbor list for SoA layout.
   */
  using SoAPairOfParticleAndList = std::pair<size_t, std::vector<size_t, autopas::AlignedAllocator<size_t>>>;

  /**
   * Helper type definition. Vector of cells, for each cell a vector of neighbors.
   * For each pair of cells, a vector of mappings from particle to its neighbor list.
   */
  using SoAListType = typename std::vector<std::vector<SoAPairOfParticleAndList>>;

  /**
   * @copydoc VLCNeighborListInterface::getContainerType()
   */
  [[nodiscard]] ContainerOption getContainerType() const override { return ContainerOption::verletListsCells; }

  /**
   * @copydoc VLCNeighborListInterface::buildAoSNeighborList()
   */
  void buildAoSNeighborList(TraversalOption vlcTraversalOpt, LinkedCells<Particle_T> &linkedCells, bool useNewton3) {
    using namespace utils::ArrayMath::literals;
    // Sanity check.
    if (linkedCells.getCellBlock().getCellsPerInteractionLength() > 1) {
      utils::ExceptionHandler::exception(
          "VLCAllCellsNeighborLists::buildAoSNeighborList() was called with a CSF < 1 but it only supports CSF>=1.");
    }
    // Define some aliases
    auto &neighborLists = getAoSNeighborList();
    auto &cells = linkedCells.getCells();
    const auto interactionLength = linkedCells.getInteractionLength();
    const auto interactionLengthSquared = interactionLength * interactionLength;
    const auto boxSizeWithHalo = linkedCells.getBoxMax() - linkedCells.getBoxMin() +
                                 std::array<double, 3>{interactionLength, interactionLength, interactionLength} * 2.;
    // Create an estimate for the average length of a neighbor list.
    // This assumes homogeneous distribution and some overestimation.
    const auto listLengthEstimate = VerletListsCellsHelpers::estimateListLength(
        linkedCells.getNumberOfParticles(IteratorBehavior::ownedOrHalo), boxSizeWithHalo, interactionLength, 1.3);

    // Reset lists. Don't free any memory, only mark as unused.
    this->setLinkedCellsPointer(&linkedCells);
    for (auto &cellLists : neighborLists) {
      for (auto &[particlePtr, neighbors] : cellLists) {
        particlePtr = nullptr;
        neighbors.clear();
      }
    }
    neighborLists.resize(cells.size());

    /* This must not be a doc comment (with two **) to not confuse doxygen.
     * Helper function to insert a pointer into a list of the base cell.
     * It considers the cases that neither particle is in the base cell
     * and in that case finds or creates the appropriate list.
     *
     * @param p1 Reference to source particle.
     * @param p1Index Index of p1 in its cell.
     * @param p2 Reference to target particle.
     * @param cellIndex1 Index of cell where p1 resides.
     * @param cellIndexBase Index of the base cell of the c08 step.
     * @param neighborList Reference to the list where the particle pair should be stored.
     */
    auto insert = [&](auto &p1, auto p1Index, auto &p2, auto cellIndex1, auto cellIndexBase, auto &neighborList) {
      // Easy case: cell1 is the base cell
      if (cellIndexBase == cellIndex1) {
        neighborList[p1Index].second.push_back(&p2);
      } else {
        // Otherwise, check if the base cell already has a list for p1
        auto iter = std::find_if(neighborList.begin(), neighborList.end(), [&](const auto &pair) {
          const auto &[particlePtr, list] = pair;
          return particlePtr == &p1;
        });
        // If yes, append p2 to it.
        if (iter != neighborList.end()) {
          iter->second.push_back(&p2);
        } else {
          // If no, create one (or reuse an empty pair), reserve space for the list and emplace p2
          if (auto insertLoc = std::find_if(neighborList.begin(), neighborList.end(),
                                            [&](const auto &pair) {
                                              const auto &[particlePtr, list] = pair;
                                              return particlePtr == nullptr;
                                            });
              insertLoc != neighborList.end()) {
            auto &[particlePtr, neighbors] = *insertLoc;
            particlePtr = &p1;
            neighbors.reserve(listLengthEstimate);
            neighbors.push_back(&p2);
          } else {
            neighborList.emplace_back(&p1, std::vector<Particle_T *>{});
            neighborList.back().second.reserve(listLengthEstimate);
            neighborList.back().second.push_back(&p2);
          }
        }
      }
    };

    const auto &cellsPerDim =
        utils::ArrayUtils::static_cast_copy_array<int>(linkedCells.getCellBlock().getCellsPerDimensionWithHalo());
    // Vector of offsets from the base cell for the base step corresponding to the traversal
    // and respective factors for the fraction of particles per cell that need neighbor lists in the base cell.
    const auto offsets = VerletListsCellsHelpers::buildBaseStep(cellsPerDim, vlcTraversalOpt);

    int xEnd{};
    int yEnd{};
    int zEnd{};

    switch (vlcTraversalOpt) {
      case TraversalOption::vlc_c08:
        // cellsPerDim includes halo cells, so outermost cells are halo.
        // Only owned-halo interactions are needed, not halo-halo.
        // c08 is forward-looking: halo base cells only interact with other halo cells -> can skip.
        // Other traversals like C01 and C18 are backward-looking: halo base cells may interact with owned cells -> must
        // keep.
        xEnd = cellsPerDim[0] - 1;
        yEnd = cellsPerDim[1] - 1;
        zEnd = cellsPerDim[2] - 1;
        break;
      default:
        xEnd = cellsPerDim[0];
        yEnd = cellsPerDim[1];
        zEnd = cellsPerDim[2];
        break;
    }

    // Since there are no loop dependencies merge all for loops and create 10 chunks per thread.
    AUTOPAS_OPENMP(parallel for collapse(3) schedule(dynamic, std::max(cells.size() / (autopas::autopas_get_max_threads() * 10), 1ul)))
    for (int z = 0; z < zEnd; ++z) {
      for (int y = 0; y < yEnd; ++y) {
        for (int x = 0; x < xEnd; ++x) {
          // aliases
          const auto cellIndexBase = utils::ThreeDimensionalMapping::threeToOneD(x, y, z, cellsPerDim);
          auto &baseCell = cells[cellIndexBase];
          auto &baseCellsLists = neighborLists[cellIndexBase];

          // Allocate memory for ptr-list pairs for this cell.
          baseCellsLists.resize(VerletListsCellsHelpers::estimateNumLists(
              cellIndexBase, useNewton3, cells, offsets,
              utils::ArrayUtils::static_cast_copy_array<size_t>(cellsPerDim)));
          // Re-initialize neighbor lists for all particles in the cell, or for as many lists as currently exist if this
          // is smaller. By "re-initialize", we mean reserving the estimated list length.
          const size_t minNumParticlesVsNumLists = std::min(baseCell.size(), baseCellsLists.size());
          for (size_t i = 0; i < minNumParticlesVsNumLists; ++i) {
            auto &[particlePtr, neighbors] = baseCellsLists[i];
            particlePtr = &baseCell[i];
            neighbors.reserve(listLengthEstimate);
          }
          // For any remaining particles without (size non-zero) neighbor lists, reserve the estimated list length.
          for (size_t i = minNumParticlesVsNumLists; i < baseCell.size(); ++i) {
            baseCellsLists.emplace_back(&baseCell[i], std::vector<Particle_T *>{});
            baseCellsLists.back().second.reserve(listLengthEstimate);
          }

          // Build lists for this base step according to predefined cell pairs
          for (const auto &[offset1, offset2, _] : offsets) {
            const auto cell1Index1D = cellIndexBase + offset1;
            const auto cell2Index1D = cellIndexBase + offset2;

            // For all traversals ensures the partner cell is not outside the boundary
            const auto cell2Index3D = utils::ThreeDimensionalMapping::oneToThreeD(cell2Index1D, cellsPerDim);
            if (cell2Index3D[0] >= cellsPerDim[0] or cell2Index3D[0] < 0 or cell2Index3D[1] >= cellsPerDim[1] or
                cell2Index3D[1] < 0 or cell2Index3D[2] >= cellsPerDim[2] or cell2Index3D[2] < 0) {
              continue;
            }

            // Skip if both cells only contain halos or dummys
            if (not(cells[cell1Index1D].getPossibleParticleOwnerships() == OwnershipState::owned) and
                not(cells[cell2Index1D].getPossibleParticleOwnerships() == OwnershipState::owned)) {
              continue;
            }

            // Go over all particle pairs in the two cells and insert close pairs into their respective lists
            for (size_t particleIndexCell1 = 0; particleIndexCell1 < cells[cell1Index1D].size(); ++particleIndexCell1) {
              auto &p1 = cells[cell1Index1D][particleIndexCell1];

              // Determine the starting index for the second particle in the pair.
              // If both cells are the same and the traversal is newton3 compatible, this is the next particle in the
              // cell. If the cells are different or the traversal is not newton3 compatible, this is index 0. For
              // non-newton 3 compatible traversals (vlc_c01) we have to consider the interaction in both directions, so
              // we always start from index 0.
              size_t startIndexCell2 = 0;
              if (cell1Index1D == cell2Index1D and vlcTraversalOpt != TraversalOption::vlc_c01) {
                startIndexCell2 = particleIndexCell1 + 1;
              }

              for (size_t particleIndexCell2 = startIndexCell2; particleIndexCell2 < cells[cell2Index1D].size();
                   ++particleIndexCell2) {
                auto &p2 = cells[cell2Index1D][particleIndexCell2];
                // Ignore dummies and self interaction
                if (&p1 == &p2 or p1.isDummy() or p2.isDummy()) {
                  continue;
                }

                // If the distance is less than interaction length add the pair to the list
                const auto distVec = p2.getR() - p1.getR();
                const auto distSquared = utils::ArrayMath::dot(distVec, distVec);
                if (distSquared < interactionLengthSquared) {
                  insert(p1, particleIndexCell1, p2, cell1Index1D, cellIndexBase, baseCellsLists);
                  // If the traversal is Newton3 compatible, Newton3 is used for building regardless of if the actual
                  // interactions will use Newton3. In the case that Newton3 will not be used, the inverse interaction
                  // also needs to be stored in p2's list. If the traversal is Newton3 incompatible, the insertion into
                  // p2's list will occur when the p2 particle is p1. This is ensured above by the startIndexCell2.
                  if (not useNewton3 and not(vlcTraversalOpt == TraversalOption::vlc_c01)) {
                    insert(p2, particleIndexCell2, p1, cell2Index1D, cellIndexBase, baseCellsLists);
                  }
                }
              }
            }
          }
        }
      }
    }

    // Cleanup: Remove any unused ptr-list pairs to avoid accessing nullptr
    for (auto &cellLists : neighborLists) {
      cellLists.erase(std::remove_if(cellLists.begin(), cellLists.end(),
                                     [](const auto &pair) {
                                       const auto &[particlePtr, neighbors] = pair;
                                       return particlePtr == nullptr;
                                     }),
                      cellLists.end());
    }
  }

  /**
   * @copydoc VLCNeighborListInterface::getNumberOfPartners()
   */
  size_t getNumberOfPartners(const Particle_T *particle) const override {
    for (const auto &cellsLists : _aosNeighborList) {
      for (const auto &particlesLists : cellsLists) {
        if (particlesLists.first == particle) {
          return particlesLists.second.size();
        }
      }
    }
    return 0lu;
  }

  /**
   * Returns the neighbor list in AoS layout.
   * @return Neighbor list in AoS layout.
   */
  typename VerletListsCellsHelpers::AllCellsNeighborListsType<Particle_T> &getAoSNeighborList() {
    return _aosNeighborList;
  }

  /**
   * Returns the neighbor list in SoA layout.
   * @return Neighbor list in SoA layout.
   */
  auto &getSoANeighborList() { return _soaNeighborList; }

  /**
   * @copydoc VLCNeighborListInterface::generateSoAFromAoS()
   */
  void generateSoAFromAoS(LinkedCells<Particle_T> &linkedCells) override {
    _soaNeighborList.clear();

    // particle pointer to global index of particle
    std::unordered_map<Particle_T *, size_t> particlePtrToIndex;
    particlePtrToIndex.reserve(linkedCells.size());
    size_t i = 0;
    for (auto iter = linkedCells.begin(IteratorBehavior::ownedOrHaloOrDummy); iter.isValid(); ++iter, ++i) {
      particlePtrToIndex[&(*iter)] = i;
    }

    _soaNeighborList.resize(linkedCells.getCells().size());

    // iterate over cells and for each create the soa lists from the aos lists
    for (size_t firstCellIndex = 0; firstCellIndex < _aosNeighborList.size(); ++firstCellIndex) {
      const auto &aosLists = _aosNeighborList[firstCellIndex];
      auto &soaLists = _soaNeighborList[firstCellIndex];
      soaLists.reserve(aosLists.size());

      // iterate over pairs of particle and neighbor list
      for (const auto &[particlePtr, neighbors] : aosLists) {
        // global index of current particle
        size_t currentParticleGlobalIndex = particlePtrToIndex.at(particlePtr);

        // create SoA neighbor list for current particle
        std::vector<size_t, autopas::AlignedAllocator<size_t>> currentSoANeighborList{};
        currentSoANeighborList.reserve(neighbors.size());

        // fill the SoA neighbor list with the indices of the particles from the corresponding AoS neighbor list
        for (const auto &neighborOfCurrentParticle : neighbors) {
          currentSoANeighborList.emplace_back(particlePtrToIndex.at(neighborOfCurrentParticle));
        }

        // add the newly constructed pair of particle index and SoA neighbor list to cell
        soaLists.emplace_back(currentParticleGlobalIndex, currentSoANeighborList);
      }
    }
  }

  void setUpTraversal(TraversalInterface *traversal) override {
    auto vTraversal = dynamic_cast<VLCTraversalInterface<Particle_T, VLCAllCellsNeighborList<Particle_T>> *>(traversal);

    if (vTraversal) {
      vTraversal->setVerletList(*this);
    } else {
      autopas::utils::ExceptionHandler::exception(
          "Trying to use a traversal of wrong type in VerletListCells.h. TraversalID: {}",
          traversal->getTraversalType());
    }
  }

 private:
  /**
<<<<<<< HEAD
   * @copydoc VLCNeighborListInterface::applyBuildFunctor()
   */
  void applyBuildFunctor(LinkedCells<Particle_T> &linkedCells, bool useNewton3, double cutoff, double skin,
                         double interactionLength, const TraversalOption &vlcTraversalOpt,
                         typename VerletListsCellsHelpers::VLCBuildType buildType) override {
    // Generate the build traversal with the traversal selector and apply the build functor with it.
    // Argument "cluster size" does not matter here.
    TraversalSelectorInfo traversalSelectorInfo(linkedCells.getCellBlock().getCellsPerDimensionWithHalo(),
                                                interactionLength, linkedCells.getCellBlock().getCellLength(), 0);

    const auto dataLayout =
        buildType == VerletListsCellsHelpers::VLCBuildType::aosBuild ? DataLayoutOption::aos : DataLayoutOption::soa;

    // LC traversal that will be used to build the List
    const TraversalOption lcBuildTraversalOpt =
        vlcTraversalOpt == TraversalOption::vlc_c08 ? TraversalOption::lc_c08 : TraversalOption::lc_c18;

    using namespace utils::ArrayMath::literals;
    const auto boxSizeWithHalo = linkedCells.getBoxMax() - linkedCells.getBoxMin() +
                                 std::array<double, 3>{interactionLength, interactionLength, interactionLength} * 2.;
    const auto listLengthEstimate = VerletListsCellsHelpers::estimateListLength(
        linkedCells.getNumberOfParticles(IteratorBehavior::ownedOrHalo), boxSizeWithHalo, interactionLength, 1.3);

    if (vlcTraversalOpt == TraversalOption::vlc_c08) {
      VLCAllCellsGeneratorFunctor<Particle_T, TraversalOption::vlc_c08> f(
          _aosNeighborList, _particleToCellMap, cutoff + skin, listLengthEstimate,
          linkedCells.getCellBlock().getCellsPerDimensionWithHalo());
      f.setCells(&this->_internalLinkedCells->getCells());
      // Build the AoS list using the AoS or SoA functor depending on buildType
      auto buildTraversal =
          TraversalSelector::generateTraversal<FullParticleCell<Particle_T>, std::remove_reference_t<decltype(f)>>(
              lcBuildTraversalOpt, f, traversalSelectorInfo, dataLayout, useNewton3)
              .value();
      linkedCells.computeInteractions(buildTraversal.get());
    } else {
      VLCAllCellsGeneratorFunctor<Particle_T, TraversalOption::vlc_c18> f(
          _aosNeighborList, _particleToCellMap, cutoff + skin, listLengthEstimate,
          linkedCells.getCellBlock().getCellsPerDimensionWithHalo());
      // Build the AoS list using the AoS or SoA functor depending on buildType
      auto buildTraversal =
          TraversalSelector::generateTraversal<FullParticleCell<Particle_T>, std::remove_reference_t<decltype(f)>>(
              lcBuildTraversalOpt, f, traversalSelectorInfo, dataLayout, useNewton3)
              .value();
      linkedCells.computeInteractions(buildTraversal.get());
    }
  }

  /**
=======
>>>>>>> 1157f8be
   * Internal neighbor list structure in AoS format - Verlet lists for each particle for each cell.
   */
  typename VerletListsCellsHelpers::AllCellsNeighborListsType<Particle_T> _aosNeighborList{};

  /**
   * Internal neighbor list structure in SoA format - Verlet lists for each particle for each cell.
   * Contrary to aosNeighborList it saves global particle indices instead of particle pointers.
   */
  SoAListType _soaNeighborList{};
};
}  // namespace autopas<|MERGE_RESOLUTION|>--- conflicted
+++ resolved
@@ -335,57 +335,6 @@
 
  private:
   /**
-<<<<<<< HEAD
-   * @copydoc VLCNeighborListInterface::applyBuildFunctor()
-   */
-  void applyBuildFunctor(LinkedCells<Particle_T> &linkedCells, bool useNewton3, double cutoff, double skin,
-                         double interactionLength, const TraversalOption &vlcTraversalOpt,
-                         typename VerletListsCellsHelpers::VLCBuildType buildType) override {
-    // Generate the build traversal with the traversal selector and apply the build functor with it.
-    // Argument "cluster size" does not matter here.
-    TraversalSelectorInfo traversalSelectorInfo(linkedCells.getCellBlock().getCellsPerDimensionWithHalo(),
-                                                interactionLength, linkedCells.getCellBlock().getCellLength(), 0);
-
-    const auto dataLayout =
-        buildType == VerletListsCellsHelpers::VLCBuildType::aosBuild ? DataLayoutOption::aos : DataLayoutOption::soa;
-
-    // LC traversal that will be used to build the List
-    const TraversalOption lcBuildTraversalOpt =
-        vlcTraversalOpt == TraversalOption::vlc_c08 ? TraversalOption::lc_c08 : TraversalOption::lc_c18;
-
-    using namespace utils::ArrayMath::literals;
-    const auto boxSizeWithHalo = linkedCells.getBoxMax() - linkedCells.getBoxMin() +
-                                 std::array<double, 3>{interactionLength, interactionLength, interactionLength} * 2.;
-    const auto listLengthEstimate = VerletListsCellsHelpers::estimateListLength(
-        linkedCells.getNumberOfParticles(IteratorBehavior::ownedOrHalo), boxSizeWithHalo, interactionLength, 1.3);
-
-    if (vlcTraversalOpt == TraversalOption::vlc_c08) {
-      VLCAllCellsGeneratorFunctor<Particle_T, TraversalOption::vlc_c08> f(
-          _aosNeighborList, _particleToCellMap, cutoff + skin, listLengthEstimate,
-          linkedCells.getCellBlock().getCellsPerDimensionWithHalo());
-      f.setCells(&this->_internalLinkedCells->getCells());
-      // Build the AoS list using the AoS or SoA functor depending on buildType
-      auto buildTraversal =
-          TraversalSelector::generateTraversal<FullParticleCell<Particle_T>, std::remove_reference_t<decltype(f)>>(
-              lcBuildTraversalOpt, f, traversalSelectorInfo, dataLayout, useNewton3)
-              .value();
-      linkedCells.computeInteractions(buildTraversal.get());
-    } else {
-      VLCAllCellsGeneratorFunctor<Particle_T, TraversalOption::vlc_c18> f(
-          _aosNeighborList, _particleToCellMap, cutoff + skin, listLengthEstimate,
-          linkedCells.getCellBlock().getCellsPerDimensionWithHalo());
-      // Build the AoS list using the AoS or SoA functor depending on buildType
-      auto buildTraversal =
-          TraversalSelector::generateTraversal<FullParticleCell<Particle_T>, std::remove_reference_t<decltype(f)>>(
-              lcBuildTraversalOpt, f, traversalSelectorInfo, dataLayout, useNewton3)
-              .value();
-      linkedCells.computeInteractions(buildTraversal.get());
-    }
-  }
-
-  /**
-=======
->>>>>>> 1157f8be
    * Internal neighbor list structure in AoS format - Verlet lists for each particle for each cell.
    */
   typename VerletListsCellsHelpers::AllCellsNeighborListsType<Particle_T> _aosNeighborList{};
