--- conflicted
+++ resolved
@@ -60,18 +60,12 @@
   /**
    * @copydoc VLCNeighborListInterface::buildAoSNeighborList()
    */
-<<<<<<< HEAD
-  void buildAoSNeighborList(TraversalOption vlcTraversalOpt, LinkedCells<Particle> &linkedCells, bool useNewton3) {
-=======
-  void buildAoSNeighborList(LinkedCells<Particle_T> &linkedCells, bool useNewton3, double cutoff, double skin,
-                            double interactionLength, const TraversalOption vlcTraversalOpt,
-                            typename VerletListsCellsHelpers::VLCBuildType buildType) override {
->>>>>>> b500350a
+  void buildAoSNeighborList(TraversalOption vlcTraversalOpt, LinkedCells<Particle_T> &linkedCells, bool useNewton3) {
     using namespace utils::ArrayMath::literals;
     // Sanity check.
     if (linkedCells.getCellBlock().getCellsPerInteractionLength() > 1) {
       utils::ExceptionHandler::exception(
-          "VLCAlleCellsNeighborLists::buildAoSNeighborList() was called with a CSF < 1 but it only supports CSF>=1.");
+          "VLCAllCellsNeighborLists::buildAoSNeighborList() was called with a CSF < 1 but it only supports CSF>=1.");
     }
     // Define some aliases
     auto &neighborLists = getAoSNeighborList();
@@ -133,7 +127,7 @@
             neighbors.reserve(listLengthEstimate);
             neighbors.push_back(&p2);
           } else {
-            neighborList.emplace_back(&p1, std::vector<Particle *>{});
+            neighborList.emplace_back(&p1, std::vector<Particle_T *>{});
             neighborList.back().second.reserve(listLengthEstimate);
             neighborList.back().second.push_back(&p2);
           }
@@ -189,7 +183,7 @@
           }
           // For any remaining particles without (size non-zero) neighbor lists, reserve the estimated list length.
           for (size_t i = minNumParticlesVsNumLists; i < baseCell.size(); ++i) {
-            baseCellsLists.emplace_back(&baseCell[i], std::vector<Particle *>{});
+            baseCellsLists.emplace_back(&baseCell[i], std::vector<Particle_T *>{});
             baseCellsLists.back().second.reserve(listLengthEstimate);
           }
 
@@ -250,18 +244,6 @@
             }
           }
         }
-<<<<<<< HEAD
-=======
-      }();
-      auto &cell = cells[cellIndex];
-      _aosNeighborList[cellIndex].reserve(estimateForNumberOfLists);
-      size_t particleIndexWithinCell = 0;
-      for (auto iter = cell.begin(); iter != cell.end(); ++iter, ++particleIndexWithinCell) {
-        Particle_T *particle = &*iter;
-        _aosNeighborList[cellIndex].emplace_back(particle, std::vector<Particle_T *>());
-        _aosNeighborList[cellIndex].back().second.reserve(listLengthEstimate);
-        _particleToCellMap[particle] = std::make_pair(cellIndex, particleIndexWithinCell);
->>>>>>> b500350a
       }
     }
 
@@ -279,8 +261,7 @@
   /**
    * @copydoc VLCNeighborListInterface::getNumberOfPartners()
    */
-<<<<<<< HEAD
-  size_t getNumberOfPartners(const Particle *particle) const override {
+  size_t getNumberOfPartners(const Particle_T *particle) const override {
     for (const auto &cellsLists : _aosNeighborList) {
       for (const auto &particlesLists : cellsLists) {
         if (particlesLists.first == particle) {
@@ -289,11 +270,6 @@
       }
     }
     return 0lu;
-=======
-  size_t getNumberOfPartners(const Particle_T *particle) const override {
-    const auto &[cellIndex, particleIndexInCell] = _particleToCellMap.at(const_cast<Particle_T *>(particle));
-    return _aosNeighborList.at(cellIndex).at(particleIndexInCell).second.size();
->>>>>>> b500350a
   }
 
   /**
@@ -366,62 +342,9 @@
 
  private:
   /**
-<<<<<<< HEAD
-=======
-   * @copydoc VLCNeighborListInterface::applyBuildFunctor()
-   */
-  void applyBuildFunctor(LinkedCells<Particle_T> &linkedCells, bool useNewton3, double cutoff, double skin,
-                         double interactionLength, const TraversalOption &vlcTraversalOpt,
-                         typename VerletListsCellsHelpers::VLCBuildType buildType) override {
-    // Generate the build traversal with the traversal selector and apply the build functor with it.
-    TraversalSelector<FullParticleCell<Particle_T>> traversalSelector;
-    // Argument "cluster size" does not matter here.
-    TraversalSelectorInfo traversalSelectorInfo(linkedCells.getCellBlock().getCellsPerDimensionWithHalo(),
-                                                interactionLength, linkedCells.getCellBlock().getCellLength(), 0);
-
-    const auto dataLayout =
-        buildType == VerletListsCellsHelpers::VLCBuildType::aosBuild ? DataLayoutOption::aos : DataLayoutOption::soa;
-
-    // LC traversal that will be used to build the List
-    const TraversalOption lcBuildTraversalOpt =
-        vlcTraversalOpt == TraversalOption::vlc_c08 ? TraversalOption::lc_c08 : TraversalOption::lc_c18;
-
-    using namespace utils::ArrayMath::literals;
-    const auto boxSizeWithHalo = linkedCells.getBoxMax() - linkedCells.getBoxMin() +
-                                 std::array<double, 3>{interactionLength, interactionLength, interactionLength} * 2.;
-    const auto listLengthEstimate = VerletListsCellsHelpers::estimateListLength(
-        linkedCells.getNumberOfParticles(IteratorBehavior::ownedOrHalo), boxSizeWithHalo, interactionLength, 1.3);
-
-    if (vlcTraversalOpt == TraversalOption::vlc_c08) {
-      VLCAllCellsGeneratorFunctor<Particle_T, TraversalOption::vlc_c08> f(
-          _aosNeighborList, _particleToCellMap, cutoff + skin, listLengthEstimate,
-          linkedCells.getCellBlock().getCellsPerDimensionWithHalo());
-      f.setCells(&this->_internalLinkedCells->getCells());
-      // Build the AoS list using the AoS or SoA functor depending on buildType
-      auto buildTraversal = traversalSelector.template generateTraversal<std::remove_reference_t<decltype(f)>>(
-          lcBuildTraversalOpt, f, traversalSelectorInfo, dataLayout, useNewton3);
-      linkedCells.computeInteractions(buildTraversal.get());
-    } else {
-      VLCAllCellsGeneratorFunctor<Particle_T, TraversalOption::vlc_c18> f(
-          _aosNeighborList, _particleToCellMap, cutoff + skin, listLengthEstimate,
-          linkedCells.getCellBlock().getCellsPerDimensionWithHalo());
-      // Build the AoS list using the AoS or SoA functor depending on buildType
-      auto buildTraversal = traversalSelector.template generateTraversal<std::remove_reference_t<decltype(f)>>(
-          lcBuildTraversalOpt, f, traversalSelectorInfo, dataLayout, useNewton3);
-      linkedCells.computeInteractions(buildTraversal.get());
-    }
-  }
-
-  /**
->>>>>>> b500350a
    * Internal neighbor list structure in AoS format - Verlet lists for each particle for each cell.
    */
   typename VerletListsCellsHelpers::AllCellsNeighborListsType<Particle_T> _aosNeighborList{};
-
-  /**
-   * Mapping of each particle to its corresponding cell and id within this cell.
-   */
-  std::unordered_map<Particle_T *, std::pair<size_t, size_t>> _particleToCellMap{};
 
   /**
    * Internal neighbor list structure in SoA format - Verlet lists for each particle for each cell.
