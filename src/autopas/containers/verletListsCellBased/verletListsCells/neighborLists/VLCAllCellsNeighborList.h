/**
 * @file VLCAllCellsNeighborList.h
 * @author tirgendetwas
 * @date 25.10.20
 *
 * originally from
 * @file VerletListsCells.h
 * @author nguyen
 * @date 30.08.18
 */

#pragma once

#include "VLCAllCellsGeneratorFunctor.h"
#include "VLCNeighborListInterface.h"
#include "autopas/utils/ArrayMath.h"
#include "autopas/utils/StaticBoolSelector.h"

namespace autopas {

/**
 * TraversalSelector is used for the construction of the list in the applyBuildFunctor method.
 * Forward declaration necessary to avoid circle of includes:
 * TraversalSelector includes all VLC traversals include VLCTraversalInterface includes VLCAllCellsNeighborList
 */
template <class ParticleCell, InteractionTypeOption::Value interactionType>
class TraversalSelector;

template <class Particle, class NeighborList>
class VLCTraversalInterface;

/**
 * Neighbor list to be used with VerletListsCells container. Classic implementation of verlet lists based on linked
 * cells.
 * @tparam Particle Type of particle to be used for this neighbor list.
 */
template <class Particle>
class VLCAllCellsNeighborList : public VLCNeighborListInterface<Particle> {
 public:
  /**
   * Type of the data structure used to save the neighbor lists.
   */
  using listType = typename VerletListsCellsHelpers<Particle>::NeighborListsType;

  /**
   * Helper type definition. Pair of particle and neighbor list for SoA layout.
   */
  using SoAPairOfParticleAndList = std::pair<size_t, std::vector<size_t, autopas::AlignedAllocator<size_t>>>;

  /**
   * Helper type definition. Vector of cells, for each cell a vector of neighbors.
   * For each pair of cells, a vector of mappings from particle to its neighbor list.
   */
  using SoAListType = typename std::vector<std::vector<SoAPairOfParticleAndList>>;

  /**
   * @copydoc VLCNeighborListInterface::getContainerType()
   */
  [[nodiscard]] ContainerOption getContainerType() const override { return ContainerOption::verletListsCells; }

  /**
   * @copydoc VLCNeighborListInterface::buildAoSNeighborList()
   */
  void buildAoSNeighborList(LinkedCells<Particle> &linkedCells, bool useNewton3, double cutoff, double skin,
                            double interactionLength, const TraversalOption buildTraversalOption,
                            typename VerletListsCellsHelpers<Particle>::VLCBuildType::Value buildType) override {
    // Initialize a neighbor list for each cell.
    _aosNeighborList.clear();
    this->_internalLinkedCells = &linkedCells;
    auto &cells = linkedCells.getCells();
    size_t cellsSize = cells.size();
    _aosNeighborList.resize(cellsSize);
    for (size_t cellIndex = 0; cellIndex < cellsSize; ++cellIndex) {
      auto &cell = cells[cellIndex];
      _aosNeighborList[cellIndex].reserve(cell.size());
      size_t particleIndexWithinCell = 0;
      for (auto iter = cell.begin(); iter != cell.end(); ++iter, ++particleIndexWithinCell) {
        Particle *particle = &*iter;
        _aosNeighborList[cellIndex].emplace_back(particle, std::vector<Particle *>());
        // In a cell with N particles, reserve space for 5N neighbors.
        // 5 is an empirically determined magic number that provides good speed.
        _aosNeighborList[cellIndex].back().second.reserve(cell.size() * 5);
        _particleToCellMap[particle] = std::make_pair(cellIndex, particleIndexWithinCell);
      }
    }

    applyBuildFunctor(linkedCells, useNewton3, cutoff, skin, interactionLength, buildTraversalOption, buildType);
  }

  /**
   * @copydoc VLCNeighborListInterface::getNumberOfPartners()
   */
  size_t getNumberOfPartners(const Particle *particle) const override {
    const auto &[cellIndex, particleIndexInCell] = _particleToCellMap.at(const_cast<Particle *>(particle));
    return _aosNeighborList.at(cellIndex).at(particleIndexInCell).second.size();
  }

  /**
   * Returns the neighbor list in AoS layout.
   * @return Neighbor list in AoS layout.
   */
  typename VerletListsCellsHelpers<Particle>::NeighborListsType &getAoSNeighborList() { return _aosNeighborList; }

  /**
   * Returns the neighbor list in SoA layout.
   * @return Neighbor list in SoA layout.
   */
  auto &getSoANeighborList() { return _soaNeighborList; }

  /**
   * @copydoc VLCNeighborListInterface::generateSoAFromAoS()
   */
  void generateSoAFromAoS(LinkedCells<Particle> &linkedCells) override {
    _soaNeighborList.clear();

    // particle pointer to global index of particle
    std::unordered_map<Particle *, size_t> particleToIndex;
    particleToIndex.reserve(linkedCells.size());
    size_t i = 0;
    for (auto iter = linkedCells.begin(IteratorBehavior::ownedOrHaloOrDummy); iter.isValid(); ++iter, ++i) {
      particleToIndex[&(*iter)] = i;
    }

    _soaNeighborList.resize(linkedCells.getCells().size());

    // iterate over cells
    for (size_t firstCellIndex = 0; firstCellIndex < _aosNeighborList.size(); ++firstCellIndex) {
      const auto &aosCurrentCell = _aosNeighborList[firstCellIndex];
      auto &soaCurrentCell = _soaNeighborList[firstCellIndex];
      soaCurrentCell.reserve(aosCurrentCell.capacity());

      // iterate over pairs of particle and neighbor list
      for (const auto &aosParticleAndParticleList : aosCurrentCell) {
        Particle *currentParticle = aosParticleAndParticleList.first;
        // global index of current particle
        size_t currentParticleGlobalIndex = particleToIndex.at(currentParticle);

        // create SoA neighbor list for current particle
        std::vector<size_t, autopas::AlignedAllocator<size_t>> currentSoANeighborList{};

        // fill the SoA neighbor list with the indices of the particles from the corresponding AoS neighbor list
        for (const auto &neighborOfCurrentParticle : aosParticleAndParticleList.second) {
          currentSoANeighborList.emplace_back(particleToIndex.at(neighborOfCurrentParticle));
        }

        // add newly constructed pair of particle index and SoA neighbor list to cell
        soaCurrentCell.emplace_back(std::make_pair(currentParticleGlobalIndex, currentSoANeighborList));
      }
    }
  }

  void setUpTraversal(TraversalInterface<InteractionTypeOption::pairwise> *traversal) override {
    auto vTraversal = dynamic_cast<VLCTraversalInterface<Particle, VLCAllCellsNeighborList<Particle>> *>(traversal);

    if (vTraversal) {
      vTraversal->setVerletList(*this);
    } else {
      autopas::utils::ExceptionHandler::exception(
          "Trying to use a traversal of wrong type in VerletListCells.h. TraversalID: {}",
          traversal->getTraversalType());
    }
  }

 private:
  /**
   * @copydoc VLCNeighborListInterface::applyBuildFunctor()
   */
  void applyBuildFunctor(LinkedCells<Particle> &linkedCells, bool useNewton3, double cutoff, double skin,
                         double interactionLength, const TraversalOption buildTraversalOption,
                         typename VerletListsCellsHelpers<Particle>::VLCBuildType::Value buildType) override {
    VLCAllCellsGeneratorFunctor<Particle> f(_aosNeighborList, _particleToCellMap, cutoff + skin);

    // Generate the build traversal with the traversal selector and apply the build functor with it.
    TraversalSelector<FullParticleCell<Particle>, InteractionTypeOption::pairwise> traversalSelector;
    // Argument "cluster size" does not matter here.
    TraversalSelectorInfo traversalSelectorInfo(linkedCells.getCellBlock().getCellsPerDimensionWithHalo(),
                                                interactionLength, linkedCells.getCellBlock().getCellLength(), 0);

<<<<<<< HEAD
    // Build the AoS list using the AoS or SoA functor depending on buildType
    if (buildType == VerletListsCellsHelpers<Particle>::VLCBuildType::Value::aosBuild) {
      autopas::utils::withStaticBool(useNewton3, [&](auto n3) {
        auto buildTraversal =
            traversalSelector
                .template generateTraversal<std::remove_reference_t<decltype(f)>, DataLayoutOption::aos, n3>(
                    buildTraversalOption, f, traversalSelectorInfo);
        auto pairBuildTraversal =
            dynamic_cast<TraversalInterface<InteractionTypeOption::pairwise> *>(buildTraversal.get());
        linkedCells.iteratePairwise(pairBuildTraversal);
      });
    }

    else if (buildType == VerletListsCellsHelpers<Particle>::VLCBuildType::Value::soaBuild) {
      autopas::utils::withStaticBool(useNewton3, [&](auto n3) {
        auto buildTraversal = traversalSelector.template generateTraversal<decltype(f), DataLayoutOption::soa, n3>(
            buildTraversalOption, f, traversalSelectorInfo);
        auto pairBuildTraversal =
            dynamic_cast<TraversalInterface<InteractionTypeOption::pairwise> *>(buildTraversal.get());
        linkedCells.iteratePairwise(pairBuildTraversal);
      });
    }
=======
    const auto dataLayout = buildType == VerletListsCellsHelpers<Particle>::VLCBuildType::Value::aosBuild
                                ? DataLayoutOption::aos
                                : DataLayoutOption::soa;

    // Build the AoS list using the AoS or SoA functor depending on buildType
    auto buildTraversal = traversalSelector.template generateTraversal<std::remove_reference_t<decltype(f)>>(
        buildTraversalOption, f, traversalSelectorInfo, dataLayout, useNewton3);
    linkedCells.iteratePairwise(buildTraversal.get());
>>>>>>> 9c9c8bc4
  }

  /**
   * Internal neighbor list structure in AoS format - Verlet lists for each particle for each cell.
   */
  typename VerletListsCellsHelpers<Particle>::NeighborListsType _aosNeighborList{};

  /**
   * Mapping of each particle to its corresponding cell and id within this cell.
   */
  std::unordered_map<Particle *, std::pair<size_t, size_t>> _particleToCellMap{};

  /**
   * Internal neighbor list structure in SoA format - Verlet lists for each particle for each cell.
   * Contrary to aosNeighborList it saves global particle indices instead of particle pointers.
   */
  SoAListType _soaNeighborList{};
};
}  // namespace autopas<|MERGE_RESOLUTION|>--- conflicted
+++ resolved
@@ -176,30 +176,6 @@
     TraversalSelectorInfo traversalSelectorInfo(linkedCells.getCellBlock().getCellsPerDimensionWithHalo(),
                                                 interactionLength, linkedCells.getCellBlock().getCellLength(), 0);
 
-<<<<<<< HEAD
-    // Build the AoS list using the AoS or SoA functor depending on buildType
-    if (buildType == VerletListsCellsHelpers<Particle>::VLCBuildType::Value::aosBuild) {
-      autopas::utils::withStaticBool(useNewton3, [&](auto n3) {
-        auto buildTraversal =
-            traversalSelector
-                .template generateTraversal<std::remove_reference_t<decltype(f)>, DataLayoutOption::aos, n3>(
-                    buildTraversalOption, f, traversalSelectorInfo);
-        auto pairBuildTraversal =
-            dynamic_cast<TraversalInterface<InteractionTypeOption::pairwise> *>(buildTraversal.get());
-        linkedCells.iteratePairwise(pairBuildTraversal);
-      });
-    }
-
-    else if (buildType == VerletListsCellsHelpers<Particle>::VLCBuildType::Value::soaBuild) {
-      autopas::utils::withStaticBool(useNewton3, [&](auto n3) {
-        auto buildTraversal = traversalSelector.template generateTraversal<decltype(f), DataLayoutOption::soa, n3>(
-            buildTraversalOption, f, traversalSelectorInfo);
-        auto pairBuildTraversal =
-            dynamic_cast<TraversalInterface<InteractionTypeOption::pairwise> *>(buildTraversal.get());
-        linkedCells.iteratePairwise(pairBuildTraversal);
-      });
-    }
-=======
     const auto dataLayout = buildType == VerletListsCellsHelpers<Particle>::VLCBuildType::Value::aosBuild
                                 ? DataLayoutOption::aos
                                 : DataLayoutOption::soa;
@@ -207,9 +183,9 @@
     // Build the AoS list using the AoS or SoA functor depending on buildType
     auto buildTraversal = traversalSelector.template generateTraversal<std::remove_reference_t<decltype(f)>>(
         buildTraversalOption, f, traversalSelectorInfo, dataLayout, useNewton3);
-    linkedCells.iteratePairwise(buildTraversal.get());
->>>>>>> 9c9c8bc4
-  }
+    auto pairBuildTraversal =
+        dynamic_cast<TraversalInterface<InteractionTypeOption::pairwise> *>(buildTraversal.get());
+    linkedCells.iteratePairwise(pairBuildTraversal);  }
 
   /**
    * Internal neighbor list structure in AoS format - Verlet lists for each particle for each cell.
