/**
 * @file LoadEstimators.h
 *
 * @date 24 Apr 2020
 * @author fischerv
 */

#pragma once

#include <array>
#include <set>
#include <vector>

#include "autopas/containers/verletListsCellBased/verletListsCells/VerletListsCellsHelpers.h"
#include "autopas/options/ContainerOption.h"
#include "autopas/options/LoadEstimatorOption.h"
#include "autopas/options/TraversalOption.h"
#include "autopas/utils/ThreeDimensionalMapping.h"
#include "autopas/utils/WrapOpenMP.h"

/**
 * Collection of functions for estimating the load required to update a specific region within a containers.
 */
namespace autopas::loadEstimators {

/**
 * Sums up the squared number of particles for all cells within region.
 *
 * @param cells
 * @param cellsPerDimension
 * @param lowerCorner lower boundary indices for region
 * @param upperCorner upper boundary indices for region
 * @return estimated load for given region
 */
template <class ParticleCell>
unsigned long squaredParticlesPerCell(const std::vector<ParticleCell> &cells,
                                      const std::array<unsigned long, 3> &cellsPerDimension,
                                      const std::array<unsigned long, 3> &lowerCorner,
                                      const std::array<unsigned long, 3> &upperCorner) {
  unsigned long sum = 0;
  for (unsigned long x = lowerCorner[0]; x <= upperCorner[0]; x++) {
    for (unsigned long y = lowerCorner[1]; y <= upperCorner[1]; y++) {
      for (unsigned long z = lowerCorner[2]; z <= upperCorner[2]; z++) {
        auto load =
            cells[autopas::utils::ThreeDimensionalMapping::threeToOneD(x, y, z, cellsPerDimension)].numParticles();
        sum += load * load;
      }
    }
  }
  return sum;
}

/**
 * Sums up the lengths of the verlet neighbor lists of all particles within region.
 *
 * @param neighborLists
 * @param cellsPerDimension
 * @param lowerCorner lower boundary indices for region
 * @param upperCorner upper boundary indices for region
 * @return estimated load for given region
 */
template <class Particle>
unsigned long neighborListLength(
    const typename autopas::VerletListsCellsHelpers<Particle>::NeighborListsType &neighborLists,
    const std::array<unsigned long, 3> &cellsPerDimension, const std::array<unsigned long, 3> &lowerCorner,
    const std::array<unsigned long, 3> &upperCorner) {
  unsigned long sum = 0;
  for (unsigned long x = lowerCorner[0]; x <= upperCorner[0]; x++) {
    for (unsigned long y = lowerCorner[1]; y <= upperCorner[1]; y++) {
      for (unsigned long z = lowerCorner[2]; z <= upperCorner[2]; z++) {
        auto cellIndex = autopas::utils::ThreeDimensionalMapping::threeToOneD(x, y, z, cellsPerDimension);
        unsigned long cellLoad = 0;
        for (auto &list : neighborLists[cellIndex]) {
          cellLoad += list.second.size();
        }
        sum += cellLoad;
      }
    }
  }
  return sum;
}

/**
 * Returns set of load estimators compatible with the container.
 *
 * @param container
 * @return compatible load estimators
 */
static std::set<autopas::LoadEstimatorOption> allCompatibleLoadEstimators(autopas::ContainerOption container) {
  switch (container) {
    case ContainerOption::linkedCells: {
      return std::set<autopas::LoadEstimatorOption>{LoadEstimatorOption::none,
                                                    LoadEstimatorOption::squaredParticlesPerCell};
    }
    case ContainerOption::verletListsCells: {
      return std::set<autopas::LoadEstimatorOption>{LoadEstimatorOption::none,
                                                    LoadEstimatorOption::squaredParticlesPerCell,
                                                    LoadEstimatorOption::neighborListLength};
    }
    case ContainerOption::verletClusterLists: {
      return std::set<autopas::LoadEstimatorOption>{LoadEstimatorOption::none, LoadEstimatorOption::neighborListLength};
    }
    default: {
      return std::set<autopas::LoadEstimatorOption>{};
    }
  }
}

/**
 * returns whether or not the given traversal uses load estimation.
 *
 * @param traversal
 * @return
 */
static bool usesLoadEstimator(autopas::TraversalOption traversal) {
  switch (traversal) {
<<<<<<< HEAD
    case TraversalOption::BalancedSliced:       /* FALL THROUGH */
    case TraversalOption::BalancedSlicedVerlet: /* FALL THROUGH */
    case TraversalOption::verletClustersBalancedSliced: {
=======
    case TraversalOption::lc_sliced_balanced: {
      return true;
    }
    case TraversalOption::vlc_sliced_balanced: {
>>>>>>> 4039500c
      return true;
    }
    default: {
      return false;
    }
  }
}

/**
 * If traversal uses load estimation, returns all load estimators in allowedOptions,
 * that are compatible with the container, but always allows none if the intersection is empty.
 *
 * @param container
 * @param traversal
 * @param allowedOptions
 * @return applicable traversals or {none}
 */
static std::set<autopas::LoadEstimatorOption> getApplicableLoadEstimators(
    autopas::ContainerOption container, autopas::TraversalOption traversal,
    const std::set<autopas::LoadEstimatorOption> allowedOptions) {
  if (usesLoadEstimator(traversal)) {
    auto compatible = allCompatibleLoadEstimators(container);
    std::set<autopas::LoadEstimatorOption> intersection;
    std::set_intersection(allowedOptions.begin(), allowedOptions.end(), compatible.begin(), compatible.end(),
                          std::inserter(intersection, intersection.begin()));
    if (not intersection.empty()) {
      return intersection;
    }
  }
  return std::set<autopas::LoadEstimatorOption>{LoadEstimatorOption::none};
}

}  // namespace autopas::loadEstimators<|MERGE_RESOLUTION|>--- conflicted
+++ resolved
@@ -114,16 +114,9 @@
  */
 static bool usesLoadEstimator(autopas::TraversalOption traversal) {
   switch (traversal) {
-<<<<<<< HEAD
-    case TraversalOption::BalancedSliced:       /* FALL THROUGH */
-    case TraversalOption::BalancedSlicedVerlet: /* FALL THROUGH */
-    case TraversalOption::verletClustersBalancedSliced: {
-=======
-    case TraversalOption::lc_sliced_balanced: {
-      return true;
-    }
-    case TraversalOption::vlc_sliced_balanced: {
->>>>>>> 4039500c
+    case TraversalOption::lc_sliced_balanced:  /* FALL THROUGH */
+    case TraversalOption::vlc_sliced_balanced: /* FALL THROUgh */
+    case TraversalOption::vcl_sliced_balanced: {
       return true;
     }
     default: {
@@ -132,28 +125,28 @@
   }
 }
 
-/**
- * If traversal uses load estimation, returns all load estimators in allowedOptions,
- * that are compatible with the container, but always allows none if the intersection is empty.
- *
- * @param container
- * @param traversal
- * @param allowedOptions
- * @return applicable traversals or {none}
- */
-static std::set<autopas::LoadEstimatorOption> getApplicableLoadEstimators(
-    autopas::ContainerOption container, autopas::TraversalOption traversal,
-    const std::set<autopas::LoadEstimatorOption> allowedOptions) {
-  if (usesLoadEstimator(traversal)) {
-    auto compatible = allCompatibleLoadEstimators(container);
-    std::set<autopas::LoadEstimatorOption> intersection;
-    std::set_intersection(allowedOptions.begin(), allowedOptions.end(), compatible.begin(), compatible.end(),
-                          std::inserter(intersection, intersection.begin()));
-    if (not intersection.empty()) {
-      return intersection;
+  /**
+   * If traversal uses load estimation, returns all load estimators in allowedOptions,
+   * that are compatible with the container, but always allows none if the intersection is empty.
+   *
+   * @param container
+   * @param traversal
+   * @param allowedOptions
+   * @return applicable traversals or {none}
+   */
+  static std::set<autopas::LoadEstimatorOption> getApplicableLoadEstimators(
+      autopas::ContainerOption container, autopas::TraversalOption traversal,
+      const std::set<autopas::LoadEstimatorOption> allowedOptions) {
+    if (usesLoadEstimator(traversal)) {
+      auto compatible = allCompatibleLoadEstimators(container);
+      std::set<autopas::LoadEstimatorOption> intersection;
+      std::set_intersection(allowedOptions.begin(), allowedOptions.end(), compatible.begin(), compatible.end(),
+                            std::inserter(intersection, intersection.begin()));
+      if (not intersection.empty()) {
+        return intersection;
+      }
     }
+    return std::set<autopas::LoadEstimatorOption>{LoadEstimatorOption::none};
   }
-  return std::set<autopas::LoadEstimatorOption>{LoadEstimatorOption::none};
-}
 
 }  // namespace autopas::loadEstimators