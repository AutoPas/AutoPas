/**
 * @file LinkedCells.h
 * @date 05.04.2020
 * @author lunaticcoding
 */

#pragma once

#include "autopas/cells/ReferenceParticleCell.h"
#include "autopas/containers/CellBasedParticleContainer.h"
#include "autopas/containers/CellBlock3D.h"
#include "autopas/containers/CompatibleTraversals.h"
#include "autopas/containers/LeavingParticleCollector.h"
#include "autopas/containers/LoadEstimators.h"
#include "autopas/containers/cellPairTraversals/BalancedTraversal.h"
#include "autopas/containers/linkedCells/ParticleVector.h"
#include "autopas/iterators/ContainerIterator.h"
#include "autopas/options/DataLayoutOption.h"
#include "autopas/options/LoadEstimatorOption.h"
#include "autopas/particles/OwnershipState.h"
#include "autopas/utils/ArrayMath.h"
#include "autopas/utils/ParticleCellHelpers.h"
#include "autopas/utils/StringUtils.h"
#include "autopas/utils/WrapOpenMP.h"
#include "autopas/utils/inBox.h"
#include "autopas/utils/markParticleAsDeleted.h"

namespace autopas {

/**
 * LinkedCells class.
 * This class uses a list of neighboring cells to store the particles.
 * These cells dimensions are at least as large as the given cutoff radius,
 * therefore short-range interactions only need to be calculated between
 * particles in neighboring cells.
 * @tparam ParticleCell type of the ParticleCells that are used to store the particles
 */
template <class Particle>
class LinkedCellsReferences : public CellBasedParticleContainer<ReferenceParticleCell<Particle>> {
 public:
  /**
   *  Type of the Particle.
   */
  using ParticleType = Particle;
  /**
   *  Type of the ParticleCell.
   */
  using ReferenceCell = ReferenceParticleCell<Particle>;
  /**
   * Constructor of the LinkedCells class
   * @param boxMin
   * @param boxMax
   * @param cutoff
   * @param skin
   * @param rebuildFrequency
   * @param cellSizeFactor cell size factor relative to cutoff
   * @param loadEstimator the load estimation algorithm for balanced traversals.
   * By default all applicable traversals are allowed.
   */
  LinkedCellsReferences(const std::array<double, 3> &boxMin, const std::array<double, 3> &boxMax, const double cutoff,
                        const double skin, const unsigned int rebuildFrequency, const double cellSizeFactor = 1.0,
                        LoadEstimatorOption loadEstimator = LoadEstimatorOption::squaredParticlesPerCell)
      : CellBasedParticleContainer<ReferenceCell>(boxMin, boxMax, cutoff, skin, rebuildFrequency),
        _cellBlock(this->_cells, boxMin, boxMax, cutoff + skin, cellSizeFactor),
        _loadEstimator(loadEstimator) {}

  /**
   * @copydoc ParticleContainerInterface::getContainerType()
   */
  [[nodiscard]] ContainerOption getContainerType() const override { return ContainerOption::linkedCellsReferences; }

  /**
   * @copydoc ParticleContainerInterface::getParticleCellTypeEnum()
   */
  [[nodiscard]] CellType getParticleCellTypeEnum() const override { return CellType::ReferenceParticleCell; }

  void reserve(size_t numParticles, size_t numParticlesHaloEstimate) override {
    _cellBlock.reserve(numParticles + numParticlesHaloEstimate);
  }

  /**
   * @copydoc ParticleContainerInterface::addParticleImpl()
   */
  void addParticleImpl(const ParticleType &p) override {
    addParticleLock.lock();
    _particleList.push_back(p);
    updateDirtyParticleReferences();
    addParticleLock.unlock();
  }

  /**
   * @copydoc ParticleContainerInterface::addHaloParticleImpl()
   */
  void addHaloParticleImpl(const ParticleType &haloParticle) override {
    addParticleLock.lock();
    _particleList.push_back(haloParticle);
    updateDirtyParticleReferences();
    addParticleLock.unlock();
  }

  /**
   * @copydoc ParticleContainerInterface::updateHaloParticle()
   */
  bool updateHaloParticle(const ParticleType &haloParticle) override {
    auto cells = _cellBlock.getNearbyHaloCells(haloParticle.getR(), this->getVerletSkin());
    for (auto cellptr : cells) {
      bool updated = internal::checkParticleInCellAndUpdateByID(*cellptr, haloParticle);
      if (updated) {
        return true;
      }
    }
    return false;
  }

  /**
   * @copydoc ParticleContainerInterface::deleteHaloParticles()
   */
  void deleteHaloParticles() override {
    _particleList.clearHaloParticles();
    _cellBlock.clearHaloCells();
  }

  /**
   * Generates the load estimation function depending on _loadEstimator.
   * @return load estimator function object.
   */
  BalancedTraversal::EstimatorFunction getLoadEstimatorFunction() {
    switch (this->_loadEstimator) {
      case LoadEstimatorOption::squaredParticlesPerCell: {
        return [&](const std::array<unsigned long, 3> &cellsPerDimension,
                   const std::array<unsigned long, 3> &lowerCorner, const std::array<unsigned long, 3> &upperCorner) {
          return loadEstimators::squaredParticlesPerCell(this->_cells, cellsPerDimension, lowerCorner, upperCorner);
        };
      }
      case LoadEstimatorOption::none:
        [[fallthrough]];
      default: {
        return
            [&](const std::array<unsigned long, 3> &cellsPerDimension, const std::array<unsigned long, 3> &lowerCorner,
                const std::array<unsigned long, 3> &upperCorner) { return 1; };
      }
    }
  }

  /**
   * @copydoc ParticleContainerInterface::rebuildNeighborLists()
   */
  void rebuildNeighborLists(TraversalInterface *traversal) override { updateDirtyParticleReferences(); }

  /**
   * Updates all the References in the cells that are out of date.
   * @note Removes all dummy particles.
   */
  void updateDirtyParticleReferences() {
    if (_particleList.isDirty()) {
      if (_particleList.needsRebuild()) {
        for (auto &cell : this->_cells) {
          cell.clear();
        }
      }

      for (auto it = _particleList.beginDirty(); it < _particleList.endDirty(); it++) {
        if (it->isDummy()) {
          continue;
        }
        ReferenceCell &cell = _cellBlock.getContainingCell(it->getR());
        auto address = &(*it);
        cell.addParticleReference(address);
      }
      _particleList.markAsClean();
    }
  }

  void iteratePairwise(TraversalInterface *traversal) override {
    // Check if traversal is allowed for this container and give it the data it needs.
    auto *traversalInterface = dynamic_cast<LCTraversalInterface<ReferenceCell> *>(traversal);
    auto *cellPairTraversal = dynamic_cast<CellPairTraversal<ReferenceCell> *>(traversal);
    if (auto *balancedTraversal = dynamic_cast<BalancedTraversal *>(traversal)) {
      balancedTraversal->setLoadEstimator(getLoadEstimatorFunction());
    }
    if (traversalInterface && cellPairTraversal) {
      cellPairTraversal->setCellsToTraverse(this->_cells);
    } else {
      autopas::utils::ExceptionHandler::exception(
          "Trying to use a traversal of wrong type in LinkedCellsReferences::iteratePairwise. TraversalID: {}",
          traversal->getTraversalType());
    }

    traversal->initTraversal();
    traversal->traverseParticlePairs();
    traversal->endTraversal();
  }

  std::tuple<const Particle *, size_t, size_t> getParticle(size_t cellIndex, size_t particleIndex,
                                                           IteratorBehavior iteratorBehavior,
                                                           const std::array<double, 3> &boxMin,
                                                           const std::array<double, 3> &boxMax) const override {
    return getParticleImpl<true>(cellIndex, particleIndex, iteratorBehavior, boxMin, boxMax);
  }
  std::tuple<const Particle *, size_t, size_t> getParticle(size_t cellIndex, size_t particleIndex,
                                                           IteratorBehavior iteratorBehavior) const override {
    // this is not a region iter hence we stretch the bounding box to the numeric max
    constexpr std::array<double, 3> boxMin{std::numeric_limits<double>::lowest(), std::numeric_limits<double>::lowest(),
                                           std::numeric_limits<double>::lowest()};

    constexpr std::array<double, 3> boxMax{std::numeric_limits<double>::max(), std::numeric_limits<double>::max(),
                                           std::numeric_limits<double>::max()};
    return getParticleImpl<false>(cellIndex, particleIndex, iteratorBehavior, boxMin, boxMax);
  }

  /**
   * Container specific implementation for getParticle. See ParticleContainerInterface::getParticle().
   *
   * @tparam regionIter
   * @param cellIndex
   * @param particleIndex
   * @param iteratorBehavior
   * @param boxMin
   * @param boxMax
   * @return tuple<ParticlePointer, CellIndex, ParticleIndex>
   */
  template <bool regionIter>
  std::tuple<const Particle *, size_t, size_t> getParticleImpl(size_t cellIndex, size_t particleIndex,
                                                               IteratorBehavior iteratorBehavior,
                                                               const std::array<double, 3> &boxMin,
                                                               const std::array<double, 3> &boxMax) const {
    using namespace autopas::utils::ArrayMath::literals;

<<<<<<< HEAD
    const auto boxMinWithSafetyMargin = boxMin - (this->getVerletSkin());
    const auto boxMaxWithSafetyMargin = boxMax + (this->getVerletSkin());
=======
    std::array<double, 3> boxMinWithSafetyMargin = boxMin;
    std::array<double, 3> boxMaxWithSafetyMargin = boxMax;
    if constexpr (regionIter) {
      // We extend the search box for cells here since particles might have moved
      boxMinWithSafetyMargin -= this->getVerletSkin();
      boxMaxWithSafetyMargin += this->getVerletSkin();
    }
>>>>>>> d5faa8b1

    // first and last relevant cell index
    const auto [startCellIndex, endCellIndex] = [&]() -> std::tuple<size_t, size_t> {
      if constexpr (regionIter) {
        // We extend the search box for cells here since particles might have moved
        return {_cellBlock.get1DIndexOfPosition(boxMinWithSafetyMargin),
                _cellBlock.get1DIndexOfPosition(boxMaxWithSafetyMargin)};
      } else {
        if (not(iteratorBehavior & IteratorBehavior::halo)) {
          // only potentially owned region
          return {_cellBlock.getFirstOwnedCellIndex(), _cellBlock.getLastOwnedCellIndex()};
        } else {
          // whole range of cells
          return {0, this->_cells.size() - 1};
        }
      }
    }();

    // if we are at the start of an iteration ...
    if (cellIndex == 0 and particleIndex == 0) {
      cellIndex =
          startCellIndex + ((iteratorBehavior & IteratorBehavior::forceSequential) ? 0 : autopas_get_thread_num());
    }
    // abort if the start index is already out of bounds
    if (cellIndex >= this->_cells.size()) {
      return {nullptr, 0, 0};
    }
    // check the data behind the indices
    if (particleIndex >= this->_cells[cellIndex].size() or
        not containerIteratorUtils::particleFulfillsIteratorRequirements<regionIter>(
            this->_cells[cellIndex][particleIndex], iteratorBehavior, boxMin, boxMax)) {
      // either advance them to something interesting or invalidate them.
      std::tie(cellIndex, particleIndex) =
          advanceIteratorIndices<regionIter>(cellIndex, particleIndex, iteratorBehavior, boxMin, boxMax,
                                             boxMinWithSafetyMargin, boxMaxWithSafetyMargin, endCellIndex);
    }

    // shortcut if the given index doesn't exist
    if (cellIndex > endCellIndex) {
      return {nullptr, 0, 0};
    }
    const Particle *retPtr = &this->_cells[cellIndex][particleIndex];

    return {retPtr, cellIndex, particleIndex};
  }

  bool deleteParticle(Particle &particle) override {
    // This function doesn't actually delete anything as it would mess up the reference structure.
    internal::markParticleAsDeleted(particle);
    return false;
  }

  bool deleteParticle(size_t cellIndex, size_t particleIndex) override {
    // This function doesn't actually delete anything as it would mess up the reference structure.
    internal::markParticleAsDeleted(this->_cells[cellIndex][particleIndex]);
    return false;
  }

  std::vector<ParticleType> updateContainer(bool keepNeighborListsValid) override {
    if (keepNeighborListsValid) {
      return autopas::LeavingParticleCollector::collectParticlesAndMarkNonOwnedAsDummy(*this);
    }

    std::vector<ParticleType> invalidParticles;

    // for exception handling in parallel region
    bool exceptionCaught{false};
    std::string exceptionMsg{""};

    AUTOPAS_OPENMP(parallel) {
      // private for each thread!
      std::vector<ParticleType> myInvalidParticles, myInvalidNotOwnedParticles;
      AUTOPAS_OPENMP(for)
      for (size_t cellId = 0; cellId < this->getCells().size(); ++cellId) {
        // Delete dummy particles of each cell.
        this->getCells()[cellId].deleteDummyParticles();

        // if empty
        if (this->getCells()[cellId].isEmpty()) continue;

        auto [cellLowerCorner, cellUpperCorner] = this->getCellBlock().getCellBoundingBox(cellId);

        auto &particleVec = this->getCells()[cellId]._particles;
        for (auto pIter = particleVec.begin(); pIter != particleVec.end();) {
          if ((*pIter)->isOwned() and utils::notInBox((*pIter)->getR(), cellLowerCorner, cellUpperCorner)) {
            myInvalidParticles.push_back(**pIter);

            // multi layer swap-delete
            // we copy the particle behind the last pointer in the cell over the particle we want to delete
            **pIter = *particleVec.back();
            // since we will not actually delete the particle we just copied mark it as dummy.
            particleVec.back()->setOwnershipState(OwnershipState::dummy);
            // then we pop the last pointer from the cell.
            particleVec.pop_back();

          } else {
            ++pIter;
          }
        }
      }
      // implicit barrier here
      // the barrier is needed because iterators are not thread safe w.r.t. addParticle()

      // this loop is executed for every thread and thus parallel. Don't use #pragma omp for here!
      // addParticle might throw. Set exceptionCaught to true, so we can handle that after the OpenMP region
      try {
        for (auto &&p : myInvalidParticles) {
          // if not in halo
          if (utils::inBox(p.getR(), this->getBoxMin(), this->getBoxMax())) {
            this->template addParticle<false>(p);
          } else {
            myInvalidNotOwnedParticles.push_back(p);
          }
        }
      } catch (const std::exception &e) {
        exceptionCaught = true;
        AUTOPAS_OPENMP(critical)
        exceptionMsg.append(e.what());
      }
      AUTOPAS_OPENMP(critical) {
        // merge private vectors to global one.
        invalidParticles.insert(invalidParticles.end(), myInvalidNotOwnedParticles.begin(),
                                myInvalidNotOwnedParticles.end());
      }
    }

    if (exceptionCaught) {
      autopas::utils::ExceptionHandler::exception(exceptionMsg);
    }

    // we have to remove halo particles after the above for-loop since removing halo particles changes the underlying
    // datastructure (_particleList) which invalidates the references in the cells.
    // Note: removing halo particles before the loop and do a call to updateDirtyParticleReferences() right after won't
    // work since there are owned particles in _particleList which fall into the halo area (they are not yet filtered
    // out by the above loop) and can therefore not added to halo cells during particle insert in
    // updateDirtyParticleReferences()
    this->deleteHaloParticles();

    _particleList.deleteDummyParticles();
    updateDirtyParticleReferences();
    return invalidParticles;
  }

  /**
   * @copydoc ParticleContainerInterface::getTraversalSelectorInfo()
   */
  [[nodiscard]] TraversalSelectorInfo getTraversalSelectorInfo() const override {
    return TraversalSelectorInfo(this->getCellBlock().getCellsPerDimensionWithHalo(), this->getInteractionLength(),
                                 this->getCellBlock().getCellLength(), 0);
  }

  ContainerIterator<ParticleType, true, false> begin(
      IteratorBehavior behavior = autopas::IteratorBehavior::ownedOrHalo,
      typename ContainerIterator<ParticleType, true, false>::ParticleVecType *additionalVectors = nullptr) override {
    return ContainerIterator<ParticleType, true, false>(*this, behavior, additionalVectors);
  }

  ContainerIterator<ParticleType, false, false> begin(
      IteratorBehavior behavior = autopas::IteratorBehavior::ownedOrHalo,
      typename ContainerIterator<ParticleType, false, false>::ParticleVecType *additionalVectors =
          nullptr) const override {
    return ContainerIterator<ParticleType, false, false>(*this, behavior, additionalVectors);
  }

  /**
   * @copydoc LinkedCells::forEach()
   */
  template <typename Lambda>
  void forEach(Lambda forEachLambda, IteratorBehavior behavior = IteratorBehavior::ownedOrHaloOrDummy) {
    if (behavior == IteratorBehavior::ownedOrHaloOrDummy) {
      // iterate over all particles, so execute directly on particle vector
      _particleList.forEach(forEachLambda);
    } else {
      for (size_t index = 0; index < getCells().size(); index++) {
        if (!_cellBlock.ignoreCellForIteration(index, behavior)) {
          getCells()[index].forEach(forEachLambda, behavior);
        }
      }
    }
  }

  /**
   * @copydoc LinkedCells::reduce()
   */
  template <typename Lambda, typename A>
  void reduce(Lambda reduceLambda, A &result, IteratorBehavior behavior = IteratorBehavior::ownedOrHaloOrDummy) {
    if (behavior == IteratorBehavior::ownedOrHaloOrDummy) {
      // iterate over all particles, so execute directly on particle vector
      _particleList.reduce(reduceLambda, result);
    } else {
      for (size_t index = 0; index < getCells().size(); index++) {
        if (!_cellBlock.ignoreCellForIteration(index, behavior)) {
          getCells()[index].reduce(reduceLambda, result, behavior);
        }
      }
    }
  }

  [[nodiscard]] ContainerIterator<ParticleType, true, true> getRegionIterator(
      const std::array<double, 3> &lowerCorner, const std::array<double, 3> &higherCorner, IteratorBehavior behavior,
      typename ContainerIterator<ParticleType, true, true>::ParticleVecType *additionalVectors = nullptr) override {
    return ContainerIterator<ParticleType, true, true>(*this, behavior, additionalVectors, lowerCorner, higherCorner);
  }

  [[nodiscard]] ContainerIterator<ParticleType, false, true> getRegionIterator(
      const std::array<double, 3> &lowerCorner, const std::array<double, 3> &higherCorner, IteratorBehavior behavior,
      typename ContainerIterator<ParticleType, false, true>::ParticleVecType *additionalVectors =
          nullptr) const override {
    return ContainerIterator<ParticleType, false, true>(*this, behavior, additionalVectors, lowerCorner, higherCorner);
  }

  /**
   * @copydoc LinkedCells::forEachInRegion()
   */
  template <typename Lambda>
  void forEachInRegion(Lambda forEachLambda, const std::array<double, 3> &lowerCorner,
                       const std::array<double, 3> &higherCorner, IteratorBehavior behavior) {
    using namespace autopas::utils::ArrayMath::literals;

    // We increase the search region by skin, as particles can move over cell borders.
    const auto startIndex3D = this->_cellBlock.get3DIndexOfPosition(lowerCorner - this->getVerletSkin());
    const auto stopIndex3D = this->_cellBlock.get3DIndexOfPosition(higherCorner + this->getVerletSkin());

    size_t numCellsOfInterest = (stopIndex3D[0] - startIndex3D[0] + 1) * (stopIndex3D[1] - startIndex3D[1] + 1) *
                                (stopIndex3D[2] - startIndex3D[2] + 1);
    std::vector<size_t> cellsOfInterest(numCellsOfInterest);

    int i = 0;
    for (size_t z = startIndex3D[2]; z <= stopIndex3D[2]; ++z) {
      for (size_t y = startIndex3D[1]; y <= stopIndex3D[1]; ++y) {
        for (size_t x = startIndex3D[0]; x <= stopIndex3D[0]; ++x) {
          cellsOfInterest[i++] =
              utils::ThreeDimensionalMapping::threeToOneD({x, y, z}, this->_cellBlock.getCellsPerDimensionWithHalo());
        }
      }
    }

    for (size_t index : cellsOfInterest) {
      if (!_cellBlock.ignoreCellForIteration(index, behavior)) {
        getCells()[index].forEach(forEachLambda, lowerCorner, higherCorner, behavior);
      }
    }
  }

  /**
   * @copydoc LinkedCells::reduceInRegion()
   */
  template <typename Lambda, typename A>
  void reduceInRegion(Lambda reduceLambda, A &result, const std::array<double, 3> &lowerCorner,
                      const std::array<double, 3> &higherCorner, IteratorBehavior behavior) {
    using namespace autopas::utils::ArrayMath::literals;

    // We increase the search region by skin, as particles can move over cell borders.
    const auto startIndex3D = this->_cellBlock.get3DIndexOfPosition(lowerCorner - this->getVerletSkin());
    const auto stopIndex3D = this->_cellBlock.get3DIndexOfPosition(higherCorner + this->getVerletSkin());

    size_t numCellsOfInterest = (stopIndex3D[0] - startIndex3D[0] + 1) * (stopIndex3D[1] - startIndex3D[1] + 1) *
                                (stopIndex3D[2] - startIndex3D[2] + 1);
    std::vector<size_t> cellsOfInterest(numCellsOfInterest);

    int i = 0;
    for (size_t z = startIndex3D[2]; z <= stopIndex3D[2]; ++z) {
      for (size_t y = startIndex3D[1]; y <= stopIndex3D[1]; ++y) {
        for (size_t x = startIndex3D[0]; x <= stopIndex3D[0]; ++x) {
          cellsOfInterest[i++] =
              utils::ThreeDimensionalMapping::threeToOneD({x, y, z}, this->_cellBlock.getCellsPerDimensionWithHalo());
        }
      }
    }

    for (size_t index : cellsOfInterest) {
      if (!_cellBlock.ignoreCellForIteration(index, behavior)) {
        getCells()[index].reduce(reduceLambda, result, lowerCorner, higherCorner, behavior);
      }
    }
  }

  /**
   * Get the cell block, not supposed to be used except by verlet lists
   * @return the cell block
   */
  internal::CellBlock3D<ReferenceCell> &getCellBlock() { return _cellBlock; }

  /**
   * @copydoc getCellBlock()
   * @note const version
   */
  const internal::CellBlock3D<ReferenceCell> &getCellBlock() const { return _cellBlock; }

  /**
   * Returns reference to the data of LinkedCellsReferences
   * @return the data
   */
  std::vector<ReferenceCell> &getCells() { return this->_cells; }

 protected:
  /**
   * Given a pair of cell-/particleIndex and iterator restrictions either returns the next indices that match these
   * restrictions or indices that are out of bounds (e.g. cellIndex >= cells.size())
   * @tparam regionIter
   * @param cellIndex
   * @param particleIndex
   * @param iteratorBehavior
   * @param boxMin The actual search box min
   * @param boxMax The actual search box max
   * @param boxMinWithSafetyMargin Search box min that includes a surrounding of skin
   * @param boxMaxWithSafetyMargin Search box max that includes a surrounding of skin
   * @param endCellIndex Last relevant cell index
   * @return tuple<cellIndex, particleIndex>
   */
  template <bool regionIter>
  std::tuple<size_t, size_t> advanceIteratorIndices(
      size_t cellIndex, size_t particleIndex, IteratorBehavior iteratorBehavior, const std::array<double, 3> &boxMin,
      const std::array<double, 3> &boxMax, const std::array<double, 3> &boxMinWithSafetyMargin,
      const std::array<double, 3> &boxMaxWithSafetyMargin, size_t endCellIndex) const {
    // Finding the indices for the next particle
    const size_t stride = (iteratorBehavior & IteratorBehavior::forceSequential) ? 1 : autopas_get_num_threads();

    // helper function to determine if the cell can even contain particles of interest to the iterator
    auto cellIsRelevant = [&]() -> bool {
      bool isRelevant =
          // behavior matches possible particle ownership
          (iteratorBehavior & IteratorBehavior::owned and _cellBlock.cellCanContainOwnedParticles(cellIndex)) or
          (iteratorBehavior & IteratorBehavior::halo and _cellBlock.cellCanContainHaloParticles(cellIndex));
      if constexpr (regionIter) {
        // short circuit if already false
        if (isRelevant) {
          // is the cell in the region?
          const auto [cellLowCorner, cellHighCorner] = _cellBlock.getCellBoundingBox(cellIndex);
          isRelevant =
              utils::boxesOverlap(cellLowCorner, cellHighCorner, boxMinWithSafetyMargin, boxMaxWithSafetyMargin);
        }
      }
      return isRelevant;
    };

    do {
      // advance to the next particle
      ++particleIndex;
      // If this breaches the end of a cell, find the next non-empty cell and reset particleIndex.

      // If cell has wrong type, or there are no more particles in this cell jump to the next
      while (not cellIsRelevant() or particleIndex >= this->_cells[cellIndex].size()) {
        // TODO: can this jump be done more efficient if behavior is only halo or owned?
        // TODO: can this jump be done more efficient for region iters if the cell is outside the region?
        cellIndex += stride;
        particleIndex = 0;

        // If we notice that there is nothing else to look at set invalid values, so we get a nullptr next time and
        // break.
        if (cellIndex > endCellIndex) {
          return {std::numeric_limits<decltype(cellIndex)>::max(), std::numeric_limits<decltype(particleIndex)>::max()};
        }
      }
    } while (not containerIteratorUtils::particleFulfillsIteratorRequirements<regionIter>(
        this->_cells[cellIndex][particleIndex], iteratorBehavior, boxMin, boxMax));

    // the indices returned at this point should always be valid
    return {cellIndex, particleIndex};
  }

  /**
   * object that stores the actual Particles and keeps track of the references.
   */
  ParticleVector<ParticleType> _particleList;
  /**
   * object to manage the block of cells.
   */
  internal::CellBlock3D<ReferenceCell> _cellBlock;
  /**
   * load estimation algorithm for balanced traversals.
   */
  autopas::LoadEstimatorOption _loadEstimator;
  /**
   * Workaround for adding particles in parallel -> https://github.com/AutoPas/AutoPas/issues/555
   */
  AutoPasLock addParticleLock;
};

}  // namespace autopas<|MERGE_RESOLUTION|>--- conflicted
+++ resolved
@@ -226,10 +226,6 @@
                                                                const std::array<double, 3> &boxMax) const {
     using namespace autopas::utils::ArrayMath::literals;
 
-<<<<<<< HEAD
-    const auto boxMinWithSafetyMargin = boxMin - (this->getVerletSkin());
-    const auto boxMaxWithSafetyMargin = boxMax + (this->getVerletSkin());
-=======
     std::array<double, 3> boxMinWithSafetyMargin = boxMin;
     std::array<double, 3> boxMaxWithSafetyMargin = boxMax;
     if constexpr (regionIter) {
@@ -237,7 +233,6 @@
       boxMinWithSafetyMargin -= this->getVerletSkin();
       boxMaxWithSafetyMargin += this->getVerletSkin();
     }
->>>>>>> d5faa8b1
 
     // first and last relevant cell index
     const auto [startCellIndex, endCellIndex] = [&]() -> std::tuple<size_t, size_t> {
