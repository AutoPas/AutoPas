--- conflicted
+++ resolved
@@ -109,10 +109,7 @@
         return true;
       }
     }
-<<<<<<< HEAD
-=======
     AutoPasLog(TRACE, "UpdateHaloParticle was not able to update particle: {}", haloParticle.toString());
->>>>>>> df333aff
     return false;
   }
 
@@ -234,8 +231,8 @@
     std::array<double, 3> boxMaxWithSafetyMargin = boxMax;
     if constexpr (regionIter) {
       // We extend the search box for cells here since particles might have moved
-      boxMinWithSafetyMargin -= 0.5 * this->getVerletSkin();
-      boxMaxWithSafetyMargin += 0.5 * this->getVerletSkin();
+      boxMinWithSafetyMargin -= this->getVerletSkin();
+      boxMaxWithSafetyMargin += this->getVerletSkin();
     }
 
     // first and last relevant cell index
