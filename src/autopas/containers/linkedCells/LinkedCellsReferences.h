/**
 * @file LinkedCells.h
 * @date 05.04.2020
 * @author lunaticcoding
 */

#pragma once

#include "autopas/cells/ReferenceParticleCell.h"
#include "autopas/containers/CellBasedParticleContainer.h"
#include "autopas/containers/CellBlock3D.h"
#include "autopas/containers/CompatibleTraversals.h"
#include "autopas/containers/LeavingParticleCollector.h"
#include "autopas/containers/LoadEstimators.h"
#include "autopas/containers/cellPairTraversals/BalancedTraversal.h"
#include "autopas/containers/linkedCells/ParticleVector.h"
#include "autopas/iterators/ContainerIterator.h"
#include "autopas/options/DataLayoutOption.h"
#include "autopas/options/LoadEstimatorOption.h"
#include "autopas/particles/OwnershipState.h"
#include "autopas/utils/ArrayMath.h"
#include "autopas/utils/ParticleCellHelpers.h"
#include "autopas/utils/StringUtils.h"
#include "autopas/utils/WrapOpenMP.h"
#include "autopas/utils/inBox.h"
#include "autopas/utils/markParticleAsDeleted.h"

namespace autopas {

/**
 * LinkedCells class.
 * This class uses a list of neighboring cells to store the particles.
 * These cells dimensions are at least as large as the given cutoff radius,
 * therefore short-range interactions only need to be calculated between
 * particles in neighboring cells.
 * @tparam ParticleCell type of the ParticleCells that are used to store the particles
 */
template <class Particle>
class LinkedCellsReferences : public CellBasedParticleContainer<ReferenceParticleCell<Particle>> {
 public:
  /**
   *  Type of the Particle.
   */
  using ParticleType = Particle;
  /**
   *  Type of the ParticleCell.
   */
  using ReferenceCell = ReferenceParticleCell<Particle>;
  /**
   * Constructor of the LinkedCells class
   * @param boxMin
   * @param boxMax
   * @param cutoff
   * @param skin
   * @param rebuildFrequency
   * @param cellSizeFactor cell size factor relative to cutoff
   * @param loadEstimator the load estimation algorithm for balanced traversals.
   * By default all applicable traversals are allowed.
   */
  LinkedCellsReferences(const std::array<double, 3> &boxMin, const std::array<double, 3> &boxMax, const double cutoff,
                        const double skin, const unsigned int rebuildFrequency, const double cellSizeFactor = 1.0,
                        LoadEstimatorOption loadEstimator = LoadEstimatorOption::squaredParticlesPerCell)
      : CellBasedParticleContainer<ReferenceCell>(boxMin, boxMax, cutoff, skin, rebuildFrequency),
        _cellBlock(this->_cells, boxMin, boxMax, cutoff + skin, cellSizeFactor),
        _loadEstimator(loadEstimator) {}

  /**
   * @copydoc ParticleContainerInterface::getContainerType()
   */
  [[nodiscard]] ContainerOption getContainerType() const override { return ContainerOption::linkedCellsReferences; }

  /**
   * @copydoc ParticleContainerInterface::getParticleCellTypeEnum()
   */
  [[nodiscard]] CellType getParticleCellTypeEnum() const override { return CellType::ReferenceParticleCell; }

  void reserve(size_t numParticles, size_t numParticlesHaloEstimate) override {
    _cellBlock.reserve(numParticles + numParticlesHaloEstimate);
  }

  /**
   * @copydoc ParticleContainerInterface::addParticleImpl()
   */
  void addParticleImpl(const ParticleType &p) override {
    addParticleLock.lock();
    _particleList.push_back(p);
    updateDirtyParticleReferences();
    addParticleLock.unlock();
  }

  /**
   * @copydoc ParticleContainerInterface::addHaloParticleImpl()
   */
  void addHaloParticleImpl(const ParticleType &haloParticle) override {
    addParticleLock.lock();
    _particleList.push_back(haloParticle);
    updateDirtyParticleReferences();
    addParticleLock.unlock();
  }

  /**
   * @copydoc ParticleContainerInterface::updateHaloParticle()
   */
  bool updateHaloParticle(const ParticleType &haloParticle) override {
    auto cells = _cellBlock.getNearbyHaloCells(haloParticle.getR(), this->getVerletSkin());
    for (auto cellptr : cells) {
      bool updated = internal::checkParticleInCellAndUpdateByID(*cellptr, haloParticle);
      if (updated) {
        return true;
      }
    }
    return false;
  }

  /**
   * @copydoc ParticleContainerInterface::deleteHaloParticles()
   */
  void deleteHaloParticles() override {
    _particleList.clearHaloParticles();
    _cellBlock.clearHaloCells();
  }

  /**
   * Generates the load estimation function depending on _loadEstimator.
   * @return load estimator function object.
   */
  BalancedTraversal::EstimatorFunction getLoadEstimatorFunction() {
    switch (this->_loadEstimator) {
      case LoadEstimatorOption::squaredParticlesPerCell: {
        return [&](const std::array<unsigned long, 3> &cellsPerDimension,
                   const std::array<unsigned long, 3> &lowerCorner, const std::array<unsigned long, 3> &upperCorner) {
          return loadEstimators::squaredParticlesPerCell(this->_cells, cellsPerDimension, lowerCorner, upperCorner);
        };
      }
      case LoadEstimatorOption::none:
        [[fallthrough]];
      default: {
        return
            [&](const std::array<unsigned long, 3> &cellsPerDimension, const std::array<unsigned long, 3> &lowerCorner,
                const std::array<unsigned long, 3> &upperCorner) { return 1; };
      }
    }
  }

  /**
   * @copydoc ParticleContainerInterface::rebuildNeighborLists()
   */
  void rebuildNeighborLists(TraversalInterface *traversal) override { updateDirtyParticleReferences(); }

  /**
   * Updates all the References in the cells that are out of date.
   * @note Removes all dummy particles.
   */
  void updateDirtyParticleReferences() {
    if (_particleList.isDirty()) {
      if (_particleList.needsRebuild()) {
        for (auto &cell : this->_cells) {
          cell.clear();
        }
      }

      for (auto it = _particleList.beginDirty(); it < _particleList.endDirty(); it++) {
        if (it->isDummy()) {
          continue;
        }
        ReferenceCell &cell = _cellBlock.getContainingCell(it->getR());
        auto address = &(*it);
        cell.addParticleReference(address);
      }
      _particleList.markAsClean();
    }
  }

  void iteratePairwise(TraversalInterface *traversal) override {
    // Check if traversal is allowed for this container and give it the data it needs.
    auto *traversalInterface = dynamic_cast<LCTraversalInterface<ReferenceCell> *>(traversal);
    auto *cellPairTraversal = dynamic_cast<CellPairTraversal<ReferenceCell> *>(traversal);
    if (auto *balancedTraversal = dynamic_cast<BalancedTraversal *>(traversal)) {
      balancedTraversal->setLoadEstimator(getLoadEstimatorFunction());
    }
    if (traversalInterface && cellPairTraversal) {
      cellPairTraversal->setCellsToTraverse(this->_cells);
    } else {
      autopas::utils::ExceptionHandler::exception(
          "Trying to use a traversal of wrong type in LinkedCellsReferences::iteratePairwise. TraversalID: {}",
          traversal->getTraversalType());
    }

    traversal->initTraversal();
    traversal->traverseParticlePairs();
    traversal->endTraversal();
  }

  std::tuple<const Particle *, size_t, size_t> getParticle(size_t cellIndex, size_t particleIndex,
                                                           IteratorBehavior iteratorBehavior,
                                                           const std::array<double, 3> &boxMin,
                                                           const std::array<double, 3> &boxMax) const override {
    return getParticleImpl<true>(cellIndex, particleIndex, iteratorBehavior, boxMin, boxMax);
  }
  std::tuple<const Particle *, size_t, size_t> getParticle(size_t cellIndex, size_t particleIndex,
                                                           IteratorBehavior iteratorBehavior) const override {
    // this is not a region iter hence we stretch the bounding box to the numeric max
    constexpr std::array<double, 3> boxMin{std::numeric_limits<double>::lowest(), std::numeric_limits<double>::lowest(),
                                           std::numeric_limits<double>::lowest()};

    constexpr std::array<double, 3> boxMax{std::numeric_limits<double>::max(), std::numeric_limits<double>::max(),
                                           std::numeric_limits<double>::max()};
    return getParticleImpl<false>(cellIndex, particleIndex, iteratorBehavior, boxMin, boxMax);
  }

  /**
   * Container specific implementation for getParticle. See ParticleContainerInterface::getParticle().
   *
   * @tparam regionIter
   * @param cellIndex
   * @param particleIndex
   * @param iteratorBehavior
   * @param boxMin
   * @param boxMax
   * @return tuple<ParticlePointer, CellIndex, ParticleIndex>
   */
  template <bool regionIter>
  std::tuple<const Particle *, size_t, size_t> getParticleImpl(size_t cellIndex, size_t particleIndex,
                                                               IteratorBehavior iteratorBehavior,
                                                               const std::array<double, 3> &boxMin,
                                                               const std::array<double, 3> &boxMax) const {
    using namespace autopas::utils::ArrayMath::literals;

<<<<<<< HEAD
    const auto boxMinWithSafetyMargin = boxMin - (this->getVerletSkin());
    const auto boxMaxWithSafetyMargin = boxMax + (this->getVerletSkin());
=======
    std::array<double, 3> boxMinWithSafetyMargin = boxMin;
    std::array<double, 3> boxMaxWithSafetyMargin = boxMax;
    if constexpr (regionIter) {
      // We extend the search box for cells here since particles might have moved
      boxMinWithSafetyMargin -= (this->_skinPerTimestep * static_cast<double>(this->getStepsSinceLastRebuild()));
      boxMaxWithSafetyMargin += (this->_skinPerTimestep * static_cast<double>(this->getStepsSinceLastRebuild()));
    }
>>>>>>> 642d846c

    // first and last relevant cell index
    const auto [startCellIndex, endCellIndex] = [&]() -> std::tuple<size_t, size_t> {
      if constexpr (regionIter) {
        // We extend the search box for cells here since particles might have moved
        return {_cellBlock.get1DIndexOfPosition(boxMinWithSafetyMargin),
                _cellBlock.get1DIndexOfPosition(boxMaxWithSafetyMargin)};
      } else {
        if (not(iteratorBehavior & IteratorBehavior::halo)) {
          // only potentially owned region
          return {_cellBlock.getFirstOwnedCellIndex(), _cellBlock.getLastOwnedCellIndex()};
        } else {
          // whole range of cells
          return {0, this->_cells.size() - 1};
        }
      }
    }();

    // if we are at the start of an iteration ...
    if (cellIndex == 0 and particleIndex == 0) {
      cellIndex =
          startCellIndex + ((iteratorBehavior & IteratorBehavior::forceSequential) ? 0 : autopas_get_thread_num());
    }
    // abort if the start index is already out of bounds
    if (cellIndex >= this->_cells.size()) {
      return {nullptr, 0, 0};
    }
    // check the data behind the indices
    if (particleIndex >= this->_cells[cellIndex].size() or
        not containerIteratorUtils::particleFulfillsIteratorRequirements<regionIter>(
            this->_cells[cellIndex][particleIndex], iteratorBehavior, boxMin, boxMax)) {
      // either advance them to something interesting or invalidate them.
      std::tie(cellIndex, particleIndex) =
          advanceIteratorIndices<regionIter>(cellIndex, particleIndex, iteratorBehavior, boxMin, boxMax,
                                             boxMinWithSafetyMargin, boxMaxWithSafetyMargin, endCellIndex);
    }

    // shortcut if the given index doesn't exist
    if (cellIndex > endCellIndex) {
      return {nullptr, 0, 0};
    }
    const Particle *retPtr = &this->_cells[cellIndex][particleIndex];

    return {retPtr, cellIndex, particleIndex};
  }

  bool deleteParticle(Particle &particle) override {
    // This function doesn't actually delete anything as it would mess up the reference structure.
    internal::markParticleAsDeleted(particle);
    return false;
  }

  bool deleteParticle(size_t cellIndex, size_t particleIndex) override {
    // This function doesn't actually delete anything as it would mess up the reference structure.
    internal::markParticleAsDeleted(this->_cells[cellIndex][particleIndex]);
    return false;
  }

  std::vector<ParticleType> updateContainer(bool keepNeighborListsValid) override {
    if (keepNeighborListsValid) {
      return autopas::LeavingParticleCollector::collectParticlesAndMarkNonOwnedAsDummy(*this);
    }

    std::vector<ParticleType> invalidParticles;

    // for exception handling in parallel region
    bool exceptionCaught{false};
    std::string exceptionMsg{""};

    AUTOPAS_OPENMP(parallel) {
      // private for each thread!
      std::vector<ParticleType> myInvalidParticles, myInvalidNotOwnedParticles;
      AUTOPAS_OPENMP(for)
      for (size_t cellId = 0; cellId < this->getCells().size(); ++cellId) {
        // Delete dummy particles of each cell.
        this->getCells()[cellId].deleteDummyParticles();

        // if empty
        if (this->getCells()[cellId].isEmpty()) continue;

        auto [cellLowerCorner, cellUpperCorner] = this->getCellBlock().getCellBoundingBox(cellId);

        auto &particleVec = this->getCells()[cellId]._particles;
        for (auto pIter = particleVec.begin(); pIter != particleVec.end();) {
          if ((*pIter)->isOwned() and utils::notInBox((*pIter)->getR(), cellLowerCorner, cellUpperCorner)) {
            myInvalidParticles.push_back(**pIter);

            // multi layer swap-delete
            // we copy the particle behind the last pointer in the cell over the particle we want to delete
            **pIter = *particleVec.back();
            // since we will not actually delete the particle we just copied mark it as dummy.
            particleVec.back()->setOwnershipState(OwnershipState::dummy);
            // then we pop the last pointer from the cell.
            particleVec.pop_back();

          } else {
            ++pIter;
          }
        }
      }
      // implicit barrier here
      // the barrier is needed because iterators are not thread safe w.r.t. addParticle()

      // this loop is executed for every thread and thus parallel. Don't use #pragma omp for here!
      // addParticle might throw. Set exceptionCaught to true, so we can handle that after the OpenMP region
      try {
        for (auto &&p : myInvalidParticles) {
          // if not in halo
          if (utils::inBox(p.getR(), this->getBoxMin(), this->getBoxMax())) {
            this->template addParticle<false>(p);
          } else {
            myInvalidNotOwnedParticles.push_back(p);
          }
        }
      } catch (const std::exception &e) {
        exceptionCaught = true;
        AUTOPAS_OPENMP(critical)
        exceptionMsg.append(e.what());
      }
      AUTOPAS_OPENMP(critical) {
        // merge private vectors to global one.
        invalidParticles.insert(invalidParticles.end(), myInvalidNotOwnedParticles.begin(),
                                myInvalidNotOwnedParticles.end());
      }
    }

    if (exceptionCaught) {
      autopas::utils::ExceptionHandler::exception(exceptionMsg);
    }

    // we have to remove halo particles after the above for-loop since removing halo particles changes the underlying
    // datastructure (_particleList) which invalidates the references in the cells.
    // Note: removing halo particles before the loop and do a call to updateDirtyParticleReferences() right after won't
    // work since there are owned particles in _particleList which fall into the halo area (they are not yet filtered
    // out by the above loop) and can therefore not added to halo cells during particle insert in
    // updateDirtyParticleReferences()
    this->deleteHaloParticles();

    _particleList.deleteDummyParticles();
    updateDirtyParticleReferences();
    return invalidParticles;
  }

  /**
   * @copydoc ParticleContainerInterface::getTraversalSelectorInfo()
   */
  [[nodiscard]] TraversalSelectorInfo getTraversalSelectorInfo() const override {
    return TraversalSelectorInfo(this->getCellBlock().getCellsPerDimensionWithHalo(), this->getInteractionLength(),
                                 this->getCellBlock().getCellLength(), 0);
  }

  ContainerIterator<ParticleType, true, false> begin(
      IteratorBehavior behavior = autopas::IteratorBehavior::ownedOrHalo,
      typename ContainerIterator<ParticleType, true, false>::ParticleVecType *additionalVectors = nullptr) override {
    return ContainerIterator<ParticleType, true, false>(*this, behavior, additionalVectors);
  }

  ContainerIterator<ParticleType, false, false> begin(
      IteratorBehavior behavior = autopas::IteratorBehavior::ownedOrHalo,
      typename ContainerIterator<ParticleType, false, false>::ParticleVecType *additionalVectors =
          nullptr) const override {
    return ContainerIterator<ParticleType, false, false>(*this, behavior, additionalVectors);
  }

  /**
   * @copydoc LinkedCells::forEach()
   */
  template <typename Lambda>
  void forEach(Lambda forEachLambda, IteratorBehavior behavior = IteratorBehavior::ownedOrHaloOrDummy) {
    if (behavior == IteratorBehavior::ownedOrHaloOrDummy) {
      // iterate over all particles, so execute directly on particle vector
      _particleList.forEach(forEachLambda);
    } else {
      for (size_t index = 0; index < getCells().size(); index++) {
        if (!_cellBlock.ignoreCellForIteration(index, behavior)) {
          getCells()[index].forEach(forEachLambda, behavior);
        }
      }
    }
  }

  /**
   * @copydoc LinkedCells::reduce()
   */
  template <typename Lambda, typename A>
  void reduce(Lambda reduceLambda, A &result, IteratorBehavior behavior = IteratorBehavior::ownedOrHaloOrDummy) {
    if (behavior == IteratorBehavior::ownedOrHaloOrDummy) {
      // iterate over all particles, so execute directly on particle vector
      _particleList.reduce(reduceLambda, result);
    } else {
      for (size_t index = 0; index < getCells().size(); index++) {
        if (!_cellBlock.ignoreCellForIteration(index, behavior)) {
          getCells()[index].reduce(reduceLambda, result, behavior);
        }
      }
    }
  }

  [[nodiscard]] ContainerIterator<ParticleType, true, true> getRegionIterator(
      const std::array<double, 3> &lowerCorner, const std::array<double, 3> &higherCorner, IteratorBehavior behavior,
      typename ContainerIterator<ParticleType, true, true>::ParticleVecType *additionalVectors = nullptr) override {
    return ContainerIterator<ParticleType, true, true>(*this, behavior, additionalVectors, lowerCorner, higherCorner);
  }

  [[nodiscard]] ContainerIterator<ParticleType, false, true> getRegionIterator(
      const std::array<double, 3> &lowerCorner, const std::array<double, 3> &higherCorner, IteratorBehavior behavior,
      typename ContainerIterator<ParticleType, false, true>::ParticleVecType *additionalVectors =
          nullptr) const override {
    return ContainerIterator<ParticleType, false, true>(*this, behavior, additionalVectors, lowerCorner, higherCorner);
  }

  /**
   * @copydoc LinkedCells::forEachInRegion()
   */
  template <typename Lambda>
  void forEachInRegion(Lambda forEachLambda, const std::array<double, 3> &lowerCorner,
                       const std::array<double, 3> &higherCorner, IteratorBehavior behavior) {
    using namespace autopas::utils::ArrayMath::literals;

    // We increase the search region by skin, as particles can move over cell borders.
    const auto startIndex3D = this->_cellBlock.get3DIndexOfPosition(lowerCorner - this->getVerletSkin());
    const auto stopIndex3D = this->_cellBlock.get3DIndexOfPosition(higherCorner + this->getVerletSkin());

    size_t numCellsOfInterest = (stopIndex3D[0] - startIndex3D[0] + 1) * (stopIndex3D[1] - startIndex3D[1] + 1) *
                                (stopIndex3D[2] - startIndex3D[2] + 1);
    std::vector<size_t> cellsOfInterest(numCellsOfInterest);

    int i = 0;
    for (size_t z = startIndex3D[2]; z <= stopIndex3D[2]; ++z) {
      for (size_t y = startIndex3D[1]; y <= stopIndex3D[1]; ++y) {
        for (size_t x = startIndex3D[0]; x <= stopIndex3D[0]; ++x) {
          cellsOfInterest[i++] =
              utils::ThreeDimensionalMapping::threeToOneD({x, y, z}, this->_cellBlock.getCellsPerDimensionWithHalo());
        }
      }
    }

    for (size_t index : cellsOfInterest) {
      if (!_cellBlock.ignoreCellForIteration(index, behavior)) {
        getCells()[index].forEach(forEachLambda, lowerCorner, higherCorner, behavior);
      }
    }
  }

  /**
   * @copydoc LinkedCells::reduceInRegion()
   */
  template <typename Lambda, typename A>
  void reduceInRegion(Lambda reduceLambda, A &result, const std::array<double, 3> &lowerCorner,
                      const std::array<double, 3> &higherCorner, IteratorBehavior behavior) {
    using namespace autopas::utils::ArrayMath::literals;

    // We increase the search region by skin, as particles can move over cell borders.
    const auto startIndex3D = this->_cellBlock.get3DIndexOfPosition(lowerCorner - this->getVerletSkin());
    const auto stopIndex3D = this->_cellBlock.get3DIndexOfPosition(higherCorner + this->getVerletSkin());

    size_t numCellsOfInterest = (stopIndex3D[0] - startIndex3D[0] + 1) * (stopIndex3D[1] - startIndex3D[1] + 1) *
                                (stopIndex3D[2] - startIndex3D[2] + 1);
    std::vector<size_t> cellsOfInterest(numCellsOfInterest);

    int i = 0;
    for (size_t z = startIndex3D[2]; z <= stopIndex3D[2]; ++z) {
      for (size_t y = startIndex3D[1]; y <= stopIndex3D[1]; ++y) {
        for (size_t x = startIndex3D[0]; x <= stopIndex3D[0]; ++x) {
          cellsOfInterest[i++] =
              utils::ThreeDimensionalMapping::threeToOneD({x, y, z}, this->_cellBlock.getCellsPerDimensionWithHalo());
        }
      }
    }

    for (size_t index : cellsOfInterest) {
      if (!_cellBlock.ignoreCellForIteration(index, behavior)) {
        getCells()[index].reduce(reduceLambda, result, lowerCorner, higherCorner, behavior);
      }
    }
  }

  /**
   * Get the cell block, not supposed to be used except by verlet lists
   * @return the cell block
   */
  internal::CellBlock3D<ReferenceCell> &getCellBlock() { return _cellBlock; }

  /**
   * @copydoc getCellBlock()
   * @note const version
   */
  const internal::CellBlock3D<ReferenceCell> &getCellBlock() const { return _cellBlock; }

  /**
   * Returns reference to the data of LinkedCellsReferences
   * @return the data
   */
  std::vector<ReferenceCell> &getCells() { return this->_cells; }

 protected:
  /**
   * Given a pair of cell-/particleIndex and iterator restrictions either returns the next indices that match these
   * restrictions or indices that are out of bounds (e.g. cellIndex >= cells.size())
   * @tparam regionIter
   * @param cellIndex
   * @param particleIndex
   * @param iteratorBehavior
   * @param boxMin The actual search box min
   * @param boxMax The actual search box max
   * @param boxMinWithSafetyMargin Search box min that includes a surrounding of skin
   * @param boxMaxWithSafetyMargin Search box max that includes a surrounding of skin
   * @param endCellIndex Last relevant cell index
   * @return tuple<cellIndex, particleIndex>
   */
  template <bool regionIter>
  std::tuple<size_t, size_t> advanceIteratorIndices(
      size_t cellIndex, size_t particleIndex, IteratorBehavior iteratorBehavior, const std::array<double, 3> &boxMin,
      const std::array<double, 3> &boxMax, const std::array<double, 3> &boxMinWithSafetyMargin,
      const std::array<double, 3> &boxMaxWithSafetyMargin, size_t endCellIndex) const {
    // Finding the indices for the next particle
    const size_t stride = (iteratorBehavior & IteratorBehavior::forceSequential) ? 1 : autopas_get_num_threads();

    // helper function to determine if the cell can even contain particles of interest to the iterator
    auto cellIsRelevant = [&]() -> bool {
      bool isRelevant =
          // behavior matches possible particle ownership
          (iteratorBehavior & IteratorBehavior::owned and _cellBlock.cellCanContainOwnedParticles(cellIndex)) or
          (iteratorBehavior & IteratorBehavior::halo and _cellBlock.cellCanContainHaloParticles(cellIndex));
      if constexpr (regionIter) {
        // short circuit if already false
        if (isRelevant) {
          // is the cell in the region?
          const auto [cellLowCorner, cellHighCorner] = _cellBlock.getCellBoundingBox(cellIndex);
          isRelevant =
              utils::boxesOverlap(cellLowCorner, cellHighCorner, boxMinWithSafetyMargin, boxMaxWithSafetyMargin);
        }
      }
      return isRelevant;
    };

    do {
      // advance to the next particle
      ++particleIndex;
      // If this breaches the end of a cell, find the next non-empty cell and reset particleIndex.

      // If cell has wrong type, or there are no more particles in this cell jump to the next
      while (not cellIsRelevant() or particleIndex >= this->_cells[cellIndex].size()) {
        // TODO: can this jump be done more efficient if behavior is only halo or owned?
        // TODO: can this jump be done more efficient for region iters if the cell is outside the region?
        cellIndex += stride;
        particleIndex = 0;

        // If we notice that there is nothing else to look at set invalid values, so we get a nullptr next time and
        // break.
        if (cellIndex > endCellIndex) {
          return {std::numeric_limits<decltype(cellIndex)>::max(), std::numeric_limits<decltype(particleIndex)>::max()};
        }
      }
    } while (not containerIteratorUtils::particleFulfillsIteratorRequirements<regionIter>(
        this->_cells[cellIndex][particleIndex], iteratorBehavior, boxMin, boxMax));

    // the indices returned at this point should always be valid
    return {cellIndex, particleIndex};
  }

  /**
   * object that stores the actual Particles and keeps track of the references.
   */
  ParticleVector<ParticleType> _particleList;
  /**
   * object to manage the block of cells.
   */
  internal::CellBlock3D<ReferenceCell> _cellBlock;
  /**
   * load estimation algorithm for balanced traversals.
   */
  autopas::LoadEstimatorOption _loadEstimator;
  /**
   * Workaround for adding particles in parallel -> https://github.com/AutoPas/AutoPas/issues/555
   */
  AutoPasLock addParticleLock;
};

}  // namespace autopas<|MERGE_RESOLUTION|>--- conflicted
+++ resolved
@@ -226,18 +226,13 @@
                                                                const std::array<double, 3> &boxMax) const {
     using namespace autopas::utils::ArrayMath::literals;
 
-<<<<<<< HEAD
-    const auto boxMinWithSafetyMargin = boxMin - (this->getVerletSkin());
-    const auto boxMaxWithSafetyMargin = boxMax + (this->getVerletSkin());
-=======
     std::array<double, 3> boxMinWithSafetyMargin = boxMin;
     std::array<double, 3> boxMaxWithSafetyMargin = boxMax;
     if constexpr (regionIter) {
       // We extend the search box for cells here since particles might have moved
-      boxMinWithSafetyMargin -= (this->_skinPerTimestep * static_cast<double>(this->getStepsSinceLastRebuild()));
-      boxMaxWithSafetyMargin += (this->_skinPerTimestep * static_cast<double>(this->getStepsSinceLastRebuild()));
-    }
->>>>>>> 642d846c
+      boxMinWithSafetyMargin -= this->getVerletSkin();
+      boxMaxWithSafetyMargin += this->getVerletSkin();
+    }
 
     // first and last relevant cell index
     const auto [startCellIndex, endCellIndex] = [&]() -> std::tuple<size_t, size_t> {
