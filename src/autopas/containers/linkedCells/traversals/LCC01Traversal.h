--- conflicted
+++ resolved
@@ -188,15 +188,8 @@
    * @param cell
    * @param appendCell
    */
-<<<<<<< HEAD
-  inline constexpr void appendNeeded(ParticleCell &cell, ParticleCell &appendCell) {
+  constexpr void appendNeeded(ParticleCell &cell, ParticleCell &appendCell) {
     cell._particleSoABuffer.append(appendCell._particleSoABuffer);
-=======
-  template <std::size_t... I>
-  constexpr void appendNeeded(ParticleCell &cell, ParticleCell &appendCell, std::index_sequence<I...>) {
-    cell._particleSoABuffer.template append<std::get<I>(Functor::getNeededAttr(std::false_type()))...>(
-        appendCell._particleSoABuffer);
->>>>>>> 09bebc93
   }
 
   /**
@@ -408,12 +401,7 @@
         for (const auto &offset : _cellOffsets[offsetSlice]) {
           const unsigned long otherIndex = baseIndex + offset.first;
           ParticleCell &otherCell = cells[otherIndex];
-<<<<<<< HEAD
           appendNeeded(combinationSlice[offsetSlice], otherCell);
-=======
-          appendNeeded(combinationSlice[offsetSlice], otherCell,
-                       std::make_index_sequence<Functor::getNeededAttr(std::false_type()).size()>{});
->>>>>>> 09bebc93
         }
       }
     } else {
@@ -435,12 +423,7 @@
              ++offsetIndex) {
           const unsigned long otherIndex = baseIndex + _cellOffsets[i][offsetIndex].first;
           ParticleCell &otherCell = cells[otherIndex];
-<<<<<<< HEAD
           appendNeeded(combinationSlice[slice], otherCell);
-=======
-          appendNeeded(combinationSlice[slice], otherCell,
-                       std::make_index_sequence<Functor::getNeededAttr(std::false_type()).size()>{});
->>>>>>> 09bebc93
         }
       }
 
@@ -449,12 +432,7 @@
       for (const auto &offset : _cellOffsets.back()) {
         const unsigned long otherIndex = baseIndex + offset.first;
         ParticleCell &otherCell = cells[otherIndex];
-<<<<<<< HEAD
         appendNeeded(combinationSlice[currentSlice], otherCell);
-=======
-        appendNeeded(combinationSlice[currentSlice], otherCell,
-                     std::make_index_sequence<Functor::getNeededAttr(std::false_type()).size()>{});
->>>>>>> 09bebc93
       }
 
       ++currentSlice %= cOffSize;
