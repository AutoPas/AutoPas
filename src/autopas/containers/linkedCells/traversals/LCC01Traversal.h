/**
 * @file LCC01Traversal.h
 * @author nguyen
 * @date 16.09.2018
 */

#pragma once

#include "LCTraversalInterface.h"
#include "autopas/containers/cellTraversals/C01BasedTraversal.h"
#include "autopas/options/DataLayoutOption.h"
#include "autopas/pairwiseFunctors/CellFunctor.h"
#include "autopas/utils/ArrayMath.h"
#include "autopas/utils/ArrayUtils.h"
#include "autopas/utils/WrapOpenMP.h"

namespace autopas {

/**
 * This class provides the c01 traversal and the c01 traversal with combined SoA buffers.
 *
 * The traversal uses the c01 base step performed on every single cell.
 * \image html C01.png "C01 base step in 2D. (dark blue cell = base cell)"
 * newton3 cannot be applied!
 * If combineSoA equals true, SoA buffers are combined slice-wise, as described below.
 *
 * Each slice is constructed as FIFO buffer and slices
 * are stored in circular buffer (_combinationSlices).
 *
 * <b>Combination Principle</b>
 *
 * The sphere of interacting cells is divided into slices along the y-axis, as seen in Figure 1. Each
slice represents a combined SoA buffer. We assume that the creation of combined SoA buffers starts at the
first evaluated cell of an axis. Since there is no previously evaluated cell on the beginning of the axis, the whole
buffer is initially filled by copying the data from the cells. The combined SoA buffers are stored in a circular/ring
buffer (_combinationSlices), shown in Figure 2. To keep track of the position of the first slice inside the circular
buffer, an additional variable for the start index (_currentSlices) is necessary which is initialized to zero. Inside
the combined SoA buffer, the particles are ordered according their insertion. Note, that the base cell (dark blue)
always represents the first cell in the slice buffer.

Now, all interactions can be calculated by iterating over all slices and compute the interactions with the current base
cell. Since information in the buffers is not persistent, it is important to use the SoA buffer of the base cell
and not the copy inside of the combined buffer. If the current base cell interacts with the slice which contains a copy
of the base cell, it is necessary to exclude the copy from the calculations. Otherwise, particles would interact with
themselves. It is not possible to remove the copy from the buffer slice, since the current base cell is an interacting
cell of the next base cell. Therefore, the SoA data structure defines a custom view on
the underlying data structure. Since the copy of the current base cell is the first cell in the buffer slice, it is
possible to set the start of the view to the first particle after the base cell.

In the next step, the sphere of interactions moves one cell further. Figure 1 shows that most of the new
and old interaction cells are the same. To reduce the number of copies, we'll keep the combined SoA buffers from
the previous step and only apply an update to them. Here, the symmetry of interactions can be exploited. Each combined
SoA buffer is a LIFO (Last In, First Out) buffer, meaning that they are demolished in the reverse order of their
construction. This effect can be seen as well in the circular buffer (Figure 2). The former leftmost slice goes
completely out of scope and can be deleted from the circular buffer. The position of this slice inside the circular
buffer is represented by the start index inside the buffer. At the same time, a new SoA buffer is created to represent
the rightmost slice, which has just entered the interaction sphere. This slice is written on the same index inside the
SoA buffer as the former leftmost slice. Since the first slice has moved inside the circular buffer, the start index is
incremented. Due to the circular characteristics, an additional modulo operation is applied to the start index to jump
back to the first slice in the ring buffer if the end is reached. At this point, the buffer is fully updated and all
interactions can be evaluated. This procedure is repeated until the end of the axis is reached.

Since the offsets of the interacting cells relative to the base cell do not change during the traversal, they can be
computed beforehand. All offsets are stored in a 2D-array (_cellOffsets) where the first dimension represents the
individual slices of the interaction sphere and the second dimension represents the cell offsets inside the slice. The
cell offsets are sorted to resemble the order of growth/destruction of the combined SoA buffers. This is important since
the initialized buffer must show the same behavior as a buffer which was updated multiple times.
 *
 * \image html C01_combined.png "Figure 1: Movement of the interaction sphere in 2D. (dark blue cell = base cell)"
 * \image html C01_combined_cache.png "Figure 2: Evolution of the circular buffer."
 * \image html C01_combined_legend.png
 *
 * @tparam ParticleCell the type of cells
 * @tparam PairFunctor The functor that defines the interaction of two particles.
 * @tparam DataLayout
 * @tparam useNewton3
 * @tparam combineSoA
 */
template <class ParticleCell, class PairFunctor, DataLayoutOption::Value dataLayout, bool useNewton3,
          bool combineSoA = false>
class LCC01Traversal
    : public C01BasedTraversal<ParticleCell, PairFunctor, InteractionTypeOption::pairwise, dataLayout, useNewton3, (combineSoA ? 2 : 3)>,
      public LCTraversalInterface<ParticleCell> {
 public:
  /**
   * Constructor of the c01 traversal.
   * @param dims The dimensions of the cellblock, i.e. the number of cells in x,
   * y and z direction (incl. halo).
   * @param pairFunctor The functor that defines the interaction of two particles.
   * @param interactionLength Interaction length (cutoff + skin).
   * @param cellLength cell length in CellBlock3D
   * @todo Pass cutoff to _cellFunctor instead of interactionLength, unless this functor is used to build verlet-lists,
   * in that case the interactionLength is needed!
   */
  explicit LCC01Traversal(const std::array<unsigned long, 3> &dims, PairFunctor *pairFunctor,
                          const double interactionLength, const std::array<double, 3> &cellLength)
      : C01BasedTraversal<ParticleCell, PairFunctor, InteractionTypeOption::pairwise, dataLayout, useNewton3, (combineSoA ? 2 : 3)>(
            dims, pairFunctor, interactionLength, cellLength),
        _cellFunctor(pairFunctor, interactionLength /*should use cutoff here, if not used to build verlet-lists*/),
        _pairFunctor(pairFunctor),
        _cacheOffset(DEFAULT_CACHE_LINE_SIZE / sizeof(unsigned int)) {
    computeOffsets();
  }

  /**
   * Computes pairs used in processBaseCell()
   */
  void computeOffsets();

  void traverseParticlePairs() override;

  [[nodiscard]] DataLayoutOption getDataLayout() const override { return dataLayout; }

  [[nodiscard]] bool getUseNewton3() const override { return useNewton3; }

  /**
   * C01 traversals are only usable if useNewton3 is disabled and combined SoA buffers are only applicable if SoA is set
   * as DataLayout.
   *
   * This is because the cell functor in the c01 traversal is hardcoded to not allow newton 3 even if only one thread is
   * used.
   *
   * @return
   */
  [[nodiscard]] bool isApplicable() const override {
    return not useNewton3 and not(combineSoA and dataLayout != DataLayoutOption::soa);
  }

  [[nodiscard]] TraversalOption getTraversalType() const override {
    return (combineSoA) ? TraversalOption::lc_c01_combined_SoA : TraversalOption::lc_c01;
  }

 private:
  /**
   * Computes all interactions between the base
   * cell and adjacent cells.
   * @param cells vector of all cells.
   * @param x X-index of base cell.
   * @param y Y-index of base cell.
   * @param z Z-index of base cell.
   */
  inline void processBaseCell(std::vector<ParticleCell> &cells, unsigned long x, unsigned long y, unsigned long z);

  /**
   * Appends all needed Attributes to the SoA buffer in cell.
   * @tparam I
   * @param cell
   * @param appendCell
   */
  template <std::size_t... I>
  inline constexpr void appendNeeded(ParticleCell &cell, ParticleCell &appendCell, std::index_sequence<I...>) {
    cell._particleSoABuffer.template append<std::get<I>(PairFunctor::getNeededAttr(std::false_type()))...>(
        appendCell._particleSoABuffer);
  }

  /**
   * Resizes all buffers needed for combined SoA buffers (_combinationSlices, _currentSlices) to fit the current number
   * of threads and cell offsets (= _cellOffsets.size()).
   */
  void resizeBuffers();

  /**
   * Pairs for processBaseCell().
   * @note std::map not applicable since ordering arising from insertion is important for later processing!
   */
  std::vector<std::vector<std::pair<long, std::array<double, 3>>>> _cellOffsets;

  /**
   * CellFunctor to be used for the traversal defining the interaction between two cells.
   */
  internal::CellFunctor<typename ParticleCell::ParticleType, ParticleCell, PairFunctor, dataLayout, false, false>
      _cellFunctor;

  PairFunctor *_pairFunctor;

  /**
   * Cells containing combined SoA buffers.
   */
  std::vector<std::vector<ParticleCell>> _combinationSlices;

  /**
   * Current index in _combinationSlices.
   */
  std::vector<unsigned int> _currentSlices;

  /**
   * Offset factor to avoid false sharing.
   */
  const unsigned int _cacheOffset;
};

template <class ParticleCell, class PairFunctor, DataLayoutOption::Value dataLayout, bool useNewton3,
          bool combineSoA>
inline void LCC01Traversal<ParticleCell, PairFunctor, dataLayout, useNewton3, combineSoA>::computeOffsets() {
  _cellOffsets.resize(2 * this->_overlap[0] + 1);

  const auto interactionLengthSquare(this->_interactionLength * this->_interactionLength);

  for (long x = -this->_overlap[0]; x <= 0l; ++x) {
    for (long y = -this->_overlap[1]; y <= static_cast<long>(this->_overlap[1]); ++y) {
      for (long z = -this->_overlap[2]; z <= static_cast<long>(this->_overlap[2]); ++z) {
        const std::array<double, 3> pos = {
            std::max(0l, (std::abs(x) - 1l)) * this->_cellLength[0],
            std::max(0l, (std::abs(y) - 1l)) * this->_cellLength[1],
            std::max(0l, (std::abs(z) - 1l)) * this->_cellLength[2],
        };
        const double distSquare = utils::ArrayMath::dot(pos, pos);
        if (distSquare <= interactionLengthSquare) {
          const long currentOffset = utils::ThreeDimensionalMapping::threeToOneD(
              x, y, z, utils::ArrayUtils::static_cast_copy_array<long>(this->_cellsPerDimension));
          const bool containCurrentOffset =
              std::any_of(_cellOffsets[x + this->_overlap[0]].cbegin(), _cellOffsets[x + this->_overlap[0]].cend(),
                          [currentOffset](const auto &e) { return e.first == currentOffset; });
          if (containCurrentOffset) {
            continue;
          }
          for (long ix = x; ix <= std::abs(x); ++ix) {
            const long offset = utils::ThreeDimensionalMapping::threeToOneD(
                ix, y, z, utils::ArrayUtils::static_cast_copy_array<long>(this->_cellsPerDimension));
            const size_t index = ix + this->_overlap[0];
            if (y == 0l and z == 0l) {
              // make sure center of slice is always at the beginning
              _cellOffsets[index].insert(_cellOffsets[index].cbegin(),
                                         std::make_pair(offset, utils::ArrayMath::normalize(pos)));
            } else {
              _cellOffsets[index].emplace_back(offset, utils::ArrayMath::normalize(pos));
            }
          }
        }
      }
    }
  }
}

template <class ParticleCell, class PairFunctor, DataLayoutOption::Value dataLayout, bool useNewton3,
          bool combineSoA>
inline void LCC01Traversal<ParticleCell, PairFunctor, dataLayout, useNewton3, combineSoA>::processBaseCell(
    std::vector<ParticleCell> &cells, unsigned long x, unsigned long y, unsigned long z) {
  unsigned long baseIndex = utils::ThreeDimensionalMapping::threeToOneD(x, y, z, this->_cellsPerDimension);
  ParticleCell &baseCell = cells[baseIndex];
  const size_t cOffSize = _cellOffsets.size();

  if constexpr (combineSoA) {
    // Iteration along x

    const auto threadID = static_cast<size_t>(autopas_get_thread_num());
    auto &currentSlice = _currentSlices[threadID * _cacheOffset];
    auto &combinationSlice = _combinationSlices[threadID];

    // First cell needs to initialize whole buffer
    if (x == this->_overlap[0]) {
      currentSlice = 0;
      for (unsigned int offsetSlice = 0; offsetSlice < cOffSize; offsetSlice++) {
        combinationSlice[offsetSlice]._particleSoABuffer.clear();
        for (const auto &offset : _cellOffsets[offsetSlice]) {
          const unsigned long otherIndex = baseIndex + offset.first;
          ParticleCell &otherCell = cells[otherIndex];
          appendNeeded(combinationSlice[offsetSlice], otherCell,
                       std::make_index_sequence<PairFunctor::getNeededAttr(std::false_type()).size()>{});
        }
      }
    } else {
      // reduce size
      size_t i = 0;
      const size_t midSlice = (currentSlice + this->_overlap[0] + 1) % cOffSize;
      for (size_t slice = (currentSlice + 1) % cOffSize; slice != midSlice; ++slice %= cOffSize, ++i) {
        size_t newSize = 0;
        for (const auto &offset : _cellOffsets[i]) {
          const unsigned long otherIndex = baseIndex + offset.first;
          ParticleCell &otherCell = cells[otherIndex];
          newSize += otherCell.size();
        }
        combinationSlice[slice]._particleSoABuffer.resizeArrays(newSize);
      }
      // append buffers
      for (size_t slice = midSlice; slice != currentSlice; ++slice %= cOffSize, ++i) {
        for (auto offsetIndex = _cellOffsets[(i + 1) % cOffSize].size(); offsetIndex < _cellOffsets[i].size();
             ++offsetIndex) {
          const unsigned long otherIndex = baseIndex + _cellOffsets[i][offsetIndex].first;
          ParticleCell &otherCell = cells[otherIndex];
          appendNeeded(combinationSlice[slice], otherCell,
                       std::make_index_sequence<PairFunctor::getNeededAttr(std::false_type()).size()>{});
        }
      }

      combinationSlice[currentSlice]._particleSoABuffer.clear();

      for (const auto &offset : _cellOffsets.back()) {
        const unsigned long otherIndex = baseIndex + offset.first;
        ParticleCell &otherCell = cells[otherIndex];
        appendNeeded(combinationSlice[currentSlice], otherCell,
                     std::make_index_sequence<PairFunctor::getNeededAttr(std::false_type()).size()>{});
      }

      ++currentSlice %= cOffSize;
    }

    // calculate all interactions
    for (unsigned int slice = 0; slice < cOffSize; slice++) {
      if (slice == (currentSlice + this->_overlap[0]) % cOffSize) {
        // slice contains base cell -> skip particles of base cell. This is not supported by CellFunctor, so call
        // pairwise functor directly.
<<<<<<< HEAD
        auto startIndex = baseCell.numParticles();
        auto endIndex = combinationSlice[slice]._particleSoABuffer.getNumberOfParticles();
        _pairFunctor->SoAFunctorPair(baseCell._particleSoABuffer,
=======
        auto startIndex = baseCell.size();
        auto endIndex = combinationSlice[slice]._particleSoABuffer.size();
        _pairwiseFunctor->SoAFunctorPair(baseCell._particleSoABuffer,
>>>>>>> 261878dc
                                         {&(combinationSlice[slice]._particleSoABuffer), startIndex, endIndex}, false);
        // compute base cell
        this->_cellFunctor.processCell(baseCell);
      } else {
        this->_cellFunctor.processCellPair(baseCell, combinationSlice[slice]);
      }
    }
  } else {
    for (const auto &slice : _cellOffsets) {
      for (auto const &[offset, r] : slice) {
        const unsigned long otherIndex = baseIndex + offset;
        ParticleCell &otherCell = cells[otherIndex];

        if (baseIndex == otherIndex) {
          this->_cellFunctor.processCell(baseCell);
        } else {
          this->_cellFunctor.processCellPair(baseCell, otherCell, r);
        }
      }
    }
  }
}

template <class ParticleCell, class PairFunctor, DataLayoutOption::Value dataLayout, bool useNewton3,
          bool combineSoA>
inline void LCC01Traversal<ParticleCell, PairFunctor, dataLayout, useNewton3, combineSoA>::resizeBuffers() {
  const auto numThreads = static_cast<size_t>(autopas_get_max_threads());
  if (_combinationSlices.size() != numThreads) {
    _combinationSlices.resize(numThreads);
    const auto cellOffsetsSize = _cellOffsets.size();
    std::for_each(_combinationSlices.begin(), _combinationSlices.end(),
                  [cellOffsetsSize](auto &e) { e.resize(cellOffsetsSize); });
    _currentSlices.resize(numThreads * _cacheOffset);
  }
}

template <class ParticleCell, class PairFunctor, DataLayoutOption::Value dataLayout, bool useNewton3,
          bool combineSoA>
inline void LCC01Traversal<ParticleCell, PairFunctor, dataLayout, useNewton3, combineSoA>::traverseParticlePairs() {
  auto &cells = *(this->_cells);
  if (not this->isApplicable()) {
    if constexpr (combineSoA) {
      utils::ExceptionHandler::exception(
          "The C01 traversal with combined SoA buffers cannot work with data layout AoS and enabled newton3 (unless "
          "only one thread is used)!");
    } else {
      utils::ExceptionHandler::exception(
          "The C01 traversal cannot work with enabled newton3 (unless only one thread is used)!");
    }
  }
  if constexpr (combineSoA) {
    resizeBuffers();
  }
  this->c01Traversal([&](unsigned long x, unsigned long y, unsigned long z) { this->processBaseCell(cells, x, y, z); });
}

}  // namespace autopas<|MERGE_RESOLUTION|>--- conflicted
+++ resolved
@@ -300,15 +300,9 @@
       if (slice == (currentSlice + this->_overlap[0]) % cOffSize) {
         // slice contains base cell -> skip particles of base cell. This is not supported by CellFunctor, so call
         // pairwise functor directly.
-<<<<<<< HEAD
-        auto startIndex = baseCell.numParticles();
-        auto endIndex = combinationSlice[slice]._particleSoABuffer.getNumberOfParticles();
-        _pairFunctor->SoAFunctorPair(baseCell._particleSoABuffer,
-=======
         auto startIndex = baseCell.size();
         auto endIndex = combinationSlice[slice]._particleSoABuffer.size();
-        _pairwiseFunctor->SoAFunctorPair(baseCell._particleSoABuffer,
->>>>>>> 261878dc
+        _pairFunctor->SoAFunctorPair(baseCell._particleSoABuffer,
                                          {&(combinationSlice[slice]._particleSoABuffer), startIndex, endIndex}, false);
         // compute base cell
         this->_cellFunctor.processCell(baseCell);
