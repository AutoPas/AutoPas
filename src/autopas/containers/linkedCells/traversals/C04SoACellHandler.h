--- conflicted
+++ resolved
@@ -234,22 +234,16 @@
         }
       } else if (offset1 == _baseOffsets.front().back()) {
         cell1 = &combinationSlice[currentSlice];
-<<<<<<< HEAD
-        cell1ViewStart = combinationSlicesOffsets[slice][combinationSlicesOffsets[slice].size() - 2];
+        cell1ViewStart = combinationSlicesOffsets[currentSlice][combinationSlicesOffsets[currentSlice].size() - 2];
         cell1ViewEnd = cell1->_particleSoABuffer.getNumParticles();
-=======
-        cell1->_particleSoABuffer.setViewStart(
-            combinationSlicesOffsets[currentSlice][combinationSlicesOffsets[currentSlice].size() - 2]);
-        cell1->_particleSoABuffer.setViewLength(-1l);
       } else if (offset1 == _baseOffsets.back().front()) {
         const auto index = (currentSlice + numSlices - 1) % numSlices;
         if (combinationSlicesOffsets[index][1] == 0) {
           continue;
         }
         cell1 = &combinationSlice[index];
-        cell1->_particleSoABuffer.setViewStart(0);
-        cell1->_particleSoABuffer.setViewLength(combinationSlicesOffsets[index][1]);
->>>>>>> f900d518
+        cell1ViewStart = 0;
+        cell1ViewEnd = combinationSlicesOffsets[index][1];
       } else {
         const unsigned long cellIndex1 = baseIndex + offset1;
         cell1 = &cells[cellIndex1];
