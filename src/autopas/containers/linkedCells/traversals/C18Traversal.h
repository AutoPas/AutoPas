/**
 * @file C18Traversal.h
 * @author nguyen
 * @date 06.09.2018
 */

#pragma once

#include "LinkedCellTraversalInterface.h"
#include "autopas/containers/cellPairTraversals/C18BasedTraversal.h"
#include "autopas/options/DataLayoutOption.h"
#include "autopas/pairwiseFunctors/CellFunctor.h"
#include "autopas/utils/ThreeDimensionalMapping.h"
#include "autopas/utils/WrapOpenMP.h"

namespace autopas {

/**
 * This class provides the c18 traversal.
 *
 * The traversal uses the c18 base step performed on every single cell. Since
 * these steps overlap a domain coloring with eighteen colors is applied.
 *
 * @tparam ParticleCell the type of cells
 * @tparam PairwiseFunctor The functor that defines the interaction of two particles.
 * @tparam DataLayout
 * @tparam useNewton3
 */
template <class ParticleCell, class PairwiseFunctor, DataLayoutOption DataLayout, bool useNewton3>
class C18Traversal : public C18BasedTraversal<ParticleCell, PairwiseFunctor, DataLayout, useNewton3>,
                     public LinkedCellTraversalInterface<ParticleCell> {
 public:
  /**
   * Constructor of the c18 traversal.
   * @param dims The dimensions of the cellblock, i.e. the number of cells in x,
   * y and z direction.
   * @param pairwiseFunctor The functor that defines the interaction of two particles.
   * @param interactionLength Interaction length (cutoff + skin).
   * @param cellLength cell length.
   */
  explicit C18Traversal(const std::array<unsigned long, 3> &dims, PairwiseFunctor *pairwiseFunctor,
<<<<<<< HEAD
                        const double interactionLength = 1.0, const std::array<double, 3> &cellLength = {1.0, 1.0, 1.0})
      : C18BasedTraversal<ParticleCell, PairwiseFunctor, DataLayout, useNewton3>(dims, pairwiseFunctor,
                                                                                 interactionLength, cellLength),
        _cellFunctor(
            CellFunctor<typename ParticleCell::ParticleType, ParticleCell, PairwiseFunctor, DataLayout, useNewton3>(
                pairwiseFunctor)) {
=======
                        const double cutoff = 1.0, const std::array<double, 3> &cellLength = {1.0, 1.0, 1.0})
      : C18BasedTraversal<ParticleCell, PairwiseFunctor, DataLayout, useNewton3>(dims, pairwiseFunctor, cutoff,
                                                                                 cellLength),
        _cellFunctor(internal::CellFunctor<typename ParticleCell::ParticleType, ParticleCell, PairwiseFunctor,
                                           DataLayout, useNewton3>(pairwiseFunctor)) {
>>>>>>> 1803ee23
    computeOffsets();
  }

  /**
   * @copydoc LinkedCellTraversalInterface::traverseCellPairs()
   */
  void traverseCellPairs(std::vector<ParticleCell> &cells) override;

  /**
   * Computes all interactions between the base
   * cell and adjacent cells with greater a ID.
   * @param cells vector of all cells.
   * @param x X-index of base cell.
   * @param y Y-index of base cell.
   * @param z Z-index of base cell.
   */
  void processBaseCell(std::vector<ParticleCell> &cells, unsigned long x, unsigned long y, unsigned long z);

  TraversalOption getTraversalType() const override { return TraversalOption::c18; }

  /**
   * C18 traversal is always usable.
   * @return
   */
  bool isApplicable() const override {
    int nDevices = 0;
#if defined(AUTOPAS_CUDA)
    cudaGetDeviceCount(&nDevices);
#endif
    if (DataLayout == DataLayoutOption::cuda)
      return nDevices > 0;
    else
      return true;
  }

 private:
  /**
   * Computes pairs used in processBaseCell()
   */
  void computeOffsets();

  /**
   * CellFunctor to be used for the traversal defining the interaction between two cells.
   */
  internal::CellFunctor<typename ParticleCell::ParticleType, ParticleCell, PairwiseFunctor, DataLayout, useNewton3>
      _cellFunctor;

  /**
   * Pairs for processBaseCell(). overlap[0] x overlap[1] Array for each special case in x and y direction.
   */
  std::vector<std::vector<std::vector<unsigned long>>> _cellOffsets;

  /**
   * Returns the index in the offsets array for the given position.
   * @param pos current position in dimension dim
   * @param dim current dimension
   * @return Index for the _cellOffsets Array.
   */
  unsigned int getIndex(unsigned long pos, unsigned int dim) const;
};

template <class ParticleCell, class PairwiseFunctor, DataLayoutOption DataLayout, bool useNewton3>
inline void C18Traversal<ParticleCell, PairwiseFunctor, DataLayout, useNewton3>::computeOffsets() {
  _cellOffsets.resize(2 * this->_overlap[1] + 1, std::vector<std::vector<unsigned long>>(2 * this->_overlap[0] + 1));
  const std::array<long, 3> _overlap_s = ArrayMath::static_cast_array<long>(this->_overlap);

  const auto interactionLengthSquare(this->_interactionLength * this->_interactionLength);

  for (long z = 0l; z <= _overlap_s[2]; ++z) {
    for (long y = -_overlap_s[1]; y <= _overlap_s[1]; ++y) {
      for (long x = -_overlap_s[0]; x <= _overlap_s[0]; ++x) {
        const long offset = (z * this->_cellsPerDimension[1] + y) * this->_cellsPerDimension[0] + x;
        if (offset >= 0l) {
          // add to each applicable special case
          for (long yArray = -_overlap_s[1]; yArray <= _overlap_s[1]; ++yArray) {
            if (std::abs(yArray + y) <= _overlap_s[1]) {
              for (long xArray = -_overlap_s[0]; xArray <= _overlap_s[0]; ++xArray) {
                if (std::abs(xArray + x) <= _overlap_s[0]) {
                  std::array<double, 3> pos = {};
                  pos[0] = std::max(0l, (std::abs(x) - 1l)) * this->_cellLength[0];
                  pos[1] = std::max(0l, (std::abs(y) - 1l)) * this->_cellLength[1];
                  pos[2] = std::max(0l, (std::abs(z) - 1l)) * this->_cellLength[2];
                  // calculate distance between base cell and other cell
                  const double distSquare = ArrayMath::dot(pos, pos);
                  // only add cell offset if cell is within interaction length
                  if (distSquare <= interactionLengthSquare) {
                    auto uoffset = static_cast<unsigned long>(offset);
                    _cellOffsets[yArray + _overlap_s[1]][xArray + _overlap_s[0]].push_back(uoffset);
                  }
                }
              }
            }
          }
        }
      }
    }
  }
}

template <class ParticleCell, class PairwiseFunctor, DataLayoutOption DataLayout, bool useNewton3>
unsigned int C18Traversal<ParticleCell, PairwiseFunctor, DataLayout, useNewton3>::getIndex(unsigned long pos,
                                                                                           unsigned int dim) const {
  unsigned long index;
  if (pos < this->_overlap[dim]) {
    index = pos;
  } else if (pos < this->_cellsPerDimension[dim] - this->_overlap[dim]) {
    index = this->_overlap[dim];
  } else {
    index = pos - this->_cellsPerDimension[dim] + 2 * this->_overlap[dim] + 1ul;
  }
  return index;
}

template <class ParticleCell, class PairwiseFunctor, DataLayoutOption DataLayout, bool useNewton3>
void C18Traversal<ParticleCell, PairwiseFunctor, DataLayout, useNewton3>::processBaseCell(
    std::vector<ParticleCell> &cells, unsigned long x, unsigned long y, unsigned long z) {
  const unsigned long baseIndex = utils::ThreeDimensionalMapping::threeToOneD(x, y, z, this->_cellsPerDimension);

  const unsigned int xArray = getIndex(x, 0);

  const unsigned int yArray = getIndex(y, 1);

  ParticleCell &baseCell = cells[baseIndex];
  std::vector<unsigned long> &offsets = this->_cellOffsets[yArray][xArray];
  const size_t num_pairs = offsets.size();
  for (size_t j = 0; j < num_pairs; ++j) {
    unsigned long otherIndex = baseIndex + offsets[j];
    ParticleCell &otherCell = cells[otherIndex];

    if (baseIndex == otherIndex) {
      this->_cellFunctor.processCell(baseCell);
    } else {
      this->_cellFunctor.processCellPair(baseCell, otherCell);
    }
  }
}

template <class ParticleCell, class PairwiseFunctor, DataLayoutOption DataLayout, bool useNewton3>
inline void C18Traversal<ParticleCell, PairwiseFunctor, DataLayout, useNewton3>::traverseCellPairs(
    std::vector<ParticleCell> &cells) {
  this->c18Traversal([&](unsigned long x, unsigned long y, unsigned long z) { this->processBaseCell(cells, x, y, z); });
}

}  // namespace autopas<|MERGE_RESOLUTION|>--- conflicted
+++ resolved
@@ -39,20 +39,11 @@
    * @param cellLength cell length.
    */
   explicit C18Traversal(const std::array<unsigned long, 3> &dims, PairwiseFunctor *pairwiseFunctor,
-<<<<<<< HEAD
                         const double interactionLength = 1.0, const std::array<double, 3> &cellLength = {1.0, 1.0, 1.0})
-      : C18BasedTraversal<ParticleCell, PairwiseFunctor, DataLayout, useNewton3>(dims, pairwiseFunctor,
-                                                                                 interactionLength, cellLength),
-        _cellFunctor(
-            CellFunctor<typename ParticleCell::ParticleType, ParticleCell, PairwiseFunctor, DataLayout, useNewton3>(
-                pairwiseFunctor)) {
-=======
-                        const double cutoff = 1.0, const std::array<double, 3> &cellLength = {1.0, 1.0, 1.0})
-      : C18BasedTraversal<ParticleCell, PairwiseFunctor, DataLayout, useNewton3>(dims, pairwiseFunctor, cutoff,
+      : C18BasedTraversal<ParticleCell, PairwiseFunctor, DataLayout, useNewton3>(dims, pairwiseFunctor, interactionLength,
                                                                                  cellLength),
         _cellFunctor(internal::CellFunctor<typename ParticleCell::ParticleType, ParticleCell, PairwiseFunctor,
                                            DataLayout, useNewton3>(pairwiseFunctor)) {
->>>>>>> 1803ee23
     computeOffsets();
   }
 
