--- conflicted
+++ resolved
@@ -39,18 +39,10 @@
    * @param cellLength cell length.
    */
   explicit C18Traversal(const std::array<unsigned long, 3> &dims, PairwiseFunctor *pairwiseFunctor,
-<<<<<<< HEAD
-                        const double cutoff = 1.0, const std::array<double, 3> &cellLength = {1.0, 1.0, 1.0})
-      : C18BasedTraversal<ParticleCell, PairwiseFunctor, DataLayout, useNewton3>(dims, pairwiseFunctor, cutoff,
-                                                                                 cellLength),
-        _cellFunctor(pairwiseFunctor, cutoff) {
-=======
                         const double interactionLength = 1.0, const std::array<double, 3> &cellLength = {1.0, 1.0, 1.0})
       : C18BasedTraversal<ParticleCell, PairwiseFunctor, DataLayout, useNewton3>(dims, pairwiseFunctor,
                                                                                  interactionLength, cellLength),
-        _cellFunctor(internal::CellFunctor<typename ParticleCell::ParticleType, ParticleCell, PairwiseFunctor,
-                                           DataLayout, useNewton3>(pairwiseFunctor)) {
->>>>>>> 159f7637
+        _cellFunctor(pairwiseFunctor, interactionLength) {
     computeOffsets();
   }
 
@@ -129,7 +121,6 @@
   for (long z = 0l; z <= _overlap_s[2]; ++z) {
     for (long y = -_overlap_s[1]; y <= _overlap_s[1]; ++y) {
       for (long x = -_overlap_s[0]; x <= _overlap_s[0]; ++x) {
-<<<<<<< HEAD
         const long offset = utils::ThreeDimensionalMapping::threeToOneD(
             x, y, z, ArrayMath::static_cast_array<long>(this->_cellsPerDimension));
 
@@ -148,29 +139,9 @@
                 // calculate distance between base cell and other cell
                 const double distSquare = ArrayMath::dot(pos, pos);
                 // only add cell offset if cell is within cutoff radius
-                if (distSquare <= cutoffSquare) {
+                if (distSquare <= interactionLengthSquare) {
                   _cellOffsets[yArray + _overlap_s[1]][xArray + _overlap_s[0]].push_back(
                       std::make_pair(offset, ArrayMath::normalize(pos)));
-=======
-        const long offset = (z * this->_cellsPerDimension[1] + y) * this->_cellsPerDimension[0] + x;
-        if (offset >= 0l) {
-          // add to each applicable special case
-          for (long yArray = -_overlap_s[1]; yArray <= _overlap_s[1]; ++yArray) {
-            if (std::abs(yArray + y) <= _overlap_s[1]) {
-              for (long xArray = -_overlap_s[0]; xArray <= _overlap_s[0]; ++xArray) {
-                if (std::abs(xArray + x) <= _overlap_s[0]) {
-                  std::array<double, 3> pos = {};
-                  pos[0] = std::max(0l, (std::abs(x) - 1l)) * this->_cellLength[0];
-                  pos[1] = std::max(0l, (std::abs(y) - 1l)) * this->_cellLength[1];
-                  pos[2] = std::max(0l, (std::abs(z) - 1l)) * this->_cellLength[2];
-                  // calculate distance between base cell and other cell
-                  const double distSquare = ArrayMath::dot(pos, pos);
-                  // only add cell offset if cell is within interaction length
-                  if (distSquare <= interactionLengthSquare) {
-                    auto uoffset = static_cast<unsigned long>(offset);
-                    _cellOffsets[yArray + _overlap_s[1]][xArray + _overlap_s[0]].push_back(uoffset);
-                  }
->>>>>>> 159f7637
                 }
               }
             }
