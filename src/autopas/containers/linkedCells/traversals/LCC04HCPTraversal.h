--- conflicted
+++ resolved
@@ -26,16 +26,9 @@
  * @tparam ParticleCell the type of cells
  * @tparam PairwiseFunctor The functor that defines the interaction of two particles.
  */
-<<<<<<< HEAD
-template <class ParticleCell, class PairwiseFunctor, DataLayoutOption::Value dataLayout, bool useNewton3>
-class LCC04HCPTraversal
-    : public C08BasedTraversal<ParticleCell, PairwiseFunctor, InteractionTypeOption::pairwise, dataLayout, useNewton3>,
-      public LCTraversalInterface<ParticleCell> {
-=======
-template <class ParticleCell, class PairwiseFunctor>
-class LCC04HCPTraversal : public C08BasedTraversal<ParticleCell, PairwiseFunctor>,
+template <class ParticleCell, class PairwiseFunctor>
+class LCC04HCPTraversal : public C08BasedTraversal<ParticleCell, PairwiseFunctor, InteractionTypeOption::pairwise>,
                           public LCTraversalInterface<ParticleCell> {
->>>>>>> 9c9c8bc4
  public:
   /**
    * Constructor of c04hcp
@@ -48,19 +41,12 @@
    * @param useNewton3 Parameter to specify whether the traversal makes use of newton3 or not.
    */
   LCC04HCPTraversal(const std::array<unsigned long, 3> &dims, PairwiseFunctor *pairwiseFunctor,
-<<<<<<< HEAD
-                    const double interactionLength, const std::array<double, 3> &cellLength)
-      : C08BasedTraversal<ParticleCell, PairwiseFunctor, InteractionTypeOption::pairwise, dataLayout, useNewton3>(
-            dims, pairwiseFunctor, interactionLength, cellLength),
-        _cellHandler(pairwiseFunctor, this->_cellsPerDimension, interactionLength, cellLength, this->_overlap),
-=======
-                    double interactionLength, const std::array<double, 3> &cellLength, DataLayoutOption dataLayout,
+                    const double interactionLength, const std::array<double, 3> &cellLength, DataLayoutOption dataLayout,
                     bool useNewton3)
-      : C08BasedTraversal<ParticleCell, PairwiseFunctor>(dims, pairwiseFunctor, interactionLength, cellLength,
+      : C08BasedTraversal<ParticleCell, PairwiseFunctor, InteractionTypeOption::pairwise>(dims, pairwiseFunctor, interactionLength, cellLength,
                                                          dataLayout, useNewton3),
         _cellHandler(pairwiseFunctor, this->_cellsPerDimension, interactionLength, cellLength, this->_overlap,
                      dataLayout, useNewton3),
->>>>>>> 9c9c8bc4
         _end(utils::ArrayMath::subScalar(utils::ArrayUtils::static_cast_copy_array<long>(this->_cellsPerDimension),
                                          1l)) {}
 
