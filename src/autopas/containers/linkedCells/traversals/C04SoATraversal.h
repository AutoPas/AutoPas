--- conflicted
+++ resolved
@@ -51,22 +51,13 @@
   bool getUseNewton3() const override { return useNewton3; }
 
   /**
-<<<<<<< HEAD
    * c04SoA traversals are only usable with dataLayout SoA.
-   * @return
-   */
-  bool isApplicable() const override { return dataLayout == DataLayoutOption::soa; }
-=======
-   * c04SoA traversals are only usable with DataLayout SoA.
    * @note Currently there is a bug when cellsize factor is smaller than 1:
    * https://github.com/AutoPas/AutoPas/issues/354
    * @return
    */
-  bool isApplicable() const override {
-    return DataLayout == DataLayoutOption::soa and
-           (this->_overlap[0] == 1 and this->_overlap[1] == 1 and this->_overlap[2] == 1);
-  }
->>>>>>> 5890c412
+  bool isApplicable() const override { return dataLayout == DataLayoutOption::soa and
+        (this->_overlap[0] == 1 and this->_overlap[1] == 1 and this->_overlap[2] == 1); }
 
  private:
   C04SoACellHandler<ParticleCell, PairwiseFunctor, dataLayout, useNewton3> _cellHandler;
