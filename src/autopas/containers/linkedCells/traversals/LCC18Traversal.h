/**
 * @file LCC18Traversal.h
 * @author nguyen
 * @date 06.09.2018
 */

#pragma once

#include "LCTraversalInterface.h"
#include "autopas/baseFunctors/CellFunctor.h"
#include "autopas/containers/cellTraversals/C18BasedTraversal.h"
#include "autopas/options/DataLayoutOption.h"
#include "autopas/utils/ArrayUtils.h"
#include "autopas/utils/ThreeDimensionalMapping.h"
#include "autopas/utils/WrapOpenMP.h"

namespace autopas {

/**
 * This class provides the lc_c18 traversal.
 *
 * The traversal uses the c18 base step performed on every single cell.
 * \image html C18.png "C18 base step in 2D. (dark blue cell = base cell)"
 * Since these steps overlap a domain coloring with eighteen colors is applied.
 * \image html C18_domain.png "C18 domain coloring in 2D. 6 colors are required."
 *
 * @tparam ParticleCell the type of cells
 * @tparam PairwiseFunctor The functor that defines the interaction of two particles.
 */
<<<<<<< HEAD
template <class ParticleCell, class PairwiseFunctor, DataLayoutOption::Value dataLayout, bool useNewton3>
class LCC18Traversal
    : public C18BasedTraversal<ParticleCell, PairwiseFunctor, InteractionTypeOption::pairwise, dataLayout, useNewton3>,
      public LCTraversalInterface<ParticleCell> {
=======
template <class ParticleCell, class PairwiseFunctor>
class LCC18Traversal : public C18BasedTraversal<ParticleCell, PairwiseFunctor>,
                       public LCTraversalInterface<ParticleCell> {
>>>>>>> 9c9c8bc4
 public:
  /**
   * Constructor of the lc_c18 traversal.
   * @param dims The dimensions of the cellblock, i.e. the number of cells in x,
   * y and z direction.
   * @param pairwiseFunctor The functor that defines the interaction of two particles.
   * @param interactionLength Interaction length (cutoff + skin).
   * @param cellLength cell length.
   * @param dataLayout The data layout with which this traversal should be initialised.
   * @param useNewton3 Parameter to specify whether the traversal makes use of newton3 or not.
   * @todo Pass cutoff to _cellFunctor instead of interactionLength, unless this functor is used to build verlet-lists,
   * in that case the interactionLength is needed!
   */
  explicit LCC18Traversal(const std::array<unsigned long, 3> &dims, PairwiseFunctor *pairwiseFunctor,
<<<<<<< HEAD
                          const double interactionLength, const std::array<double, 3> &cellLength)
      : C18BasedTraversal<ParticleCell, PairwiseFunctor, InteractionTypeOption::pairwise, dataLayout, useNewton3>(
            dims, pairwiseFunctor, interactionLength, cellLength),
        _cellFunctor(pairwiseFunctor, interactionLength /*should use cutoff here, if not used to build verlet-lists*/) {
=======
                          double interactionLength, const std::array<double, 3> &cellLength,
                          DataLayoutOption dataLayout, bool useNewton3)
      : C18BasedTraversal<ParticleCell, PairwiseFunctor>(dims, pairwiseFunctor, interactionLength, cellLength,
                                                         dataLayout, useNewton3),
        _cellFunctor(pairwiseFunctor, interactionLength /*should use cutoff here, if not used to build verlet-lists*/,
                     dataLayout, useNewton3) {
>>>>>>> 9c9c8bc4
    computeOffsets();
  }

  void traverseParticlePairs() override;

  /**
   * Computes all interactions between the base
   * cell and adjacent cells with greater a ID.
   * @param cells vector of all cells.
   * @param x X-index of base cell.
   * @param y Y-index of base cell.
   * @param z Z-index of base cell.
   */
  void processBaseCell(std::vector<ParticleCell> &cells, unsigned long x, unsigned long y, unsigned long z);

  [[nodiscard]] TraversalOption getTraversalType() const override { return TraversalOption::lc_c18; }

  /**
   * C18 traversal is always usable.
   * @return
   */
  [[nodiscard]] bool isApplicable() const override { return true; }

  /**
   * @copydoc autopas::CellTraversal::setSortingThreshold()
   */
  void setSortingThreshold(size_t sortingThreshold) override { _cellFunctor.setSortingThreshold(sortingThreshold); }

 private:
  /**
   * Computes pairs used in processBaseCell()
   */
  void computeOffsets();

  /**
   * CellFunctor to be used for the traversal defining the interaction between two cells.
   */
  internal::CellFunctor<ParticleCell, PairwiseFunctor,
                        /*bidirectional*/ true>
      _cellFunctor;

  /**
   * Type of an array containing offsets relative to the base cell and correspondent normalized 3d relationship vectors.
   * The vectors (aka std::array<double,3>) describe the imaginative line connecting the center of the base cell and the
   * center of the cell defined by the offset. It is used for sorting.
   */
  using offsetArray_t = std::vector<std::pair<unsigned long, std::array<double, 3>>>;

  /**
   * Pairs for processBaseCell(). overlap[0] x overlap[1] offsetArray_t for each special case in x and y direction.
   */
  std::vector<std::vector<offsetArray_t>> _cellOffsets;

  /**
   * Returns the index in the offsets array for the given position.
   * @param pos current position in dimension dim
   * @param dim current dimension
   * @return Index for the _cellOffsets Array.
   */
  unsigned long getIndex(const unsigned long pos, const unsigned int dim) const;
};

template <class ParticleCell, class PairwiseFunctor>
inline void LCC18Traversal<ParticleCell, PairwiseFunctor>::computeOffsets() {
  _cellOffsets.resize(2 * this->_overlap[1] + 1, std::vector<offsetArray_t>(2 * this->_overlap[0] + 1));
  const std::array<long, 3> _overlap_s = utils::ArrayUtils::static_cast_copy_array<long>(this->_overlap);

  const auto interactionLengthSquare(this->_interactionLength * this->_interactionLength);

  for (long z = 0l; z <= _overlap_s[2]; ++z) {
    for (long y = -_overlap_s[1]; y <= _overlap_s[1]; ++y) {
      for (long x = -_overlap_s[0]; x <= _overlap_s[0]; ++x) {
        const long offset = utils::ThreeDimensionalMapping::threeToOneD(
            x, y, z, utils::ArrayUtils::static_cast_copy_array<long>(this->_cellsPerDimension));

        if (offset < 0l) {
          continue;
        }
        // add to each applicable special case
        for (long yArray = -_overlap_s[1]; yArray <= _overlap_s[1]; ++yArray) {
          if (std::abs(yArray + y) <= _overlap_s[1]) {
            for (long xArray = -_overlap_s[0]; xArray <= _overlap_s[0]; ++xArray) {
              if (std::abs(xArray + x) <= _overlap_s[0]) {
                const std::array<double, 3> pos = {
                    std::max(0l, (std::abs(x) - 1l)) * this->_cellLength[0],
                    std::max(0l, (std::abs(y) - 1l)) * this->_cellLength[1],
                    std::max(0l, (std::abs(z) - 1l)) * this->_cellLength[2],
                };
                // calculate distance between the borders of the base cell and the other cell
                const double distSquare = utils::ArrayMath::dot(pos, pos);
                // only add cell offset if cell is within cutoff radius
                if (distSquare <= interactionLengthSquare) {
                  // Calculate the sorting direction from the base cell and the other cell by use of the offset (x, y,
                  // z).
                  // Note: We have to calculate the sorting direction separately from pos, since pos is the offset
                  // between the borders of cells. For neighbouring cells this would be 0 and the sorting direction
                  // would be wrong.
                  std::array<double, 3> sortingDir = {static_cast<double>(x) * this->_cellLength[0],
                                                      static_cast<double>(y) * this->_cellLength[1],
                                                      static_cast<double>(z) * this->_cellLength[2]};
                  if (x == 0 and y == 0 and z == 0) {
                    sortingDir = {1., 1., 1.};
                  }

                  _cellOffsets[yArray + _overlap_s[1]][xArray + _overlap_s[0]].push_back(
                      std::make_pair(offset, utils::ArrayMath::normalize(sortingDir)));
                }
              }
            }
          }
        }
      }
    }
  }
}

template <class ParticleCell, class PairwiseFunctor>
unsigned long LCC18Traversal<ParticleCell, PairwiseFunctor>::getIndex(const unsigned long pos,
                                                                      const unsigned int dim) const {
  unsigned long index;
  if (pos < this->_overlap[dim]) {
    index = pos;
  } else if (pos < this->_cellsPerDimension[dim] - this->_overlap[dim]) {
    index = this->_overlap[dim];
  } else {
    index = pos - this->_cellsPerDimension[dim] + 2 * this->_overlap[dim] + 1ul;
  }
  return index;
}

template <class ParticleCell, class PairwiseFunctor>
void LCC18Traversal<ParticleCell, PairwiseFunctor>::processBaseCell(std::vector<ParticleCell> &cells, unsigned long x,
                                                                    unsigned long y, unsigned long z) {
  const unsigned long baseIndex = utils::ThreeDimensionalMapping::threeToOneD(x, y, z, this->_cellsPerDimension);

  const unsigned long xArray = getIndex(x, 0);
  const unsigned long yArray = getIndex(y, 1);

  ParticleCell &baseCell = cells[baseIndex];
  offsetArray_t &offsets = this->_cellOffsets[yArray][xArray];
  for (auto const &[offset, r] : offsets) {
    unsigned long otherIndex = baseIndex + offset;
    ParticleCell &otherCell = cells[otherIndex];

    if (baseIndex == otherIndex) {
      this->_cellFunctor.processCell(baseCell);
    } else {
      this->_cellFunctor.processCellPair(baseCell, otherCell, r);
    }
  }
}

template <class ParticleCell, class PairwiseFunctor>
inline void LCC18Traversal<ParticleCell, PairwiseFunctor>::traverseParticlePairs() {
  auto &cells = *(this->_cells);
  this->c18Traversal([&](unsigned long x, unsigned long y, unsigned long z) { this->processBaseCell(cells, x, y, z); });
}

}  // namespace autopas<|MERGE_RESOLUTION|>--- conflicted
+++ resolved
@@ -27,16 +27,9 @@
  * @tparam ParticleCell the type of cells
  * @tparam PairwiseFunctor The functor that defines the interaction of two particles.
  */
-<<<<<<< HEAD
-template <class ParticleCell, class PairwiseFunctor, DataLayoutOption::Value dataLayout, bool useNewton3>
-class LCC18Traversal
-    : public C18BasedTraversal<ParticleCell, PairwiseFunctor, InteractionTypeOption::pairwise, dataLayout, useNewton3>,
-      public LCTraversalInterface<ParticleCell> {
-=======
-template <class ParticleCell, class PairwiseFunctor>
-class LCC18Traversal : public C18BasedTraversal<ParticleCell, PairwiseFunctor>,
+template <class ParticleCell, class PairwiseFunctor>
+class LCC18Traversal : public C18BasedTraversal<ParticleCell, PairwiseFunctor, InteractionTypeOption::pairwise>,
                        public LCTraversalInterface<ParticleCell> {
->>>>>>> 9c9c8bc4
  public:
   /**
    * Constructor of the lc_c18 traversal.
@@ -51,19 +44,12 @@
    * in that case the interactionLength is needed!
    */
   explicit LCC18Traversal(const std::array<unsigned long, 3> &dims, PairwiseFunctor *pairwiseFunctor,
-<<<<<<< HEAD
-                          const double interactionLength, const std::array<double, 3> &cellLength)
-      : C18BasedTraversal<ParticleCell, PairwiseFunctor, InteractionTypeOption::pairwise, dataLayout, useNewton3>(
-            dims, pairwiseFunctor, interactionLength, cellLength),
-        _cellFunctor(pairwiseFunctor, interactionLength /*should use cutoff here, if not used to build verlet-lists*/) {
-=======
-                          double interactionLength, const std::array<double, 3> &cellLength,
+                          const double interactionLength, const std::array<double, 3> &cellLength,
                           DataLayoutOption dataLayout, bool useNewton3)
-      : C18BasedTraversal<ParticleCell, PairwiseFunctor>(dims, pairwiseFunctor, interactionLength, cellLength,
+      : C18BasedTraversal<ParticleCell, PairwiseFunctor, InteractionTypeOption::pairwise>(dims, pairwiseFunctor, interactionLength, cellLength,
                                                          dataLayout, useNewton3),
         _cellFunctor(pairwiseFunctor, interactionLength /*should use cutoff here, if not used to build verlet-lists*/,
                      dataLayout, useNewton3) {
->>>>>>> 9c9c8bc4
     computeOffsets();
   }
 
