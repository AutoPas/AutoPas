--- conflicted
+++ resolved
@@ -61,19 +61,8 @@
    * @return
    */
   bool isApplicable() const override {
-<<<<<<< HEAD
     if (dataLayout == DataLayoutOption::cuda) {
-      int nDevices = 0;
-#if defined(AUTOPAS_CUDA)
-      cudaGetDeviceCount(&nDevices);
-#endif
-      if (nDevices <= 0) {
-        return false;
-      }
-=======
-    if (DataLayout == DataLayoutOption::cuda) {
       return false;
->>>>>>> 9dd7eb02
     }
     const double minLength = *std::min_element(this->_cellLength.cbegin(), this->_cellLength.cend());
     const unsigned long minDim = *std::min_element(this->_cellsPerDimension.cbegin(), this->_cellsPerDimension.cend());
