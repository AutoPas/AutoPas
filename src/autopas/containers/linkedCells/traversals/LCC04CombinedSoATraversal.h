/**
 * @file LCC04CombinedSoATraversal.h
 * @author C. Menges
 * @date 02.06.2019
 */

#pragma once

#include "LCC04SoACellHandler.h"
#include "LCTraversalInterface.h"
#include "autopas/containers/cellTraversals/C04BasedTraversal.h"
#include "autopas/utils/WrapOpenMP.h"

namespace autopas {

/**
 * This class provides the c04 traversal.
 *
 * The traversal uses the c04 base step performed on every single cell. Since
 * these steps overlap a domain coloring with eight colors is applied.
 *
 * @tparam ParticleCell the type of cells
 * @tparam PairwiseFunctor The functor that defines the interaction of two particles.
 */
<<<<<<< HEAD
template <class ParticleCell, class PairwiseFunctor, DataLayoutOption::Value dataLayout, bool useNewton3>
class LCC04CombinedSoATraversal : public C04BasedTraversal<ParticleCell, PairwiseFunctor,
                                                           InteractionTypeOption::pairwise, dataLayout, useNewton3, 2>,
=======
template <class ParticleCell, class PairwiseFunctor>
class LCC04CombinedSoATraversal : public C04BasedTraversal<ParticleCell, PairwiseFunctor, 2>,
>>>>>>> 9c9c8bc4
                                  public LCTraversalInterface<ParticleCell> {
 public:
  /**
   * Constructor of the c04 traversal.
   * @param dims The dimensions of the cellblock, i.e. the number of cells in x,
   * y and z direction.
   * @param pairwiseFunctor The functor that defines the interaction of two particles.
   * @param interactionLength Interaction length.
   * @param cellLength cell length.
   * @param dataLayout The data layout with which this traversal should be initialised.
   * @param useNewton3 Parameter to specify whether the traversal makes use of newton3 or not.
   */
  explicit LCC04CombinedSoATraversal(const std::array<unsigned long, 3> &dims, PairwiseFunctor *pairwiseFunctor,
<<<<<<< HEAD
                                     const double interactionLength, const std::array<double, 3> &cellLength)
      : C04BasedTraversal<ParticleCell, PairwiseFunctor, InteractionTypeOption::pairwise, dataLayout, useNewton3, 2>(
            dims, pairwiseFunctor, interactionLength, cellLength),
        _cellHandler(pairwiseFunctor, this->_cellsPerDimension, interactionLength, cellLength, this->_overlap) {}
=======
                                     double interactionLength, const std::array<double, 3> &cellLength,
                                     DataLayoutOption dataLayout, bool useNewton3)
      : C04BasedTraversal<ParticleCell, PairwiseFunctor, 2>(dims, pairwiseFunctor, interactionLength, cellLength,
                                                            dataLayout, useNewton3),
        _cellHandler(pairwiseFunctor, this->_cellsPerDimension, interactionLength, cellLength, dataLayout, useNewton3,
                     this->_overlap) {}
>>>>>>> 9c9c8bc4

  void traverseParticlePairs() override;

  [[nodiscard]] TraversalOption getTraversalType() const override { return TraversalOption::lc_c04_combined_SoA; }

  /**
   * lc_c04_combined_SoA traversals are only usable with dataLayout SoA.
   * @todo Currently there is a bug when cellsize factor is smaller than 1:
   * https://github.com/AutoPas/AutoPas/issues/354
   * once this bug is fixed, reenable this traversal again for arbitrary `_overlap`s.
   * @return
   */
  [[nodiscard]] bool isApplicable() const override {
    return this->_dataLayout == DataLayoutOption::soa and
           (this->_overlap[0] == 1 and this->_overlap[1] == 1 and this->_overlap[2] == 1);
  }

  /**
   * @copydoc autopas::CellTraversal::setSortingThreshold()
   * This traversal does not use the CellFunctor, so the function has no effect here
   */
  void setSortingThreshold(size_t sortingThreshold) override {}

 private:
  LCC04SoACellHandler<ParticleCell, PairwiseFunctor> _cellHandler;
};

template <class ParticleCell, class PairwiseFunctor>
inline void LCC04CombinedSoATraversal<ParticleCell, PairwiseFunctor>::traverseParticlePairs() {
  _cellHandler.resizeBuffers();
  auto &cells = *(this->_cells);
  this->c04Traversal(
      [&](unsigned long x, unsigned long y, unsigned long z) { _cellHandler.processBaseCell(cells, x, y, z); });
}

}  // namespace autopas<|MERGE_RESOLUTION|>--- conflicted
+++ resolved
@@ -22,14 +22,8 @@
  * @tparam ParticleCell the type of cells
  * @tparam PairwiseFunctor The functor that defines the interaction of two particles.
  */
-<<<<<<< HEAD
-template <class ParticleCell, class PairwiseFunctor, DataLayoutOption::Value dataLayout, bool useNewton3>
-class LCC04CombinedSoATraversal : public C04BasedTraversal<ParticleCell, PairwiseFunctor,
-                                                           InteractionTypeOption::pairwise, dataLayout, useNewton3, 2>,
-=======
 template <class ParticleCell, class PairwiseFunctor>
-class LCC04CombinedSoATraversal : public C04BasedTraversal<ParticleCell, PairwiseFunctor, 2>,
->>>>>>> 9c9c8bc4
+class LCC04CombinedSoATraversal : public C04BasedTraversal<ParticleCell, PairwiseFunctor, InteractionTypeOption::pairwise, 2>,
                                   public LCTraversalInterface<ParticleCell> {
  public:
   /**
@@ -43,19 +37,12 @@
    * @param useNewton3 Parameter to specify whether the traversal makes use of newton3 or not.
    */
   explicit LCC04CombinedSoATraversal(const std::array<unsigned long, 3> &dims, PairwiseFunctor *pairwiseFunctor,
-<<<<<<< HEAD
-                                     const double interactionLength, const std::array<double, 3> &cellLength)
-      : C04BasedTraversal<ParticleCell, PairwiseFunctor, InteractionTypeOption::pairwise, dataLayout, useNewton3, 2>(
-            dims, pairwiseFunctor, interactionLength, cellLength),
-        _cellHandler(pairwiseFunctor, this->_cellsPerDimension, interactionLength, cellLength, this->_overlap) {}
-=======
-                                     double interactionLength, const std::array<double, 3> &cellLength,
+                                     const double interactionLength, const std::array<double, 3> &cellLength,
                                      DataLayoutOption dataLayout, bool useNewton3)
-      : C04BasedTraversal<ParticleCell, PairwiseFunctor, 2>(dims, pairwiseFunctor, interactionLength, cellLength,
+      : C04BasedTraversal<ParticleCell, PairwiseFunctor, InteractionTypeOption::pairwise, 2>(dims, pairwiseFunctor, interactionLength, cellLength,
                                                             dataLayout, useNewton3),
         _cellHandler(pairwiseFunctor, this->_cellsPerDimension, interactionLength, cellLength, dataLayout, useNewton3,
                      this->_overlap) {}
->>>>>>> 9c9c8bc4
 
   void traverseParticlePairs() override;
 
