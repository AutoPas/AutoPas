--- conflicted
+++ resolved
@@ -46,15 +46,10 @@
   explicit C01Traversal(const std::array<unsigned long, 3> &dims, PairwiseFunctor *pairwiseFunctor,
                         const double interactionLength = 1.0, const std::array<double, 3> &cellLength = {1.0, 1.0, 1.0})
       : C01BasedTraversal < ParticleCell,
-<<<<<<< HEAD
-      PairwiseFunctor, DataLayout, useNewton3, (combineSoA) ? 2 : 3 > (dims, pairwiseFunctor, cutoff, cellLength),
-      _cellFunctor(pairwiseFunctor, cutoff), _pairwiseFunctor(pairwiseFunctor),
+      PairwiseFunctor, DataLayout, useNewton3,
+      (combineSoA) ? 2 : 3 > (dims, pairwiseFunctor, interactionLength, cellLength),
+      _cellFunctor(pairwiseFunctor, interactionLength), _pairwiseFunctor(pairwiseFunctor),
       _cacheOffset(DEFAULT_CACHE_LINE_SIZE / sizeof(unsigned int)) {
-=======
-      PairwiseFunctor, DataLayout, useNewton3,
-      (combineSoA) ? 2 : 3 > (dims, pairwiseFunctor, interactionLength, cellLength), _cellFunctor(pairwiseFunctor),
-      _pairwiseFunctor(pairwiseFunctor), _cacheOffset(DEFAULT_CACHE_LINE_SIZE / sizeof(unsigned int)) {
->>>>>>> 159f7637
     computeOffsets();
   }
 
