--- conflicted
+++ resolved
@@ -280,11 +280,6 @@
   }
 }
 
-template <class ParticleCell, class PairwiseFunctor, DataLayoutOption DataLayout, bool useNewton3, bool combineSoA>
-<<<<<<< HEAD
-inline void C01Traversal<ParticleCell, PairwiseFunctor, DataLayout, useNewton3, combineSoA>::traverseParticlePairs() {
-  auto &cells = *(this->_cells);
-=======
 inline void C01Traversal<ParticleCell, PairwiseFunctor, DataLayout, useNewton3, combineSoA>::resizeBuffers() {
   const auto numThreads = static_cast<size_t>(autopas_get_max_threads());
   if (_combinationSlices.size() != numThreads) {
@@ -294,12 +289,11 @@
                   [cellOffsetsSize](auto &e) { e.resize(cellOffsetsSize); });
     _currentSlices.resize(numThreads * _cacheOffset);
   }
-}
-
+}  
+  
 template <class ParticleCell, class PairwiseFunctor, DataLayoutOption DataLayout, bool useNewton3, bool combineSoA>
-inline void C01Traversal<ParticleCell, PairwiseFunctor, DataLayout, useNewton3, combineSoA>::traverseCellPairs(
-    std::vector<ParticleCell> &cells) {
->>>>>>> 77c704ca
+inline void C01Traversal<ParticleCell, PairwiseFunctor, DataLayout, useNewton3, combineSoA>::traverseParticlePairs() {
+  auto &cells = *(this->_cells);
   if (not this->isApplicable()) {
     if constexpr (combineSoA) {
       utils::ExceptionHandler::exception(
