--- conflicted
+++ resolved
@@ -190,15 +190,9 @@
     return outlierFound;
   }
 
-<<<<<<< HEAD
-  std::unique_ptr<TraversalSelectorInfo<ParticleCell>> getTraversalSelectorInfo() override {
-    return std::make_unique<TraversalSelectorInfo<ParticleCell>>(
-        this->getCellBlock().getCellsPerDimensionWithHalo(), this->getCutoff(), this->getCellBlock().getCellLength());
-=======
-  TraversalSelectorInfo getTraversalSelectorInfo() override {
-    return TraversalSelectorInfo(this->getCellBlock().getCellsPerDimensionWithHalo(), this->getInteractionLength(),
-                                 this->getCellBlock().getCellLength());
->>>>>>> f06fdb38
+  std::unique_ptr<TraversalSelectorInfo> getTraversalSelectorInfo() override {
+    return std::make_unique<TraversalSelectorInfo>(this->getCellBlock().getCellsPerDimensionWithHalo(),
+                                                   this->getInteractionLength(), this->getCellBlock().getCellLength());
   }
 
   ParticleIteratorWrapper<Particle> begin(IteratorBehavior behavior = IteratorBehavior::haloAndOwned) override {
