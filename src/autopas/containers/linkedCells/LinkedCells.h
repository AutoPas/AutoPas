/**
 * @file LinkedCells.h
 *
 * @author tchipevn
 * @date 17.02.2018
 */

#pragma once

#include "autopas/cells/FullParticleCell.h"
#include "autopas/containers/CellBasedParticleContainer.h"
#include "autopas/containers/CellBlock3D.h"
#include "autopas/containers/CompatibleTraversals.h"
#include "autopas/containers/LoadEstimators.h"
#include "autopas/containers/cellPairTraversals/BalancedTraversal.h"
#include "autopas/containers/linkedCells/traversals/LCTraversalInterface.h"
#include "autopas/iterators/ParticleIterator.h"
#include "autopas/iterators/RegionParticleIterator.h"
#include "autopas/options/DataLayoutOption.h"
#include "autopas/options/LoadEstimatorOption.h"
#include "autopas/particles/OwnershipState.h"
#include "autopas/utils/ArrayMath.h"
#include "autopas/utils/ParticleCellHelpers.h"
#include "autopas/utils/StringUtils.h"
#include "autopas/utils/WrapOpenMP.h"
#include "autopas/utils/inBox.h"

namespace autopas {

/**
 * LinkedCells class.
 * This class uses a list of neighboring cells to store the particles.
 * These cells dimensions are at least as large as the given cutoff radius,
 * therefore short-range interactions only need to be calculated between
 * particles in neighboring cells.
 * @tparam Particle type of the Particle
 */
template <class Particle>
class LinkedCells : public CellBasedParticleContainer<FullParticleCell<Particle>> {
 public:
  /**
   *  Type of the ParticleCell.
   */
  using ParticleCell = FullParticleCell<Particle>;

  /**
   *  Type of the Particle.
   */
  using ParticleType = typename ParticleCell::ParticleType;

  /**
   * Constructor of the LinkedCells class
   * @param boxMin
   * @param boxMax
   * @param cutoff
   * @param skin
   * @param cellSizeFactor cell size factor relative to cutoff
   * @param loadEstimator the load estimation algorithm for balanced traversals.
   * By default all applicable traversals are allowed.
   */
  LinkedCells(const std::array<double, 3> boxMin, const std::array<double, 3> boxMax, const double cutoff,
              const double skin, const double cellSizeFactor = 1.0,
              LoadEstimatorOption loadEstimator = LoadEstimatorOption::squaredParticlesPerCell)
      : CellBasedParticleContainer<ParticleCell>(boxMin, boxMax, cutoff, skin),
        _cellBlock(this->_cells, boxMin, boxMax, cutoff + skin, cellSizeFactor),
        _loadEstimator(loadEstimator) {}

  /**
   * @copydoc ParticleContainerInterface::getContainerType()
   */
  [[nodiscard]] ContainerOption getContainerType() const override { return ContainerOption::linkedCells; }

  /**
   * @copydoc ParticleContainerInterface::getParticleCellTypeEnum()
   */
  [[nodiscard]] CellType getParticleCellTypeEnum() override { return CellType::FullParticleCell; }

  /**
   * @copydoc ParticleContainerInterface::addParticleImpl()
   */
  void addParticleImpl(const ParticleType &p) override {
    ParticleCell &cell = _cellBlock.getContainingCell(p.getR());
    cell.addParticle(p);
  }

  /**
   * @copydoc ParticleContainerInterface::addHaloParticleImpl()
   */
  void addHaloParticleImpl(const ParticleType &haloParticle) override {
    ParticleType pCopy = haloParticle;
    pCopy.setOwnershipState(OwnershipState::halo);
    ParticleCell &cell = _cellBlock.getContainingCell(pCopy.getR());
    cell.addParticle(pCopy);
  }

  /**
   * @copydoc ParticleContainerInterface::updateHaloParticle()
   */
  bool updateHaloParticle(const ParticleType &haloParticle) override {
    ParticleType pCopy = haloParticle;
    pCopy.setOwnershipState(OwnershipState::halo);
    auto cells = _cellBlock.getNearbyHaloCells(pCopy.getR(), this->getSkin());
    for (auto cellptr : cells) {
      bool updated = internal::checkParticleInCellAndUpdateByID(*cellptr, pCopy);
      if (updated) {
        return true;
      }
    }
    AutoPasLog(trace, "UpdateHaloParticle was not able to update particle: {}", pCopy.toString());
    return false;
  }

  void deleteHaloParticles() override { _cellBlock.clearHaloCells(); }

  void rebuildNeighborLists(TraversalInterface *traversal) override {
    // nothing to do.
  }

  /**
   * Generates the load estimation function depending on _loadEstimator.
   * @return load estimator function object.
   */
  BalancedTraversal::EstimatorFunction getLoadEstimatorFunction() {
    switch (this->_loadEstimator) {
      case LoadEstimatorOption::squaredParticlesPerCell: {
        return [&](const std::array<unsigned long, 3> &cellsPerDimension,
                   const std::array<unsigned long, 3> &lowerCorner, const std::array<unsigned long, 3> &upperCorner) {
          return loadEstimators::squaredParticlesPerCell(this->_cells, cellsPerDimension, lowerCorner, upperCorner);
        };
      }
      case LoadEstimatorOption::none:
        [[fallthrough]];
      default: {
        return
            [&](const std::array<unsigned long, 3> &cellsPerDimension, const std::array<unsigned long, 3> &lowerCorner,
                const std::array<unsigned long, 3> &upperCorner) { return 1; };
      }
    }
  }

  void iteratePairwise(TraversalInterface *traversal) override {
    // Check if traversal is allowed for this container and give it the data it needs.
    auto *traversalInterface = dynamic_cast<LCTraversalInterface<ParticleCell> *>(traversal);
    auto *cellPairTraversal = dynamic_cast<CellPairTraversal<ParticleCell> *>(traversal);
    if (auto *balancedTraversal = dynamic_cast<BalancedTraversal *>(traversal)) {
      balancedTraversal->setLoadEstimator(getLoadEstimatorFunction());
    }
    if (traversalInterface && cellPairTraversal) {
      cellPairTraversal->setCellsToTraverse(this->_cells);
    } else {
      autopas::utils::ExceptionHandler::exception(
          "Trying to use a traversal of wrong type in LinkedCells::iteratePairwise. TraversalID: {}",
          traversal->getTraversalType());
    }

    traversal->initTraversal();
    traversal->traverseParticlePairs();
    traversal->endTraversal();
  }

  [[nodiscard]] std::vector<ParticleType> updateContainer() override {
    this->deleteHaloParticles();

    std::vector<ParticleType> invalidParticles;
#ifdef AUTOPAS_OPENMP
#pragma omp parallel
#endif  // AUTOPAS_OPENMP
    {
      // private for each thread!
      std::vector<ParticleType> myInvalidParticles, myInvalidNotOwnedParticles;
#ifdef AUTOPAS_OPENMP
#pragma omp for
#endif  // AUTOPAS_OPENMP
      for (size_t cellId = 0; cellId < this->getCells().size(); ++cellId) {
        // Delete dummy particles of each cell.
        this->getCells()[cellId].deleteDummyParticles();

        // if empty
        if (not this->getCells()[cellId].isNotEmpty()) continue;

        auto [cellLowerCorner, cellUpperCorner] = this->getCellBlock().getCellBoundingBox(cellId);

        for (auto &&pIter = this->getCells()[cellId].begin(); pIter.isValid(); ++pIter) {
          // if not in cell
          if (utils::notInBox(pIter->getR(), cellLowerCorner, cellUpperCorner)) {
            myInvalidParticles.push_back(*pIter);
            internal::deleteParticle(pIter);
          }
        }
      }
      // implicit barrier here
      // the barrier is needed because iterators are not threadsafe w.r.t. addParticle()

      // this loop is executed for every thread and thus parallel. Don't use #pragma omp for here!
      for (auto &&p : myInvalidParticles) {
        // if not in halo
        if (utils::inBox(p.getR(), this->getBoxMin(), this->getBoxMax())) {
          this->template addParticle<false>(p);
        } else {
          myInvalidNotOwnedParticles.push_back(p);
        }
      }
#ifdef AUTOPAS_OPENMP
#pragma omp critical
#endif
      {
        // merge private vectors to global one.
        invalidParticles.insert(invalidParticles.end(), myInvalidNotOwnedParticles.begin(),
                                myInvalidNotOwnedParticles.end());
      }
    }
    return invalidParticles;
  }

  /**
   * @copydoc ParticleContainerInterface::getTraversalSelectorInfo()
   */
  [[nodiscard]] TraversalSelectorInfo getTraversalSelectorInfo() const override {
    return TraversalSelectorInfo(this->getCellBlock().getCellsPerDimensionWithHalo(), this->getInteractionLength(),
                                 this->getCellBlock().getCellLength(), 0);
  }

  [[nodiscard]] ParticleIteratorWrapper<ParticleType, true> begin(
      IteratorBehavior behavior = autopas::IteratorBehavior::ownedOrHalo) override {
    return ParticleIteratorWrapper<ParticleType, true>(new internal::ParticleIterator<ParticleType, ParticleCell, true>(
        &this->_cells, 0, &_cellBlock, behavior, nullptr));
  }

  [[nodiscard]] ParticleIteratorWrapper<ParticleType, false> begin(
      IteratorBehavior behavior = autopas::IteratorBehavior::ownedOrHalo) const override {
    return ParticleIteratorWrapper<ParticleType, false>(
        new internal::ParticleIterator<ParticleType, ParticleCell, false>(&this->_cells, 0, &_cellBlock, behavior,
                                                                          nullptr));
  }

<<<<<<< HEAD
  template <typename Lambda>
  void forEach(Lambda forEachLambda, IteratorBehavior behavior) {
    for (auto &cell : this->_cells) {
      cell.forEach(forEachLambda, behavior);
    }
  }

  [[nodiscard]] ParticleIteratorWrapper<ParticleType, true> getRegionIterator(
      const std::array<double, 3> &lowerCorner, const std::array<double, 3> &higherCorner,
      IteratorBehavior behavior = IteratorBehavior::haloAndOwned) override {
=======
  [[nodiscard]] ParticleIteratorWrapper<ParticleType, true> getRegionIterator(const std::array<double, 3> &lowerCorner,
                                                                              const std::array<double, 3> &higherCorner,
                                                                              IteratorBehavior behavior) override {
>>>>>>> d906d297
    // We increase the search region by skin, as particles can move over cell borders.
    auto startIndex3D =
        this->_cellBlock.get3DIndexOfPosition(utils::ArrayMath::subScalar(lowerCorner, this->getSkin()));
    auto stopIndex3D =
        this->_cellBlock.get3DIndexOfPosition(utils::ArrayMath::addScalar(higherCorner, this->getSkin()));

    size_t numCellsOfInterest = (stopIndex3D[0] - startIndex3D[0] + 1) * (stopIndex3D[1] - startIndex3D[1] + 1) *
                                (stopIndex3D[2] - startIndex3D[2] + 1);
    std::vector<size_t> cellsOfInterest(numCellsOfInterest);

    int i = 0;
    for (size_t z = startIndex3D[2]; z <= stopIndex3D[2]; ++z) {
      for (size_t y = startIndex3D[1]; y <= stopIndex3D[1]; ++y) {
        for (size_t x = startIndex3D[0]; x <= stopIndex3D[0]; ++x) {
          cellsOfInterest[i++] =
              utils::ThreeDimensionalMapping::threeToOneD({x, y, z}, this->_cellBlock.getCellsPerDimensionWithHalo());
        }
      }
    }

    return ParticleIteratorWrapper<ParticleType, true>(
        new internal::RegionParticleIterator<ParticleType, ParticleCell, true>(
            &this->_cells, lowerCorner, higherCorner, cellsOfInterest, &_cellBlock, behavior, nullptr));
  }

  [[nodiscard]] ParticleIteratorWrapper<ParticleType, false> getRegionIterator(
      const std::array<double, 3> &lowerCorner, const std::array<double, 3> &higherCorner,
      IteratorBehavior behavior) const override {
    // We increase the search region by skin, as particles can move over cell borders.
    auto startIndex3D =
        this->_cellBlock.get3DIndexOfPosition(utils::ArrayMath::subScalar(lowerCorner, this->getSkin()));
    auto stopIndex3D =
        this->_cellBlock.get3DIndexOfPosition(utils::ArrayMath::addScalar(higherCorner, this->getSkin()));

    size_t numCellsOfInterest = (stopIndex3D[0] - startIndex3D[0] + 1) * (stopIndex3D[1] - startIndex3D[1] + 1) *
                                (stopIndex3D[2] - startIndex3D[2] + 1);
    std::vector<size_t> cellsOfInterest(numCellsOfInterest);

    int i = 0;
    for (size_t z = startIndex3D[2]; z <= stopIndex3D[2]; ++z) {
      for (size_t y = startIndex3D[1]; y <= stopIndex3D[1]; ++y) {
        for (size_t x = startIndex3D[0]; x <= stopIndex3D[0]; ++x) {
          cellsOfInterest[i++] =
              utils::ThreeDimensionalMapping::threeToOneD({x, y, z}, this->_cellBlock.getCellsPerDimensionWithHalo());
        }
      }
    }

    return ParticleIteratorWrapper<ParticleType, false>(
        new internal::RegionParticleIterator<ParticleType, ParticleCell, false>(
            &this->_cells, lowerCorner, higherCorner, cellsOfInterest, &_cellBlock, behavior, nullptr));
  }

  void forEachInRegion(const std::function<void(Particle)> forEachLambda, const std::array<double, 3> &lowerCorner,
                       const std::array<double, 3> &higherCorner, IteratorBehavior behavior) {

    auto startIndex3D =
        this->_cellBlock.get3DIndexOfPosition(utils::ArrayMath::subScalar(lowerCorner, this->getSkin()));
    auto stopIndex3D =
        this->_cellBlock.get3DIndexOfPosition(utils::ArrayMath::addScalar(higherCorner, this->getSkin()));

    size_t numCellsOfInterest = (stopIndex3D[0] - startIndex3D[0] + 1) * (stopIndex3D[1] - startIndex3D[1] + 1) *
                                (stopIndex3D[2] - startIndex3D[2] + 1);
    std::vector<size_t> cellsOfInterest(numCellsOfInterest);

    int i = 0;
    for (size_t z = startIndex3D[2]; z <= stopIndex3D[2]; ++z) {
      for (size_t y = startIndex3D[1]; y <= stopIndex3D[1]; ++y) {
        for (size_t x = startIndex3D[0]; x <= stopIndex3D[0]; ++x) {
          cellsOfInterest[i++] =
              utils::ThreeDimensionalMapping::threeToOneD({x, y, z}, this->_cellBlock.getCellsPerDimensionWithHalo());
        }
      }
    }

    for (auto &cell : cellsOfInterest) {
      getCells()[cell].forEachInRegion(forEachLambda, lowerCorner, higherCorner, behavior);
    }
  }

  /**
   * Get the cell block, not supposed to be used except by verlet lists
   * @return the cell block
   */
  internal::CellBlock3D<ParticleCell> &getCellBlock() { return _cellBlock; }

  /**
   * @copydoc getCellBlock()
   * @note const version
   */
  const internal::CellBlock3D<ParticleCell> &getCellBlock() const { return _cellBlock; }

  /**
   * Returns reference to the data of LinkedCells
   * @return the data
   */
  std::vector<ParticleCell> &getCells() { return this->_cells; }

 protected:
  /**
   * object to manage the block of cells.
   */
  internal::CellBlock3D<ParticleCell> _cellBlock;

  /**
   * load estimation algorithm for balanced traversals.
   */
  autopas::LoadEstimatorOption _loadEstimator;
  // ThreeDimensionalCellHandler
};

}  // namespace autopas<|MERGE_RESOLUTION|>--- conflicted
+++ resolved
@@ -233,7 +233,6 @@
                                                                           nullptr));
   }
 
-<<<<<<< HEAD
   template <typename Lambda>
   void forEach(Lambda forEachLambda, IteratorBehavior behavior) {
     for (auto &cell : this->_cells) {
@@ -241,14 +240,9 @@
     }
   }
 
-  [[nodiscard]] ParticleIteratorWrapper<ParticleType, true> getRegionIterator(
-      const std::array<double, 3> &lowerCorner, const std::array<double, 3> &higherCorner,
-      IteratorBehavior behavior = IteratorBehavior::haloAndOwned) override {
-=======
   [[nodiscard]] ParticleIteratorWrapper<ParticleType, true> getRegionIterator(const std::array<double, 3> &lowerCorner,
                                                                               const std::array<double, 3> &higherCorner,
                                                                               IteratorBehavior behavior) override {
->>>>>>> d906d297
     // We increase the search region by skin, as particles can move over cell borders.
     auto startIndex3D =
         this->_cellBlock.get3DIndexOfPosition(utils::ArrayMath::subScalar(lowerCorner, this->getSkin()));
