--- conflicted
+++ resolved
@@ -63,11 +63,7 @@
    * Add a Particle to the data structure.
    * @param particle A reference to the particle to be stored
    */
-<<<<<<< HEAD
-  void push_back(const Type &value) {
-=======
   void push_back(const Type &particle) {
->>>>>>> df333aff
     _particleListLock.lock();
     _dirty = true;
     if (_particleListImp.capacity() == _particleListImp.size()) {
