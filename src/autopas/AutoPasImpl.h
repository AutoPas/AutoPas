/**
 * @file AutoPasImpl.h
 * Contains all the missing implementations from AutoPasDecl.h that cannot be implemented there because AutoTuner and
 * LogicHandler are only forward declared.
 */

#pragma once

#include <array>
#include <memory>
#include <ostream>
#include <type_traits>

#include "autopas/AutoPasDecl.h"
#include "autopas/InstanceCounter.h"
#include "autopas/Version.h"

// These next three includes have dependencies to all of AutoPas and thus are moved here from AutoPasDecl.h.
#include "autopas/LogicHandler.h"
#include "autopas/selectors/AutoTuner.h"
#include "autopas/selectors/tuningStrategy/TuningStrategyFactory.h"

namespace autopas {

template <class Particle>
AutoPas<Particle>::AutoPas(std::ostream &logOutputStream) {
  // count the number of autopas instances. This is needed to ensure that the autopas
  // logger is not unregistered while other instances are still using it.
  InstanceCounter::count++;
  // remove potentially existing logger
  autopas::Logger::unregister();
  // initialize the Logger
  autopas::Logger::create(logOutputStream);
  // The logger is normally only flushed on successful program termination.
  // This line ensures flushing when log messages of level warning or more severe are created.
  autopas::Logger::get()->flush_on(spdlog::level::warn);
}

template <class Particle>
AutoPas<Particle>::~AutoPas() {
  InstanceCounter::count--;
  if (InstanceCounter::count == 0) {
    // remove the Logger from the registry. Do this only if we have no other autopas instances running.
    autopas::Logger::unregister();
  }
}

template <class Particle>
AutoPas<Particle> &AutoPas<Particle>::operator=(AutoPas &&other) noexcept {
  _autoTuner = std::move(other._autoTuner);
  _logicHandler = std::move(other._logicHandler);
  return *this;
}

template <class Particle>
void AutoPas<Particle>::init() {
  AutoPasLog(info, "AutoPas Version: {}", AutoPas_VERSION);
  if (_numSamples % _verletRebuildFrequency != 0) {
    AutoPasLog(warn,
               "Number of samples ({}) is not a multiple of the rebuild frequency ({}). This can lead to problems "
               "when multiple AutoPas instances interact (e.g. via MPI).",
               _numSamples, _verletRebuildFrequency);
  }

  if (_autopasMPICommunicator == AUTOPAS_MPI_COMM_NULL) {
    AutoPas_MPI_Comm_dup(AUTOPAS_MPI_COMM_WORLD, &_autopasMPICommunicator);
  } else {
    _externalMPICommunicator = true;
  }
  auto tuningStrategy = TuningStrategyFactory::generateTuningStrategy(
      _tuningStrategyOption, _allowedContainers, *_allowedCellSizeFactors, _allowedTraversals, _allowedLoadEstimators,
      _allowedDataLayouts, _allowedNewton3Options, _maxEvidence, _relativeOptimumRange, _maxTuningPhasesWithoutTest,
      _relativeBlacklistRange, _evidenceFirstPrediction, _acquisitionFunctionOption, _extrapolationMethodOption,
      _ruleFileName, _outputSuffix, _mpiStrategyOption, _autopasMPICommunicator);
  _autoTuner = std::make_unique<autopas::AutoTuner<Particle>>(
<<<<<<< HEAD
      _boxMin, _boxMax, _cutoff, _verletSkin, _verletClusterSize, std::move(tuningStrategy), _selectorStrategy,
      _tuningInterval, _numSamples, _verletRebuildFrequency, _outputSuffix, _useTuningLogger);
=======
      _boxMin, _boxMax, _cutoff, _verletSkin, _verletClusterSize, std::move(tuningStrategy),
      _mpiTuningMaxDifferenceForBucket, _mpiTuningWeightForMaxDensity, _selectorStrategy, _tuningInterval, _numSamples,
      _verletRebuildFrequency, _outputSuffix);
>>>>>>> e2bcc433
  _logicHandler =
      std::make_unique<std::remove_reference_t<decltype(*_logicHandler)>>(*(_autoTuner.get()), _verletRebuildFrequency);
}

template <class Particle>
template <class Functor>
bool AutoPas<Particle>::iteratePairwise(Functor *f) {
  static_assert(not std::is_same<Functor, autopas::Functor<Particle, Functor>>::value,
                "The static type of Functor in iteratePairwise is not allowed to be autopas::Functor. Please use the "
                "derived type instead, e.g. by using a dynamic_cast.");
  if (f->getCutoff() > this->getCutoff()) {
    utils::ExceptionHandler::exception("Functor cutoff ({}) must not be larger than container cutoff ({})",
                                       f->getCutoff(), this->getCutoff());
  }
  return _logicHandler->iteratePairwise(f);
}

template <class Particle>
size_t AutoPas<Particle>::getNumberOfParticles(IteratorBehavior behavior) const {
  size_t numParticles{0};
  if (behavior & IteratorBehavior::owned) {
    numParticles += _logicHandler->getNumParticlesOwned();
  }
  if (behavior & IteratorBehavior::halo) {
    numParticles += _logicHandler->getNumParticlesHalo();
  }
  // non fatal sanity check whether the behavior contained anything else
  if (behavior & ~(IteratorBehavior::ownedOrHalo)) {
    utils::ExceptionHandler::exception(
        "AutoPas::getNumberOfParticles() does not support iterator behaviors other than owned or halo.");
  }

  return numParticles;
}

template <class Particle>
void AutoPas<Particle>::addParticle(const Particle &p) {
  _logicHandler->addParticle(p);
}

template <class Particle>
std::vector<Particle> AutoPas<Particle>::updateContainer() {
  return _logicHandler->updateContainer();
}

template <class Particle>
std::vector<Particle> AutoPas<Particle>::resizeBox(const std::array<double, 3> &boxMin,
                                                   const std::array<double, 3> &boxMax) {
  _boxMin = boxMin;
  _boxMax = boxMax;
  return _logicHandler->resizeBox(boxMin, boxMax);
}

template <class Particle>
void AutoPas<Particle>::forceRetune() {
  _autoTuner->forceRetune();
}

template <class Particle>
void AutoPas<Particle>::addHaloParticle(const Particle &haloParticle) {
  _logicHandler->addHaloParticle(haloParticle);
}

template <class Particle>
void AutoPas<Particle>::deleteAllParticles() {
  _logicHandler->deleteAllParticles();
}

template <class Particle>
void AutoPas<Particle>::deleteParticle(ParticleIteratorWrapper<Particle, true> &iter) {
  _logicHandler->deleteParticle(iter);
}

template <class Particle>
void AutoPas<Particle>::deleteParticle(Particle &particle) {
  _logicHandler->deleteParticle(particle);
}

template <class Particle>
typename AutoPas<Particle>::iterator_t AutoPas<Particle>::begin(IteratorBehavior behavior) {
  return _logicHandler->begin(behavior);
}

template <class Particle>
typename AutoPas<Particle>::const_iterator_t AutoPas<Particle>::begin(IteratorBehavior behavior) const {
  return std::as_const(*_logicHandler).begin(behavior);
}

template <class Particle>
typename AutoPas<Particle>::iterator_t AutoPas<Particle>::getRegionIterator(std::array<double, 3> lowerCorner,
                                                                            std::array<double, 3> higherCorner,
                                                                            IteratorBehavior behavior) {
  return _logicHandler->getRegionIterator(lowerCorner, higherCorner, behavior);
}

template <class Particle>
typename AutoPas<Particle>::const_iterator_t AutoPas<Particle>::getRegionIterator(std::array<double, 3> lowerCorner,
                                                                                  std::array<double, 3> higherCorner,
                                                                                  IteratorBehavior behavior) const {
  return std::as_const(*_logicHandler).getRegionIterator(lowerCorner, higherCorner, behavior);
}

template <class Particle>
unsigned long AutoPas<Particle>::getContainerType() const {
  return _autoTuner->getContainer()->getContainerType();
}

template <class Particle>
std::array<double, 3> AutoPas<Particle>::getBoxMin() const {
  return _autoTuner->getContainer()->getBoxMin();
}

template <class Particle>
std::array<double, 3> AutoPas<Particle>::getBoxMax() const {
  return _autoTuner->getContainer()->getBoxMax();
}

template <class Particle>
std::shared_ptr<autopas::ParticleContainerInterface<Particle>> AutoPas<Particle>::getContainer() {
  return _autoTuner->getContainer();
}

template <class Particle>
std::shared_ptr<const autopas::ParticleContainerInterface<Particle>> AutoPas<Particle>::getContainer() const {
  return _autoTuner->getContainer();
}

template <class Particle>
bool AutoPas<Particle>::searchSpaceIsTrivial() {
  return _autoTuner->searchSpaceIsTrivial();
}

}  // namespace autopas<|MERGE_RESOLUTION|>--- conflicted
+++ resolved
@@ -73,14 +73,9 @@
       _relativeBlacklistRange, _evidenceFirstPrediction, _acquisitionFunctionOption, _extrapolationMethodOption,
       _ruleFileName, _outputSuffix, _mpiStrategyOption, _autopasMPICommunicator);
   _autoTuner = std::make_unique<autopas::AutoTuner<Particle>>(
-<<<<<<< HEAD
-      _boxMin, _boxMax, _cutoff, _verletSkin, _verletClusterSize, std::move(tuningStrategy), _selectorStrategy,
-      _tuningInterval, _numSamples, _verletRebuildFrequency, _outputSuffix, _useTuningLogger);
-=======
       _boxMin, _boxMax, _cutoff, _verletSkin, _verletClusterSize, std::move(tuningStrategy),
       _mpiTuningMaxDifferenceForBucket, _mpiTuningWeightForMaxDensity, _selectorStrategy, _tuningInterval, _numSamples,
-      _verletRebuildFrequency, _outputSuffix);
->>>>>>> e2bcc433
+      _verletRebuildFrequency, _outputSuffix, _useTuningLogger);
   _logicHandler =
       std::make_unique<std::remove_reference_t<decltype(*_logicHandler)>>(*(_autoTuner.get()), _verletRebuildFrequency);
 }
@@ -102,10 +97,10 @@
 size_t AutoPas<Particle>::getNumberOfParticles(IteratorBehavior behavior) const {
   size_t numParticles{0};
   if (behavior & IteratorBehavior::owned) {
-    numParticles += _logicHandler->getNumParticlesOwned();
+    numParticles += _logicHandler->getNumberOfParticlesOwned();
   }
   if (behavior & IteratorBehavior::halo) {
-    numParticles += _logicHandler->getNumParticlesHalo();
+    numParticles += _logicHandler->getNumberOfParticlesHalo();
   }
   // non fatal sanity check whether the behavior contained anything else
   if (behavior & ~(IteratorBehavior::ownedOrHalo)) {
