/**
 * @file AutoPasImpl.h
 * Contains all the missing implementations from AutoPasDecl.h that cannot be implemented there because AutoTuner and
 * LogicHandler are only forward declared.
 */

#pragma once

#include <array>
#include <memory>
#include <ostream>
#include <type_traits>
#include <vector>

// The LogicHandler includes dependencies to wide parts of AutoPas, making it expensive to compile and thus is moved
// here from AutoPasDecl.h.
#include "autopas/AutoPasDecl.h"
#include "autopas/InstanceCounter.h"
#include "autopas/LogicHandler.h"
#include "autopas/Version.h"
#include "autopas/baseFunctors/PairwiseFunctor.h"
#include "autopas/baseFunctors/TriwiseFunctor.h"
#include "autopas/tuning/AutoTuner.h"
#include "autopas/tuning/tuningStrategy/TuningStrategyFactory.h"
#include "autopas/tuning/tuningStrategy/TuningStrategyInterface.h"
#include "autopas/tuning/tuningStrategy/TuningStrategyLogger.h"
#include "autopas/tuning/utils/SearchSpaceGenerators.h"
#include "autopas/utils/CompileInfo.h"
#include "autopas/utils/NumberInterval.h"
#include "autopas/utils/NumberSetFinite.h"
#include "autopas/utils/WrapOpenMP.h"

namespace autopas {

template <class Particle>
AutoPas<Particle>::AutoPas(std::ostream &logOutputStream) {
  // count the number of autopas instances. This is needed to ensure that the autopas
  // logger is not unregistered while other instances are still using it.
  InstanceCounter::count++;
  // remove potentially existing logger
  autopas::Logger::unregister();
  // initialize the Logger
  autopas::Logger::create(logOutputStream);
  // The logger is normally only flushed on successful program termination.
  // This line ensures flushing when log messages of level warning or more severe are created.
  autopas::Logger::get()->flush_on(spdlog::level::warn);
}

template <class Particle>
AutoPas<Particle>::~AutoPas() {
  InstanceCounter::count--;
  if (InstanceCounter::count == 0) {
    // remove the Logger from the registry. Do this only if we have no other autopas instances running.
    autopas::Logger::unregister();
  }
}

template <class Particle>
AutoPas<Particle> &AutoPas<Particle>::operator=(AutoPas &&other) noexcept {
  _autoTuners = std::move(other._autoTuners);
  _logicHandler = std::move(other._logicHandler);
  return *this;
}

template <class Particle>
void AutoPas<Particle>::init() {
  int myRank{};
  AutoPas_MPI_Comm_rank(AUTOPAS_MPI_COMM_WORLD, &myRank);
  if (myRank == 0) {
    AutoPasLog(INFO, "AutoPas Version: {}", AutoPas_VERSION);
    AutoPasLog(INFO, "Compiled with  : {}", utils::CompileInfo::getCompilerInfo());
  }

  if (_tuningStrategyFactoryInfo.autopasMpiCommunicator == AUTOPAS_MPI_COMM_NULL) {
    AutoPas_MPI_Comm_dup(AUTOPAS_MPI_COMM_WORLD, &_tuningStrategyFactoryInfo.autopasMpiCommunicator);
  } else {
    _externalMPICommunicator = true;
  }
  if (std::find(_tuningStrategyOptions.begin(), _tuningStrategyOptions.end(),
                TuningStrategyOption::mpiDivideAndConquer) != _tuningStrategyOptions.end()) {
    _tuningStrategyFactoryInfo.mpiDivideAndConquer = true;
  }

  _logicHandlerInfo.sortingThreshold = _sortingThreshold;

  // If an interval was given for the cell size factor, change it to the relevant values.
  // Don't modify _allowedCellSizeFactors to preserve the initial (type) information.
  const auto cellSizeFactors = [&]() -> NumberSetFinite<double> {
    if (const auto *csfIntervalPtr = dynamic_cast<NumberInterval<double> *>(_allowedCellSizeFactors.get())) {
      const auto interactionLength =
          _logicHandlerInfo.cutoff * _logicHandlerInfo.verletSkinPerTimestep * _verletRebuildFrequency;
      const auto boxLengthX = _logicHandlerInfo.boxMax[0] - _logicHandlerInfo.boxMin[0];
      return {SearchSpaceGenerators::calculateRelevantCsfs(*csfIntervalPtr, interactionLength, boxLengthX)};
    } else {
      // in this case _allowedCellSizeFactors is a finite set
      return {_allowedCellSizeFactors->getAll()};
    }
  }();
<<<<<<< HEAD
  const auto searchSpace =
      SearchSpaceGenerators::cartesianProduct(_allowedContainers, _allowedTraversals, _allowedLoadEstimators,
                                              _allowedDataLayouts, _allowedNewton3Options, &cellSizeFactors,
                                              _allowedVecPatternsOptions);

  AutoTuner::TuningStrategiesListType tuningStrategies;
  tuningStrategies.reserve(_tuningStrategyOptions.size());
  for (const auto &strategy : _tuningStrategyOptions) {
    tuningStrategies.emplace_back(TuningStrategyFactory::generateTuningStrategy(
        searchSpace, strategy, _tuningStrategyFactoryInfo, _outputSuffix));
  }
  if (_useTuningStrategyLoggerProxy) {
    tuningStrategies.emplace_back(std::make_unique<TuningStrategyLogger>(_outputSuffix));
=======

  // Create autotuners for each interaction type
  for (const auto &interactionType : _allowedInteractionTypeOptions) {
    const auto searchSpace = SearchSpaceGenerators::cartesianProduct(
        _allowedContainers, _allowedTraversals[interactionType], _allowedLoadEstimators,
        _allowedDataLayouts[interactionType], _allowedNewton3Options[interactionType], &cellSizeFactors,
        interactionType);

    AutoTuner::TuningStrategiesListType tuningStrategies;
    tuningStrategies.reserve(_tuningStrategyOptions.size());
    for (const auto &strategy : _tuningStrategyOptions) {
      tuningStrategies.emplace_back(TuningStrategyFactory::generateTuningStrategy(
          searchSpace, strategy, _tuningStrategyFactoryInfo, _outputSuffix));
    }
    if (_useTuningStrategyLoggerProxy) {
      tuningStrategies.emplace_back(std::make_unique<TuningStrategyLogger>(_outputSuffix));
    }
    auto tunerOutputSuffix = _outputSuffix + "_" + interactionType.to_string();
    _autoTuners.emplace(interactionType,
                        std::make_unique<autopas::AutoTuner>(tuningStrategies, searchSpace, _autoTunerInfo,
                                                             _verletRebuildFrequency, tunerOutputSuffix));
>>>>>>> ae7e4b63
  }

  // Create logic handler
  _logicHandler = std::make_unique<std::remove_reference_t<decltype(*_logicHandler)>>(
      _autoTuners, _logicHandlerInfo, _verletRebuildFrequency, _outputSuffix);
}

template <class Particle>
template <class Functor>
bool AutoPas<Particle>::computeInteractions(Functor *f) {
  static_assert(
      not std::is_same_v<Functor, autopas::Functor<Particle, Functor>>,
      "The static type of Functor in computeInteractions is not allowed to be autopas::Functor. Please use the "
      "derived type instead, e.g. by using a dynamic_cast.");
  if (f->getCutoff() > this->getCutoff()) {
    utils::ExceptionHandler::exception("Functor cutoff ({}) must not be larger than container cutoff ({})",
                                       f->getCutoff(), this->getCutoff());
  }

  if constexpr (utils::isPairwiseFunctor<Functor>()) {
    return _logicHandler->template computeInteractionsPipeline<Functor>(f, InteractionTypeOption::pairwise);
  } else if constexpr (utils::isTriwiseFunctor<Functor>()) {
    return _logicHandler->template computeInteractionsPipeline<Functor>(f, InteractionTypeOption::triwise);
  } else {
    utils::ExceptionHandler::exception(
        "Functor is not valid. Only pairwise and triwise functors are supported. Please use a functor derived from "
        "PairwiseFunctor or TriwiseFunctor.");
  }
  return false;
}

template <class Particle>
size_t AutoPas<Particle>::getNumberOfParticles(IteratorBehavior behavior) const {
  size_t numParticles{0};
  if (behavior & IteratorBehavior::owned) {
    numParticles += _logicHandler->getNumberOfParticlesOwned();
  }
  if (behavior & IteratorBehavior::halo) {
    numParticles += _logicHandler->getNumberOfParticlesHalo();
  }
  // non fatal sanity check whether the behavior contained anything else
  if (behavior & ~(IteratorBehavior::ownedOrHalo)) {
    utils::ExceptionHandler::exception(
        "AutoPas::getNumberOfParticles() does not support iterator behaviors other than owned or halo.");
  }

  return numParticles;
}

template <class Particle>
void AutoPas<Particle>::reserve(size_t numParticles) {
  _logicHandler->reserve(numParticles);
}

template <class Particle>
void AutoPas<Particle>::reserve(size_t numParticles, size_t numHaloParticles) {
  _logicHandler->reserve(numParticles, numHaloParticles);
}

template <class Particle>
template <class F>
void AutoPas<Particle>::addParticlesAux(size_t numParticlesToAdd, size_t numHalosToAdd, size_t collectionSize,
                                        F loopBody) {
  reserve(getNumberOfParticles(IteratorBehavior::owned) + numParticlesToAdd,
          getNumberOfParticles(IteratorBehavior::halo) + numHalosToAdd);
  AUTOPAS_OPENMP(parallel for schedule(static, std::max(1ul, collectionSize / omp_get_max_threads())))
  for (auto i = 0; i < collectionSize; ++i) {
    loopBody(i);
  }
}

template <class Particle>
void AutoPas<Particle>::addParticle(const Particle &p) {
  _logicHandler->addParticle(p);
}

template <class Particle>
template <class Collection>
void AutoPas<Particle>::addParticles(Collection &&particles) {
  addParticlesAux(particles.size(), 0, particles.size(), [&](auto i) { addParticle(particles[i]); });
}

template <class Particle>
template <class Collection, class F>
void AutoPas<Particle>::addParticlesIf(Collection &&particles, F predicate) {
  std::vector<char> predicateMask(particles.size());
  int numTrue = 0;
  AUTOPAS_OPENMP(parallel for reduction(+ : numTrue))
  for (auto i = 0; i < particles.size(); ++i) {
    if (predicate(particles[i])) {
      predicateMask[i] = static_cast<char>(true);
      ++numTrue;
    } else {
      predicateMask[i] = static_cast<char>(false);
    }
  }

  addParticlesAux(numTrue, 0, particles.size(), [&](auto i) {
    if (predicateMask[i]) {
      addParticle(particles[i]);
    }
  });
}

template <class Particle>
std::vector<Particle> AutoPas<Particle>::updateContainer() {
  return _logicHandler->updateContainer();
}

template <class Particle>
std::vector<Particle> AutoPas<Particle>::resizeBox(const std::array<double, 3> &boxMin,
                                                   const std::array<double, 3> &boxMax) {
  if (_allowedCellSizeFactors->isInterval()) {
    AutoPasLog(WARN,
               "The allowed Cell Size Factors are a continuous interval but internally only those values that "
               "yield unique numbers of cells are used. Resizing does not cause these values to be recalculated so "
               "the same configurations might now yield different and non-unique numbers of cells!");
  }
  _logicHandlerInfo.boxMin = boxMin;
  _logicHandlerInfo.boxMax = boxMax;
  return _logicHandler->resizeBox(boxMin, boxMax);
}

template <class Particle>
void AutoPas<Particle>::forceRetune() {
  for (auto &[interaction, tuner] : _autoTuners) {
    tuner->forceRetune();
  }
}

template <class Particle>
void AutoPas<Particle>::addHaloParticle(const Particle &haloParticle) {
  _logicHandler->addHaloParticle(haloParticle);
}

template <class Particle>
template <class Collection>
void AutoPas<Particle>::addHaloParticles(Collection &&particles) {
  addParticlesAux(0, particles.size(), particles.size(), [&](auto i) { addHaloParticle(particles[i]); });
}

template <class Particle>
template <class Collection, class F>
void AutoPas<Particle>::addHaloParticlesIf(Collection &&particles, F predicate) {
  std::vector<char> predicateMask(particles.size());
  int numTrue = 0;
  AUTOPAS_OPENMP(parallel for reduction(+ : numTrue))
  for (auto i = 0; i < particles.size(); ++i) {
    if (predicate(particles[i])) {
      predicateMask[i] = static_cast<char>(true);
      ++numTrue;
    } else {
      predicateMask[i] = static_cast<char>(false);
    }
  }

  addParticlesAux(0, numTrue, particles.size(), [&](auto i) {
    if (predicateMask[i]) {
      addHaloParticle(particles[i]);
    }
  });
}

template <class Particle>
void AutoPas<Particle>::deleteAllParticles() {
  _logicHandler->deleteAllParticles();
}

template <class Particle>
void AutoPas<Particle>::deleteParticle(IteratorT &iter) {
  _logicHandler->decreaseParticleCounter(*iter);
  internal::deleteParticle(iter);
}

template <class Particle>
void AutoPas<Particle>::deleteParticle(RegionIteratorT &iter) {
  _logicHandler->decreaseParticleCounter(*iter);
  internal::deleteParticle(iter);
}

template <class Particle>
bool AutoPas<Particle>::deleteParticle(Particle &particle) {
  _logicHandler->decreaseParticleCounter(particle);
  // if the particle was not found in the logic handler's buffers it must be in the container
  auto [particleDeleted, refStillValid] = _logicHandler->deleteParticleFromBuffers(particle);
  if (not particleDeleted) {
    refStillValid = _logicHandler->getContainer().deleteParticle(particle);
  }
  return refStillValid;
}

template <class Particle>
typename AutoPas<Particle>::IteratorT AutoPas<Particle>::begin(IteratorBehavior behavior) {
  return _logicHandler->begin(behavior);
}

template <class Particle>
typename AutoPas<Particle>::ConstIteratorT AutoPas<Particle>::begin(IteratorBehavior behavior) const {
  return std::as_const(*_logicHandler).begin(behavior);
}

template <class Particle>
typename AutoPas<Particle>::RegionIteratorT AutoPas<Particle>::getRegionIterator(
    const std::array<double, 3> &lowerCorner, const std::array<double, 3> &higherCorner, IteratorBehavior behavior) {
  return _logicHandler->getRegionIterator(lowerCorner, higherCorner, behavior);
}

template <class Particle>
typename AutoPas<Particle>::RegionConstIteratorT AutoPas<Particle>::getRegionIterator(
    const std::array<double, 3> &lowerCorner, const std::array<double, 3> &higherCorner,
    IteratorBehavior behavior) const {
  return std::as_const(*_logicHandler).getRegionIterator(lowerCorner, higherCorner, behavior);
}

template <class Particle>
unsigned long AutoPas<Particle>::getContainerType() const {
  return _logicHandler->getContainer().getContainerType();
}

template <class Particle>
const std::array<double, 3> &AutoPas<Particle>::getBoxMin() const {
  return _logicHandler->getContainer().getBoxMin();
}

template <class Particle>
const std::array<double, 3> &AutoPas<Particle>::getBoxMax() const {
  return _logicHandler->getContainer().getBoxMax();
}

template <class Particle>
autopas::ParticleContainerInterface<Particle> &AutoPas<Particle>::getContainer() {
  return _logicHandler->getContainer();
}

template <class Particle>
const autopas::ParticleContainerInterface<Particle> &AutoPas<Particle>::getContainer() const {
  return _logicHandler->getContainer();
}

template <class Particle>
bool AutoPas<Particle>::searchSpaceIsTrivial() {
  bool isTrivial = true;
  for (auto &[interaction, tuner] : _autoTuners) {
    isTrivial = isTrivial and tuner->searchSpaceIsTrivial();
  }
  return isTrivial;
}

}  // namespace autopas<|MERGE_RESOLUTION|>--- conflicted
+++ resolved
@@ -96,28 +96,13 @@
       return {_allowedCellSizeFactors->getAll()};
     }
   }();
-<<<<<<< HEAD
-  const auto searchSpace =
-      SearchSpaceGenerators::cartesianProduct(_allowedContainers, _allowedTraversals, _allowedLoadEstimators,
-                                              _allowedDataLayouts, _allowedNewton3Options, &cellSizeFactors,
-                                              _allowedVecPatternsOptions);
-
-  AutoTuner::TuningStrategiesListType tuningStrategies;
-  tuningStrategies.reserve(_tuningStrategyOptions.size());
-  for (const auto &strategy : _tuningStrategyOptions) {
-    tuningStrategies.emplace_back(TuningStrategyFactory::generateTuningStrategy(
-        searchSpace, strategy, _tuningStrategyFactoryInfo, _outputSuffix));
-  }
-  if (_useTuningStrategyLoggerProxy) {
-    tuningStrategies.emplace_back(std::make_unique<TuningStrategyLogger>(_outputSuffix));
-=======
 
   // Create autotuners for each interaction type
   for (const auto &interactionType : _allowedInteractionTypeOptions) {
     const auto searchSpace = SearchSpaceGenerators::cartesianProduct(
         _allowedContainers, _allowedTraversals[interactionType], _allowedLoadEstimators,
         _allowedDataLayouts[interactionType], _allowedNewton3Options[interactionType], &cellSizeFactors,
-        interactionType);
+        _allowedVecPatternsOptions[interactionType], interactionType);
 
     AutoTuner::TuningStrategiesListType tuningStrategies;
     tuningStrategies.reserve(_tuningStrategyOptions.size());
@@ -132,7 +117,6 @@
     _autoTuners.emplace(interactionType,
                         std::make_unique<autopas::AutoTuner>(tuningStrategies, searchSpace, _autoTunerInfo,
                                                              _verletRebuildFrequency, tunerOutputSuffix));
->>>>>>> ae7e4b63
   }
 
   // Create logic handler
