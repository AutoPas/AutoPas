/**
 * @file CellIterator.h
 * @author F. Gratl
 * @date 12.01.23
 */

#pragma once

#include <type_traits>
#include <vector>

/**
 * Wraps the iterator of arbitrary cells to provide a common interface.
 * @note This class is necessary because some cells store `Particle` and others `Particle *`.
<<<<<<< HEAD
 * @tparam StorageType Type of the cell, used to derive the particle and storage type.
 * @tparam modifiable
=======
 * @tparam CellType Type of the cell, used to derive the particle and storage type.
 * @tparam modifiable If false, this is a const iterator, meaning, the underlying particle can not be modified.
>>>>>>> 32b567e7
 */
template <class StorageType, bool modifiable>
class CellIterator {
 public:
  /**
   * Type of the wrapped iterator.
   */
  using IteratorType =
      std::conditional_t<modifiable, typename StorageType::iterator, typename StorageType::const_iterator>;

  /**
   * Type of the Particles in the storage. Should always be the actual type and not a pointer.
   */
  using ParticleType = std::remove_pointer_t<typename StorageType::value_type>;

  /**
   * Constructor
   * @param iterator
   */
  explicit CellIterator(IteratorType iterator) : iterator(iterator) {}

  /**
   * Dereference operator.
   * @return Reference to the current particle.
   */
  inline std::conditional_t<modifiable, ParticleType &, const ParticleType &> operator*() const {
    using RetType = ParticleType &;
    // depending on the cell the iterator points to a particle or pointer
    // resolve this at compile time
    if constexpr (std::is_same_v<std::remove_const_t<std::remove_reference_t<RetType>>,
                                 std::remove_const_t<std::remove_reference_t<decltype(*iterator)>>>) {
      return *iterator;
    } else if constexpr (std::is_same_v<std::remove_const_t<std::remove_reference_t<RetType>>,
                                        std::remove_const_t<std::remove_reference_t<decltype(**iterator)>>>) {
      return **iterator;
    } else {
      // trigger compile error that prints the type of *iterator
      return decltype(*iterator)::thisMemberDoesntExist;
    }
  }

  /**
   * Dereference operator.
   * @return Pointer to the current particle.
   */
  inline ParticleType *operator->() const { return &operator*(); }

  /**
   * Increments the iterator.
   * @return *this
   */
  inline CellIterator<StorageType, modifiable> &operator++() {
    ++iterator;
    return *this;
  }

  /**
   * Equality operator
   * @param rhs
   * @return
   */
  bool operator==(const CellIterator &rhs) const { return iterator == rhs.iterator; }
  /**
   * Not equality operator
   * @param rhs
   * @return
   */
  bool operator!=(const CellIterator &rhs) const { return not(*this == rhs); }

 private:
  IteratorType iterator;
};<|MERGE_RESOLUTION|>--- conflicted
+++ resolved
@@ -12,13 +12,8 @@
 /**
  * Wraps the iterator of arbitrary cells to provide a common interface.
  * @note This class is necessary because some cells store `Particle` and others `Particle *`.
-<<<<<<< HEAD
  * @tparam StorageType Type of the cell, used to derive the particle and storage type.
- * @tparam modifiable
-=======
- * @tparam CellType Type of the cell, used to derive the particle and storage type.
  * @tparam modifiable If false, this is a const iterator, meaning, the underlying particle can not be modified.
->>>>>>> 32b567e7
  */
 template <class StorageType, bool modifiable>
 class CellIterator {
