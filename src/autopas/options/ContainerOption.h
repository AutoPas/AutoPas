--- conflicted
+++ resolved
@@ -41,9 +41,7 @@
      * VerletClusterCells : Same algorithm as VerletClusterLists but CUDA implementation.
      */
     verletClusterCells,
-<<<<<<< HEAD
     referenceLinkedCells,
-=======
     /**
      * VerletClusterLists : Particles are grouped in clusters of fixed size. Similar to VerletLists for every cluster
      * a list of neighbor clusters is generated. Clusters always interact with whole clusters so vectorization is
@@ -60,7 +58,6 @@
      * information. Parallelization options similar to LinkedCells.
      */
     verletListsCells,
->>>>>>> 2241ca86
   };
 
   /**
