--- conflicted
+++ resolved
@@ -164,12 +164,11 @@
      */
     vlp_sliced_c02,
 
-<<<<<<< HEAD
     /**
      * TODO
      */
      vlp_c08,
-=======
+
     // VarVerlet Traversals:
     /**
      * VVLAsBuildTraversal : Track which thread built what neighbor list and schedule them the same way for the pairwise
@@ -177,7 +176,6 @@
      * fluctuations.
      */
     vvl_as_built,
->>>>>>> 94b271e5
   };
 
   /**
