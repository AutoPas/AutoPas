--- conflicted
+++ resolved
@@ -25,17 +25,11 @@
   c01Cuda = 8,
   verletTraversal = 9,
   c01CombinedSoA = 10,
-<<<<<<< HEAD
   verletClusters = 11,
   c04 = 12,
   varVerletTraversalAsBuild = 13,
   verletClustersColoring = 14,
-=======
-  c04SoA = 11,
-  verletClusters = 12,
-  c04 = 13,
-  varVerletTraversalAsBuild = 14,
->>>>>>> 5dc5890e
+  c04SoA = 15,
 };
 
 /**
@@ -53,11 +47,11 @@
     TraversalOption::c01Cuda,
     TraversalOption::verletTraversal,
     TraversalOption::c01CombinedSoA,
-    TraversalOption::c04SoA,
     TraversalOption::verletClusters,
     TraversalOption::c04,
     TraversalOption::varVerletTraversalAsBuild,
     TraversalOption::verletClustersColoring,
+    TraversalOption::c04SoA,
 };
 
 }  // namespace autopas