/**
 * @file TraversalOption.h
 * @author F. Gratl
 * @date 1/18/19
 */

#pragma once

#include <set>

#include "autopas/options/Option.h"

namespace autopas {
inline namespace options {
/**
 * Class representing the traversal choices.
 */
class TraversalOption : public Option<TraversalOption> {
 public:
  /**
   * Possible choices for the cell pair traversal.
   */
  enum Value {
    c08 = 0,
    sliced = 1,
    c18 = 2,
    c01 = 3,
    directSumTraversal = 4,
    slicedVerlet = 5,
    c18Verlet = 6,
    c01Verlet = 7,
    c01Cuda = 8,
    verletTraversal = 9,
    c01CombinedSoA = 10,
    verletClusters = 11,
    c04 = 12,
    varVerletTraversalAsBuild = 13,
    verletClustersColoring = 14,
    c04SoA = 15,
    verletClusterCells = 16,
    verletClustersStatic = 17,
<<<<<<< HEAD
    c04HCP = 18,
    cSliced = 19,
    cSlicedVerlet = 20,
=======
    BalancedSliced = 18,
    BalancedSlicedVerlet = 19,
    c04HCP = 20,
>>>>>>> 918ce7c3
  };

  /**
   * Constructor.
   */
  TraversalOption() = default;

  /**
   * Constructor from value.
   * @param option
   */
  constexpr TraversalOption(Value option) : _value(option) {}

  /**
   * Cast to value.
   * @return
   */
  constexpr operator Value() const { return _value; }

  /**
   * Set of options that are very unlikely to be interesting.
   * @return
   */
  static std::set<TraversalOption> getDiscouragedOptions() { return {}; }

  /**
   * Provides a way to iterate over the possible choices of TraversalOption.
   * @return map option -> string representation
   */
  static std::map<TraversalOption, std::string> getOptionNames() {
    return {
        {TraversalOption::c08, "c08"},
        {TraversalOption::sliced, "sliced"},
        {TraversalOption::c18, "c18"},
        {TraversalOption::c01, "c01"},
        {TraversalOption::directSumTraversal, "directSum"},
        {TraversalOption::slicedVerlet, "verlet-sliced"},
        {TraversalOption::c18Verlet, "verlet-c18"},
        {TraversalOption::c01Verlet, "verlet-c01"},
        {TraversalOption::c01Cuda, "cuda-c01"},
        {TraversalOption::verletTraversal, "verlet-lists"},
        {TraversalOption::c01CombinedSoA, "c01-combined-SoA"},
        {TraversalOption::verletClusters, "verlet-clusters"},
        {TraversalOption::c04, "c04"},
        {TraversalOption::varVerletTraversalAsBuild, "var-verlet-lists-as-build"},
        {TraversalOption::verletClustersColoring, "verlet-clusters-coloring"},
        {TraversalOption::c04SoA, "c04SoA"},
        {TraversalOption::verletClusterCells, "verlet-cluster-cells"},
        {TraversalOption::verletClustersStatic, "verlet-clusters-static"},
        {TraversalOption::BalancedSliced, "balanced-sliced"},
        {TraversalOption::BalancedSlicedVerlet, "balanced-sliced-verlet"},
        {TraversalOption::c04HCP, "c04HCP"},
        {TraversalOption::cSliced, "colored-sliced"},
        {TraversalOption::cSlicedVerlet, "colored-sliced-verlet"},
    };
  };

 private:
  Value _value{Value(-1)};
};
}  // namespace options
}  // namespace autopas<|MERGE_RESOLUTION|>--- conflicted
+++ resolved
@@ -39,15 +39,11 @@
     c04SoA = 15,
     verletClusterCells = 16,
     verletClustersStatic = 17,
-<<<<<<< HEAD
-    c04HCP = 18,
-    cSliced = 19,
-    cSlicedVerlet = 20,
-=======
     BalancedSliced = 18,
     BalancedSlicedVerlet = 19,
     c04HCP = 20,
->>>>>>> 918ce7c3
+    cSliced = 21,
+    cSlicedVerlet = 22,
   };
 
   /**
