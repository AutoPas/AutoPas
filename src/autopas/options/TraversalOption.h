/**
 * @file TraversalOption.h
 * @author F. Gratl
 * @date 1/18/19
 */

#pragma once

#include <set>

namespace autopas {

/**
 * Possible choices for the cell pair traversal.
 */
enum TraversalOption {
  c08 = 0,
  sliced = 1,
  c18 = 2,
  c01 = 3,
  directSumTraversal = 4,
  slicedVerlet = 5,
  c18Verlet = 6,
  c01Verlet = 7,
  c01Cuda = 8,
  verletTraversal = 9,
  c01CombinedSoA = 10,
<<<<<<< HEAD
  c04SoA = 11,
  verletClusters = 12,
  c04 = 13,
=======
  verletClusters = 11,
  c04 = 12,
  varVerletTraversalAsBuild = 13,
>>>>>>> 216bd1d7
};

/**
 * Provides a way to iterate over the possible choices of TraversalOption.
 */
static const std::set<TraversalOption> allTraversalOptions = {
    TraversalOption::c08,
    TraversalOption::sliced,
    TraversalOption::c18,
    TraversalOption::c01,
    TraversalOption::directSumTraversal,
    TraversalOption::slicedVerlet,
    TraversalOption::c18Verlet,
    TraversalOption::c01Verlet,
    TraversalOption::c01Cuda,
    TraversalOption::verletTraversal,
    TraversalOption::c01CombinedSoA,
    TraversalOption::c04SoA,
    TraversalOption::verletClusters,
    TraversalOption::c04,
    TraversalOption::varVerletTraversalAsBuild,
};

}  // namespace autopas<|MERGE_RESOLUTION|>--- conflicted
+++ resolved
@@ -25,15 +25,10 @@
   c01Cuda = 8,
   verletTraversal = 9,
   c01CombinedSoA = 10,
-<<<<<<< HEAD
   c04SoA = 11,
   verletClusters = 12,
   c04 = 13,
-=======
-  verletClusters = 11,
-  c04 = 12,
-  varVerletTraversalAsBuild = 13,
->>>>>>> 216bd1d7
+  varVerletTraversalAsBuild = 14,
 };
 
 /**
