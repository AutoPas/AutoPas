--- conflicted
+++ resolved
@@ -25,11 +25,8 @@
   c01Cuda = 8,
   verletTraversal = 9,
   c01CombinedSoA = 10,
-<<<<<<< HEAD
   c04SoA = 11,
-=======
   c04 = 12,
->>>>>>> 6d6a10d2
   dummyTraversal = 666,
 };
 
@@ -48,11 +45,8 @@
     TraversalOption::c01Cuda,
     TraversalOption::verletTraversal,
     TraversalOption::c01CombinedSoA,
-<<<<<<< HEAD
     TraversalOption::c04SoA,
-=======
     TraversalOption::c04,
->>>>>>> 6d6a10d2
 };
 
 }  // namespace autopas