/**
 * @file TraversalOption.h
 * @author F. Gratl
 * @date 1/18/19
 */

#pragma once

#include <set>

namespace autopas {

/**
 * Possible choices for the cell pair traversal.
 */
enum TraversalOption {
  c08 = 0,
  sliced = 1,
  c18 = 2,
  c01 = 3,
  directSumTraversal = 4,
  slicedVerlet = 5,
  c18Verlet = 6,
  c01Verlet = 7,
  c01Cuda = 8,
  verletTraversal = 9,
  c01CombinedSoA = 10,
<<<<<<< HEAD
  c01Adaptive = 11,
  dummyTraversal = 666,
=======
  verletClusters = 11,
  c04 = 12,
  varVerletTraversalAsBuild = 13,
  verletClustersColoring = 14,
  c04SoA = 15,
>>>>>>> f06fdb38
};

/**
 * Provides a way to iterate over the possible choices of TraversalOption.
 */
static const std::set<TraversalOption> allTraversalOptions = {
    TraversalOption::c08,
    TraversalOption::sliced,
    TraversalOption::c18,
    TraversalOption::c01,
    TraversalOption::directSumTraversal,
    TraversalOption::slicedVerlet,
    TraversalOption::c18Verlet,
    TraversalOption::c01Verlet,
    TraversalOption::c01Cuda,
    TraversalOption::verletTraversal,
    TraversalOption::c01CombinedSoA,
<<<<<<< HEAD
    TraversalOption::c01Adaptive,
=======
    TraversalOption::verletClusters,
    TraversalOption::c04,
    TraversalOption::varVerletTraversalAsBuild,
    TraversalOption::verletClustersColoring,
    TraversalOption::c04SoA,
>>>>>>> f06fdb38
};

}  // namespace autopas<|MERGE_RESOLUTION|>--- conflicted
+++ resolved
@@ -25,16 +25,12 @@
   c01Cuda = 8,
   verletTraversal = 9,
   c01CombinedSoA = 10,
-<<<<<<< HEAD
-  c01Adaptive = 11,
-  dummyTraversal = 666,
-=======
   verletClusters = 11,
   c04 = 12,
   varVerletTraversalAsBuild = 13,
   verletClustersColoring = 14,
   c04SoA = 15,
->>>>>>> f06fdb38
+  c01Adaptive = 16,
 };
 
 /**
@@ -52,15 +48,12 @@
     TraversalOption::c01Cuda,
     TraversalOption::verletTraversal,
     TraversalOption::c01CombinedSoA,
-<<<<<<< HEAD
-    TraversalOption::c01Adaptive,
-=======
     TraversalOption::verletClusters,
     TraversalOption::c04,
     TraversalOption::varVerletTraversalAsBuild,
     TraversalOption::verletClustersColoring,
     TraversalOption::c04SoA,
->>>>>>> f06fdb38
+    TraversalOption::c01Adaptive,
 };
 
 }  // namespace autopas