--- conflicted
+++ resolved
@@ -21,10 +21,7 @@
   this->computedMixing24Epsilon.emplace(std::make_pair(0, 0), 24 * epsilon);
   this->computedMixingSigmaSquare.emplace(std::make_pair(0, 0), (sigma * sigma));
 }
-<<<<<<< HEAD
 
-=======
->>>>>>> 016d3cb9
 void ParticlePropertiesLibrary::addType(unsigned long typeID, double epsilon, double sigma, double mass) {
   for (auto e : Epsilon) {
     unsigned long indexOfExistingEpsilon = std::get<0>(e);
