/**
 * @file LJFunctorAVX.h
 *
 * @date 17 Jan 2018
 * @author F. Gratl
 */
#pragma once

#include <immintrin.h>

#include <array>

#include "ParticlePropertiesLibrary.h"
#include "autopas/iterators/SingleCellIterator.h"
#include "autopas/pairwiseFunctors/Functor.h"
#include "autopas/utils/AlignedAllocator.h"
#include "autopas/utils/ArrayMath.h"
#include "autopas/utils/StaticSelectorMacros.h"
#include "autopas/utils/WrapOpenMP.h"
#include "autopas/utils/inBox.h"

namespace autopas {

/**
 * A functor to handle lennard-jones interactions between two particles (molecules).
 * This functor assumes that duplicated calculations are always happening, which is characteristic for a Full-Shell
 * scheme.
 * This Version is implemented using AVX intrinsics.
 * @tparam Particle The type of particle.
 * @tparam ParticleCell The type of particlecell.
 * @tparam applyShift Switch for the lj potential to be truncated shifted.
 * @tparam useMixing Switch for the functor to be used with multiple particle types.
 * If set to false, _epsilon and _sigma need to be set and the constructor with PPL can be omitted.
 * @tparam useNewton3 Switch for the functor to support newton3 on, off or both. See FunctorN3Modes for possible values.
 * @tparam calculateGlobals Defines whether the global values are to be calculated (energy, virial).
 * @tparam relevantForTuning Whether or not the auto-tuner should consider this functor.
 */
template <class Particle, class ParticleCell, bool applyShift = false, bool useMixing = false,
          FunctorN3Modes useNewton3 = FunctorN3Modes::Both, bool calculateGlobals = false,
          bool relevantForTuning = true>
class LJFunctorAVX : public Functor<Particle, ParticleCell, typename Particle::SoAArraysType,
                                    LJFunctorAVX<Particle, ParticleCell, applyShift, useMixing, useNewton3,
                                                 calculateGlobals, relevantForTuning>> {
  using SoAArraysType = typename Particle::SoAArraysType;

 public:
  /**
   * Deleted default constructor
   */
  LJFunctorAVX() = delete;

 private:
  /**
   * Internal, actual constructor.
   * @param cutoff
   * @param dummy unused, only there to make the signature different from the public constructor.
   */
  explicit LJFunctorAVX(double cutoff, void * /*dummy*/)
#ifdef __AVX__
      : Functor<Particle, ParticleCell, SoAArraysType,
                LJFunctorAVX<Particle, ParticleCell, applyShift, useMixing, useNewton3, calculateGlobals,
                             relevantForTuning>>(cutoff),
        _cutoffsquare{_mm256_set1_pd(cutoff * cutoff)},
        _upotSum{0.},
        _virialSum{0., 0., 0.},
        _aosThreadData(),
        _postProcessed{false} {
    if (calculateGlobals) {
      _aosThreadData.resize(autopas_get_max_threads());
    }
  }
#else
      : Functor<Particle, ParticleCell, SoAArraysType,
                LJFunctorAVX<Particle, ParticleCell, applyShift, useMixing, useNewton3, calculateGlobals,
                             relevantForTuning>>(cutoff) {
    utils::ExceptionHandler::exception("AutoPas was compiled without AVX support!");
  }
#endif
 public:
  /**
   * Constructor, which sets the global values, i.e. cutoff, epsilon, sigma and shift.
   *
   * @note Only to be used with mixing == false.
   *
   * @param cutoff
   */
  explicit LJFunctorAVX(double cutoff) : LJFunctorAVX(cutoff, nullptr) {
    static_assert(not useMixing,
                  "Mixing without a ParticlePropertiesLibrary is not possible! Use a different constructor or set "
                  "mixing to false.");
  }

  /**
   * Constructor, which sets the global values, i.e. cutoff, epsilon, sigma and shift.
   * @param cutoff
   * @param particlePropertiesLibrary
   */
  explicit LJFunctorAVX(double cutoff, ParticlePropertiesLibrary<double, size_t> &particlePropertiesLibrary)
      : LJFunctorAVX(cutoff, nullptr) {
    static_assert(useMixing,
                  "Not using Mixing but using a ParticlePropertiesLibrary is not allowed! Use a different constructor "
                  "or set mixing to true.");
    _PPLibrary = &particlePropertiesLibrary;
  }

  bool isRelevantForTuning() override { return relevantForTuning; }

  bool allowsNewton3() override {
    return useNewton3 == FunctorN3Modes::Newton3Only or useNewton3 == FunctorN3Modes::Both;
  }

  bool allowsNonNewton3() override {
    return useNewton3 == FunctorN3Modes::Newton3Off or useNewton3 == FunctorN3Modes::Both;
  }

  bool isAppropriateClusterSize(unsigned int clusterSize, DataLayoutOption::Value dataLayout) const override {
    return dataLayout == DataLayoutOption::aos;  // LJFunctorAVX does only support clusters via aos.
  }

  void AoSFunctor(Particle &i, Particle &j, bool newton3) override {
    utils::ExceptionHandler::exception("LJFunctorAVX.AoSFunctor() not implemented!");
  }

  /**
   * @copydoc Functor::SoAFunctorSingle(SoAView<SoAArraysType> soa, bool newton3)
   * This functor ignores the newton3 value, as we do not expect any benefit from disabling newton3.
   */
  void SoAFunctorSingle(SoAView<SoAArraysType> soa, bool newton3) override {
    if (newton3) {
      SoAFunctorSingleImpl<true>(soa);
    } else {
      SoAFunctorSingleImpl<false>(soa);
    }
  }

  // clang-format off
  /**
   * @copydoc Functor::SoAFunctorPair(SoAView<SoAArraysType> soa1, SoAView<SoAArraysType> soa2, bool newton3)
   */
  // clang-format on
  void SoAFunctorPair(SoAView<SoAArraysType> soa1, SoAView<SoAArraysType> soa2, const bool newton3) override {
    if (newton3) {
      SoAFunctorPairImpl<true>(soa1, soa2);
    } else {
      SoAFunctorPairImpl<false>(soa1, soa2);
    }
  }

 private:
  /**
   * Templatized version of SoAFunctorSingle actually doing what the latter should.
   * @tparam newton3
   * @param soa
   */
  template <bool newton3>
  void SoAFunctorSingleImpl(SoAView<SoAArraysType> soa) {
#ifdef __AVX__
    if (soa.getNumParticles() == 0) return;

    const auto *const __restrict__ xptr = soa.template begin<Particle::AttributeNames::posX>();
    const auto *const __restrict__ yptr = soa.template begin<Particle::AttributeNames::posY>();
    const auto *const __restrict__ zptr = soa.template begin<Particle::AttributeNames::posZ>();

    const auto *const __restrict__ ownedStatePtr = soa.template begin<Particle::AttributeNames::ownershipState>();

    auto *const __restrict__ fxptr = soa.template begin<Particle::AttributeNames::forceX>();
    auto *const __restrict__ fyptr = soa.template begin<Particle::AttributeNames::forceY>();
    auto *const __restrict__ fzptr = soa.template begin<Particle::AttributeNames::forceZ>();

    const auto *const __restrict__ typeIDptr = soa.template begin<Particle::AttributeNames::typeId>();

    __m256d virialSumX = _mm256_setzero_pd();
    __m256d virialSumY = _mm256_setzero_pd();
    __m256d virialSumZ = _mm256_setzero_pd();
    __m256d upotSum = _mm256_setzero_pd();

    // reverse outer loop s.th. inner loop always beginns at aligned array start
    // typecast to detect underflow
    for (size_t i = soa.getNumParticles() - 1; (long)i >= 0; --i) {
      if (ownedStatePtr[i] == OwnershipState::dummy) {
        // If the i-th particle is a dummy, skip this loop iteration.
        continue;
      }

      static_assert(std::is_same_v<std::underlying_type_t<OwnershipState>, unsigned char>,
                    "OwnershipStates underlying type should be unsigned char!");
      std::array<unsigned char, 4> ownedStateI{
          static_cast<unsigned char>(ownedStatePtr[i]), static_cast<unsigned char>(ownedStatePtr[i]),
          static_cast<unsigned char>(ownedStatePtr[i]), static_cast<unsigned char>(ownedStatePtr[i])};

      __m256d fxacc = _mm256_setzero_pd();
      __m256d fyacc = _mm256_setzero_pd();
      __m256d fzacc = _mm256_setzero_pd();

      const __m256d x1 = _mm256_broadcast_sd(&xptr[i]);
      const __m256d y1 = _mm256_broadcast_sd(&yptr[i]);
      const __m256d z1 = _mm256_broadcast_sd(&zptr[i]);

      // floor soa numParticles to multiple of vecLength
      size_t j = 0;
      for (; j < (i & ~(vecLength - 1)); j += 4) {
        SoAKernel<true, false>(j, ownedStateI, reinterpret_cast<const unsigned char *>(ownedStatePtr), x1, y1, z1, xptr,
                               yptr, zptr, fxptr, fyptr, fzptr, typeIDptr, typeIDptr, fxacc, fyacc, fzacc, &virialSumX,
                               &virialSumY, &virialSumZ, &upotSum, 0);
      }
      const int rest = (int)(i & (vecLength - 1));
      if (rest > 0) {
        SoAKernel<true, true>(j, ownedStateI, reinterpret_cast<const unsigned char *>(ownedStatePtr), x1, y1, z1, xptr,
                              yptr, zptr, fxptr, fyptr, fzptr, typeIDptr, typeIDptr, fxacc, fyacc, fzacc, &virialSumX,
                              &virialSumY, &virialSumZ, &upotSum, rest);
      }

      // horizontally reduce fDacc to sumfD
      const __m256d hSumfxfy = _mm256_hadd_pd(fxacc, fyacc);
      const __m256d hSumfz = _mm256_hadd_pd(fzacc, fzacc);

      const __m128d hSumfxfyLow = _mm256_extractf128_pd(hSumfxfy, 0);
      const __m128d hSumfzLow = _mm256_extractf128_pd(hSumfz, 0);

      const __m128d hSumfxfyHigh = _mm256_extractf128_pd(hSumfxfy, 1);
      const __m128d hSumfzHigh = _mm256_extractf128_pd(hSumfz, 1);

      const __m128d sumfxfyVEC = _mm_add_pd(hSumfxfyLow, hSumfxfyHigh);
      const __m128d sumfzVEC = _mm_add_pd(hSumfzLow, hSumfzHigh);

      const double sumfx = sumfxfyVEC[0];
      const double sumfy = sumfxfyVEC[1];
      const double sumfz = _mm_cvtsd_f64(sumfzVEC);

      fxptr[i] += sumfx;
      fyptr[i] += sumfy;
      fzptr[i] += sumfz;
    }

    if constexpr (calculateGlobals) {
      const int threadnum = autopas_get_thread_num();

      // horizontally reduce virialSumX and virialSumY
      const __m256d hSumVirialxy = _mm256_hadd_pd(virialSumX, virialSumY);
      const __m128d hSumVirialxyLow = _mm256_extractf128_pd(hSumVirialxy, 0);
      const __m128d hSumVirialxyHigh = _mm256_extractf128_pd(hSumVirialxy, 1);
      const __m128d hSumVirialxyVec = _mm_add_pd(hSumVirialxyHigh, hSumVirialxyLow);

      // horizontally reduce virialSumZ and upotSum
      const __m256d hSumVirialzUpot = _mm256_hadd_pd(virialSumZ, upotSum);
      const __m128d hSumVirialzUpotLow = _mm256_extractf128_pd(hSumVirialzUpot, 0);
      const __m128d hSumVirialzUpotHigh = _mm256_extractf128_pd(hSumVirialzUpot, 1);
      const __m128d hSumVirialzUpotVec = _mm_add_pd(hSumVirialzUpotHigh, hSumVirialzUpotLow);

      // globals = {virialX, virialY, virialZ, uPot}
      double globals[4];
      _mm_store_pd(&globals[0], hSumVirialxyVec);
      _mm_store_pd(&globals[2], hSumVirialzUpotVec);

      double factor = 1.;
      // we assume newton3 to be enabled in this functor call, thus we multiply by two if the value of newton3 is false,
      // since for newton3 disabled we divide by two later on.
      factor *= newton3 ? .5 : 1.;
      // In case we have a non-cell-wise owned state, we have multiplied everything by two, so we divide it by 2 again.
      _aosThreadData[threadnum].virialSum[0] += globals[0] * factor;
      _aosThreadData[threadnum].virialSum[1] += globals[1] * factor;
      _aosThreadData[threadnum].virialSum[2] += globals[2] * factor;
      _aosThreadData[threadnum].upotSum += globals[3] * factor;
    }
#endif
  }

  template <bool newton3>
  void SoAFunctorPairImpl(SoAView<SoAArraysType> soa1, SoAView<SoAArraysType> soa2) {
#ifdef __AVX__
    if (soa1.getNumParticles() == 0 || soa2.getNumParticles() == 0) return;

    const auto *const __restrict__ x1ptr = soa1.template begin<Particle::AttributeNames::posX>();
    const auto *const __restrict__ y1ptr = soa1.template begin<Particle::AttributeNames::posY>();
    const auto *const __restrict__ z1ptr = soa1.template begin<Particle::AttributeNames::posZ>();
    const auto *const __restrict__ x2ptr = soa2.template begin<Particle::AttributeNames::posX>();
    const auto *const __restrict__ y2ptr = soa2.template begin<Particle::AttributeNames::posY>();
    const auto *const __restrict__ z2ptr = soa2.template begin<Particle::AttributeNames::posZ>();

    const auto *const __restrict__ ownedStatePtr1 = soa1.template begin<Particle::AttributeNames::ownershipState>();
    const auto *const __restrict__ ownedStatePtr2 = soa2.template begin<Particle::AttributeNames::ownershipState>();

    auto *const __restrict__ fx1ptr = soa1.template begin<Particle::AttributeNames::forceX>();
    auto *const __restrict__ fy1ptr = soa1.template begin<Particle::AttributeNames::forceY>();
    auto *const __restrict__ fz1ptr = soa1.template begin<Particle::AttributeNames::forceZ>();
    auto *const __restrict__ fx2ptr = soa2.template begin<Particle::AttributeNames::forceX>();
    auto *const __restrict__ fy2ptr = soa2.template begin<Particle::AttributeNames::forceY>();
    auto *const __restrict__ fz2ptr = soa2.template begin<Particle::AttributeNames::forceZ>();

    const auto *const __restrict__ typeID1ptr = soa1.template begin<Particle::AttributeNames::typeId>();
    const auto *const __restrict__ typeID2ptr = soa2.template begin<Particle::AttributeNames::typeId>();

    __m256d virialSumX = _mm256_setzero_pd();
    __m256d virialSumY = _mm256_setzero_pd();
    __m256d virialSumZ = _mm256_setzero_pd();
    __m256d upotSum = _mm256_setzero_pd();

    for (unsigned int i = 0; i < soa1.getNumParticles(); ++i) {
      if (ownedStatePtr1[i] == OwnershipState::dummy) {
        // If the i-th particle is a dummy, skip this loop iteration.
        continue;
      }

      __m256d fxacc = _mm256_setzero_pd();
      __m256d fyacc = _mm256_setzero_pd();
      __m256d fzacc = _mm256_setzero_pd();

      static_assert(std::is_same_v<std::underlying_type_t<OwnershipState>, unsigned char>,
                    "OwnershipStates underlying type should be unsigned char!");
      std::array<unsigned char, 4> ownedStateI{
          static_cast<unsigned char>(ownedStatePtr1[i]), static_cast<unsigned char>(ownedStatePtr1[i]),
          static_cast<unsigned char>(ownedStatePtr1[i]), static_cast<unsigned char>(ownedStatePtr1[i])};

      const __m256d x1 = _mm256_broadcast_sd(&x1ptr[i]);
      const __m256d y1 = _mm256_broadcast_sd(&y1ptr[i]);
      const __m256d z1 = _mm256_broadcast_sd(&z1ptr[i]);

      // floor soa2 numParticles to multiple of vecLength
      unsigned int j = 0;
      for (; j < (soa2.getNumParticles() & ~(vecLength - 1)); j += 4) {
        SoAKernel<newton3, false>(j, ownedStateI, reinterpret_cast<const unsigned char *>(ownedStatePtr2), x1, y1, z1,
                                  x2ptr, y2ptr, z2ptr, fx2ptr, fy2ptr, fz2ptr, typeID1ptr, typeID2ptr, fxacc, fyacc,
                                  fzacc, &virialSumX, &virialSumY, &virialSumZ, &upotSum, 0);
      }
      const int rest = (int)(soa2.getNumParticles() & (vecLength - 1));
      if (rest > 0)
        SoAKernel<newton3, true>(j, ownedStateI, reinterpret_cast<const unsigned char *>(ownedStatePtr2), x1, y1, z1,
                                 x2ptr, y2ptr, z2ptr, fx2ptr, fy2ptr, fz2ptr, typeID1ptr, typeID2ptr, fxacc, fyacc,
                                 fzacc, &virialSumX, &virialSumY, &virialSumZ, &upotSum, rest);

      // horizontally reduce fDacc to sumfD
      const __m256d hSumfxfy = _mm256_hadd_pd(fxacc, fyacc);
      const __m256d hSumfz = _mm256_hadd_pd(fzacc, fzacc);

      const __m128d hSumfxfyLow = _mm256_extractf128_pd(hSumfxfy, 0);
      const __m128d hSumfzLow = _mm256_extractf128_pd(hSumfz, 0);

      const __m128d hSumfxfyHigh = _mm256_extractf128_pd(hSumfxfy, 1);
      const __m128d hSumfzHigh = _mm256_extractf128_pd(hSumfz, 1);

      const __m128d sumfxfyVEC = _mm_add_pd(hSumfxfyLow, hSumfxfyHigh);
      const __m128d sumfzVEC = _mm_add_pd(hSumfzLow, hSumfzHigh);

      const double sumfx = sumfxfyVEC[0];
      const double sumfy = sumfxfyVEC[1];
      const double sumfz = _mm_cvtsd_f64(sumfzVEC);

      fx1ptr[i] += sumfx;
      fy1ptr[i] += sumfy;
      fz1ptr[i] += sumfz;
    }

    if constexpr (calculateGlobals) {
      const int threadnum = autopas_get_thread_num();

      // horizontally reduce virialSumX and virialSumY
      const __m256d hSumVirialxy = _mm256_hadd_pd(virialSumX, virialSumY);
      const __m128d hSumVirialxyLow = _mm256_extractf128_pd(hSumVirialxy, 0);
      const __m128d hSumVirialxyHigh = _mm256_extractf128_pd(hSumVirialxy, 1);
      const __m128d hSumVirialxyVec = _mm_add_pd(hSumVirialxyHigh, hSumVirialxyLow);

      // horizontally reduce virialSumZ and upotSum
      const __m256d hSumVirialzUpot = _mm256_hadd_pd(virialSumZ, upotSum);
      const __m128d hSumVirialzUpotLow = _mm256_extractf128_pd(hSumVirialzUpot, 0);
      const __m128d hSumVirialzUpotHigh = _mm256_extractf128_pd(hSumVirialzUpot, 1);
      const __m128d hSumVirialzUpotVec = _mm_add_pd(hSumVirialzUpotHigh, hSumVirialzUpotLow);

      // globals = {virialX, virialY, virialZ, uPot}
      double globals[4];
      _mm_store_pd(&globals[0], hSumVirialxyVec);
      _mm_store_pd(&globals[2], hSumVirialzUpotVec);

      // we have duplicated calculations, i.e., we calculate interactions multiple times, so we have to take care
      // that we do not add the energy multiple times!
      double energyfactor = 1.;
      if constexpr (newton3) {
        energyfactor *= 0.5;  // we count the energies partly to one of the two cells!
      }

      _aosThreadData[threadnum].virialSum[0] += globals[0] * energyfactor;
      _aosThreadData[threadnum].virialSum[1] += globals[1] * energyfactor;
      _aosThreadData[threadnum].virialSum[2] += globals[2] * energyfactor;
      _aosThreadData[threadnum].upotSum += globals[3] * energyfactor;
    }
#endif
  }

  /**
   * Actual inner kernel of the SoAFunctors.
   *
   * @tparam newton3
   * @tparam remainderIsMasked If false the full vector length is used. Otherwise the last entries are masked away
   * depending on the argument "rest".
   * @param j
   * @param x1
   * @param y1
   * @param z1
   * @param x2ptr
   * @param y2ptr
   * @param z2ptr
   * @param fx2ptr
   * @param fy2ptr
   * @param fz2ptr
   * @param typeID1ptr
   * @param typeID2ptr
   * @param fxacc
   * @param fyacc
   * @param fzacc
   * @param virialSumX
   * @param virialSumY
   * @param virialSumZ
   * @param upotSum
   * @param rest
   */
  template <bool newton3, bool remainderIsMasked>
  inline void SoAKernel(const size_t j, const std::array<unsigned char, 4> ownedStateI,
                        const unsigned char *const __restrict__ ownedStatePtr2, const __m256d &x1, const __m256d &y1,
                        const __m256d &z1, const double *const __restrict__ x2ptr,
                        const double *const __restrict__ y2ptr, const double *const __restrict__ z2ptr,
                        double *const __restrict__ fx2ptr, double *const __restrict__ fy2ptr,
                        double *const __restrict__ fz2ptr, const size_t *const typeID1ptr,
                        const size_t *const typeID2ptr, __m256d &fxacc, __m256d &fyacc, __m256d &fzacc,
                        __m256d *virialSumX, __m256d *virialSumY, __m256d *virialSumZ, __m256d *upotSum,
                        const unsigned int rest = 0) {
#ifdef __AVX__
    __m256d epsilon24s = _epsilon24;
    __m256d sigmaSquares = _sigmaSquare;
    __m256d shift6s = _shift6;
    if (useMixing) {
      // the first argument for set lands in the last bits of the register
      epsilon24s = _mm256_set_pd(
          not remainderIsMasked or rest > 3 ? _PPLibrary->mixing24Epsilon(*typeID1ptr, *(typeID2ptr + 3)) : 0,
          not remainderIsMasked or rest > 2 ? _PPLibrary->mixing24Epsilon(*typeID1ptr, *(typeID2ptr + 2)) : 0,
          not remainderIsMasked or rest > 1 ? _PPLibrary->mixing24Epsilon(*typeID1ptr, *(typeID2ptr + 1)) : 0,
          _PPLibrary->mixing24Epsilon(*typeID1ptr, *(typeID2ptr + 0)));
      sigmaSquares = _mm256_set_pd(
          not remainderIsMasked or rest > 3 ? _PPLibrary->mixingSigmaSquare(*typeID1ptr, *(typeID2ptr + 3)) : 0,
          not remainderIsMasked or rest > 2 ? _PPLibrary->mixingSigmaSquare(*typeID1ptr, *(typeID2ptr + 2)) : 0,
          not remainderIsMasked or rest > 1 ? _PPLibrary->mixingSigmaSquare(*typeID1ptr, *(typeID2ptr + 1)) : 0,
          _PPLibrary->mixingSigmaSquare(*typeID1ptr, *(typeID2ptr + 0)));
      if constexpr (applyShift) {
        shift6s = _mm256_set_pd(
            (not remainderIsMasked or rest > 3) ? _PPLibrary->mixingShift6(*typeID1ptr, *(typeID2ptr + 3)) : 0,
            (not remainderIsMasked or rest > 2) ? _PPLibrary->mixingShift6(*typeID1ptr, *(typeID2ptr + 2)) : 0,
            (not remainderIsMasked or rest > 1) ? _PPLibrary->mixingShift6(*typeID1ptr, *(typeID2ptr + 1)) : 0,
            _PPLibrary->mixingShift6(*typeID1ptr, *(typeID2ptr + 0)));
      }
    }

    const __m256d x2 = remainderIsMasked ? _mm256_maskload_pd(&x2ptr[j], _masks[rest - 1]) : _mm256_load_pd(&x2ptr[j]);
    const __m256d y2 = remainderIsMasked ? _mm256_maskload_pd(&y2ptr[j], _masks[rest - 1]) : _mm256_load_pd(&y2ptr[j]);
    const __m256d z2 = remainderIsMasked ? _mm256_maskload_pd(&z2ptr[j], _masks[rest - 1]) : _mm256_load_pd(&z2ptr[j]);

    const __m256d drx = _mm256_sub_pd(x1, x2);
    const __m256d dry = _mm256_sub_pd(y1, y2);
    const __m256d drz = _mm256_sub_pd(z1, z2);

    const __m256d drx2 = _mm256_mul_pd(drx, drx);
    const __m256d dry2 = _mm256_mul_pd(dry, dry);
    const __m256d drz2 = _mm256_mul_pd(drz, drz);

    const __m256d dr2PART = _mm256_add_pd(drx2, dry2);
    const __m256d dr2 = _mm256_add_pd(dr2PART, drz2);

    // _CMP_LE_OS == Less-Equal-then (ordered, signaling)
    // signaling = throw error if NaN is encountered
    // dr2 <= _cutoffsquare ? 0xFFFFFFFFFFFFFFFF : 0
    const __m256d cutoffMask = _mm256_cmp_pd(dr2, _cutoffsquare, _CMP_LE_OS);

    // This requires that dummy is zero (otherwise when loading using a mask the owned state will not be zero)
<<<<<<< HEAD
    std::array<unsigned char, 4> ownedStateJ{};
    if constexpr (remainderIsMasked) {
      switch (rest) {
          // std::memcpy(ownedStateJ.data(), &ownedStatePtr2[j], rest);
          // without the switch a call to std::memcpy is generated, which we do not want!
          // using a switch the compiler knows what rest can be 1, 2 or 3, and can optimize things.
        case 1:
          std::memcpy(ownedStateJ.data(), &ownedStatePtr2[j], rest);
          break;
        case 2:
          std::memcpy(ownedStateJ.data(), &ownedStatePtr2[j], rest);
          break;
        case 3:
          std::memcpy(ownedStateJ.data(), &ownedStatePtr2[j], rest);
          break;
      }
      //_mm256_maskload_epi64(reinterpret_cast<long long const *>(&ownedStatePtr2[j]), _masks[rest - 1]);
    } else {
      std::memcpy(ownedStateJ.data(), &ownedStatePtr2[j], 4);
      //_mm256_load_si256(reinterpret_cast<const __m256i *>(&ownedStatePtr2[j]));
    }
    // This requires that OwnershipState::dummy is zero!
    static_assert(static_cast<unsigned char>(OwnershipState::dummy) == 0,
                  "OwnershipState::dummy has to have the value 0.");
    // const int32_t dummyMask = reinterpret_cast<int &>(*ownedStateJ.data());
    const __m256i ownershipStateJ = _mm256_set_epi64x(ownedStateJ[3], ownedStateJ[2], ownedStateJ[1], ownedStateJ[0]);
    const __m256d dummyMask = _mm256_castsi256_pd(_mm256_cmp_pd(ownershipStateJ, _zero, _CMP_NEQ_OQ));
    const __m256d cutoffDummyMask = _mm256_and_pd(cutoffMask, dummyMask);
    // const __m256d cutoffDummyMask = _mm256_blendv_pd(_zero, cutoffMask, dummyMaskPartial);
=======
    const __m256i ownedStateJ = remainderIsMasked
                                    ? _mm256_castpd_si256(_mm256_maskload_pd(
                                          reinterpret_cast<double const *>(&ownedStatePtr2[j]), _masks[rest - 1]))
                                    : _mm256_load_si256(reinterpret_cast<const __m256i *>(&ownedStatePtr2[j]));
    // This requires that dummy is the first entry in OwnershipState!
    const __m256d dummyMask = _mm256_cmp_pd(_mm256_castsi256_pd(ownedStateJ), _zero, _CMP_NEQ_UQ);
    const __m256d cutoffDummyMask = _mm256_and_pd(cutoffMask, dummyMask);
>>>>>>> c66189d4

    // if everything is masked away return from this function.
    if (_mm256_movemask_pd(cutoffDummyMask) == 0) {
      return;
    }

    const __m256d invdr2 = _mm256_div_pd(_one, dr2);
    const __m256d lj2 = _mm256_mul_pd(sigmaSquares, invdr2);
    const __m256d lj4 = _mm256_mul_pd(lj2, lj2);
    const __m256d lj6 = _mm256_mul_pd(lj2, lj4);
    const __m256d lj12 = _mm256_mul_pd(lj6, lj6);
    const __m256d lj12m6 = _mm256_sub_pd(lj12, lj6);
    const __m256d lj12m6alj12 = _mm256_add_pd(lj12m6, lj12);
    const __m256d lj12m6alj12e = _mm256_mul_pd(lj12m6alj12, epsilon24s);
    const __m256d fac = _mm256_mul_pd(lj12m6alj12e, invdr2);

    const __m256d facMasked =
        remainderIsMasked ? _mm256_and_pd(fac, _mm256_and_pd(cutoffDummyMask, _mm256_castsi256_pd(_masks[rest - 1])))
                          : _mm256_and_pd(fac, cutoffDummyMask);

    const __m256d fx = _mm256_mul_pd(drx, facMasked);
    const __m256d fy = _mm256_mul_pd(dry, facMasked);
    const __m256d fz = _mm256_mul_pd(drz, facMasked);

    fxacc = _mm256_add_pd(fxacc, fx);
    fyacc = _mm256_add_pd(fyacc, fy);
    fzacc = _mm256_add_pd(fzacc, fz);

    // if newton 3 is used subtract fD from particle j
    if (newton3) {
      const __m256d fx2 =
          remainderIsMasked ? _mm256_maskload_pd(&fx2ptr[j], _masks[rest - 1]) : _mm256_load_pd(&fx2ptr[j]);
      const __m256d fy2 =
          remainderIsMasked ? _mm256_maskload_pd(&fy2ptr[j], _masks[rest - 1]) : _mm256_load_pd(&fy2ptr[j]);
      const __m256d fz2 =
          remainderIsMasked ? _mm256_maskload_pd(&fz2ptr[j], _masks[rest - 1]) : _mm256_load_pd(&fz2ptr[j]);

      const __m256d fx2new = _mm256_sub_pd(fx2, fx);
      const __m256d fy2new = _mm256_sub_pd(fy2, fy);
      const __m256d fz2new = _mm256_sub_pd(fz2, fz);

      remainderIsMasked ? _mm256_maskstore_pd(&fx2ptr[j], _masks[rest - 1], fx2new)
                        : _mm256_store_pd(&fx2ptr[j], fx2new);
      remainderIsMasked ? _mm256_maskstore_pd(&fy2ptr[j], _masks[rest - 1], fy2new)
                        : _mm256_store_pd(&fy2ptr[j], fy2new);
      remainderIsMasked ? _mm256_maskstore_pd(&fz2ptr[j], _masks[rest - 1], fz2new)
                        : _mm256_store_pd(&fz2ptr[j], fz2new);
    }

    if (calculateGlobals) {
      // Global Virial
      const __m256d virialX = _mm256_mul_pd(fx, drx);
      const __m256d virialY = _mm256_mul_pd(fy, dry);
      const __m256d virialZ = _mm256_mul_pd(fz, drz);

      // Global Potential
      const __m256d upot = wrapperFMA(epsilon24s, lj12m6, shift6s);

      const __m256d upotMasked =
          remainderIsMasked ? _mm256_and_pd(upot, _mm256_and_pd(cutoffDummyMask, _mm256_castsi256_pd(_masks[rest - 1])))
                            : _mm256_and_pd(upot, cutoffDummyMask);

<<<<<<< HEAD
      // ownedstateI is always the same!
      const __m256i ownershipStateI = _mm256_set1_epi64x(ownedStateI[0]);

      const __m256i ownedI = _mm256_and_pd(ownershipStateI, _ownedStateOwnedMask);
      const __m256d ownedMaskI = _mm256_cmp_pd(_mm256_castsi256_pd(ownedI), _zero, _CMP_NEQ_OQ);
      __m256d energyFactor = _mm256_and_pd(_one, ownedMaskI);
      //__m256d energyFactor = _mm256_blendv_pd(_zero, _one, _mm256_castsi256_pd(ownedI));
      if constexpr (newton3) {
        const __m256i ownedJ = _mm256_and_pd(ownershipStateJ, _ownedStateOwnedMask);
        const __m256d ownedMaskJ = _mm256_cmp_pd(_mm256_castsi256_pd(ownedJ), _zero, _CMP_NEQ_OQ);
        energyFactor = _mm256_add_pd(energyFactor, _mm256_and_pd(_one, ownedMaskJ));
        // energyFactor = _mm256_blendv_pd(_zero, _one, _mm256_castsi256_pd(ownedJ));
=======
      __m256d ownedMaskI =
          _mm256_cmp_pd(_mm256_castsi256_pd(ownedStateI), _mm256_castsi256_pd(_ownedStateOwnedMM256i), _CMP_EQ_UQ);
      __m256d energyFactor = _mm256_blendv_pd(_zero, _one, ownedMaskI);
      if constexpr (newton3) {
        __m256d ownedMaskJ =
            _mm256_cmp_pd(_mm256_castsi256_pd(ownedStateJ), _mm256_castsi256_pd(_ownedStateOwnedMM256i), _CMP_EQ_UQ);
        energyFactor = _mm256_add_pd(energyFactor, _mm256_blendv_pd(_zero, _one, ownedMaskJ));
>>>>>>> c66189d4
      }
      *upotSum = wrapperFMA(energyFactor, upotMasked, *upotSum);
      *virialSumX = wrapperFMA(energyFactor, virialX, *virialSumX);
      *virialSumY = wrapperFMA(energyFactor, virialY, *virialSumY);
      *virialSumZ = wrapperFMA(energyFactor, virialZ, *virialSumZ);
    }
#endif
  }

 public:
  // clang-format off
  /**
   * @copydoc Functor::SoAFunctorVerlet(SoAView<SoAArraysType> soa, const size_t indexFirst, const std::vector<size_t, autopas::AlignedAllocator<size_t>> &neighborList, bool newton3)
   * @note If you want to parallelize this by openmp, please ensure that there
   * are no dependencies, i.e. introduce colors and specify iFrom and iTo accordingly.
   */
  // clang-format on
  void SoAFunctorVerlet(SoAView<SoAArraysType> soa, const size_t indexFirst,
                        const std::vector<size_t, autopas::AlignedAllocator<size_t>> &neighborList,
                        bool newton3) override {
    utils::ExceptionHandler::exception("Verlet SoA functor not implemented!");
  }

  /**
   * @copydoc Functor::getNeededAttr()
   */
  constexpr static auto getNeededAttr() {
    return std::array<typename Particle::AttributeNames, 9>{
        Particle::AttributeNames::id,     Particle::AttributeNames::posX,   Particle::AttributeNames::posY,
        Particle::AttributeNames::posZ,   Particle::AttributeNames::forceX, Particle::AttributeNames::forceY,
        Particle::AttributeNames::forceZ, Particle::AttributeNames::typeId, Particle::AttributeNames::ownershipState};
  }

  /**
   * @copydoc Functor::getNeededAttr(std::false_type)
   */
  constexpr static auto getNeededAttr(std::false_type) {
    return std::array<typename Particle::AttributeNames, 6>{
        Particle::AttributeNames::id,   Particle::AttributeNames::posX,   Particle::AttributeNames::posY,
        Particle::AttributeNames::posZ, Particle::AttributeNames::typeId, Particle::AttributeNames::ownershipState};
  }

  /**
   * @copydoc Functor::getComputedAttr()
   */
  constexpr static auto getComputedAttr() {
    return std::array<typename Particle::AttributeNames, 3>{
        Particle::AttributeNames::forceX, Particle::AttributeNames::forceY, Particle::AttributeNames::forceZ};
  }

  /**
   *
   * @return useMixing
   */
  constexpr static bool getMixing() { return useMixing; }

  /**
   * Get the number of flops used per kernel call. This should count the
   * floating point operations needed for two particles that lie within a cutoff
   * radius.
   * @return the number of floating point operations
   */
  static unsigned long getNumFlopsPerKernelCall() {
    // Kernel: 12 = 1 (inverse R squared) + 8 (compute scale) + 3 (apply
    // scale) sum Forces: 6 (forces) kernel total = 12 + 6 = 18
    return 18ul;
  }

  /**
   * Reset the global values.
   * Will set the global values to zero to prepare for the next iteration.
   */
  void initTraversal() override {
    _upotSum = 0.;
    _virialSum = {0., 0., 0.};
    _postProcessed = false;
    for (size_t i = 0; i < _aosThreadData.size(); ++i) {
      _aosThreadData[i].setZero();
    }
  }

  /**
   * Accumulates global values, e.g. upot and virial.
   * @param newton3
   */
  void endTraversal(bool newton3) override {
    if (_postProcessed) {
      throw utils::ExceptionHandler::AutoPasException(
          "Already postprocessed, endTraversal(bool newton3) was called twice without calling initTraversal().");
    }

    if (calculateGlobals) {
      for (size_t i = 0; i < _aosThreadData.size(); ++i) {
        _upotSum += _aosThreadData[i].upotSum;
        _virialSum = utils::ArrayMath::add(_virialSum, _aosThreadData[i].virialSum);
      }
      if (not newton3) {
        // if the newton3 optimization is disabled we have added every energy contribution twice, so we divide by 2
        // here.
        _upotSum *= 0.5;
        _virialSum = utils::ArrayMath::mulScalar(_virialSum, 0.5);
      }
      // we have always calculated 6*upot, so we divide by 6 here!
      _upotSum /= 6.;
      _postProcessed = true;
    }
  }

  /**
   * Get the potential Energy
   * @return the potential Energy
   */
  double getUpot() {
    if (not calculateGlobals) {
      throw utils::ExceptionHandler::AutoPasException(
          "Trying to get upot even though calculateGlobals is false. If you want this functor to calculate global "
          "values, please specify calculateGlobals to be true.");
    }
    if (not _postProcessed) {
      throw utils::ExceptionHandler::AutoPasException("Cannot get upot, because endTraversal was not called.");
    }
    return _upotSum;
  }

  /**
   * Get the virial
   * @return the virial
   */
  double getVirial() {
    if (not calculateGlobals) {
      throw utils::ExceptionHandler::AutoPasException(
          "Trying to get virial even though calculateGlobals is false. If you want this functor to calculate global "
          "values, please specify calculateGlobals to be true.");
    }
    if (not _postProcessed) {
      throw utils::ExceptionHandler::AutoPasException("Cannot get virial, because endTraversal was not called.");
    }
    return _virialSum[0] + _virialSum[1] + _virialSum[2];
  }

  /**
   * Sets the particle properties constants for this functor.
   *
   * This is only necessary if no particlePropertiesLibrary is used.
   *
   * @param epsilon24
   * @param sigmaSquare
   */
  void setParticleProperties(double epsilon24, double sigmaSquare) {
#ifdef __AVX__
    _epsilon24 = _mm256_set1_pd(epsilon24);
    _sigmaSquare = _mm256_set1_pd(sigmaSquare);
    if constexpr (applyShift) {
      _shift6 = _mm256_set1_pd(
          ParticlePropertiesLibrary<double, size_t>::calcShift6(epsilon24, sigmaSquare, _cutoffsquare[0]));
    } else {
      _shift6 = _mm256_setzero_pd();
    }
#endif
  }

 private:
  /**
   * Wrapper function for FMA. If FMA is not supported it executes first the multiplication then the addition.
   * @param factorA
   * @param factorB
   * @param summandC
   * @return A * B + C
   */
  inline __m256d wrapperFMA(const __m256d &factorA, const __m256d &factorB, const __m256d &summandC) {
#ifdef __FMA__
    return _mm256_fmadd_pd(factorA, factorB, summandC);
#elif __AVX__
    const __m256d tmp = _mm256_mul_pd(factorA, factorB);
    return _mm256_add_pd(summandC, tmp);
#else
    // dummy return. If no vectorization is available this whole class is pointless anyways.
    return __m256d();
#endif
  }

  /**
   * This class stores internal data of each thread, make sure that this data has proper size, i.e. k*64 Bytes!
   */
  class AoSThreadData {
   public:
    AoSThreadData() : virialSum{0., 0., 0.}, upotSum{0.} {}
    void setZero() {
      virialSum = {0., 0., 0.};
      upotSum = 0.;
    }

    // variables
    std::array<double, 3> virialSum;
    double upotSum;

   private:
    // dummy parameter to get the right size (64 bytes)
    double __remainingTo64[4];
  };
  // make sure of the size of AoSThreadData
  static_assert(sizeof(AoSThreadData) % 64 == 0, "AoSThreadData has wrong size");

#ifdef __AVX__
  const __m256d _zero{_mm256_set1_pd(0.)};
  const __m256d _one{_mm256_set1_pd(1.)};
  const __m256d _FFFFMASK{_mm256_castsi256_pd(_mm256_set1_epi8(0xFF))};
  const __m256i _masks[3]{
      _mm256_set_epi64x(0, 0, 0, -1),
      _mm256_set_epi64x(0, 0, -1, -1),
      _mm256_set_epi64x(0, -1, -1, -1),
  };

  static_assert(static_cast<unsigned char>(OwnershipState::owned) == 1,
                "OwnershipState::owned has to have the value 1.");
  const __m256i _ownedStateOwnedMask{_mm256_set1_epi64x(1)};

  const __m256d _cutoffsquare{};
  __m256d _shift6 = _mm256_setzero_pd();
  __m256d _epsilon24{};
  __m256d _sigmaSquare{};
#endif

  ParticlePropertiesLibrary<double, size_t> *_PPLibrary = nullptr;

  // sum of the potential energy, only calculated if calculateGlobals is true
  double _upotSum;

  // sum of the virial, only calculated if calculateGlobals is true
  std::array<double, 3> _virialSum;

  // thread buffer for aos
  std::vector<AoSThreadData> _aosThreadData;

  // defines whether or whether not the global values are already preprocessed
  bool _postProcessed;

  // number of double values that fit into a vector register.
  constexpr static size_t vecLength = 4;

};  // namespace autopas
}  // namespace autopas<|MERGE_RESOLUTION|>--- conflicted
+++ resolved
@@ -468,7 +468,6 @@
     const __m256d cutoffMask = _mm256_cmp_pd(dr2, _cutoffsquare, _CMP_LE_OS);
 
     // This requires that dummy is zero (otherwise when loading using a mask the owned state will not be zero)
-<<<<<<< HEAD
     std::array<unsigned char, 4> ownedStateJ{};
     if constexpr (remainderIsMasked) {
       switch (rest) {
@@ -498,15 +497,6 @@
     const __m256d dummyMask = _mm256_castsi256_pd(_mm256_cmp_pd(ownershipStateJ, _zero, _CMP_NEQ_OQ));
     const __m256d cutoffDummyMask = _mm256_and_pd(cutoffMask, dummyMask);
     // const __m256d cutoffDummyMask = _mm256_blendv_pd(_zero, cutoffMask, dummyMaskPartial);
-=======
-    const __m256i ownedStateJ = remainderIsMasked
-                                    ? _mm256_castpd_si256(_mm256_maskload_pd(
-                                          reinterpret_cast<double const *>(&ownedStatePtr2[j]), _masks[rest - 1]))
-                                    : _mm256_load_si256(reinterpret_cast<const __m256i *>(&ownedStatePtr2[j]));
-    // This requires that dummy is the first entry in OwnershipState!
-    const __m256d dummyMask = _mm256_cmp_pd(_mm256_castsi256_pd(ownedStateJ), _zero, _CMP_NEQ_UQ);
-    const __m256d cutoffDummyMask = _mm256_and_pd(cutoffMask, dummyMask);
->>>>>>> c66189d4
 
     // if everything is masked away return from this function.
     if (_mm256_movemask_pd(cutoffDummyMask) == 0) {
@@ -569,7 +559,6 @@
           remainderIsMasked ? _mm256_and_pd(upot, _mm256_and_pd(cutoffDummyMask, _mm256_castsi256_pd(_masks[rest - 1])))
                             : _mm256_and_pd(upot, cutoffDummyMask);
 
-<<<<<<< HEAD
       // ownedstateI is always the same!
       const __m256i ownershipStateI = _mm256_set1_epi64x(ownedStateI[0]);
 
@@ -582,15 +571,6 @@
         const __m256d ownedMaskJ = _mm256_cmp_pd(_mm256_castsi256_pd(ownedJ), _zero, _CMP_NEQ_OQ);
         energyFactor = _mm256_add_pd(energyFactor, _mm256_and_pd(_one, ownedMaskJ));
         // energyFactor = _mm256_blendv_pd(_zero, _one, _mm256_castsi256_pd(ownedJ));
-=======
-      __m256d ownedMaskI =
-          _mm256_cmp_pd(_mm256_castsi256_pd(ownedStateI), _mm256_castsi256_pd(_ownedStateOwnedMM256i), _CMP_EQ_UQ);
-      __m256d energyFactor = _mm256_blendv_pd(_zero, _one, ownedMaskI);
-      if constexpr (newton3) {
-        __m256d ownedMaskJ =
-            _mm256_cmp_pd(_mm256_castsi256_pd(ownedStateJ), _mm256_castsi256_pd(_ownedStateOwnedMM256i), _CMP_EQ_UQ);
-        energyFactor = _mm256_add_pd(energyFactor, _mm256_blendv_pd(_zero, _one, ownedMaskJ));
->>>>>>> c66189d4
       }
       *upotSum = wrapperFMA(energyFactor, upotMasked, *upotSum);
       *virialSumX = wrapperFMA(energyFactor, virialX, *virialSumX);
