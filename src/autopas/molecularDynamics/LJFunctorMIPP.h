--- conflicted
+++ resolved
@@ -390,30 +390,6 @@
                            double *const __restrict fz2ptr, const size_t *const typeID1ptr, const size_t *const typeID2ptr,
                            Reg<double> &fxacc, Reg<double> &fyacc, Reg<double> &fzacc, Reg<double> *virialSumX, Reg<double> *virialSumY,
                            Reg<double> *virialSumZ, Reg<double> *upotSum, const unsigned int rest = 0) {
-<<<<<<< HEAD
-       Reg<double> epsilon24s = 0.;
-       Reg<double> sigmaSquares = 0.;
-       Reg<double> shift6s = 0.;
-
-       if (useMixing) {
-           epsilon24s = {
-                 _PPLibrary->mixing24Epsilon(*typeID1ptr, *(typeID2ptr + 0)),
-                   not remainderIsMasked or rest > 1 ? _PPLibrary->mixing24Epsilon(*typeID1ptr, *(typeID2ptr + 1)) : 0,
-                   not remainderIsMasked or rest > 2 ? _PPLibrary->mixing24Epsilon(*typeID1ptr, *(typeID2ptr + 2)) : 0,
-                   not remainderIsMasked or rest > 3 ? _PPLibrary->mixing24Epsilon(*typeID1ptr, *(typeID2ptr + 3)) : 0};
-           sigmaSquares = {
-                   _PPLibrary->mixingSigmaSquare(*typeID1ptr, *(typeID2ptr + 0)),
-                   not remainderIsMasked or rest > 1 ? _PPLibrary->mixingSigmaSquare(*typeID1ptr, *(typeID2ptr + 1)) : 0,
-                   not remainderIsMasked or rest > 2 ? _PPLibrary->mixingSigmaSquare(*typeID1ptr, *(typeID2ptr + 2)) : 0,
-                   not remainderIsMasked or rest > 3 ? _PPLibrary->mixingSigmaSquare(*typeID1ptr, *(typeID2ptr + 3)) : 0};
-           if constexpr (applyShift) {
-               shift6s = {
-                       _PPLibrary->mixingShift6(*typeID1ptr, *(typeID2ptr + 0)),
-                       (not remainderIsMasked or rest > 1) ? _PPLibrary->mixingShift6(*typeID1ptr, *(typeID2ptr + 1)) : 0,
-                       (not remainderIsMasked or rest > 2) ? _PPLibrary->mixingShift6(*typeID1ptr, *(typeID2ptr + 2)) : 0,
-                       (not remainderIsMasked or rest > 3) ? _PPLibrary->mixingShift6(*typeID1ptr, *(typeID2ptr + 3)) : 0};
-           }
-=======
        Reg<double> epsilon24s;
        Reg<double> sigmaSquares;
        Reg<double> shift6s;
@@ -423,7 +399,6 @@
            epsilon24s = remainderIsMasked ? maskzgat(_masks[rest - 1], mixingDataPtr, _vindex3) : gather(mixingDataPtr, _vindex3);
            sigmaSquares = remainderIsMasked ? maskzgat(_masks[rest - 1], mixingDataPtr+1, _vindex3) : gather(mixingDataPtr + 1, _vindex3);
            shift6s = remainderIsMasked ? maskzgat(_masks[rest - 1], mixingDataPtr+2, _vindex3) : gather(mixingDataPtr + 2, _vindex3);
->>>>>>> 30b93c8a
        } else {
            epsilon24s = _epsilon24;
            sigmaSquares = _sigmaSquare;
