--- conflicted
+++ resolved
@@ -197,17 +197,10 @@
   void SoAFunctorSingle(SoAView<SoAArraysType> soa, bool newton3) override {
     if (soa.getNumParticles() == 0) return;
 
-<<<<<<< HEAD
-    const auto *const __restrict__ xptr = soa.template begin<Particle::AttributeNames::posX>();
-    const auto *const __restrict yptr = soa.template begin<Particle::AttributeNames::posY>();
-    const auto *const __restrict__ zptr = soa.template begin<Particle::AttributeNames::posZ>();
-    const auto *const __restrict__ ownedStatePtr = soa.template begin<Particle::AttributeNames::ownershipState>();
-=======
     const auto *const __restrict xptr = soa.template begin<Particle::AttributeNames::posX>();
     const auto *const __restrict yptr = soa.template begin<Particle::AttributeNames::posY>();
     const auto *const __restrict zptr = soa.template begin<Particle::AttributeNames::posZ>();
     const auto *const __restrict ownedStatePtr = soa.template begin<Particle::AttributeNames::ownershipState>();
->>>>>>> 20180565
 
     SoAFloatPrecision *const __restrict fxptr = soa.template begin<Particle::AttributeNames::forceX>();
     SoAFloatPrecision *const __restrict fyptr = soa.template begin<Particle::AttributeNames::forceY>();
