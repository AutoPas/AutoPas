/**
 * @file MoleculeLJ.h
 *
 * @date 17 Jan 2018
 * @author tchipevn
 */

#pragma once

#include <vector>

#include "autopas/particles/Particle.h"
#include "autopas/utils/ExceptionHandler.h"

namespace autopas {

/**
 * Molecule class for the LJFunctor.
 */
class MoleculeLJ : public autopas::Particle {
 public:
  MoleculeLJ() = default;

  /**
   * Constructor of lennard jones molecule with initialization of typeID.
   * @param pos Position of the molecule.
   * @param v Velocitiy of the molecule.
   * @param moleculeId Id of the molecule.
   * @param typeId TypeId of the molecule.
   */
<<<<<<< HEAD
  explicit MoleculeLJ(std::array<double, 3> pos, std::array<double, 3> v, unsigned long moleculeId,
=======
  explicit MoleculeLJ(const std::array<floatType, 3> &pos, const std::array<floatType, 3> &v, unsigned long moleculeId,
>>>>>>> 3c4aea1b
                      unsigned long typeId = 0)
      : Particle(pos, v, moleculeId), _typeId(typeId) {}

  ~MoleculeLJ() = default;

  /**
   * Enums used as ids for accessing and creating a dynamically sized SoA.
   */
  enum AttributeNames : int {
    ptr,
    id,
    posX,
    posY,
    posZ,
    velocityX,
    velocityY,
    velocityZ,
    forceX,
    forceY,
    forceZ,
    oldForceX,
    oldForceY,
    oldForceZ,
    typeId,
    ownershipState
  };

  /**
   * The type for the SoA storage.
   *
   * @note The attribute owned is of type float but treated as a bool.
   * This means it shall always only take values 0.0 (=false) or 1.0 (=true).
   * The reason for this is the easier use of the value in calculations (See LJFunctor "energyFactor")
   */
  using SoAArraysType = typename autopas::utils::SoAType<
      MoleculeLJ *, size_t /*id*/, double /*x*/, double /*y*/, double /*z*/, double /*vx*/,
      double /*vy*/, double /*vz*/, double /*fx*/, double /*fy*/, double /*fz*/, double /*oldFx*/,
      double /*oldFy*/, double /*oldFz*/, size_t /*typeid*/, OwnershipState /*ownershipState*/>::Type;

  /**
   * Non-const getter for the pointer of this object.
   * @tparam attribute Attribute name.
   * @return this.
   */
  template <AttributeNames attribute, std::enable_if_t<attribute == AttributeNames::ptr, bool> = true>
  constexpr typename std::tuple_element<attribute, SoAArraysType>::type::value_type get() {
    return this;
  }
  /**
   * Getter, which allows access to an attribute using the corresponding attribute name (defined in AttributeNames).
   * @tparam attribute Attribute name.
   * @return Value of the requested attribute.
   * @note The value of owned is return as floating point number (true = 1.0, false = 0.0).
   */
  template <AttributeNames attribute, std::enable_if_t<attribute != AttributeNames::ptr, bool> = true>
  constexpr typename std::tuple_element<attribute, SoAArraysType>::type::value_type get() const {
    if constexpr (attribute == AttributeNames::id) {
      return getID();
    } else if constexpr (attribute == AttributeNames::posX) {
      return getR()[0];
    } else if constexpr (attribute == AttributeNames::posY) {
      return getR()[1];
    } else if constexpr (attribute == AttributeNames::posZ) {
      return getR()[2];
    } else if constexpr (attribute == AttributeNames::velocityX) {
      return getV()[0];
    } else if constexpr (attribute == AttributeNames::velocityY) {
      return getV()[1];
    } else if constexpr (attribute == AttributeNames::velocityZ) {
      return getV()[2];
    } else if constexpr (attribute == AttributeNames::forceX) {
      return getF()[0];
    } else if constexpr (attribute == AttributeNames::forceY) {
      return getF()[1];
    } else if constexpr (attribute == AttributeNames::forceZ) {
      return getF()[2];
    } else if constexpr (attribute == AttributeNames::oldForceX) {
      return getOldF()[0];
    } else if constexpr (attribute == AttributeNames::oldForceY) {
      return getOldF()[1];
    } else if constexpr (attribute == AttributeNames::oldForceZ) {
      return getOldF()[2];
    } else if constexpr (attribute == AttributeNames::typeId) {
      return getTypeId();
    } else if constexpr (attribute == AttributeNames::ownershipState) {
      return this->_ownershipState;
    } else {
      utils::ExceptionHandler::exception("MoleculeLJ::get() unknown attribute {}", attribute);
    }
  }

  /**
   * Setter, which allows set an attribute using the corresponding attribute name (defined in AttributeNames).
   * @tparam attribute Attribute name.
   * @param value New value of the requested attribute.
   * @note The value of owned is extracted from a floating point number (true = 1.0, false = 0.0).
   */
  template <AttributeNames attribute>
  constexpr void set(typename std::tuple_element<attribute, SoAArraysType>::type::value_type value) {
    if constexpr (attribute == AttributeNames::id) {
      setID(value);
    } else if constexpr (attribute == AttributeNames::posX) {
      _r[0] = value;
    } else if constexpr (attribute == AttributeNames::posY) {
      _r[1] = value;
    } else if constexpr (attribute == AttributeNames::posZ) {
      _r[2] = value;
    } else if constexpr (attribute == AttributeNames::velocityX) {
      _v[0] = value;
    } else if constexpr (attribute == AttributeNames::velocityY) {
      _v[1] = value;
    } else if constexpr (attribute == AttributeNames::velocityZ) {
      _v[2] = value;
    } else if constexpr (attribute == AttributeNames::forceX) {
      _f[0] = value;
    } else if constexpr (attribute == AttributeNames::forceY) {
      _f[1] = value;
    } else if constexpr (attribute == AttributeNames::forceZ) {
      _f[2] = value;
    } else if constexpr (attribute == AttributeNames::oldForceX) {
      _oldF[0] = value;
    } else if constexpr (attribute == AttributeNames::oldForceY) {
      _oldF[1] = value;
    } else if constexpr (attribute == AttributeNames::oldForceZ) {
      _oldF[2] = value;
    } else if constexpr (attribute == AttributeNames::typeId) {
      setTypeId(value);
    } else if constexpr (attribute == AttributeNames::ownershipState) {
      this->_ownershipState = value;
    } else {
      utils::ExceptionHandler::exception("MoleculeLJ::set() unknown attribute {}", attribute);
    }
  }

  /**
   * Get the old force.
   * @return
   */
  [[nodiscard]] const std::array<double, 3> &getOldF() const { return _oldF; }

  /**
   * Set old force.
   * @param oldForce
   */
  void setOldF(const std::array<double, 3> &oldForce) { _oldF = oldForce; }

  /**
   * Set old force.
   * @param oldForce
   * @param i index of oldForce being set
   */
  void setOldF(const double &oldForce, size_t i) { _oldF[i] = oldForce; }

  /**
   * Get TypeId.
   * @return
   */
  [[nodiscard]] size_t getTypeId() const { return _typeId; }

  /**
   * Set the type id of the Molecule.
   * @param typeId
   */
  void setTypeId(size_t typeId) { _typeId = typeId; }

  /**
   * Returns molecule of type MoleculeLJ, with the same position, velocity, Id, and type Id as this molecule.
   * Throws exception when called (should be used to convert from molecules with more data members to moleculeLJ).
   * @tparam returnedType type of returned
   * @return
   */
  template <class returnedType>
  returnedType returnSimpleMolecule() {
    utils::ExceptionHandler::exception("Converting from MoleculeLJ to MoleculeLJ. This function should not be called.");
    returnedType simpleMolecule;
    simpleMolecule.setR(this->getR());
    simpleMolecule.setV(this->getV());
    simpleMolecule.setID(this->getID());
    simpleMolecule.setTypeId(this->getTypeId());
    return simpleMolecule;
  }

 private:
  /**
   * Molecule type id. In single-site simulations, this is used as a siteId to look up site attributes in the particle
   * properties library.
   *
   * In multi-site simulations, where a multi-site molecule class inheriting from this class is used, typeId is used as
   * a molId to look up molecular attributes (including siteIds of the sites).
   */
  size_t _typeId = 0;

  /**
   * Old Force of the particle experiences as 3D vector.
   */
  std::array<double, 3> _oldF = {0., 0., 0.};
};

}  // namespace autopas<|MERGE_RESOLUTION|>--- conflicted
+++ resolved
@@ -28,11 +28,7 @@
    * @param moleculeId Id of the molecule.
    * @param typeId TypeId of the molecule.
    */
-<<<<<<< HEAD
-  explicit MoleculeLJ(std::array<double, 3> pos, std::array<double, 3> v, unsigned long moleculeId,
-=======
-  explicit MoleculeLJ(const std::array<floatType, 3> &pos, const std::array<floatType, 3> &v, unsigned long moleculeId,
->>>>>>> 3c4aea1b
+  explicit MoleculeLJ(const std::array<double, 3> &pos, const std::array<double, 3> &v, unsigned long moleculeId,
                       unsigned long typeId = 0)
       : Particle(pos, v, moleculeId), _typeId(typeId) {}
 
@@ -180,13 +176,6 @@
   void setOldF(const std::array<double, 3> &oldForce) { _oldF = oldForce; }
 
   /**
-   * Set old force.
-   * @param oldForce
-   * @param i index of oldForce being set
-   */
-  void setOldF(const double &oldForce, size_t i) { _oldF[i] = oldForce; }
-
-  /**
    * Get TypeId.
    * @return
    */
@@ -197,23 +186,6 @@
    * @param typeId
    */
   void setTypeId(size_t typeId) { _typeId = typeId; }
-
-  /**
-   * Returns molecule of type MoleculeLJ, with the same position, velocity, Id, and type Id as this molecule.
-   * Throws exception when called (should be used to convert from molecules with more data members to moleculeLJ).
-   * @tparam returnedType type of returned
-   * @return
-   */
-  template <class returnedType>
-  returnedType returnSimpleMolecule() {
-    utils::ExceptionHandler::exception("Converting from MoleculeLJ to MoleculeLJ. This function should not be called.");
-    returnedType simpleMolecule;
-    simpleMolecule.setR(this->getR());
-    simpleMolecule.setV(this->getV());
-    simpleMolecule.setID(this->getID());
-    simpleMolecule.setTypeId(this->getTypeId());
-    return simpleMolecule;
-  }
 
  private:
   /**
