--- conflicted
+++ resolved
@@ -510,18 +510,11 @@
    * @param behavior @see IteratorBehavior default: @see IteratorBehavior::ownerOrHalo
    */
   template <typename Lambda, typename A>
-<<<<<<< HEAD
-  void reduceInRegion(Lambda reduceLambda, A &result, std::array<double, 3> lowerCorner,
-                      std::array<double, 3> higherCorner, IteratorBehavior behavior = IteratorBehavior::ownedOrHalo) {
-    withStaticContainerType(getContainer(), [&](auto &container) {
-      container.reduceInRegion(reduceLambda, result, lowerCorner, higherCorner, behavior);
-=======
   void reduceInRegion(Lambda reduceLambda, A &result, const std::array<double, 3> &lowerCorner,
                       const std::array<double, 3> &higherCorner,
                       IteratorBehavior behavior = IteratorBehavior::ownedOrHalo) {
-    withStaticContainerType(getContainer(), [&](auto containerPtr) {
-      containerPtr->reduceInRegion(reduceLambda, result, lowerCorner, higherCorner, behavior);
->>>>>>> 82991249
+    withStaticContainerType(getContainer(), [&](auto &container) {
+      container.reduceInRegion(reduceLambda, result, lowerCorner, higherCorner, behavior);
     });
   }
 
