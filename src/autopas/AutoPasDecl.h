/**
 * @file AutoPasDecl.h
 *
 */

#pragma once

#include <memory>
#include <set>

#include "autopas/LogicHandlerInfo.h"
#include "autopas/containers/ParticleContainerInterface.h"
#include "autopas/options//ExtrapolationMethodOption.h"
#include "autopas/options/AcquisitionFunctionOption.h"
#include "autopas/options/ContainerOption.h"
#include "autopas/options/DataLayoutOption.h"
#include "autopas/options/IteratorBehavior.h"
#include "autopas/options/LoadEstimatorOption.h"
#include "autopas/options/Newton3Option.h"
#include "autopas/options/SelectorStrategyOption.h"
#include "autopas/options/TraversalOption.h"
#include "autopas/options/TuningMetricOption.h"
#include "autopas/options/TuningStrategyOption.h"
#include "autopas/tuning/AutoTuner.h"
#include "autopas/tuning/Configuration.h"
#include "autopas/tuning/tuningStrategy/TuningStrategyFactoryInfo.h"
#include "autopas/utils/NumberSet.h"
#include "autopas/utils/StaticContainerSelector.h"
#include "autopas/utils/WrapMPI.h"

namespace autopas {

// Forward declare Handler so that including this header does not include the whole library with all
// containers and traversals.
template <class Particle>
class LogicHandler;

/**
 * The AutoPas class is intended to be the main point of Interaction for the user.
 * It acts as an interface from where all features of the library can be triggered and configured.
 * @tparam Particle Class for particles
 * @tparam ParticleCell Class for the particle cells
 */
template <class Particle>
class AutoPas {
 public:
  /**
   * Particle type to be accessible after initialization.
   */
  using Particle_t = Particle;

  /**
   * Define the iterator type for ease of use. Also for external use.
   * Helps to, e.g., wrap the AutoPas iterators
   */
  using IteratorT = autopas::ContainerIterator<Particle, true, false>;

  /**
   * Define the const iterator type for ease of use. Also for external use.
   * Helps to, e.g., wrap the AutoPas iterators
   */
  using ConstIteratorT = autopas::ContainerIterator<Particle, false, false>;

  /**
   * Define the region iterator type for ease of use. Also for external use.
   * Helps to, e.g., wrap the AutoPas iterators
   */
  using RegionIteratorT = autopas::ContainerIterator<Particle, true, true>;

  /**
   * Define the const region iterator type for ease of use. Also for external use.
   * Helps to, e.g., wrap the AutoPas iterators
   */
  using RegionConstIteratorT = autopas::ContainerIterator<Particle, false, true>;

  /**
   * Constructor for the autopas class.
   * @param logOutputStream Stream where log output should go to. Default is std::out.
   */
  explicit AutoPas(std::ostream &logOutputStream = std::cout);

  ~AutoPas();

  /**
   * Move assignment operator
   * @param other
   * @return
   */
  AutoPas &operator=(AutoPas &&other) noexcept;

  /**
   * Initialize AutoPas. This will completely reset the container and remove all containing particles!
   *
   * This function needs to be called before any other function (except setters) on the AutoPas object.
   *
   * Changing any of the member options only takes effect when init is called.
   *
   */
  void init();

  /**
   * Resizes the bounding box of the AutoPas object.
   * @param boxMin
   * @param boxMax
   * @return Vector of particles that are outside the box after the resize.
   */
  std::vector<Particle> resizeBox(const std::array<double, 3> &boxMin, const std::array<double, 3> &boxMax);

  /**
   * Force the internal tuner to enter a new tuning phase upon the next call to computeInteractions().
   */
  void forceRetune();

  /**
   * Free the AutoPas MPI communicator.
   * To be called before MPI_Finalize.
   * If no MPI is used just call this at the end of the program.
   */
  void finalize() {
    if (not _externalMPICommunicator) {
      AutoPas_MPI_Comm_free(&_tuningStrategyFactoryInfo.autopasMpiCommunicator);
    }
  }

  /**
   * Updates the container.
   * On an update, halo particles are deleted and particles that do no longer belong into the container will be removed
   * and returned.
   * @return A vector of invalid particles that do no longer belong in the current container.
   */
  [[nodiscard]] std::vector<Particle> updateContainer();

  /**
   * Reserve memory for a given number of particles in the container and logic layers.
   * This function assumes a uniform distribution of particles throughout the domain.
   * For example, this means that in a LinkedCells Container in each cell vector.reserve(numParticles/numCells) is
   * called.
   * @note This functions will create an estimate for the number of halo particles.
   * @param numParticles No buffer factor is applied. It is probably wise to slightly over-reserve to account for
   * imbalance or particle movement.
   */
  void reserve(size_t numParticles);

  /**
   * Reserve memory for a given number of particles in the container and logic layers
   * (e.g. LogicHandler::_particleBuffer).
   * This function assumes a uniform distribution of particles throughout the domain.
   * For example, this means that in a LinkedCells Container in each cell vector.reserve(numParticles/numCells) is
   * called.
   * @param numParticles
   * @param numHaloParticles
   */
  void reserve(size_t numParticles, size_t numHaloParticles);

  /**
   * Adds a particle to the container.
   * This is only allowed if the neighbor lists are not valid.
   * @param p Reference to the particle to be added
   * @note An exception is thrown if the particle is added and it is not inside of the owned domain (defined by
   * boxMin and boxMax) of the container.
   * @note This function is NOT thread-safe if the container is Octree.
   */
  void addParticle(const Particle &p);

  /**
   * Adds all particles from the collection to the container.
   * @note This function uses reserve().
   * @note This function uses addParticle().
   * @tparam Collection Collection type that contains the particles (e.g. std::vector). Needs to support `.size()`.
   * @param particles
   */
  template <class Collection>
  void addParticles(Collection &&particles);

  /**
   * Adds all particles for which predicate(particle) == true to the container.
   * @note This function uses reserve().
   * @note This function uses addParticle().
   * @tparam Collection Collection type that contains the particles (e.g. std::vector). Needs to support `.size()`.
   * @tparam F Function type of predicate. Should be of the form: (const Particle &) -> bool.
   * @param particles Particles that are potentially added.
   * @param predicate Condition that determines if an individual particle should be added.
   */
  template <class Collection, class F>
  void addParticlesIf(Collection &&particles, F predicate);

  /**
   * Adds a particle to the container that lies in the halo region of the container.
   * @param haloParticle Particle to be added.
   * @note An exception is thrown if the halo particle is added and it is inside of the owned domain (defined by boxMin
   * and boxMax) of the container.
   * @note This function is NOT thread-safe if the container is Octree.
   */
  void addHaloParticle(const Particle &haloParticle);

  /**
   * Adds all halo particles from the collection to the container.
   * @note This function uses reserve().
   * @note This function uses addHaloParticle().
   * @tparam Collection Collection type that contains the particles (e.g. std::vector). Needs to support `.size()`.
   * @param particles
   */
  template <class Collection>
  void addHaloParticles(Collection &&particles);

  /**
   * Adds all halo particles for which predicate(particle) == true to the container.
   * @note This function uses reserve().
   * @note This function uses addHaloParticle().
   * @tparam Collection Collection type that contains the particles (e.g. std::vector). Needs to support `.size()`.
   * @tparam F Function type of predicate. Should be of the form: (const Particle &) -> bool.
   * @param particles Particles that are potentially added.
   * @param predicate Condition that determines if an individual particle should be added.
   */
  template <class Collection, class F>
  void addHaloParticlesIf(Collection &&particles, F predicate);

  /**
   * Deletes all particles.
   * @note This invalidates the container, a rebuild is forced on the next computeInteractions() call.
   */
  void deleteAllParticles();

  /**
   * Deletes the particle behind the current iterator position and leaves the container in a valid state.
   *
   * Internally, depending on the container, this might just mark the particle as deleted without actually removing it.
   * If this can not be done without compromising e.g. a VerletList reference structure the particle is only marked.
   *
   * @param iter Needs to be a modify-able iterator.
   */
  void deleteParticle(IteratorT &iter);

  /**
   * @copydoc deleteParticle(IteratorT &iter)
   *
   * Region Iterator version.
   */
  void deleteParticle(RegionIteratorT &iter);

  /**
   * Deletes the given particle and leaves the container in a valid state.
   *
   * Internally, depending on the container, this might just mark the particle as deleted without actually removing it.
   * If this can not be done without compromising e.g. a VerletList reference structure the particle is only marked.
   *
   * @note This function might invalidate iterators.
   *
   * @param particle Reference to the particle that should be deleted.
   *
   * @return True iff the reference still points to a valid particle.
   */
  bool deleteParticle(Particle &particle);

  /**
   * Function to iterate over all inter-particle interactions in the container
   * This function only handles short-range interactions.
   * @param f Functor that describes the interaction (e.g. force).
   * @return true if this was a tuning iteraction.
   */
  template <class Functor>
  bool computeInteractions(Functor *f);

  /**
   * Iterate over all particles by using
   * for(auto iter = autoPas.begin(); iter.isValid(); ++iter)
   * @param behavior The behavior of the iterator. You can specify whether to iterate over owned particles, halo
   * particles, or both.
   * @return iterator to the first particle.
   */
  IteratorT begin(IteratorBehavior behavior = IteratorBehavior::ownedOrHalo);

  /**
   * @copydoc begin()
   * @note const version
   */
  ConstIteratorT begin(IteratorBehavior behavior = IteratorBehavior::ownedOrHalo) const;

  /**
   * execute code on all particles in parallel as defined by a lambda function
   * @tparam Lambda (Particle &p) -> void
   * @param forEachLambda code to be executed on all particles
   * @param behavior @see IteratorBehavior default: @see IteratorBehavior::ownerOrHalo
   * @note not actually parallel until kokkos integration
   */
  template <typename Lambda>
  void forEachParallel(Lambda forEachLambda, IteratorBehavior behavior = IteratorBehavior::ownedOrHalo) {
    // TODO lgaertner: parallelize with kokkos integration
    withStaticContainerType(getContainer(), [&](auto &container) { container.forEach(forEachLambda, behavior); });
  }

  /**
   * @copydoc forEachParallel()
   * @note const version
   */
  template <typename Lambda>
  void forEachParallel(Lambda forEachLambda, IteratorBehavior behavior = IteratorBehavior::ownedOrHalo) const {
    // TODO lgaertner: parallelize with kokkos integration
    withStaticContainerType(getContainer(), [&](auto &container) { container.forEach(forEachLambda, behavior); });
  }

  /**
   * Execute code on all particles as defined by a lambda function.
   * @tparam Lambda (Particle &p) -> void
   * @param forEachLambda code to be executed on all particles
   * @param behavior @see IteratorBehavior default: @see IteratorBehavior::ownerOrHalo
   */
  template <typename Lambda>
  void forEach(Lambda forEachLambda, IteratorBehavior behavior = IteratorBehavior::ownedOrHalo) {
    withStaticContainerType(getContainer(), [&](auto &container) { container.forEach(forEachLambda, behavior); });
  }

  /**
   * @copydoc forEach()
   * @note const version
   */
  template <typename Lambda>
  void forEach(Lambda forEachLambda, IteratorBehavior behavior = IteratorBehavior::ownedOrHalo) const {
    withStaticContainerType(getContainer(), [&](auto &container) { container.forEach(forEachLambda, behavior); });
  }

  /**
   * Reduce properties of particles in parallel as defined by a lambda function.
   * @tparam Lambda (Particle p, A &initialValue) -> void
   * @tparam reference to result of type A
   * @param reduceLambda code to reduce properties of particles
   * @param result reference to result of type A
   * @param behavior @see IteratorBehavior default: @see IteratorBehavior::ownedOrHalo
   * @note not actually parallel until kokkos integration
   */
  template <typename Lambda, typename A>
  void reduceParallel(Lambda reduceLambda, A &result, IteratorBehavior behavior = IteratorBehavior::ownedOrHalo) {
    // TODO lgaertner: parallelize with kokkos integration
    withStaticContainerType(getContainer(), [&](auto &container) { container.reduce(reduceLambda, result, behavior); });
  }

  /**
   * @copydoc reduce()
   * @note const version
   */
  template <typename Lambda, typename A>
  void reduceParallel(Lambda reduceLambda, A &result, IteratorBehavior behavior = IteratorBehavior::ownedOrHalo) const {
    // TODO lgaertner: parallelize with kokkos integration
    withStaticContainerType(getContainer(), [&](auto &container) { container.reduce(reduceLambda, result, behavior); });
  }

  /**
   * Reduce properties of particles as defined by a lambda function.
   * @tparam Lambda (Particle p, A &initialValue) -> void
   * @tparam reference to result of type A
   * @param reduceLambda code to reduce properties of particles
   * @param result reference to result of type A
   * @param behavior @see IteratorBehavior default: @see IteratorBehavior::ownedOrHalo
   */
  template <typename Lambda, typename A>
  void reduce(Lambda reduceLambda, A &result, IteratorBehavior behavior = IteratorBehavior::ownedOrHalo) {
    withStaticContainerType(getContainer(), [&](auto &container) { container.reduce(reduceLambda, result, behavior); });
  }

  /**
   * @copydoc reduce()
   * @note const version
   */
  template <typename Lambda, typename A>
  void reduce(Lambda reduceLambda, A &result, IteratorBehavior behavior = IteratorBehavior::ownedOrHalo) const {
    withStaticContainerType(getContainer(), [&](auto &container) { container.reduce(reduceLambda, result, behavior); });
  }

  /**
   * @copydoc begin()
   * @note cbegin will guarantee to return a const_iterator.
   */
  ConstIteratorT cbegin(IteratorBehavior behavior = IteratorBehavior::ownedOrHalo) const { return begin(behavior); }

  /**
   * Dummy to make range-based for loops work.
   *
   * Range-Based for loops use the incremented begin() expression and compare it against the end() expression.
   * ContainerIterator implements ContainerIterator::operator==() that accepts a bool as right hand side argument,
   * which is triggered by this end() function.
   * This operator then proceeds to check the validity of the iterator itself.
   *
   * @return false
   */
  [[nodiscard]] constexpr bool end() const { return false; }

  /**
   * Iterate over all particles in a specified region
   * ```c++
   * for (auto iter = container.getRegionIterator(lowCorner, highCorner); iter.isValid(); ++iter) { }
   * ```
   * @param lowerCorner lower corner of the region
   * @param higherCorner higher corner of the region
   * @param behavior the behavior of the iterator. You can specify whether to iterate over owned particles, halo
   * particles, or both.
   * @return iterator to iterate over all particles in a specific region
   */
  RegionIteratorT getRegionIterator(const std::array<double, 3> &lowerCorner, const std::array<double, 3> &higherCorner,
                                    IteratorBehavior behavior = IteratorBehavior::ownedOrHalo);
  /**
   * @copydoc getRegionIterator()
   * @note const version
   */
  RegionConstIteratorT getRegionIterator(const std::array<double, 3> &lowerCorner,
                                         const std::array<double, 3> &higherCorner,
                                         IteratorBehavior behavior = IteratorBehavior::ownedOrHalo) const;

  /**
   * Execute code on all particles in a certain region in parallel as defined by a lambda function.
   * @tparam Lambda (Particle &p) -> void
   * @param forEachLambda code to be executed on all particles
   * @param lowerCorner lower corner of bounding box
   * @param higherCorner higher corner of bounding box
   * @param behavior @see IteratorBehavior default: @see IteratorBehavior::ownerOrHalo
   * @note not actually parallel until kokkos integration
   */
  template <typename Lambda>
  void forEachInRegionParallel(Lambda forEachLambda, const std::array<double, 3> &lowerCorner,
                               const std::array<double, 3> &higherCorner,
                               IteratorBehavior behavior = IteratorBehavior::ownedOrHalo) {
    // TODO (lgaertner): parallelize with kokkos integration
    withStaticContainerType(getContainer(), [&](auto &container) {
      container.forEachInRegion(forEachLambda, lowerCorner, higherCorner, behavior);
    });
  }

  /**
   * @copydoc forEachInRegionParallel()
   * @note const version
   */
  template <typename Lambda>
  void forEachInRegionParallel(Lambda forEachLambda, const std::array<double, 3> &lowerCorner,
                               const std::array<double, 3> &higherCorner,
                               IteratorBehavior behavior = IteratorBehavior::ownedOrHalo) const {
    // TODO (lgaertner): parallelize with kokkos integration
    withStaticContainerType(getContainer(), [&](auto &container) {
      container.forEachInRegion(forEachLambda, lowerCorner, higherCorner, behavior);
    });
  }

  /**
   * Execute code on all particles in a certain region as defined by a lambda function.
   * @tparam Lambda (Particle &p) -> void
   * @param forEachLambda code to be executed on all particles
   * @param lowerCorner lower corner of bounding box
   * @param higherCorner higher corner of bounding box
   * @param behavior @see IteratorBehavior default: @see IteratorBehavior::ownerOrHalo
   */
  template <typename Lambda>
  void forEachInRegion(Lambda forEachLambda, const std::array<double, 3> &lowerCorner,
                       const std::array<double, 3> &higherCorner,
                       IteratorBehavior behavior = IteratorBehavior::ownedOrHalo) {
    withStaticContainerType(getContainer(), [&](auto &container) {
      container.forEachInRegion(forEachLambda, lowerCorner, higherCorner, behavior);
    });
  }

  /**
   * @copydoc forEachInRegion()
   * @note const version
   */
  template <typename Lambda>
  void forEachInRegion(Lambda forEachLambda, const std::array<double, 3> &lowerCorner,
                       const std::array<double, 3> &higherCorner,
                       IteratorBehavior behavior = IteratorBehavior::ownedOrHalo) const {
    withStaticContainerType(getContainer(), [&](auto &container) {
      container.forEachInRegion(forEachLambda, lowerCorner, higherCorner, behavior);
    });
  }

  /**
   * Execute code on all particles in a certain region in parallel as defined by a lambda function.
   * @tparam Lambda (Particle &p, A &result) -> void
   * @tparam A type of reduction value
   * @param reduceLambda code to be executed on all particles
   * @param result reference to starting and final value of reduction
   * @param lowerCorner lower corner of bounding box
   * @param higherCorner higher corner of bounding box
   * @param behavior @see IteratorBehavior default: @see IteratorBehavior::ownerOrHalo
   * @note not actually parallel until kokkos integration
   */
  template <typename Lambda, typename A>
  void reduceInRegionParallel(Lambda reduceLambda, A &result, const std::array<double, 3> &lowerCorner,
                              const std::array<double, 3> &higherCorner,
                              IteratorBehavior behavior = IteratorBehavior::ownedOrHalo) {
    // TODO lgaertner: parallelize with kokkos integration
    withStaticContainerType(getContainer(), [&](auto &container) {
      container.reduceInRegion(reduceLambda, result, lowerCorner, higherCorner, behavior);
    });
  }

  /**
   * @copydoc reduceInRegion()
   * @note const version
   */
  template <typename Lambda, typename A>
  void reduceInRegionParallel(Lambda reduceLambda, A &result, const std::array<double, 3> &lowerCorner,
                              const std::array<double, 3> &higherCorner,
                              IteratorBehavior behavior = IteratorBehavior::ownedOrHalo) const {
    // TODO lgaertner: parallelize with kokkos integration
    withStaticContainerType(getContainer(), [&](auto &container) {
      container.reduceInRegion(reduceLambda, result, lowerCorner, higherCorner, behavior);
    });
  }

  /**
   * Execute code on all particles in a certain region as defined by a lambda function.
   * @tparam Lambda (Particle &p, A &result) -> void
   * @tparam A type of reduction value
   * @param reduceLambda code to be executed on all particles
   * @param result reference to starting and final value of reduction
   * @param lowerCorner lower corner of bounding box
   * @param higherCorner higher corner of bounding box
   * @param behavior @see IteratorBehavior default: @see IteratorBehavior::ownerOrHalo
   */
  template <typename Lambda, typename A>
  void reduceInRegion(Lambda reduceLambda, A &result, const std::array<double, 3> &lowerCorner,
                      const std::array<double, 3> &higherCorner,
                      IteratorBehavior behavior = IteratorBehavior::ownedOrHalo) {
    withStaticContainerType(getContainer(), [&](auto &container) {
      container.reduceInRegion(reduceLambda, result, lowerCorner, higherCorner, behavior);
    });
  }

  /**
   * @copydoc reduceInRegion()
   * @note const version
   */
  template <typename Lambda, typename A>
  void reduceInRegion(Lambda reduceLambda, A &result, const std::array<double, 3> &lowerCorner,
                      const std::array<double, 3> &higherCorner,
                      IteratorBehavior behavior = IteratorBehavior::ownedOrHalo) const {
    withStaticContainerType(getContainer(), [&](auto &container) {
      container.reduceInRegion(reduceLambda, result, lowerCorner, higherCorner, behavior);
    });
  }

  /**
   * Function to iterate over all pairs of particles in the container.
   * This function only handles short-range interactions.
   * @return _verletSkin
   */
  double getVerletSkin() { return _logicHandlerInfo.verletSkinPerTimestep * _verletRebuildFrequency; };

  /**
   * Returns the number of particles in this container.
   * @param behavior Tells this function to report the number of halo, owned or all particles.
   * @return the number of particles in this container.
   */
  [[nodiscard]] size_t getNumberOfParticles(IteratorBehavior behavior = IteratorBehavior::owned) const;

  /**
   * Returns the type of the currently used container.
   * @return The type of the used container is returned.
   */
  [[nodiscard]] unsigned long getContainerType() const;

  /**
   * Get the lower corner of the container without the halo.
   * @return lower corner of the container.
   */
  [[nodiscard]] const std::array<double, 3> &getBoxMin() const;

  /**
   * Get the upper corner of the container without the halo.
   * @return upper corner of the container.
   */
  [[nodiscard]] const std::array<double, 3> &getBoxMax() const;

  /**
   * get the bool value indicating if the search space is trivial (not more than one configuration to test).
   * @return bool indicating if search space is trivial.
   */
  [[nodiscard]] bool searchSpaceIsTrivial();

  /**
   * Set coordinates of the lower corner of the domain.
   * @param boxMin
   */
  void setBoxMin(const std::array<double, 3> &boxMin) { _logicHandlerInfo.boxMin = boxMin; }

  /**
   * Set coordinates of the upper corner of the domain.
   * @param boxMax
   */
  void setBoxMax(const std::array<double, 3> &boxMax) { _logicHandlerInfo.boxMax = boxMax; }

  /**
   * Get cutoff radius.
   * @return
   */
  [[nodiscard]] double getCutoff() const { return _logicHandlerInfo.cutoff; }

  /**
   * Set cutoff radius.
   * @param cutoff
   */
  void setCutoff(double cutoff) {
    if (cutoff <= 0.0) {
      utils::ExceptionHandler::exception("Error: Cutoff has to be positive {} <= 0.0!", cutoff);
    }
    _logicHandlerInfo.cutoff = cutoff;
  }

  /**
   * Get allowed cell size factors (only relevant for LinkedCells, VerletLists and VerletListsCells).
   * @return
   */
  [[nodiscard]] const NumberSet<double> &getAllowedCellSizeFactors() const { return *_allowedCellSizeFactors; }

  /**
   * Set allowed cell size factors (only relevant for LinkedCells, VerletLists and VerletListsCells).
   * @param allowedCellSizeFactors
   */
  void setAllowedCellSizeFactors(const NumberSet<double> &allowedCellSizeFactors) {
    if (allowedCellSizeFactors.getMin() <= 0.0) {
      utils::ExceptionHandler::exception("Error: minimum cell size factor has to be positive {} <= 0.0!",
                                         allowedCellSizeFactors.getMin());
    }
    _allowedCellSizeFactors = std::move(allowedCellSizeFactors.clone());
  }

  /**
   * Set allowed cell size factors to one element (only relevant for LinkedCells, VerletLists and VerletListsCells).
   * @param cellSizeFactor
   */
  void setCellSizeFactor(double cellSizeFactor) {
    if (cellSizeFactor <= 0.0) {
      utils::ExceptionHandler::exception("Error: cell size factor has to be positive! {}<= 0.0!", cellSizeFactor);
    }
    _allowedCellSizeFactors = std::make_unique<NumberSetFinite<double>>(std::set<double>{cellSizeFactor});
  }

  /**
   * Get length added to the cutoff for the Verlet lists' skin per timestep.
   * @return _verletSkinPerTimestep
   */
  [[nodiscard]] double getVerletSkinPerTimestep() const { return _logicHandlerInfo.verletSkinPerTimestep; }

  /**
   * Set length added to the cutoff for the Verlet lists' skin per timestep.
   * @param verletSkinPerTimestep
   */
  void setVerletSkinPerTimestep(double verletSkinPerTimestep) {
    _logicHandlerInfo.verletSkinPerTimestep = verletSkinPerTimestep;
  }

  /**
   * Get Verlet rebuild frequency.
   * @return _verletRebuildFrequency
   */
  [[nodiscard]] unsigned int getVerletRebuildFrequency() const { return _verletRebuildFrequency; }

  /**
   * Set Verlet rebuild frequency.
   * @param verletRebuildFrequency
   */
  void setVerletRebuildFrequency(unsigned int verletRebuildFrequency) {
    _verletRebuildFrequency = verletRebuildFrequency;
  }
  /**
   * Get Verlet cluster size.
   * @return
   */
  [[nodiscard]] unsigned int getVerletClusterSize() const { return _logicHandlerInfo.verletClusterSize; }

  /**
   * Set Verlet cluster size.
   * @param verletClusterSize
   */
  void setVerletClusterSize(unsigned int verletClusterSize) { _logicHandlerInfo.verletClusterSize = verletClusterSize; }

  /**
   * Get tuning interval.
   * @return
   */
  [[nodiscard]] unsigned int getTuningInterval() const { return _autoTunerInfo.tuningInterval; }

  /**
   * Set tuning interval.
   * @param tuningInterval
   */
  void setTuningInterval(unsigned int tuningInterval) { _autoTunerInfo.tuningInterval = tuningInterval; }

  /**
   * Get number of samples taken per configuration during the tuning.
   * @return
   */
  [[nodiscard]] unsigned int getNumSamples() const { return _autoTunerInfo.maxSamples; }

  /**
   * Set number of samples taken per configuration during the tuning.
   * @param numSamples
   */
  void setNumSamples(unsigned int numSamples) { _autoTunerInfo.maxSamples = numSamples; }

  /**
<<<<<<< HEAD
   * Set the maximum allowed slowdown factor for the auto tuner. If a configuration is slower than the optimum
   * configuration found so far by more than this factor, it is blacklisted an will not be tested again until the next tuning phase.
   */
  void setMaxAllowedSlowdownFactor(double maxAllowedSlowdownFactor) {
    _autoTunerInfo.maxAllowedSlowdownFactor = maxAllowedSlowdownFactor;
  }
=======
   * Get flag for whether a LOESS-based smoothening is used.
   * @return
   */
  [[nodiscard]] bool getUseLOESSSmoothening() const { return _autoTunerInfo.useLOESSSmoothening; }

  /**
   * Set flag for whether a LOESS-based smoothening is used.
   * @param useLOESSSmoothening
   */
  void setUseLOESSSmoothening(bool useLOESSSmoothening) { _autoTunerInfo.useLOESSSmoothening = useLOESSSmoothening; }
>>>>>>> 90988919

  /**
   * Get maximum number of evidence for tuning
   * @return
   */
  [[nodiscard]] unsigned int getMaxEvidence() const { return _tuningStrategyFactoryInfo.maxEvidence; }

  /**
   * Set maximum number of evidence for tuning
   * @param maxEvidence
   */
  void setMaxEvidence(unsigned int maxEvidence) { _tuningStrategyFactoryInfo.maxEvidence = maxEvidence; }

  /**
   * Get the range for the optimum in which has to be to be tested
   * @return
   */
  [[nodiscard]] double getRelativeOptimumRange() const { return _tuningStrategyFactoryInfo.relativeOptimumRange; }

  /**
   * Set the range for the optimum in which has to be to be tested
   * @param relativeOptimumRange
   */
  void setRelativeOptimumRange(double relativeOptimumRange) {
    _tuningStrategyFactoryInfo.relativeOptimumRange = relativeOptimumRange;
  }

  /**
   * Get the maximum number of tuning phases before a configuration is certainly tested again.
   * @return
   */
  [[nodiscard]] unsigned int getMaxTuningPhasesWithoutTest() const {
    return _tuningStrategyFactoryInfo.maxTuningPhasesWithoutTest;
  }

  /**
   * Set the maximum number of tuning phases before a configuration is certainly tested again.
   * @param maxTuningPhasesWithoutTest
   */
  void setMaxTuningPhasesWithoutTest(unsigned int maxTuningPhasesWithoutTest) {
    _tuningStrategyFactoryInfo.maxTuningPhasesWithoutTest = maxTuningPhasesWithoutTest;
  }

  /**
   * For Predictive tuning: Get the relative cutoff for configurations to be blacklisted.
   * E.g. 2.5 means all configurations that take 2.5x the time of the optimum are blacklisted.
   * @return
   */
  [[nodiscard]] double getRelativeBlacklistRange() const { return _tuningStrategyFactoryInfo.relativeBlacklistRange; }

  /**
   * Set the range of the configurations that are not going to be blacklisted.
   * @param relativeBlacklistRange
   */
  void setRelativeBlacklistRange(double relativeBlacklistRange) {
    _tuningStrategyFactoryInfo.relativeBlacklistRange = relativeBlacklistRange;
  }

  /**
   * Get the number of tests that need to have happened for a configuration until the first predictions are going to be
   * calculated.
   * @return
   */
  [[nodiscard]] unsigned int getEvidenceFirstPrediction() const {
    return _tuningStrategyFactoryInfo.minNumberOfEvidence;
  }

  /**
   * Set the number of tests that need to have happened for a configuration until the first predictions are going to be
   * calculated.
   * @param evidenceFirstPrediction
   */
  void setEvidenceFirstPrediction(unsigned int evidenceFirstPrediction) {
    _tuningStrategyFactoryInfo.minNumberOfEvidence = evidenceFirstPrediction;
  }

  /**
   * Get acquisition function used for tuning
   * @return
   */
  [[nodiscard]] AcquisitionFunctionOption getAcquisitionFunction() const {
    return _tuningStrategyFactoryInfo.acquisitionFunctionOption;
  }

  /**
   * Set acquisition function for tuning.
   * For possible acquisition function choices see options::AcquisitionFunctionOption::Value.
   * @note This function is only relevant for the bayesian based searches.
   * @param acqFun acquisition function
   */
  void setAcquisitionFunction(AcquisitionFunctionOption acqFun) {
    _tuningStrategyFactoryInfo.acquisitionFunctionOption = acqFun;
  }

  /**
   * Get extrapolation method for the prediction of the configuration performance.
   * @return
   */
  ExtrapolationMethodOption getExtrapolationMethodOption() const {
    return _tuningStrategyFactoryInfo.extrapolationMethodOption;
  }

  /**
   * Set extrapolation method for the prediction of the configuration performance.
   * @param extrapolationMethodOption
   */
  void setExtrapolationMethodOption(ExtrapolationMethodOption extrapolationMethodOption) {
    _tuningStrategyFactoryInfo.extrapolationMethodOption = extrapolationMethodOption;
  }

  /**
   * Get the selector configuration strategy.
   * @return
   */
  [[nodiscard]] SelectorStrategyOption getSelectorStrategy() const { return _autoTunerInfo.selectorStrategy; }

  /**
   * Set the strategy of how to select a performance value for a piece of evidence from multiple time measurements
   * (=samples). For possible selector strategy choices see options::SelectorStrategyOption::Value.
   * @param selectorStrategy
   */
  void setSelectorStrategy(SelectorStrategyOption selectorStrategy) {
    _autoTunerInfo.selectorStrategy = selectorStrategy;
  }

  /**
   * Get the list of allowed load estimation algorithms.
   * @return
   */
  const std::set<LoadEstimatorOption> &getAllowedLoadEstimators() const { return _allowedLoadEstimators; }

  /**
   * Set the list of allowed load estimation algorithms.
   * For possible container choices see LoadEstimatorOption.
   * @param allowedLoadEstimators
   */
  void setAllowedLoadEstimators(const std::set<LoadEstimatorOption> &allowedLoadEstimators) {
    _allowedLoadEstimators = allowedLoadEstimators;
  }

  /**
   * Get the list of allowed containers.
   * @return
   */
  [[nodiscard]] const std::set<ContainerOption> &getAllowedContainers() const { return _allowedContainers; }

  /**
   * Set the list of allowed containers.
   * For possible container choices see options::ContainerOption::Value.
   * @param allowedContainers
   */
  void setAllowedContainers(const std::set<ContainerOption> &allowedContainers) {
    _allowedContainers = allowedContainers;
  }

  /**
   * Get the list of allowed traversals.
   * @param interactionType Get allowed traversals for this interaction type. Defaults to
   * InteractionTypeOption::pairwise.
   * @return
   */
  [[nodiscard]] const std::set<TraversalOption> &getAllowedTraversals(
      const InteractionTypeOption interactionType = InteractionTypeOption::pairwise) const {
    return _allowedTraversals.at(interactionType);
  }

  /**
   * Set the list of allowed traversals.
   * For possible traversals choices see options::TraversalOption::Value.
   * @param allowedTraversals
   * @param interactionType Set allowed traversals for this interaction type. Defaults to
   * InteractionTypeOption::pairwise.
   */
  void setAllowedTraversals(const std::set<TraversalOption> &allowedTraversals,
                            const InteractionTypeOption interactionType = InteractionTypeOption::pairwise) {
    if (interactionType == InteractionTypeOption::all) {
      for (auto iType : InteractionTypeOption::getMostOptions()) {
        _allowedTraversals[iType] = allowedTraversals;
      }
    } else {
      _allowedTraversals[interactionType] = allowedTraversals;
    }
  }

  /**
   * Get the list of allowed data layouts.
   * @return
   * @param interactionType Get allowed data layouts for this interaction type. Defaults to
   * InteractionTypeOption::pairwise.
   */
  [[nodiscard]] const std::set<DataLayoutOption> &getAllowedDataLayouts(
      const InteractionTypeOption interactionType = InteractionTypeOption::pairwise) const {
    return _allowedDataLayouts.at(interactionType);
  }

  /**
   * Set the list of allowed data layouts.
   * For possible data layouts choices see options::DataLayoutOption::Value.
   * @param allowedDataLayouts
   * @param interactionType Set allowed data layouts for this interaction type. Defaults to
   * InteractionTypeOption::pairwise.
   */
  void setAllowedDataLayouts(const std::set<DataLayoutOption> &allowedDataLayouts,
                             const InteractionTypeOption interactionType = InteractionTypeOption::pairwise) {
    if (interactionType == InteractionTypeOption::all) {
      for (auto iType : InteractionTypeOption::getMostOptions()) {
        _allowedDataLayouts[iType] = allowedDataLayouts;
      }
    } else {
      _allowedDataLayouts[interactionType] = allowedDataLayouts;
    }
  }

  /**
   * Get the list of allowed newton 3 options.
   * @param interactionType Get allowed newton 3 options for this interaction type. Defaults to
   * InteractionTypeOption::pairwise.
   * @return
   */
  [[nodiscard]] const std::set<Newton3Option> &getAllowedNewton3Options(
      const InteractionTypeOption interactionType = InteractionTypeOption::pairwise) const {
    return _allowedNewton3Options.at(interactionType);
  }

  /**
   * Set the list of allowed newton 3 options.
   * For possible newton 3 choices see options::Newton3Option::Value.
   * @param allowedNewton3Options
   * @param interactionType Set allowed newton 3 options for this interaction type. Defaults to
   * InteractionTypeOption::pairwise.
   */
  void setAllowedNewton3Options(const std::set<Newton3Option> &allowedNewton3Options,
                                const InteractionTypeOption interactionType = InteractionTypeOption::pairwise) {
    if (interactionType == InteractionTypeOption::all) {
      for (auto iType : InteractionTypeOption::getMostOptions()) {
        _allowedNewton3Options[iType] = allowedNewton3Options;
      }
    } else {
      _allowedNewton3Options[interactionType] = allowedNewton3Options;
    }
  }

  /**
   * Set the list of allowed interaction types.
   * AutoPas will initialize AutoTuners for the allowed interaction types.
   * For possible newton 3 choices see options::interactionTypeOption::Value.
   * @param allowedInteractionTypeOptions
   */
  void setAllowedInteractionTypeOptions(const std::set<InteractionTypeOption> &allowedInteractionTypeOptions) {
    _allowedInteractionTypeOptions = allowedInteractionTypeOptions;
  }

  /**
   * Getter for the currently selected configuration.
   * @return Configuration objects currently used for respective interaction types.
   */
  [[nodiscard]] std::unordered_map<InteractionTypeOption::Value, std::reference_wrapper<const Configuration>>
  getCurrentConfigs() const {
    std::unordered_map<InteractionTypeOption::Value, std::reference_wrapper<const Configuration>> currentConfigs;
    currentConfigs.reserve(_autoTuners.size());

    for (const auto &[type, tuner] : _autoTuners) {
      currentConfigs.emplace(type, std::cref(tuner->getCurrentConfig()));
    }
    return currentConfigs;
  }

  /**
   * Getter for the tuning strategy option.
   * @return
   */
  [[nodiscard]] const std::vector<TuningStrategyOption> &getTuningStrategyOptions() const {
    return _tuningStrategyOptions;
  }

  /**
   * Setter for the tuning strategy option.
   * For possible tuning strategy choices see options::TuningStrategyOption::Value.
   * @param tuningStrategyOptions
   */
  void setTuningStrategyOption(const std::vector<TuningStrategyOption> &tuningStrategyOptions) {
    _tuningStrategyOptions = tuningStrategyOptions;
  }

  /**
   * Getter for the tuning metric option.
   * @return
   */
  [[nodiscard]] const TuningMetricOption &getTuningMetricOption() const { return _autoTunerInfo.tuningMetric; }

  /**
   * Setter for the tuning metric option.
   * For possible tuning metric choices see options::TuningMetricOption::Value.
   * @param tuningMetricOption
   */
  void setTuningMetricOption(TuningMetricOption tuningMetricOption) {
    _autoTunerInfo.tuningMetric = tuningMetricOption;
  }

  /**
   * Setter for the maximal Difference for the bucket distribution.
   * @param MPITuningMaxDifferenceForBucket
   */
  void setMPITuningMaxDifferenceForBucket(double MPITuningMaxDifferenceForBucket) {
    _tuningStrategyFactoryInfo.mpiTuningMaxDifferenceForBucket = MPITuningMaxDifferenceForBucket;
  }

  /**
   * Setter for the maxDensity-Weight in calculation for bucket distribution.
   * @param MPITuningWeightForMaxDensity
   */
  void setMPITuningWeightForMaxDensity(double MPITuningWeightForMaxDensity) {
    _tuningStrategyFactoryInfo.mpiTuningWeightForMaxDensity = MPITuningWeightForMaxDensity;
  }

// Only define the interface for the MPI communicator if AUTOPAS_INCLUDE_MPI=ON
// The internal implementation will use _autopasMPICommunicator with WrapMPI regardless of AUTOPAS_INCLUDE_MPI
#if defined(AUTOPAS_INCLUDE_MPI)
  /**
   * Setter for the MPI communicator that AutoPas uses for potential MPI calls.
   * If not set, MPI_COMM_WORLD will be used.
   * @param comm: communicator (handle)
   */
  void setMPICommunicator(MPI_Comm comm) { _tuningStrategyFactoryInfo.autopasMpiCommunicator = comm; }

  /**
   * Getter for the AutoPas MPI communicator
   * @return communicator
   */
  MPI_Comm getMPICommunicator() { return _tuningStrategyFactoryInfo.autopasMpiCommunicator; }
#endif

  /**
   * Suffix for all output files produced by this instance of AutoPas, e.g. from csv loggers.
   * This is useful when multiple instances of AutoPas exist, especially in an MPI context.
   * @param suffix
   */
  void setOutputSuffix(const std::string &suffix) { _outputSuffix = suffix; }

  /**
   * Set if the tuning information should be logged to a file. It can then be replayed to test other tuning strategies.
   * @param useTuningLogger
   */
  void setUseTuningLogger(bool useTuningLogger) { _useTuningStrategyLoggerProxy = useTuningLogger; }

  /**
   * Set rule file name for the RuleBasedTuning.
   * @param ruleFileName The name of the rule file to use during rule based tuning.
   */
  void setRuleFileName(const std::string &ruleFileName) { _tuningStrategyFactoryInfo.ruleFileName = ruleFileName; }

  /**
   * Set fuzzy rule file name for the RuleBasedTuning.
   * @param fuzzyRuleFileName The name of the fuzzy rule file to use during rule based tuning.
   */
  void setFuzzyRuleFileName(const std::string &fuzzyRuleFileName) {
    _tuningStrategyFactoryInfo.fuzzyRuleFileName = fuzzyRuleFileName;
  }

  /**
   * Get the name / path of the rule file for the RuleBasedTuning.
   * @return
   */
  const std::string &getRuleFileName() const { return _tuningStrategyFactoryInfo.ruleFileName; }

  /**
   * Set the sorting-threshold for traversals that use the CellFunctor
   * If the sum of the number of particles in two cells is greater or equal to that value, the CellFunctor creates a
   * sorted view of the particles to avoid unnecessary distance checks.
   * @param sortingThreshold Sum of the number of particles in two cells from which sorting should be enabled.
   */
  void setSortingThreshold(size_t sortingThreshold) { _sortingThreshold = sortingThreshold; }

  /**
   * Get the sorting-threshold for traversals that use the CellFunctor.
   * @return sorting-threshold
   */
  size_t getSortingThreshold() const { return _sortingThreshold; }

 private:
  autopas::ParticleContainerInterface<Particle> &getContainer();

  const autopas::ParticleContainerInterface<Particle> &getContainer() const;
  /**
   * Information needed for TuningStrategyFactory::generateTuningStrategy().
   */
  TuningStrategyFactoryInfo _tuningStrategyFactoryInfo{};
  /**
   * Information needed for the AutoTuner.
   */
  AutoTunerInfo _autoTunerInfo{};
  /**
   * Information needed for the LogicHandler.
   */
  LogicHandlerInfo _logicHandlerInfo{};
  /**
   * Whether to insert the tuning strategy logger into the list of strategies.
   */
  bool _useTuningStrategyLoggerProxy{false};
  /**
   * Specifies after how many pair-wise traversals the neighbor lists are to be rebuild.
   */
  unsigned int _verletRebuildFrequency{20};
  /**
   * Strategy option for the auto tuner.
   * For possible tuning strategy choices see options::TuningStrategyOption::Value.
   */
  std::vector<TuningStrategyOption> _tuningStrategyOptions{};
  /**
   * List of container types AutoPas can choose from.
   * For possible container choices see options::ContainerOption::Value.
   */
  std::set<ContainerOption> _allowedContainers{ContainerOption::getMostOptions()};
  /**
   * List of pairwise traversals AutoPas can choose from.
   * For possible traversal choices see options::TraversalOption::Value.
   */
  std::unordered_map<InteractionTypeOption::Value, std::set<TraversalOption>> _allowedTraversals{
      {InteractionTypeOption::pairwise, TraversalOption::getMostPairwiseOptions()},
      {InteractionTypeOption::triwise, TraversalOption::getMostTriwiseOptions()}};
  /**
   * List of data layouts AutoPas can choose from for pairwise interactions.
   * For possible data layout choices see options::DataLayoutOption::Value.
   */
  std::unordered_map<InteractionTypeOption::Value, std::set<DataLayoutOption>> _allowedDataLayouts{
      {InteractionTypeOption::pairwise, DataLayoutOption::getMostOptions()},
      {InteractionTypeOption::triwise, DataLayoutOption::getMostOptions()}};
  /**
   * Whether AutoPas is allowed to exploit Newton's third law of motion for pairwise traversals.
   */
  std::unordered_map<InteractionTypeOption::Value, std::set<Newton3Option>> _allowedNewton3Options{
      {InteractionTypeOption::pairwise, Newton3Option::getMostOptions()},
      {InteractionTypeOption::triwise, Newton3Option::getMostOptions()}};
  /**
   * What kind of interactions AutoPas should expect.
   * By default AutoPas is configured to only use pairwise interactions.
   */
  std::set<InteractionTypeOption> _allowedInteractionTypeOptions{InteractionTypeOption::pairwise};
  /**
   * Cell size factor to be used in this container (only relevant for LinkedCells, VerletLists and VerletListsCells).
   */
  std::unique_ptr<NumberSet<double>> _allowedCellSizeFactors{
      std::make_unique<NumberSetFinite<double>>(std::set<double>({1.}))};
  /**
   * Load estimation algorithm to be used for efficient parallelization (only relevant for LCSlicedBalancedTraversal and
   * VLCSlicedBalancedTraversal).
   */
  std::set<LoadEstimatorOption> _allowedLoadEstimators{LoadEstimatorOption::getAllOptions()};
  /**
   * LogicHandler of autopas.
   */
  std::unique_ptr<autopas::LogicHandler<Particle>> _logicHandler;

  /**
   * All AutoTuners used in this instance of AutoPas.
   * There can be up to one per interaction type.
   */
  std::unordered_map<InteractionTypeOption::Value, std::unique_ptr<autopas::AutoTuner>> _autoTuners;

  /**
   * Stores whether the mpi communicator was provided externally or not
   */
  bool _externalMPICommunicator{false};
  /**
   * Suffix for all output files produced by this instance of AutoPas, e.g. from csv loggers.
   * This is useful when multiple instances of AutoPas exist, especially in an MPI context.
   */
  std::string _outputSuffix{""};
  /**
   * Number of particles in two cells from which sorting should be performed for traversal that use the CellFunctor
   */
  size_t _sortingThreshold{8};
  /**
   * Helper function to reduce code duplication for all forms of addParticle while minimizing overhead through loops.
   * Triggers reserve() and provides a parallel loop with deliberate scheduling.
   * @tparam F Function type of loopBody: (int) -> void.
   * @param numParticlesToAdd For how many new owned particles should space be allocated.
   * @param numHalosToAdd For how many new halo particles should space be allocated.
   * @param collectionSize Size of the collection from which particles are added.
   * @param loopBody Function to be called in the parallel loop over collectionSize.
   * Typically `[&](auto i) {addParticle(collection[i]);}`.
   */
  template <class F>
  void addParticlesAux(size_t numParticlesToAdd, size_t numHalosToAdd, size_t collectionSize, F loopBody);
};  // class AutoPas
}  // namespace autopas<|MERGE_RESOLUTION|>--- conflicted
+++ resolved
@@ -695,14 +695,14 @@
   void setNumSamples(unsigned int numSamples) { _autoTunerInfo.maxSamples = numSamples; }
 
   /**
-<<<<<<< HEAD
    * Set the maximum allowed slowdown factor for the auto tuner. If a configuration is slower than the optimum
    * configuration found so far by more than this factor, it is blacklisted an will not be tested again until the next tuning phase.
    */
   void setMaxAllowedSlowdownFactor(double maxAllowedSlowdownFactor) {
     _autoTunerInfo.maxAllowedSlowdownFactor = maxAllowedSlowdownFactor;
   }
-=======
+
+  /**
    * Get flag for whether a LOESS-based smoothening is used.
    * @return
    */
@@ -713,7 +713,6 @@
    * @param useLOESSSmoothening
    */
   void setUseLOESSSmoothening(bool useLOESSSmoothening) { _autoTunerInfo.useLOESSSmoothening = useLOESSSmoothening; }
->>>>>>> 90988919
 
   /**
    * Get maximum number of evidence for tuning
