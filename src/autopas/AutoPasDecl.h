--- conflicted
+++ resolved
@@ -997,7 +997,6 @@
   void setSortingThreshold(size_t sortingThreshold) { _sortingThreshold = sortingThreshold; }
 
   /**
-<<<<<<< HEAD
    * OpenMP default chunk size setter.
    * @param s OpenMP default chunk size
    */
@@ -1010,10 +1009,7 @@
   void setOpenMPDefaultKind(OpenMPKindOption k) { openMPDefaultKind = k; }
 
   /**
-   * Get the sorting-threshold for traversals that use the CellFunctor
-=======
    * Get the sorting-threshold for traversals that use the CellFunctor.
->>>>>>> 90455315
    * @return sorting-threshold
    */
   size_t getSortingThreshold() const { return _sortingThreshold; }
