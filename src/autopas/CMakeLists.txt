file(
    GLOB_RECURSE
    MY_SRC
    "*.cpp"
    "*.h"
)

file(
    GLOB_RECURSE
    CU_SRC
    "*.cu"
    "*.cuh"
)

add_library(autopas STATIC $<$<BOOL:${AUTOPAS_ENABLE_CUDA}>:${CU_SRC}> ${MY_SRC})

target_link_libraries(
    autopas
    PUBLIC
        rt # required for Time.h
        ${CMAKE_THREAD_LIBS_INIT} # required for Logger and ExceptionHandler Do not link against
                                  # openmp when using archer
        $<$<AND:$<BOOL:${AUTOPAS_OPENMP}>,$<NOT:$<BOOL:${ARCHER}>>>:OpenMP::OpenMP_CXX>
<<<<<<< HEAD
        ${CMAKE_BINARY_DIR}/libs/harmony/include/lib/libharmony.a
=======
        Eigen3
        spdlog::spdlog
>>>>>>> eba5468c
)

# Ompstuff needs to be here because OpenMP.cmake needs to run before this file to create to OpenMP
# target. this can be resolved by upgrading to CMake 3.13 and enforcing CMP0079.
target_compile_definitions(
    autopas
    PUBLIC
    $<$<BOOL:${AUTOPAS_OPENMP}>:AUTOPAS_OPENMP>
    $<$<BOOL:${AUTOPAS_ENABLE_CUDA}>:AUTOPAS_CUDA>
    $<$<NOT:$<BOOL:${AUTOPAS_OPENMP}>>:EIGEN_DONT_PARALLELIZE>
)

if (AUTOPAS_ENABLE_CUDA)
    target_include_directories(autopas SYSTEM PUBLIC ${CMAKE_CUDA_TOOLKIT_INCLUDE_DIRECTORIES})
endif ()

target_include_directories(autopas PUBLIC ../.)<|MERGE_RESOLUTION|>--- conflicted
+++ resolved
@@ -21,12 +21,9 @@
         ${CMAKE_THREAD_LIBS_INIT} # required for Logger and ExceptionHandler Do not link against
                                   # openmp when using archer
         $<$<AND:$<BOOL:${AUTOPAS_OPENMP}>,$<NOT:$<BOOL:${ARCHER}>>>:OpenMP::OpenMP_CXX>
-<<<<<<< HEAD
         ${CMAKE_BINARY_DIR}/libs/harmony/include/lib/libharmony.a
-=======
         Eigen3
         spdlog::spdlog
->>>>>>> eba5468c
 )
 
 # Ompstuff needs to be here because OpenMP.cmake needs to run before this file to create to OpenMP
