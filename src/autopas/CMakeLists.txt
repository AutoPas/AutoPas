--- conflicted
+++ resolved
@@ -58,11 +58,8 @@
         $<$<BOOL:${AUTOPAS_ENABLE_HARMONY}>:AUTOPAS_ENABLE_HARMONY>
         $<$<BOOL:${AUTOPAS_ENABLE_RULES_BASED_AND_FUZZY_TUNING}>:AUTOPAS_ENABLE_RULES_BASED_AND_FUZZY_TUNING>
         $<$<BOOL:${AUTOPAS_ENABLE_ENERGY_MEASUREMENTS}>:AUTOPAS_ENABLE_ENERGY_MEASUREMENTS>
-<<<<<<< HEAD
+        $<$<BOOL:${AUTOPAS_ENABLE_DYNAMIC_CONTAINERS}>:AUTOPAS_ENABLE_DYNAMIC_CONTAINERS>
         AUTOPAS_SOURCE_DIR="${AUTOPAS_SOURCE_DIR}"
-=======
-        $<$<BOOL:${AUTOPAS_ENABLE_DYNAMIC_CONTAINERS}>:AUTOPAS_ENABLE_DYNAMIC_CONTAINERS>
->>>>>>> 02438346
         _USE_MATH_DEFINES
 )
 
