file(
    GLOB_RECURSE
    MY_SRC
    "*.cpp"
    "*.h"
)

file(
    GLOB_RECURSE
    CU_SRC
    "*.cu"
    "*.cuh"
)

# If rules-based tuning is disabled, we must remove all files which link to antlr. As this includes generated files,
# where we can't easily change the file, we disable the files here.
if (NOT AUTOPAS_ENABLE_RULES_BASED_TUNING)
    list(FILTER MY_SRC EXCLUDE REGEX ".*parser_generated.*")
    list(FILTER MY_SRC EXCLUDE REGEX ".*RuleBasedProgramParser.*")
endif ()
add_library(autopas STATIC ${MY_SRC})

target_link_libraries(
    autopas
    PUBLIC
        rt # required for Time.h
        ${CMAKE_THREAD_LIBS_INIT} # required for Logger and ExceptionHandler
        $<$<BOOL:${AUTOPAS_OPENMP}>:OpenMP::OpenMP_CXX>
        spdlog::spdlog
        $<$<BOOL:${AUTOPAS_INTERNODE_TUNING}>:MPI::MPI_CXX>
        $<$<OR:$<BOOL:${AUTOPAS_INTERNODE_TUNING}>,$<BOOL:${MD_FLEXIBLE_USE_MPI}>>:MPI::MPI_CXX>
        $<$<BOOL:${AUTOPAS_INCLUDE_MPI}>:MPI::MPI_CXX>
        $<$<BOOL:${AUTOPAS_ENABLE_RULES_BASED_TUNING}>:antlr4cpp>
        Eigen3
    PRIVATE
        # harmony are only needed privately when building AutoPas.
        $<$<BOOL:${AUTOPAS_ENABLE_HARMONY}>:harmony>
)

# OpenMP stuff needs to be here because autopas_OpenMP.cmake needs to run before this file to create to OpenMP
# target. this can be resolved by upgrading to CMake 3.13 and enforcing CMP0079.
target_compile_definitions(
    autopas
    PUBLIC
        $<$<BOOL:${AUTOPAS_OPENMP}>:AUTOPAS_USE_OPENMP>
        $<$<NOT:$<BOOL:${AUTOPAS_OPENMP}>>:EIGEN_DONT_PARALLELIZE>
        $<$<BOOL:${AUTOPAS_INCLUDE_MPI}>:AUTOPAS_INCLUDE_MPI>
        $<$<BOOL:${AUTOPAS_INTERNODE_TUNING}>:AUTOPAS_INTERNODE_TUNING>
<<<<<<< HEAD
        $<$<BOOL:${AUTOPAS_ENABLE_HARMONY}>:AUTOPAS_ENABLE_HARMONY>
=======
        $<$<BOOL:${AUTOPAS_ENABLE_RULES_BASED_TUNING}>:AUTOPAS_ENABLE_RULES_BASED_TUNING>
>>>>>>> 23e91ca7
        _USE_MATH_DEFINES
)


target_include_directories(autopas PUBLIC ${AUTOPAS_SOURCE_DIR}/src/)
target_include_directories(autopas PUBLIC ${AUTOPAS_BINARY_DIR}/src/)<|MERGE_RESOLUTION|>--- conflicted
+++ resolved
@@ -46,11 +46,8 @@
         $<$<NOT:$<BOOL:${AUTOPAS_OPENMP}>>:EIGEN_DONT_PARALLELIZE>
         $<$<BOOL:${AUTOPAS_INCLUDE_MPI}>:AUTOPAS_INCLUDE_MPI>
         $<$<BOOL:${AUTOPAS_INTERNODE_TUNING}>:AUTOPAS_INTERNODE_TUNING>
-<<<<<<< HEAD
         $<$<BOOL:${AUTOPAS_ENABLE_HARMONY}>:AUTOPAS_ENABLE_HARMONY>
-=======
         $<$<BOOL:${AUTOPAS_ENABLE_RULES_BASED_TUNING}>:AUTOPAS_ENABLE_RULES_BASED_TUNING>
->>>>>>> 23e91ca7
         _USE_MATH_DEFINES
 )
 
