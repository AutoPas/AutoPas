--- conflicted
+++ resolved
@@ -12,17 +12,7 @@
     "*.cuh"
 )
 
-<<<<<<< HEAD
-# If rules-based tuning is disabled, we must remove all files which link to antlr. As this includes generated files,
-=======
-option(AUTOPAS_ENABLE_ENERGY_MEASUREMENTS
-        "Enables energy measurements and tuning using Intel's RAPL (Running Average Power Limit) interface for x86 processors
-        running on Linux kernels."
-        OFF
-)
-
 # If rules-based tuning and fuzzy tuning are disabled, we must remove all files which link to antlr. As this includes generated files,
->>>>>>> 7b36c462
 # where we can't easily change the file, we disable the files here.
 if (NOT AUTOPAS_ENABLE_RULES_BASED_AND_FUZZY_TUNING)
     list(FILTER MY_SRC EXCLUDE REGEX ".*parser_generated.*")
@@ -42,12 +32,8 @@
         $<$<BOOL:${AUTOPAS_INTERNODE_TUNING}>:MPI::MPI_CXX>
         $<$<OR:$<BOOL:${AUTOPAS_INTERNODE_TUNING}>,$<BOOL:${MD_FLEXIBLE_USE_MPI}>>:MPI::MPI_CXX>
         $<$<BOOL:${AUTOPAS_INCLUDE_MPI}>:MPI::MPI_CXX>
-<<<<<<< HEAD
-        $<$<BOOL:${AUTOPAS_ENABLE_RULES_BASED_TUNING}>:antlr4cpp>
+        $<$<BOOL:${AUTOPAS_ENABLE_RULES_BASED_AND_FUZZY_TUNING}>:antlr4cpp>
         pmt
-=======
-        $<$<BOOL:${AUTOPAS_ENABLE_RULES_BASED_AND_FUZZY_TUNING}>:antlr4cpp>
->>>>>>> 7b36c462
         Eigen3
     PRIVATE
         # harmony are only needed privately when building AutoPas.
@@ -64,12 +50,7 @@
         $<$<BOOL:${AUTOPAS_INCLUDE_MPI}>:AUTOPAS_INCLUDE_MPI>
         $<$<BOOL:${AUTOPAS_INTERNODE_TUNING}>:AUTOPAS_INTERNODE_TUNING>
         $<$<BOOL:${AUTOPAS_ENABLE_HARMONY}>:AUTOPAS_ENABLE_HARMONY>
-<<<<<<< HEAD
-        $<$<BOOL:${AUTOPAS_ENABLE_RULES_BASED_TUNING}>:AUTOPAS_ENABLE_RULES_BASED_TUNING>
-=======
         $<$<BOOL:${AUTOPAS_ENABLE_RULES_BASED_AND_FUZZY_TUNING}>:AUTOPAS_ENABLE_RULES_BASED_AND_FUZZY_TUNING>
-        $<$<BOOL:${AUTOPAS_ENABLE_ENERGY_MEASUREMENTS}>:AUTOPAS_ENABLE_ENERGY_MEASUREMENTS>
->>>>>>> 7b36c462
         _USE_MATH_DEFINES
 )
 
