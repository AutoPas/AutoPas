--- conflicted
+++ resolved
@@ -34,12 +34,7 @@
         harmony
 )
 
-<<<<<<< HEAD
-
-# Ompstuff needs to be here because autopas_OpenMP.cmake needs to run before this file to create to OpenMP
-=======
 # OpenMP stuff needs to be here because autopas_OpenMP.cmake needs to run before this file to create to OpenMP
->>>>>>> c8d54350
 # target. this can be resolved by upgrading to CMake 3.13 and enforcing CMP0079.
 target_compile_definitions(
     autopas
