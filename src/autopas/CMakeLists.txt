--- conflicted
+++ resolved
@@ -11,8 +11,6 @@
     "*.cu"
     "*.cuh"
 )
-<<<<<<< HEAD
-=======
 
 option(AUTOPAS_ENABLE_DYNAMIC_CONTAINERS  "Enables dynamic rebuilding of all containers." ON)
 
@@ -23,7 +21,6 @@
     list(FILTER MY_SRC EXCLUDE REGEX ".*RuleBasedProgramParser.*")
 endif ()
 
->>>>>>> 67450047
 add_library(autopas STATIC ${MY_SRC})
 
 target_link_libraries(
