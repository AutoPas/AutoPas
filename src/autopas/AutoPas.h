--- conflicted
+++ resolved
@@ -61,31 +61,7 @@
    * Constructor for the autopas class.
    * @param logOutputStream Stream where log output should go to. Default is std::out.
    */
-<<<<<<< HEAD
-  explicit AutoPas(std::ostream &logOutputStream = std::cout)
-      : _boxMin{0, 0, 0},
-        _boxMax{0, 0, 0},
-        _cutoff(1.),
-        _verletSkin(0.2),
-        _verletRebuildFrequency(20),
-        _verletClusterSize(64),
-        _tuningInterval(5000),
-        _numSamples(3),
-        _maxEvidence(10),
-        _relativeOptimumRange(1.2),
-        _maxTuningPhasesWithoutTest(5),
-        _acquisitionFunctionOption(AcquisitionFunctionOption::lowerConfidenceBound),
-        _tuningStrategyOption(TuningStrategyOption::fullSearch),
-        _selectorStrategy(SelectorStrategyOption::fastestAbs),
-        _allowedContainers(ContainerOption::getAllOptions()),
-        _allowedTraversals(TraversalOption::getAllOptions()),
-        _allowedDataLayouts(DataLayoutOption::getAllOptions()),
-        _allowedNewton3Options(Newton3Option::getAllOptions()),
-        _allowedCellSizeFactors(std::make_unique<NumberSetFinite<double>>(std::set<double>({1.}))),
-        _allowedLoadEstimators(LoadEstimatorOption::getAllOptions()) {
-=======
   explicit AutoPas(std::ostream &logOutputStream = std::cout) {
->>>>>>> 57c6974c
     // count the number of autopas instances. This is needed to ensure that the autopas
     // logger is not unregistered while other instances are still using it.
     _instanceCounter++;
@@ -689,7 +665,7 @@
    * Load estimation algorithm to be used for efficient parallelisation (only relevant for BalancedSlicedTraversal and
    * BalancedSlicedTraversalVerlet).
    */
-  std::set<LoadEstimatorOption> _allowedLoadEstimators;
+  std::set<LoadEstimatorOption> _allowedLoadEstimators{LoadEstimatorOption::getAllOptions()};
 
   /**
    * LogicHandler of autopas.
