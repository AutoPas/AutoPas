/**
 * @file AutoPas.h
 * Main include file for the AutoPas library.
 *
 */

#pragma once

#include <iostream>
#include <memory>
#include <set>
#include <type_traits>
#include "autopas/autopasIncludes.h"
#include "autopas/options/TuningStrategyOption.h"
#include "autopas/selectors/AutoTuner.h"
#include "autopas/selectors/tuningStrategy/FullSearch.h"
<<<<<<< HEAD
#include "autopas/selectors/tuningStrategy/MachineSearch.h"
=======
#include "autopas/utils/NumberSet.h"
>>>>>>> 6497f6d0

namespace autopas {

/**
 * instance counter to help track the number of autopas instances. Needed for correct management of the logger.
 */
static unsigned int _instanceCounter = 0;

/**
 * The AutoPas class is intended to be the main point of Interaction for the
 * user. It puts a layer of abstraction over the container and handles the
 * autotuning.
 * @todo autotuning
 * @tparam Particle Class for particles
 * @tparam ParticleCell Class for the particle cells
 */
template <class Particle, class ParticleCell>
class AutoPas {
 public:
  /**
   * Constructor for the autopas class.
   * @param logOutputStream Stream where log output should go to. Default is std::out.
   */
  AutoPas(std::ostream &logOutputStream = std::cout)
      : _boxMin{0, 0, 0},
        _boxMax{0, 0, 0},
        _cutoff(1),
        _verletSkin(0.2),
        _verletRebuildFrequency(20),
        _tuningInterval(5000),
        _numSamples(3),
        _modelLink("fdeep_model.json"),
        _tuningStrategyOption(TuningStrategyOption::fullSearch),
        _selectorStrategy(SelectorStrategyOption::fastestAbs),
        _allowedContainers(allContainerOptions),
        _allowedTraversals(allTraversalOptions),
        _allowedDataLayouts(allDataLayoutOptions),
        _allowedNewton3Options(allNewton3Options),
        _allowedCellSizeFactors(std::make_unique<NumberSetFinite<double>>(std::set<double>({1.}))) {
    // count the number of autopas instances. This is needed to ensure that the autopas
    // logger is not unregistered while other instances are still using it.
    _instanceCounter++;
    // remove potentially existing logger
    autopas::Logger::unregister();
    // initialize the Logger
    autopas::Logger::create(logOutputStream);
    // The logger is normally only flushed on successful program termination.
    // This line ensures flushing when log messages of level warning or more severe are created.
    autopas::Logger::get()->flush_on(spdlog::level::warn);
  }

  ~AutoPas() {
    _instanceCounter--;
    if (_instanceCounter == 0) {
      // remove the Logger from the registry. Do this only if we have no other autopas instances running.
      autopas::Logger::unregister();
    }
  }

  /**
   * Move assignment operator
   * @param other
   * @return
   */
  AutoPas &operator=(AutoPas &&other) noexcept {
    _autoTuner = std::move(other._autoTuner);
    return *this;
  }

  /**
   * Initialize AutoPas. This will completely reset the container and remove all containing particles!
   *
   * This function needs to be called before any other function (except setters) on the AutoPas object.
   *
   * Changing any of the member options only takes effect when init is called.
   *
   */
  void init() {
    _autoTuner = std::make_unique<autopas::AutoTuner<Particle, ParticleCell>>(
        _boxMin, _boxMax, _cutoff, _verletSkin, _verletRebuildFrequency, std::move(generateTuningStrategy()),
        _selectorStrategy, _tuningInterval, _numSamples);
  }

  /**
   * Updates the internal container.
   * This is needed e.g. for linked-cells if particles move from one cell to another.
   * It resorts particles into appropriate cells and moves them to the halo, if necessary.
   */
  void updateContainer() { _autoTuner->getContainer()->updateContainer(); }

  /**
   * Returns a pointer to the actual container.
   * @todo do we need the whole container functionality available to the outside
   * @return container
   */
  // @todo: remove this once we are convinced all necessary container functions are wrapped
  autopas::ParticleContainer<Particle, ParticleCell> *getContainer() const { return _autoTuner->getContainer().get(); }

  /**
   * Adds a particle to the container.
   * @param p Reference to the particle to be added
   */
  void addParticle(Particle &p) { _autoTuner->getContainer()->addParticle(p); }

  /**
   * adds a particle to the container that lies in the halo region of the
   * container
   * @param haloParticle particle to be added
   */
  void addHaloParticle(Particle &haloParticle) { _autoTuner->getContainer()->addHaloParticle(haloParticle); }

  /**
   * deletes all halo particles
   */
  void deleteHaloParticles() { _autoTuner->getContainer()->deleteHaloParticles(); }

  /**
   * deletes all particles
   */
  void deleteAllParticles() { _autoTuner->getContainer()->deleteAllParticles(); }

  /**
   * Function to iterate over all pairs of particles in the container.
   * This function only handles short-range interactions.
   * @param f Functor that describes the pair-potential.
   */
  template <class Functor>
  void iteratePairwise(Functor *f) {
    static_assert(not std::is_same<Functor, autopas::Functor<Particle, ParticleCell>>::value,
                  "The static type of Functor in iteratePairwise is not allowed to be autopas::Functor. Please use the "
                  "derived type instead, e.g. by using a dynamic_cast.");

    _autoTuner->iteratePairwise(f);
  }

  /**
   * Iterate over all particles by using
   * for(auto iter = autoPas.begin(); iter.isValid(); ++iter)
   * @param behavior the behavior of the iterator. You can specify whether to iterate over owned particles, halo
   * particles, or both.
   * @return iterator to the first particle
   */
  autopas::ParticleIteratorWrapper<Particle> begin(IteratorBehavior behavior = IteratorBehavior::haloAndOwned) {
    return _autoTuner->getContainer()->begin(behavior);
  }

  /**
   * iterate over all particles in a specified region
   * for(auto iter = container.getRegionIterator(lowCorner,
   * highCorner);iter.isValid();++iter)
   * @param lowerCorner lower corner of the region
   * @param higherCorner higher corner of the region
   * @param behavior the behavior of the iterator. You can specify whether to iterate over owned particles, halo
   * particles, or both.
   * @return iterator to iterate over all particles in a specific region
   */
  autopas::ParticleIteratorWrapper<Particle> getRegionIterator(
      std::array<double, 3> lowerCorner, std::array<double, 3> higherCorner,
      IteratorBehavior behavior = IteratorBehavior::haloAndOwned) {
    return _autoTuner->getContainer()->getRegionIterator(lowerCorner, higherCorner, behavior);
  }

  /**
   * Returns the number of particles in this container.
   * @return the number of particles in this container.
   */
  unsigned long getNumberOfParticles() { return _autoTuner->getContainer()->getNumParticles(); }

  /**
   * Get the lower corner of the container.
   * @return lower corner of the container.
   */
  std::array<double, 3> getBoxMin() { return _autoTuner->getContainer()->getBoxMin(); }

  /**
   * Get the upper corner of the container.
   * @return upper corner of the container.
   */
  std::array<double, 3> getBoxMax() { return _autoTuner->getContainer()->getBoxMax(); }

  /**
   * Set coordinates of the lower corner of the domain.
   * @param boxMin
   */
  void setBoxMin(const std::array<double, 3> &boxMin) { AutoPas::_boxMin = boxMin; }

  /**
   * Set coordinates of the upper corner of the domain.
   * @param boxMax
   */
  void setBoxMax(const std::array<double, 3> &boxMax) { AutoPas::_boxMax = boxMax; }

  /**
   * Get cutoff radius.
   * @return
   */
  double getCutoff() const { return _cutoff; }

  /**
   * Set cutoff radius.
   * @param cutoff
   */
  void setCutoff(double cutoff) {
    if (cutoff <= 0.0) {
      AutoPasLog(error, "Cutoff <= 0.0: {}", cutoff);
      utils::ExceptionHandler::exception("Error: Cutoff <= 0.0!");
    }
    AutoPas::_cutoff = cutoff;
  }

  /**
   * Get allowed cell size factors (only relevant for LinkedCells, VerletLists and VerletListsCells).
   * @return
   */
  const NumberSet<double> &getAllowedCellSizeFactors() const { return *_allowedCellSizeFactors; }

  /**
   * Set allowed cell size factors (only relevant for LinkedCells, VerletLists and VerletListsCells).
   * @param allowedCellSizeFactors
   */
  void setAllowedCellSizeFactors(const NumberSet<double> &allowedCellSizeFactors) {
    if (allowedCellSizeFactors.getMin() <= 0.0) {
      AutoPasLog(error, "cell size <= 0.0");
      utils::ExceptionHandler::exception("Error: cell size <= 0.0!");
    }
    AutoPas::_allowedCellSizeFactors = std::move(allowedCellSizeFactors.clone());
  }

  /**
   * Set allowed cell size factors to one element (only relevant for LinkedCells, VerletLists and VerletListsCells).
   * @param cellSizeFactor
   */
  void setCellSizeFactor(double cellSizeFactor) {
    if (cellSizeFactor <= 0.0) {
      AutoPasLog(error, "cell size <= 0.0: {}", cellSizeFactor);
      utils::ExceptionHandler::exception("Error: cell size <= 0.0!");
    }
    AutoPas::_allowedCellSizeFactors = std::make_unique<NumberSetFinite<double>>(std::set<double>{cellSizeFactor});
  }

  /**
   * Get length added to the cutoff for the Verlet lists' skin.
   * @return
   */
  double getVerletSkin() const { return _verletSkin; }

  /**
   * Set length added to the cutoff for the Verlet lists' skin.
   * @param verletSkin
   */
  void setVerletSkin(double verletSkin) { AutoPas::_verletSkin = verletSkin; }

  /**
   * Get Verlet rebuild frequency.
   * @return
   */
  unsigned int getVerletRebuildFrequency() const { return _verletRebuildFrequency; }

  /**
   * Set Verlet rebuild frequency.
   * @param verletRebuildFrequency
   */
  void setVerletRebuildFrequency(unsigned int verletRebuildFrequency) {
    AutoPas::_verletRebuildFrequency = verletRebuildFrequency;
  }

  /**
   * Get tuning interval.
   * @return
   */
  unsigned int getTuningInterval() const { return _tuningInterval; }

  /**
   * Set tuning interval.
   * @param tuningInterval
   */
  void setTuningInterval(unsigned int tuningInterval) { AutoPas::_tuningInterval = tuningInterval; }

  /**
   * Get number of samples taken per configuration during the tuning.
   * @return
   */
  unsigned int getNumSamples() const { return _numSamples; }

  /**
   * Set number of samples taken per configuration during the tuning.
   * @param numSamples
   */
  void setNumSamples(unsigned int numSamples) { AutoPas::_numSamples = numSamples; }

  /**
   * Get the selector configuration strategy.
   * @return
   */
  SelectorStrategyOption getSelectorStrategy() const { return _selectorStrategy; }

  /**
   * Set the selector configuration strategy.
   * For possible selector strategy choices see AutoPas::SelectorStrategy.
   * @param selectorStrategy
   */
  void setSelectorStrategy(SelectorStrategyOption selectorStrategy) { AutoPas::_selectorStrategy = selectorStrategy; }

  /**
   * Get the list of allowed containers.
   * @return
   */
  const std::set<ContainerOption> &getAllowedContainers() const { return _allowedContainers; }

  /**
   * Set the list of allowed containers.
   * For possible container choices see AutoPas::ContainerOption.
   * @param allowedContainers
   */
  void setAllowedContainers(const std::set<ContainerOption> &allowedContainers) {
    AutoPas::_allowedContainers = allowedContainers;
  }

  /**
   * Get the list of allowed traversals.
   * @return
   */
  const std::set<TraversalOption> &getAllowedTraversals() const { return _allowedTraversals; }

  /**
   * Set the list of allowed traversals.
   * For possible traversals choices see AutoPas::TraversalOption.
   * @param allowedTraversals
   */
  void setAllowedTraversals(const std::set<TraversalOption> &allowedTraversals) {
    AutoPas::_allowedTraversals = allowedTraversals;
  }

  /**
   * Get the list of allowed data layouts.
   * @return
   */
  const std::set<DataLayoutOption> &getAllowedDataLayouts() const { return _allowedDataLayouts; }

  /**
   * Set the list of allowed data layouts.
   * For possible data layout choices see AutoPas::DataLayoutOption.
   * @param allowedDataLayouts
   */
  void setAllowedDataLayouts(const std::set<DataLayoutOption> &allowedDataLayouts) {
    AutoPas::_allowedDataLayouts = allowedDataLayouts;
  }

  /**
   * Get the list of allowed newton 3 options.
   * @return
   */
  const std::set<Newton3Option> &getAllowedNewton3Options() const { return _allowedNewton3Options; }

  /**
   * Set the list of allowed newton 3 options.
   * For possible newton 3 choices see AutoPas::Newton3Option
   * @param allowedNewton3Options
   */
  void setAllowedNewton3Options(const std::set<Newton3Option> &allowedNewton3Options) {
    AutoPas::_allowedNewton3Options = allowedNewton3Options;
  }

  /**
   * Checks if the container needs to be updated.
   * Will return false if no lists are used.
   * This function can indicate whether you should send only halo particles or whether you should send leaving particles
   * as well.
   * @return True if the lists are valid, false if a rebuild is needed.
   */
  bool needsContainerUpdate() {
    if (_autoTuner->willRebuild()) {
      return true;
    }
    if (auto container = dynamic_cast<VerletLists<Particle> *>(_autoTuner->getContainer().get())) {
      return container->needsRebuild();
    } else {
      return true;
    }
  }

  /**
   * Getter for the currently selected configuration.
   * @return Configuration object currently used.
   */
  const Configuration getCurrentConfig() const { return _autoTuner->getCurrentConfig(); }

  /**
   * Getter for the tuning strategy option.
   * @return
   */
  TuningStrategyOption getTuningStrategyOption() const { return _tuningStrategyOption; }

  /**
   * Setter for the tuning strategy option.
   * @param tuningStrategyOption
   */
  void setTuningStrategyOption(TuningStrategyOption tuningStrategyOption) {
    _tuningStrategyOption = tuningStrategyOption;
  }

  /**
   * Get path to model
   * @return
   */
  std::string getModelLink() const { return _modelLink; }

  /**
   * Set tuning interval.
   * @param modelLink
   */
  void setModelLink(std::string modelLink) { AutoPas::_modelLink = modelLink; }

 private:
  /**
   * Generates a new Tuning Strategy object from the member variables of this autopas object.
   * @return Pointer to the tuning strategy object or the nullpointer if an exception was suppressed.
   */
  std::unique_ptr<TuningStrategyInterface<Particle, ParticleCell>> generateTuningStrategy() {
    switch (_tuningStrategyOption) {
      case TuningStrategyOption::fullSearch:
<<<<<<< HEAD
        return std::make_unique<FullSearch<Particle, ParticleCell>>(_allowedContainers, _allowedTraversals,
                                                                    _allowedDataLayouts, _allowedNewton3Options);
      case TuningStrategyOption::machineSearch:
        return std::make_unique<MachineSearch<Particle, ParticleCell>>(
            _allowedContainers, _allowedTraversals, _allowedDataLayouts, _allowedNewton3Options, _modelLink);
=======
        if (not _allowedCellSizeFactors->isFinite()) {
          autopas::utils::ExceptionHandler::exception(
              "AutoPas::generateTuningStrategy: fullSearch can not handle infinite cellSizeFactors!");
          return nullptr;
        }

        return std::make_unique<FullSearch>(_allowedContainers, _allowedCellSizeFactors->getAll(), _allowedTraversals,
                                            _allowedDataLayouts, _allowedNewton3Options);
>>>>>>> 6497f6d0
    }

    autopas::utils::ExceptionHandler::exception("AutoPas::generateTuningStrategy: Unknown tuning strategy {}!",
                                                _tuningStrategyOption);
    return nullptr;
  }

  /**
   * Lower corner of the container.
   */
  std::array<double, 3> _boxMin;
  /**
   * Upper corner of the container.
   */
  std::array<double, 3> _boxMax;
  /**
   * Cutoff radius to be used in this container.
   */
  double _cutoff;
  /**
   * Length added to the cutoff for the verlet lists' skin.
   */
  double _verletSkin;
  /**
   * Specifies after how many pair-wise traversals the neighbor lists are to be rebuild.
   */
  unsigned int _verletRebuildFrequency;
  /**
   * Number of timesteps after which the auto-tuner shall reevaluate all selections.
   */
  unsigned int _tuningInterval;
  /**
   * Number of samples the tuner should collect for each combination.
   */
  unsigned int _numSamples;
  /*
   * The path to the learned ML model.
   */
  std::string _modelLink;

  /**
   * Strategy option for the auto tuner.
   * For possible tuning strategy choices see AutoPas::TuningStrategy.
   */
  TuningStrategyOption _tuningStrategyOption;

  /**
   * Strategy for the configuration selector.
   * For possible container choices see AutoPas::SelectorStrategy.
   */
  SelectorStrategyOption _selectorStrategy;
  /**
   * List of container types AutoPas can choose from.
   * For possible container choices see AutoPas::ContainerOption.
   */
  std::set<ContainerOption> _allowedContainers;
  /**
   * List of traversals AutoPas can choose from.
   * For possible container choices see AutoPas::TraversalOption.
   */
  std::set<TraversalOption> _allowedTraversals;
  /**
   * List of data layouts AutoPas can choose from.
   * For possible container choices see AutoPas::DataLayoutOption.
   */
  std::set<DataLayoutOption> _allowedDataLayouts;
  /**
   * Whether AutoPas is allowed to exploit Newton's third law of motion.
   */
  std::set<Newton3Option> _allowedNewton3Options;
  /**
   * Cell size factor to be used in this container (only relevant for LinkedCells, VerletLists and VerletListsCells).
   */
  std::unique_ptr<NumberSet<double>> _allowedCellSizeFactors;

  std::unique_ptr<autopas::AutoTuner<Particle, ParticleCell>> _autoTuner;
};  // namespace autopas
}  // namespace autopas<|MERGE_RESOLUTION|>--- conflicted
+++ resolved
@@ -14,11 +14,7 @@
 #include "autopas/options/TuningStrategyOption.h"
 #include "autopas/selectors/AutoTuner.h"
 #include "autopas/selectors/tuningStrategy/FullSearch.h"
-<<<<<<< HEAD
-#include "autopas/selectors/tuningStrategy/MachineSearch.h"
-=======
 #include "autopas/utils/NumberSet.h"
->>>>>>> 6497f6d0
 
 namespace autopas {
 
@@ -50,7 +46,6 @@
         _verletRebuildFrequency(20),
         _tuningInterval(5000),
         _numSamples(3),
-        _modelLink("fdeep_model.json"),
         _tuningStrategyOption(TuningStrategyOption::fullSearch),
         _selectorStrategy(SelectorStrategyOption::fastestAbs),
         _allowedContainers(allContainerOptions),
@@ -420,33 +415,14 @@
     _tuningStrategyOption = tuningStrategyOption;
   }
 
-  /**
-   * Get path to model
-   * @return
-   */
-  std::string getModelLink() const { return _modelLink; }
-
-  /**
-   * Set tuning interval.
-   * @param modelLink
-   */
-  void setModelLink(std::string modelLink) { AutoPas::_modelLink = modelLink; }
-
  private:
   /**
    * Generates a new Tuning Strategy object from the member variables of this autopas object.
    * @return Pointer to the tuning strategy object or the nullpointer if an exception was suppressed.
    */
-  std::unique_ptr<TuningStrategyInterface<Particle, ParticleCell>> generateTuningStrategy() {
+  std::unique_ptr<TuningStrategyInterface> generateTuningStrategy() {
     switch (_tuningStrategyOption) {
       case TuningStrategyOption::fullSearch:
-<<<<<<< HEAD
-        return std::make_unique<FullSearch<Particle, ParticleCell>>(_allowedContainers, _allowedTraversals,
-                                                                    _allowedDataLayouts, _allowedNewton3Options);
-      case TuningStrategyOption::machineSearch:
-        return std::make_unique<MachineSearch<Particle, ParticleCell>>(
-            _allowedContainers, _allowedTraversals, _allowedDataLayouts, _allowedNewton3Options, _modelLink);
-=======
         if (not _allowedCellSizeFactors->isFinite()) {
           autopas::utils::ExceptionHandler::exception(
               "AutoPas::generateTuningStrategy: fullSearch can not handle infinite cellSizeFactors!");
@@ -455,7 +431,6 @@
 
         return std::make_unique<FullSearch>(_allowedContainers, _allowedCellSizeFactors->getAll(), _allowedTraversals,
                                             _allowedDataLayouts, _allowedNewton3Options);
->>>>>>> 6497f6d0
     }
 
     autopas::utils::ExceptionHandler::exception("AutoPas::generateTuningStrategy: Unknown tuning strategy {}!",
@@ -491,10 +466,6 @@
    * Number of samples the tuner should collect for each combination.
    */
   unsigned int _numSamples;
-  /*
-   * The path to the learned ML model.
-   */
-  std::string _modelLink;
 
   /**
    * Strategy option for the auto tuner.
