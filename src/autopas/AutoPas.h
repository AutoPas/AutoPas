--- conflicted
+++ resolved
@@ -13,11 +13,8 @@
 
 #include "autopas/LogicHandler.h"
 #include "autopas/options/AcquisitionFunctionOption.h"
-<<<<<<< HEAD
 #include "autopas/options/MPIStrategyOption.h"
-=======
 #include "autopas/options/LoadEstimatorOption.h"
->>>>>>> 918ce7c3
 #include "autopas/options/TuningStrategyOption.h"
 #include "autopas/selectors/AutoTuner.h"
 #include "autopas/selectors/tuningStrategy/TuningStrategyFactory.h"
@@ -116,13 +113,8 @@
         _boxMin, _boxMax, _cutoff, _verletSkin, _verletClusterSize,
         std::move(TuningStrategyFactory::generateTuningStrategy(
             _tuningStrategyOption, _allowedContainers, *_allowedCellSizeFactors, _allowedTraversals,
-<<<<<<< HEAD
-            _allowedDataLayouts, _allowedNewton3Options, _maxEvidence, _relativeOptimumRange,
+            _allowedLoadEstimators, _allowedDataLayouts, _allowedNewton3Options, _maxEvidence, _relativeOptimumRange,
             _maxTuningPhasesWithoutTest, _acquisitionFunctionOption, _mpiStrategyOption, _autopasMPICommunicator)),
-=======
-            _allowedLoadEstimators, _allowedDataLayouts, _allowedNewton3Options, _maxEvidence, _relativeOptimumRange,
-            _maxTuningPhasesWithoutTest, _acquisitionFunctionOption)),
->>>>>>> 918ce7c3
         _selectorStrategy, _tuningInterval, _numSamples);
     _logicHandler =
         std::make_unique<autopas::LogicHandler<Particle, ParticleCell>>(*(_autoTuner.get()), _verletRebuildFrequency);
