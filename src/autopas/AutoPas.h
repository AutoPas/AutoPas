/**
 * @file AutoPas.h
 * Main include file for the AutoPas library.
 *
 */

#pragma once

#include <iostream>
#include <memory>
#include <set>
#include <type_traits>

#include "autopas/LogicHandler.h"
#include "autopas/options//ExtrapolationMethodOption.h"
#include "autopas/options/AcquisitionFunctionOption.h"
#include "autopas/options/LoadEstimatorOption.h"
#include "autopas/options/MPIStrategyOption.h"
#include "autopas/options/TuningStrategyOption.h"
#include "autopas/selectors/AutoTuner.h"
#include "autopas/selectors/tuningStrategy/TuningStrategyFactory.h"
#include "autopas/utils/NumberSet.h"
#include "autopas/utils/WrapMPI.h"

namespace autopas {

/**
 * Instance counter to help track the number of autopas instances. Needed for correct management of the logger.
 */
static unsigned int _instanceCounter = 0;

/**
 * The AutoPas class is intended to be the main point of Interaction for the user.
 * It acts as an interface from where all features of the library can be triggered and configured.
 * @tparam Particle Class for particles
 * @tparam ParticleCell Class for the particle cells
 */
template <class Particle, class ParticleCell>
class AutoPas {
 public:
  /**
   * Particle type to be accessible after initialization.
   */
  using Particle_t = Particle;

  /**
   * Particle Cell type to be accessible after initialization.
   */
  using ParticleCell_t = ParticleCell;

  /**
   * Define the iterator_t for simple use, also from the outside.
   * Helps to, e.g., wrap the AutoPas iterators
   */
  using iterator_t = typename autopas::IteratorTraits<Particle>::iterator_t;

  /**
   * Define the const_iterator_t for simple use, also from the outside.
   * Helps to, e.g., wrap the AutoPas iterators
   */
  using const_iterator_t = typename autopas::IteratorTraits<Particle>::const_iterator_t;

  /**
   * Constructor for the autopas class.
   * @param logOutputStream Stream where log output should go to. Default is std::out.
   */
  explicit AutoPas(std::ostream &logOutputStream = std::cout) {
    // count the number of autopas instances. This is needed to ensure that the autopas
    // logger is not unregistered while other instances are still using it.
    _instanceCounter++;
    // remove potentially existing logger
    autopas::Logger::unregister();
    // initialize the Logger
    autopas::Logger::create(logOutputStream);
    // The logger is normally only flushed on successful program termination.
    // This line ensures flushing when log messages of level warning or more severe are created.
    autopas::Logger::get()->flush_on(spdlog::level::warn);
  }

  ~AutoPas() {
    _instanceCounter--;
    if (_instanceCounter == 0) {
      // remove the Logger from the registry. Do this only if we have no other autopas instances running.
      autopas::Logger::unregister();
    }
  }

  /**
   * Move assignment operator
   * @param other
   * @return
   */
  AutoPas &operator=(AutoPas &&other) noexcept {
    _autoTuner = std::move(other._autoTuner);
    _logicHandler = std::move(other._logicHandler);
    return *this;
  }

  /**
   * Initialize AutoPas. This will completely reset the container and remove all containing particles!
   *
   * This function needs to be called before any other function (except setters) on the AutoPas object.
   *
   * Changing any of the member options only takes effect when init is called.
   *
   */
  void init() {
    if (_autopasMPICommunicator == AUTOPAS_MPI_COMM_NULL) {
      AutoPas_MPI_Comm_dup(AUTOPAS_MPI_COMM_WORLD, &_autopasMPICommunicator);
    } else {
      _externalMPICommunicator = true;
    }
    _autoTuner = std::make_unique<autopas::AutoTuner<Particle, ParticleCell>>(
        _boxMin, _boxMax, _cutoff, _verletSkin, _verletClusterSize,
        std::move(TuningStrategyFactory::generateTuningStrategy(
            _tuningStrategyOption, _allowedContainers, *_allowedCellSizeFactors, _allowedTraversals,
            _allowedLoadEstimators, _allowedDataLayouts, _allowedNewton3Options, _maxEvidence, _relativeOptimumRange,
<<<<<<< HEAD
            _maxTuningPhasesWithoutTest, _evidenceFirstPrediction, _acquisitionFunctionOption,
            _extrapolationMethodOption, _mpiStrategyOption, _autopasMPICommunicator)),
=======
            _maxTuningPhasesWithoutTest, _relativeBlacklistRange, _evidenceFirstPrediction, _acquisitionFunctionOption,
            _extrapolationMethodOption)),
>>>>>>> 6433af96
        _selectorStrategy, _tuningInterval, _numSamples);
    _logicHandler =
        std::make_unique<autopas::LogicHandler<Particle, ParticleCell>>(*(_autoTuner.get()), _verletRebuildFrequency);
  }

  /**
   * Free the AutoPas MPI communicator.
   * To be called before MPI_Finalize.
   * If no MPI is used just call this at the end of the program.
   */
  void finalize() {
    if (not _externalMPICommunicator) {
      AutoPas_MPI_Comm_free(&_autopasMPICommunicator);
    }
  }

  /**
   * Potentially updates the internal container.
   * On an update, halo particles are deleted, the particles are resorted into appropriate cells and particles that do
   * no longer belong into the container will be returned, the lists will be invalidated. If the internal container is
   * still valid and a rebuild of the container is not forced, this will return an empty list of particles and nothing
   * else will happen.
   * @return A pair of a vector of invalid particles that do no belong in the current container and a bool that
   * specifies whether the container was updated. If the bool is false, the vector will be an empty vector. If the
   * returned bool evaluates to true, the vector can both be empty or non-empty, depending on whether particles have
   * left the container or not.
   */
  [[nodiscard]] std::pair<std::vector<Particle>, bool> updateContainer() {
    return _logicHandler->updateContainer(false);
  }

  /**
   * Forces a container update.
   * On an update, the particles are resorted into appropriate cells and will return particles that do no longer belong
   * into the container.
   * @return A vector of invalid particles that do no belong in the current container.
   */
  [[nodiscard]] std::vector<Particle> updateContainerForced() {
    return std::get<0>(_logicHandler->updateContainer(true));
  }

  /**
   * Adds a particle to the container.
   * This is only allowed if the neighbor lists are not valid.
   * @param p Reference to the particle to be added
   */
  void addParticle(const Particle &p) { _logicHandler->addParticle(p); }

  /**
   * Adds or updates a particle to/in the container that lies in the halo region of the container.
   * If the neighbor lists inside of AutoPas are NOT valid, the halo particle will be added.
   * If the neighbor lists of AutoPas are valid the particle will be used to update an already existing halo particle.
   * In this case if there is no matching halo particle, the given haloParticle will be ignored.
   * @note Exceptions are thrown in the following cases:
   * 1. If the halo particle is added and it is inside of the owned domain (defined by boxmin and boxmax)of the
   * container.
   * 2. If the halo particle should be updated and the given haloParticle is too far inside of the domain (by more than
   * skin/2)
   * 3. If the halo particle should be updated, but no matching particle is found, even though the given haloParticle is
   * close enough to the domain (at most cutoff + skin/2)
   *
   * @param haloParticle particle to be added or updated
   */
  void addOrUpdateHaloParticle(const Particle &haloParticle) { _logicHandler->addOrUpdateHaloParticle(haloParticle); }

  /**
   * Deletes all particles.
   * @note This invalidates the container, a rebuild is forced on the next iteratePairwise() call.
   */
  void deleteAllParticles() { _logicHandler->deleteAllParticles(); }

  /**
   * Deletes the particle behind the current iterator position.
   * @param iter Needs to be a modify-able iterator.
   */
  void deleteParticle(ParticleIteratorWrapper<Particle, true> &iter) { _logicHandler->deleteParticle(iter); }

  /**
   * Function to iterate over all pairs of particles in the container.
   * This function only handles short-range interactions.
   * @param f Functor that describes the pair-potential.
   * @return true if this was a tuning iteration.
   */
  template <class Functor>
  bool iteratePairwise(Functor *f) {
    static_assert(not std::is_same<Functor, autopas::Functor<Particle, ParticleCell>>::value,
                  "The static type of Functor in iteratePairwise is not allowed to be autopas::Functor. Please use the "
                  "derived type instead, e.g. by using a dynamic_cast.");
    if (f->getCutoff() > this->getCutoff()) {
      utils::ExceptionHandler::exception("Functor cutoff ({}) must not be larger than container cutoff ({})",
                                         f->getCutoff(), this->getCutoff());
    }
    return _logicHandler->iteratePairwise(f);
  }

  /**
   * Iterate over all particles by using
   * for(auto iter = autoPas.begin(); iter.isValid(); ++iter)
   * @param behavior the behavior of the iterator. You can specify whether to iterate over owned particles, halo
   * particles, or both.
   * @return iterator to the first particle.
   */
  iterator_t begin(IteratorBehavior behavior = IteratorBehavior::haloAndOwned) {
    return _logicHandler->begin(behavior);
  }

  /**
   * @copydoc begin()
   * @note const version
   */
  const_iterator_t begin(IteratorBehavior behavior = IteratorBehavior::haloAndOwned) const {
    return std::as_const(*_logicHandler).begin(behavior);
  }

  /**
   * @copydoc begin()
   * @note cbegin will guarantee to return a const_iterator.
   */
  const_iterator_t cbegin(IteratorBehavior behavior = IteratorBehavior::haloAndOwned) const { return begin(behavior); }

  /**
   * End of the iterator.
   * This returns a bool, which is false to allow range-based for loops.
   * @return false
   */
  [[nodiscard]] constexpr bool end() const { return false; }

  /**
   * iterate over all particles in a specified region
   * for(auto iter = container.getRegionIterator(lowCorner,
   * highCorner);iter.isValid();++iter)
   * @param lowerCorner lower corner of the region
   * @param higherCorner higher corner of the region
   * @param behavior the behavior of the iterator. You can specify whether to iterate over owned particles, halo
   * particles, or both.
   * @return iterator to iterate over all particles in a specific region
   */
  iterator_t getRegionIterator(std::array<double, 3> lowerCorner, std::array<double, 3> higherCorner,
                               IteratorBehavior behavior = IteratorBehavior::haloAndOwned) {
    return _logicHandler->getRegionIterator(lowerCorner, higherCorner, behavior);
  }

  /**
   * @copydoc getRegionIterator()
   * @note const version
   */
  const_iterator_t getRegionIterator(std::array<double, 3> lowerCorner, std::array<double, 3> higherCorner,
                                     IteratorBehavior behavior = IteratorBehavior::haloAndOwned) const {
    return std::as_const(*_logicHandler).getRegionIterator(lowerCorner, higherCorner, behavior);
  }

  /**
   * Returns the number of particles in this container.
   * @param behavior Tells this function to report the number of halo, owned or all particles.
   * @return the number of particles in this container.
   */
  [[nodiscard]] unsigned long getNumberOfParticles(IteratorBehavior behavior = IteratorBehavior::ownedOnly) const {
    switch (behavior) {
      case IteratorBehavior::ownedOnly: {
        return _logicHandler->getNumParticlesOwned();
      }
      case IteratorBehavior::haloOnly: {
        return _logicHandler->getNumParticlesHalo();
      }
      case IteratorBehavior::haloAndOwned: {
        return _logicHandler->getNumParticlesOwned() + _logicHandler->getNumParticlesHalo();
      }
      case IteratorBehavior::haloOwnedAndDummy: {
        utils::ExceptionHandler::exception("behavior == haloOwnedAndDummy is not supported for getNumberOfParticles.");
      }
    }
    return 0;
  }

  /**
   * Returns the type of the currently used container.
   * @return The type of the used container is returned.
   */
  [[nodiscard]] unsigned long getContainerType() const { return _autoTuner->getContainer()->getContainerType(); }

  /**
   * Get the lower corner of the container.
   * @return lower corner of the container.
   */
  [[nodiscard]] std::array<double, 3> getBoxMin() const { return _autoTuner->getContainer()->getBoxMin(); }

  /**
   * Get the upper corner of the container.
   * @return upper corner of the container.
   */
  [[nodiscard]] std::array<double, 3> getBoxMax() const { return _autoTuner->getContainer()->getBoxMax(); }

  /**
   * Set coordinates of the lower corner of the domain.
   * @param boxMin
   */
  void setBoxMin(const std::array<double, 3> &boxMin) { AutoPas::_boxMin = boxMin; }

  /**
   * Set coordinates of the upper corner of the domain.
   * @param boxMax
   */
  void setBoxMax(const std::array<double, 3> &boxMax) { AutoPas::_boxMax = boxMax; }

  /**
   * Get cutoff radius.
   * @return
   */
  [[nodiscard]] double getCutoff() const { return _cutoff; }

  /**
   * Set cutoff radius.
   * @param cutoff
   */
  void setCutoff(double cutoff) {
    if (cutoff <= 0.0) {
      AutoPasLog(error, "Cutoff <= 0.0: {}", cutoff);
      utils::ExceptionHandler::exception("Error: Cutoff <= 0.0!");
    }
    AutoPas::_cutoff = cutoff;
  }

  /**
   * Get allowed cell size factors (only relevant for LinkedCells, VerletLists and VerletListsCells).
   * @return
   */
  [[nodiscard]] const NumberSet<double> &getAllowedCellSizeFactors() const { return *_allowedCellSizeFactors; }

  /**
   * Set allowed cell size factors (only relevant for LinkedCells, VerletLists and VerletListsCells).
   * @param allowedCellSizeFactors
   */
  void setAllowedCellSizeFactors(const NumberSet<double> &allowedCellSizeFactors) {
    if (allowedCellSizeFactors.getMin() <= 0.0) {
      AutoPasLog(error, "cell size <= 0.0");
      utils::ExceptionHandler::exception("Error: cell size <= 0.0!");
    }
    AutoPas::_allowedCellSizeFactors = std::move(allowedCellSizeFactors.clone());
  }

  /**
   * Set allowed cell size factors to one element (only relevant for LinkedCells, VerletLists and VerletListsCells).
   * @param cellSizeFactor
   */
  void setCellSizeFactor(double cellSizeFactor) {
    if (cellSizeFactor <= 0.0) {
      AutoPasLog(error, "cell size <= 0.0: {}", cellSizeFactor);
      utils::ExceptionHandler::exception("Error: cell size <= 0.0!");
    }
    AutoPas::_allowedCellSizeFactors = std::make_unique<NumberSetFinite<double>>(std::set<double>{cellSizeFactor});
  }

  /**
   * Get length added to the cutoff for the Verlet lists' skin.
   * @return
   */
  [[nodiscard]] double getVerletSkin() const { return _verletSkin; }

  /**
   * Set length added to the cutoff for the Verlet lists' skin.
   * @param verletSkin
   */
  void setVerletSkin(double verletSkin) { AutoPas::_verletSkin = verletSkin; }

  /**
   * Get Verlet rebuild frequency.
   * @return
   */
  [[nodiscard]] unsigned int getVerletRebuildFrequency() const { return _verletRebuildFrequency; }

  /**
   * Set Verlet rebuild frequency.
   * @param verletRebuildFrequency
   */
  void setVerletRebuildFrequency(unsigned int verletRebuildFrequency) {
    AutoPas::_verletRebuildFrequency = verletRebuildFrequency;
  }

  /**
   * Get Verlet cluster size.
   * @return
   */
  [[nodiscard]] unsigned int getVerletClusterSize() const { return _verletClusterSize; }

  /**
   * Set Verlet cluster size.
   * @param verletClusterSize
   */
  void setVerletClusterSize(unsigned int verletClusterSize) { AutoPas::_verletClusterSize = verletClusterSize; }

  /**
   * Get tuning interval.
   * @return
   */
  [[nodiscard]] unsigned int getTuningInterval() const { return _tuningInterval; }

  /**
   * Set tuning interval.
   * @param tuningInterval
   */
  void setTuningInterval(unsigned int tuningInterval) { AutoPas::_tuningInterval = tuningInterval; }

  /**
   * Get number of samples taken per configuration during the tuning.
   * @return
   */
  [[nodiscard]] unsigned int getNumSamples() const { return _numSamples; }

  /**
   * Set number of samples taken per configuration during the tuning.
   * @param numSamples
   */
  void setNumSamples(unsigned int numSamples) { AutoPas::_numSamples = numSamples; }

  /**
   * Get maximum number of evidence for tuning
   * @return
   */
  [[nodiscard]] unsigned int getMaxEvidence() const { return _maxEvidence; }

  /**
   * Set maximum number of evidence for tuning
   * @param maxEvidence
   */
  void setMaxEvidence(unsigned int maxEvidence) { AutoPas::_maxEvidence = maxEvidence; }

  /**
   * Get the range for the optimum in which has to be to be tested
   * @return
   */
  [[nodiscard]] double getRelativeOptimumRange() const { return _relativeOptimumRange; }

  /**
   * Set the range for the optimum in which has to be to be tested
   * @param relativeOptimumRange
   */
  void setRelativeOptimumRange(double relativeOptimumRange) { AutoPas::_relativeOptimumRange = relativeOptimumRange; }

  /**
   * Get the maximum number of tuning phases a configuration can not be tested.
   * @return
   */
  [[nodiscard]] unsigned int getMaxTuningPhasesWithoutTest() const { return _maxTuningPhasesWithoutTest; }

  /**
   * For Predictive tuning: Set the relative cutoff for configurations to be blacklisted.
   * E.g. 2.5 means all configurations that take 2.5x the time of the optimum are blacklisted.
   * @param maxTuningPhasesWithoutTest
   */
  void setMaxTuningPhasesWithoutTest(unsigned int maxTuningPhasesWithoutTest) {
    AutoPas::_maxTuningPhasesWithoutTest = maxTuningPhasesWithoutTest;
  }

  /**
   * For Predictive tuning: Get the relative cutoff for configurations to be blacklisted.
   * E.g. 2.5 means all configurations that take 2.5x the time of the optimum are blacklisted.
   * @return
   */
  [[nodiscard]] double getRelativeBlacklistRange() const { return _relativeBlacklistRange; }

  /**
   * Set the range of the configurations that are not going to be blacklisted.
   * @param relativeBlacklistRange
   */
  void setRelativeBlacklistRange(double relativeBlacklistRange) {
    AutoPas::_relativeBlacklistRange = relativeBlacklistRange;
  }

  /**
   * Get the number of tests that need to have happened for a configuration until the first predictions are going to be
   * calculated.
   * @return
   */
  [[nodiscard]] unsigned int getEvidenceFirstPrediction() const { return _evidenceFirstPrediction; }

  /**
   * Set the number of tests that need to have happened for a configuration until the first predictions are going to be
   * calculated.
   * @param evidenceFirstPrediction
   */
  void setEvidenceFirstPrediction(unsigned int evidenceFirstPrediction) {
    AutoPas::_evidenceFirstPrediction = evidenceFirstPrediction;
  }

  /**
   * Get acquisition function used for tuning
   * @return
   */
  [[nodiscard]] AcquisitionFunctionOption getAcquisitionFunction() const { return _acquisitionFunctionOption; }

  /**
   * Set acquisition function for tuning.
   * For possible acquisition function choices see options::AcquisitionFunctionOption::Value.
   * @note This function is only relevant for the bayesian based searches.
   * @param acqFun acquisition function
   */
  void setAcquisitionFunction(AcquisitionFunctionOption acqFun) { AutoPas::_acquisitionFunctionOption = acqFun; }

  /**
   * Get extrapolation method for the prediction of the configuration performance.
   * @return
   */
  ExtrapolationMethodOption getExtrapolationMethodOption() const { return _extrapolationMethodOption; }

  /**
   * Set extrapolation method for the prediction of the configuration performance.
   * @param extrapolationMethodOption
   */
  void setExtrapolationMethodOption(ExtrapolationMethodOption extrapolationMethodOption) {
    AutoPas::_extrapolationMethodOption = extrapolationMethodOption;
  }

  /**
   * Get the selector configuration strategy.
   * @return
   */
  [[nodiscard]] SelectorStrategyOption getSelectorStrategy() const { return _selectorStrategy; }

  /**
   * Set the strategy of how to select a performance value for a piece of evidence from multiple time measurements
   * (=samples). For possible selector strategy choices see options::SelectorStrategyOption::Value.
   * @param selectorStrategy
   */
  void setSelectorStrategy(SelectorStrategyOption selectorStrategy) { AutoPas::_selectorStrategy = selectorStrategy; }

  /**
   * Get the list of allowed load estimation algorithms.
   * @return
   */
  const std::set<LoadEstimatorOption> &getAllowedLoadEstimators() const { return _allowedLoadEstimators; }

  /**
   * Set the list of allowed load estimation algorithms.
   * For possible container choices see AutoPas::LoadEstimatorOption.
   * @param allowedLoadEstimators
   */
  void setAllowedLoadEstimators(const std::set<LoadEstimatorOption> &allowedLoadEstimators) {
    AutoPas::_allowedLoadEstimators = allowedLoadEstimators;
  }

  /**
   * Get the list of allowed containers.
   * @return
   */
  [[nodiscard]] const std::set<ContainerOption> &getAllowedContainers() const { return _allowedContainers; }

  /**
   * Set the list of allowed containers.
   * For possible container choices see options::ContainerOption::Value.
   * @param allowedContainers
   */
  void setAllowedContainers(const std::set<ContainerOption> &allowedContainers) {
    AutoPas::_allowedContainers = allowedContainers;
  }

  /**
   * Get the list of allowed traversals.
   * @return
   */
  [[nodiscard]] const std::set<TraversalOption> &getAllowedTraversals() const { return _allowedTraversals; }

  /**
   * Set the list of allowed traversals.
   * For possible traversals choices see options::TraversalOption::Value.
   * @param allowedTraversals
   */
  void setAllowedTraversals(const std::set<TraversalOption> &allowedTraversals) {
    AutoPas::_allowedTraversals = allowedTraversals;
  }

  /**
   * Get the list of allowed data layouts.
   * @return
   */
  [[nodiscard]] const std::set<DataLayoutOption> &getAllowedDataLayouts() const { return _allowedDataLayouts; }

  /**
   * Set the list of allowed data layouts.
   * For possible data layout choices see options::DataLayoutOption::Value.
   * @param allowedDataLayouts
   */
  void setAllowedDataLayouts(const std::set<DataLayoutOption> &allowedDataLayouts) {
    AutoPas::_allowedDataLayouts = allowedDataLayouts;
  }

  /**
   * Get the list of allowed newton 3 options.
   * @return
   */
  [[nodiscard]] const std::set<Newton3Option> &getAllowedNewton3Options() const { return _allowedNewton3Options; }

  /**
   * Set the list of allowed newton 3 options.
   * For possible newton 3 choices see options::Newton3Option::Value.
   * @param allowedNewton3Options
   */
  void setAllowedNewton3Options(const std::set<Newton3Option> &allowedNewton3Options) {
    AutoPas::_allowedNewton3Options = allowedNewton3Options;
  }

  /**
   * Getter for the currently selected configuration.
   * @return Configuration object currently used.
   */
  [[nodiscard]] Configuration getCurrentConfig() const { return _autoTuner->getCurrentConfig(); }

  /**
   * Getter for the tuning strategy option.
   * @return
   */
  [[nodiscard]] TuningStrategyOption getTuningStrategyOption() const { return _tuningStrategyOption; }

  /**
   * Setter for the tuning strategy option.
   * For possible tuning strategy choices see options::TuningStrategyOption::Value.
   * @param tuningStrategyOption
   */
  void setTuningStrategyOption(TuningStrategyOption tuningStrategyOption) {
    _tuningStrategyOption = tuningStrategyOption;
  }

  /**
   * Setter for the mpi strategy option
   * @param mpiStrategyOption
   */
  void setMPIStrategy(MPIStrategyOption mpiStrategyOption) { _mpiStrategyOption = mpiStrategyOption; }

// Only define the interface for the MPI communicator if AUTOPAS_MPI=ON
// The internal implementation will use _autopasMPICommunicator with WrapMPI regardless of AUTOPAS_MPI
#if defined(AUTOPAS_MPI)
  /**
   * Setter for the MPI communicator that AutoPas uses for potential MPI calls.
   * If not set, MPI_COMM_WORLD will be used.
   * @param comm: communicator (handle)
   */
  void setMPICommunicator(MPI_Comm comm) { _autopasMPICommunicator = comm; }

  /**
   * Getter for the AutoPas MPI communicator
   * @return communicator
   */
  MPI_Comm getMPICommunicator() { return _autopasMPICommunicator; }
#endif

 private:
  /**
   * Lower corner of the container.
   */
  std::array<double, 3> _boxMin{0, 0, 0};
  /**
   * Upper corner of the container.
   */
  std::array<double, 3> _boxMax{0, 0, 0};
  /**
   * Cutoff radius to be used in this container.
   */
  double _cutoff{1.0};
  /**
   * Length added to the cutoff for the Verlet lists' skin.
   */
  double _verletSkin{0.2};
  /**
   * Specifies after how many pair-wise traversals the neighbor lists are to be rebuild.
   */
  unsigned int _verletRebuildFrequency{20};
  /**
   * Specifies the size of clusters for Verlet lists.
   */
  unsigned int _verletClusterSize{4};
  /**
   * Number of timesteps after which the auto-tuner shall reevaluate all selections.
   */
  unsigned int _tuningInterval{5000};
  /**
   * Number of samples the tuner should collect for each combination.
   */
  unsigned int _numSamples{3};
  /**
   * Tuning Strategies which work on a fixed number of evidence should use this value.
   */
  unsigned int _maxEvidence{10};
  /**
   * Specifies the factor of the range of the optimal configurations in PredicitveTuning.
   */
  double _relativeOptimumRange{1.2};
  /**
   * Specifies how many tuning phases a configuration can not be tested in PredicitveTuning.
   */
  unsigned int _maxTuningPhasesWithoutTest{5};
  /**
   * The relative cutoff for configurations to be blacklisted.
   * E.g. 2.5 means all configurations that take 2.5x the time of the optimum are blacklisted.
   */
  double _relativeBlacklistRange{0};
  /**
   * Specifies how many tests that need to have happened for a configuration until the first prediction is calculated in
   * PredictiveTuning.
   */
  unsigned int _evidenceFirstPrediction{3};
  /**
   * Acquisition function used for tuning.
   * For possible acquisition function choices see options::AcquisitionFunction::Value.
   */
  AcquisitionFunctionOption _acquisitionFunctionOption{AcquisitionFunctionOption::upperConfidenceBound};

  /**
   * Extrapolation method used in predictiveTuning.
   * For possible extrapolation method choices see autopas/options/ExtrapolationMethodOption.
   */
  ExtrapolationMethodOption _extrapolationMethodOption{ExtrapolationMethodOption::linearRegression};

  /**
   * Strategy option for the auto tuner.
   * For possible tuning strategy choices see options::TuningStrategyOption::Value.
   */
  TuningStrategyOption _tuningStrategyOption{TuningStrategyOption::fullSearch};

  /**
   * Strategy for the configuration selector.
   * For possible selector strategies see options::SelectorStrategyOption::Value.
   */
  SelectorStrategyOption _selectorStrategy{SelectorStrategyOption::fastestAbs};

  /**
   * List of container types AutoPas can choose from.
   * For possible container choices see options::ContainerOption::Value.
   */
  std::set<ContainerOption> _allowedContainers{ContainerOption::getMostOptions()};

  /**
   * List of traversals AutoPas can choose from.
   * For possible traversal choices see options::TraversalOption::Value.
   */
  std::set<TraversalOption> _allowedTraversals{TraversalOption::getMostOptions()};

  /**
   * List of data layouts AutoPas can choose from.
   * For possible data layout choices see options::DataLayoutOption::Value.
   */
  std::set<DataLayoutOption> _allowedDataLayouts{DataLayoutOption::getMostOptions()};

  /**
   * Whether AutoPas is allowed to exploit Newton's third law of motion.
   */
  std::set<Newton3Option> _allowedNewton3Options{Newton3Option::getMostOptions()};

  /**
   * Whether the chosen tuning strategy will be parallelized by MPI
   */
  MPIStrategyOption _mpiStrategyOption{MPIStrategyOption::noMPI};

  /**
   * Cell size factor to be used in this container (only relevant for LinkedCells, VerletLists and VerletListsCells).
   */
  std::unique_ptr<NumberSet<double>> _allowedCellSizeFactors{
      std::make_unique<NumberSetFinite<double>>(std::set<double>({1.}))};

  /***
   * Load estimation algorithm to be used for efficient parallelisation (only relevant for LCSlicedBalancedTraversal and
   * VLCSlicedBalancedTraversal).
   */
  std::set<LoadEstimatorOption> _allowedLoadEstimators{LoadEstimatorOption::getAllOptions()};

  /**
   * LogicHandler of autopas.
   */
  std::unique_ptr<autopas::LogicHandler<Particle, ParticleCell>> _logicHandler;

  /**
   * This is the AutoTuner that owns the container, ...
   */
  std::unique_ptr<autopas::AutoTuner<Particle, ParticleCell>> _autoTuner;

  /**
   * Communicator that should be used for MPI calls inside of AutoPas
   */
  AutoPas_MPI_Comm _autopasMPICommunicator{AUTOPAS_MPI_COMM_NULL};

  /**
   * Stores whether the mpi communicator was provided externally or not
   */
  bool _externalMPICommunicator{false};
};  // class AutoPas
}  // namespace autopas<|MERGE_RESOLUTION|>--- conflicted
+++ resolved
@@ -115,13 +115,8 @@
         std::move(TuningStrategyFactory::generateTuningStrategy(
             _tuningStrategyOption, _allowedContainers, *_allowedCellSizeFactors, _allowedTraversals,
             _allowedLoadEstimators, _allowedDataLayouts, _allowedNewton3Options, _maxEvidence, _relativeOptimumRange,
-<<<<<<< HEAD
-            _maxTuningPhasesWithoutTest, _evidenceFirstPrediction, _acquisitionFunctionOption,
+            _maxTuningPhasesWithoutTest, _relativeBlacklistRange, _evidenceFirstPrediction, _acquisitionFunctionOption,
             _extrapolationMethodOption, _mpiStrategyOption, _autopasMPICommunicator)),
-=======
-            _maxTuningPhasesWithoutTest, _relativeBlacklistRange, _evidenceFirstPrediction, _acquisitionFunctionOption,
-            _extrapolationMethodOption)),
->>>>>>> 6433af96
         _selectorStrategy, _tuningInterval, _numSamples);
     _logicHandler =
         std::make_unique<autopas::LogicHandler<Particle, ParticleCell>>(*(_autoTuner.get()), _verletRebuildFrequency);
