--- conflicted
+++ resolved
@@ -459,31 +459,27 @@
   std::unique_ptr<TuningStrategyInterface<Particle, ParticleCell>> generateTuningStrategy() {
     switch (_tuningStrategyOption) {
       case TuningStrategyOption::fullSearch: {
-        if (not _allowedCellSizeFactors->isFinite()) {
-          autopas::utils::ExceptionHandler::exception(
-              "AutoPas::generateTuningStrategy: fullSearch can not handle infinite cellSizeFactors!");
-          return nullptr;
-        }
-
-<<<<<<< HEAD
-        return std::make_unique<FullSearch<Particle, ParticleCell>>(
-            _allowedContainers, _allowedCellSizeFactors->getAll(), _allowedTraversals, _allowedDataLayouts,
-            _allowedNewton3Options);
-
-      case TuningStrategyOption::machineSearch:
+          if (not _allowedCellSizeFactors->isFinite()) {
+              autopas::utils::ExceptionHandler::exception(
+                      "AutoPas::generateTuningStrategy: fullSearch can not handle infinite cellSizeFactors!");
+              return nullptr;
+          }
+
+          return std::make_unique<FullSearch<Particle, ParticleCell>>(
+                  _allowedContainers, _allowedCellSizeFactors->getAll(), _allowedTraversals, _allowedDataLayouts,
+                  _allowedNewton3Options);
+      }
+
+      case TuningStrategyOption::machineSearch: {
         return std::make_unique<MachineSearch<Particle, ParticleCell>>(
             _allowedContainers, _allowedCellSizeFactors->getAll(), _allowedTraversals, _allowedDataLayouts,
             _allowedNewton3Options, _modelLink);
-=======
-        return std::make_unique<FullSearch>(_allowedContainers, _allowedCellSizeFactors->getAll(), _allowedTraversals,
-                                            _allowedDataLayouts, _allowedNewton3Options);
       }
 
       case TuningStrategyOption::bayesianSearch: {
         return std::make_unique<BayesianSearch>(_allowedContainers, *_allowedCellSizeFactors, _allowedTraversals,
                                                 _allowedDataLayouts, _allowedNewton3Options, _maxEvidence);
       }
->>>>>>> 0e4f3629
     }
 
     autopas::utils::ExceptionHandler::exception("AutoPas::generateTuningStrategy: Unknown tuning strategy {}!",
