--- conflicted
+++ resolved
@@ -75,7 +75,6 @@
   std::array<double, 3> getCellLength() const override { return _cell->getCellLength(); }
 
   /**
-<<<<<<< HEAD
    * Returns the particle at position index. Needed by SingleCellIterator.
    * @param index the position of the particle to return.
    * @return the particle at position index.
@@ -83,13 +82,13 @@
   decltype(auto) getParticle(size_t index) { return _particles.at(index); }
 
   /**
-   * Type of the internal iterator.
+   * Returns the const particle at position index. Needed by SingleCellIterator.
+   * @param index the position of the particle to return.
+   * @return the particle at position index.
    */
-  typedef internal::SingleCellIterator<Particle, SortedCellView<Particle, ParticleCellType>> iterator_t;
+  decltype(auto) getParticle(size_t index) const { return _particles.at(index); }
 
   /**
-=======
->>>>>>> 7e72105f
    * Sorted vector of projected positions and particle pointers.
    */
   std::vector<std::pair<double, Particle *>> _particles;
