--- conflicted
+++ resolved
@@ -21,49 +21,8 @@
 template <class Particle, class SoAArraysType = typename Particle::SoAArraysType>
 class FullParticleCell : public ParticleCell<Particle> {
  public:
-<<<<<<< HEAD
-  FullParticleCell() { autopas_init_lock(&particlesLock); }
-
-  ~FullParticleCell() { autopas_destroy_lock(&particlesLock); }
-
-  /**
-   * Move Constructor
-   * @param other
-   */
-  FullParticleCell(FullParticleCell&& other) {
-    _particles = std::move(other._particles);
-    _particleSoABuffer = std::move(other._particleSoABuffer);
-    autopas_init_lock(&particlesLock);
-  }
-
-  /**
-   * Copy constructor
-   * @param other
-   */
-  FullParticleCell(const FullParticleCell& other) {
-    _particles = other._particles;
-    _particleSoABuffer = other._particleSoABuffer;
-    autopas_init_lock(&particlesLock);
-  }
-
-  /**
-   * Assignment operator
-   * @param other
-   * @return
-   */
-  FullParticleCell& operator=(FullParticleCell& other) {
-    _particles = other._particles;
-    _particleSoABuffer = other._particleSoABuffer;
-    autopas_init_lock(&particlesLock);
-    return *this;
-  }
-
-  void addParticle(Particle& m) override {
-    autopas_set_lock(&particlesLock);
-=======
   void addParticle(Particle& m) override {
     particlesLock.lock();
->>>>>>> 51dc61d3
     _particles.push_back(m);
     particlesLock.unlock();
   }
@@ -75,11 +34,7 @@
   unsigned long numParticles() const override { return _particles.size(); }
 
   /**
-<<<<<<< HEAD
-   * Returns a reference to the element at position n in the container
-=======
    * Returns a reference to the element at position n in the cell.
->>>>>>> 51dc61d3
    * @param n Position of an element in the container
    * @return Reference to the element
    */
@@ -116,24 +71,6 @@
   }
 
   /**
-<<<<<<< HEAD
-   * Resizes the container so that it contains n elements.
-   * @param n New container size
-   */
-  void resize(size_t n) { _particles.resize(n); }
-
-  /**
-   * Sort the particles in the cell by a dimension
-   * @param dim dimension to sort
-   */
-  void sortByDim(const size_t dim) {
-    std::sort(_particles.begin(), _particles.end(),
-              [dim](const Particle& a, const Particle& b) -> bool { return a.getR()[dim] < b.getR()[dim]; });
-  }
-
-  /**
-=======
->>>>>>> 51dc61d3
    * Requests that the vector capacity be at least enough to contain n elements.
    * @param n Minimum capacity for the vector.
    */
