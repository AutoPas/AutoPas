--- conflicted
+++ resolved
@@ -763,8 +763,7 @@
   size_t _sortingThreshold;
 
   /**
-<<<<<<< HEAD
-   * Reference to the map of AutoTuners held by AutoPas.
+   * Reference to the map of AutoTuners which are managed by the AutoPas main interface.
    */
   std::unordered_map<InteractionTypeOption::Value, std::unique_ptr<autopas::AutoTuner>> &_autoTunerRefs;
 
@@ -775,9 +774,6 @@
 
   /**
    * Synchronizes tuning phases in case of multiple autotuners.
-=======
-   * Reference to the AutoTuner which is managed by the AutoPas main interface.
->>>>>>> 7fb70c81
    */
   autopas::TunerSynchronizer _synchronizer{};
 
@@ -1445,27 +1441,16 @@
   // if this was a major iteration add measurements and bump counters
   if (functor->isRelevantForTuning()) {
     if (stillTuning) {
-<<<<<<< HEAD
-      switch (autoTuner->getTuningMetric()) {
-        case TuningMetricOption::time:
-          autoTuner->addMeasurement(measurements.timeTotal, not neighborListsAreValid());
-          break;
-        case TuningMetricOption::energy:
-          autoTuner->addMeasurement(measurements.energyTotal, not neighborListsAreValid());
-          break;
-      }
-=======
       // choose the metric of interest
       const auto measurement = [&]() {
-        switch (_autoTuner.getTuningMetric()) {
+        switch (autoTuner->getTuningMetric()) {
           case TuningMetricOption::time:
             return measurements.timeTotal;
           case TuningMetricOption::energy:
             return measurements.energyTotal;
         }
       }();
-      _autoTuner.addMeasurement(measurement, not neighborListsAreValid());
->>>>>>> 7fb70c81
+      autoTuner->addMeasurement(measurement, not neighborListsAreValid());
     } else {
       AutoPasLog(TRACE, "Skipping adding of sample because functor is not marked relevant.");
     }
@@ -1477,23 +1462,15 @@
       _neighborListsAreValid.store(true, std::memory_order_relaxed);
       _stepsSinceLastListRebuild = 0;
     }
-<<<<<<< HEAD
     ++_relevantFunctorCalls;
     // In case of pairwise plus triwise interactions, assume that each functor is called exactly once per timestep.
     if (_relevantFunctorCalls % _interactionTypes.size() == 0) {
       ++_stepsSinceLastListRebuild;
+      _containerSelector.getCurrentContainer().setStepsSinceLastRebuild(_stepsSinceLastListRebuild);
       ++_iteration;
     }
     bool needToWait = checkTuningStates(interactionType);
     autoTuner->bumpIterationCounters(needToWait);
-=======
-    ++_stepsSinceLastListRebuild;
-
-    _containerSelector.getCurrentContainer().setStepsSinceLastRebuild(_stepsSinceLastListRebuild);
-
-    _autoTuner.bumpIterationCounters();
-    ++_iteration;
->>>>>>> 7fb70c81
   }
   return stillTuning;
 }
