/**
 * @file LogicHandler.h
 * @author seckler
 * @date 31.05.19
 */

#pragma once
#include <atomic>
#include <limits>
#include <memory>
#include <optional>
#include <tuple>
#include <type_traits>
#include <vector>

#include "autopas/LogicHandlerInfo.h"
#include "autopas/cells/FullParticleCell.h"
#include "autopas/containers/TraversalInterface.h"
#include "autopas/iterators/ContainerIterator.h"
#include "autopas/options/IteratorBehavior.h"
#include "autopas/particles/Particle.h"
#include "autopas/tuning/AutoTuner.h"
#include "autopas/tuning/Configuration.h"
#include "autopas/tuning/selectors/ContainerSelector.h"
#include "autopas/tuning/selectors/ContainerSelectorInfo.h"
#include "autopas/tuning/selectors/TraversalSelector.h"
#include "autopas/utils/NumParticlesEstimator.h"
#include "autopas/utils/SimilarityFunctions.h"
#include "autopas/utils/StaticCellSelector.h"
#include "autopas/utils/StaticContainerSelector.h"
#include "autopas/utils/Timer.h"
#include "autopas/utils/WrapOpenMP.h"
#include "autopas/utils/logging/FLOPLogger.h"
#include "autopas/utils/logging/IterationLogger.h"
#include "autopas/utils/logging/IterationMeasurements.h"
#include "autopas/utils/logging/LiveInfoLogger.h"
#include "autopas/utils/logging/Logger.h"
#include "autopas/utils/markParticleAsDeleted.h"

namespace autopas {

/**
 * The LogicHandler takes care of the containers s.t. they are all in the same valid state.
 * This is mainly done by incorporating a global container rebuild frequency, which defines when containers and their
 * neighbor lists will be rebuild.
 */
template <typename Particle>
class LogicHandler {
 public:
  /**
   * Constructor of the LogicHandler.
   * @param autoTuner
   * @param logicHandlerInfo
   * @param rebuildFrequency
   * @param outputSuffix
   */
  LogicHandler(autopas::AutoTuner &autoTuner, const LogicHandlerInfo &logicHandlerInfo, unsigned int rebuildFrequency,
               const std::string &outputSuffix)
      : _neighborListRebuildFrequency{rebuildFrequency},
        _autoTuner(autoTuner),
        _particleBuffer(autopas_get_max_threads()),
        _haloParticleBuffer(autopas_get_max_threads()),
        _containerSelector(logicHandlerInfo.boxMin, logicHandlerInfo.boxMax, logicHandlerInfo.cutoff),
        _verletClusterSize(logicHandlerInfo.verletClusterSize),
        _sortingThreshold(logicHandlerInfo.sortingThreshold),
        _iterationLogger(outputSuffix, autoTuner.canMeasureEnergy()),
        _flopLogger(outputSuffix),
        _liveInfoLogger(outputSuffix),
        _bufferLocks(std::max(2, autopas::autopas_get_max_threads())) {
    using namespace autopas::utils::ArrayMath::literals;
    // initialize the container and make sure it is valid
    const auto configuration = _autoTuner.getCurrentConfig();
    const ContainerSelectorInfo containerSelectorInfo{configuration.cellSizeFactor, logicHandlerInfo.verletSkin,
                                                      _neighborListRebuildFrequency, _verletClusterSize,
                                                      configuration.loadEstimator};
    _containerSelector.selectContainer(configuration.container, containerSelectorInfo);
    checkMinimalSize();

    // initialize locks needed for remainder traversal
    const auto boxLength = logicHandlerInfo.boxMax - logicHandlerInfo.boxMin;
    const auto interactionLengthInv = 1. / (logicHandlerInfo.cutoff + logicHandlerInfo.verletSkin);
    initSpacialLocks(boxLength, interactionLengthInv);
    for (auto &lockPtr : _bufferLocks) {
      lockPtr = std::make_unique<std::mutex>();
    }
  }

  /**
   * Returns a non-const reference to the currently selected particle container.
   * @return Non-const reference to the container.
   */
  inline autopas::ParticleContainerInterface<Particle> &getContainer() {
    return _containerSelector.getCurrentContainer();
  }

  /**
   * Collects leaving particles from buffer and potentially inserts owned particles to the container.
   * @param insertOwnedParticlesToContainer Decides whether to insert owned particles to the container.
   * @return Leaving particles.
   */
  [[nodiscard]] std::vector<Particle> collectLeavingParticlesFromBuffer(bool insertOwnedParticlesToContainer) {
    const auto &boxMin = _containerSelector.getCurrentContainer().getBoxMin();
    const auto &boxMax = _containerSelector.getCurrentContainer().getBoxMax();
    std::vector<Particle> leavingBufferParticles{};
    for (auto &cell : _particleBuffer) {
      auto &buffer = cell._particles;
      if (insertOwnedParticlesToContainer) {
        // Can't be const because we potentially modify particles before re-adding them
        for (auto &p : buffer) {
          if (p.isDummy()) {
            continue;
          }
          if (utils::inBox(p.getR(), boxMin, boxMax)) {
            p.setOwnershipState(OwnershipState::owned);
            _containerSelector.getCurrentContainer().addParticle(p);
          } else {
            leavingBufferParticles.push_back(p);
          }
        }
        buffer.clear();
      } else {
        for (auto iter = buffer.begin(); iter < buffer.end();) {
          auto &p = *iter;

          auto fastRemoveP = [&]() {
            // Fast remove of particle, i.e., swap with last entry && pop.
            std::swap(p, buffer.back());
            buffer.pop_back();
            // Do not increment the iter afterwards!
          };
          if (p.isDummy()) {
            // We remove dummies!
            fastRemoveP();
            // In case we swapped a dummy here, don't increment the iterator and do another iteration to check again.
            continue;
          }
          // if p was a dummy a new particle might now be at the memory location of p so we need to check that.
          // We also just might have deleted the last particle in the buffer in that case the inBox check is meaningless
          if (not buffer.empty() and utils::notInBox(p.getR(), boxMin, boxMax)) {
            leavingBufferParticles.push_back(p);
            fastRemoveP();
          } else {
            ++iter;
          }
        }
      }
    }
    return leavingBufferParticles;
  }

  /**
   * @copydoc AutoPas::updateContainer()
   */
  [[nodiscard]] std::vector<Particle> updateContainer() {
    this->checkNeighborListsInvalidDoDynamicRebuild();
    bool doDataStructureUpdate = not neighborListsAreValid();

    // The next call also adds particles to the container if doDataStructureUpdate is true.
    auto leavingBufferParticles = collectLeavingParticlesFromBuffer(doDataStructureUpdate);

    AutoPasLog(DEBUG, "Initiating container update.");
    auto leavingParticles = _containerSelector.getCurrentContainer().updateContainer(not doDataStructureUpdate);
    leavingParticles.insert(leavingParticles.end(), leavingBufferParticles.begin(), leavingBufferParticles.end());

    // Substract the amount of leaving particles from the number of owned particles.
    _numParticlesOwned.fetch_sub(leavingParticles.size(), std::memory_order_relaxed);
    // updateContainer deletes all halo particles.
    std::for_each(_haloParticleBuffer.begin(), _haloParticleBuffer.end(), [](auto &buffer) { buffer.clear(); });
    _numParticlesHalo.store(0, std::memory_order_relaxed);
    return leavingParticles;
  }

  /**
   * Pass values to the actual container.
   * @param boxMin
   * @param boxMax
   * @return Vector of particles that are outside the box after the resize.
   */
  std::vector<Particle> resizeBox(const std::array<double, 3> &boxMin, const std::array<double, 3> &boxMax) {
    using namespace autopas::utils::ArrayMath::literals;
    const auto &oldMin = _containerSelector.getCurrentContainer().getBoxMin();
    const auto &oldMax = _containerSelector.getCurrentContainer().getBoxMax();

    // if nothing changed do nothing
    if (oldMin == boxMin and oldMax == boxMax) {
      return {};
    }

    // sanity check that new size is actually positive
    for (size_t i = 0; i < boxMin.size(); ++i) {
      if (boxMin[i] >= boxMax[i]) {
        utils::ExceptionHandler::exception(
            "New box size in dimension {} is not positive!\nboxMin[{}] = {}\nboxMax[{}] = {}", i, i, boxMin[i], i,
            boxMax[i]);
      }
    }

    // warn if domain changes too drastically
    const auto newLength = boxMax - boxMin;
    const auto oldLength = oldMax - oldMin;
    const auto relDiffLength = newLength / oldLength;
    for (size_t i = 0; i < newLength.size(); ++i) {
      // warning threshold is set arbitrary and up for change if needed
      if (relDiffLength[i] > 1.3 or relDiffLength[i] < 0.7) {
        AutoPasLog(WARN,
                   "LogicHandler.resize(): Domain size changed drastically in dimension {}! Gathered AutoTuning "
                   "information might not be applicable anymore!\n"
                   "Size old box : {}\n"
                   "Size new box : {}\n"
                   "Relative diff: {}",
                   i, utils::ArrayUtils::to_string(oldLength), utils::ArrayUtils::to_string(newLength),
                   utils::ArrayUtils::to_string(relDiffLength));
      }
    }

    // check all particles
    std::vector<Particle> particlesNowOutside;
    for (auto pIter = _containerSelector.getCurrentContainer().begin(); pIter.isValid(); ++pIter) {
      // make sure only owned ones are present
      if (not pIter->isOwned()) {
        utils::ExceptionHandler::exception(
            "LogicHandler::resizeBox() encountered non owned particle. "
            "When calling resizeBox() these should be already deleted. "
            "This could be solved by calling updateContainer() before resizeBox().");
      }
      // owned particles that are now outside are removed from the container and returned
      if (not utils::inBox(pIter->getR(), boxMin, boxMax)) {
        particlesNowOutside.push_back(*pIter);
        decreaseParticleCounter(*pIter);
        internal::markParticleAsDeleted(*pIter);
      }
    }

    // actually resize the container
    _containerSelector.resizeBox(boxMin, boxMax);
    // The container might have changed sufficiently enough so that we need more or less spacial locks
    const auto boxLength = boxMax - boxMin;
    const auto interactionLengthInv = 1. / (_containerSelector.getCurrentContainer().getInteractionLength());
    initSpacialLocks(boxLength, interactionLengthInv);

    // Set this flag, s.t., the container is rebuilt!
    _neighborListsAreValid.store(false, std::memory_order_relaxed);

    return particlesNowOutside;
  }

  /**
   * Estimates number of halo particles via autopas::utils::NumParticlesEstimator::estimateNumHalosUniform() then
   * calls LogicHandler::reserve(size_t numParticles, size_t numHaloParticles).
   *
   * @param numParticles Total number of owned particles.
   */
  void reserve(size_t numParticles) {
    const auto &container = _containerSelector.getCurrentContainer();
    const auto numParticlesHaloEstimate = autopas::utils::NumParticlesEstimator::estimateNumHalosUniform(
        numParticles, container.getBoxMin(), container.getBoxMax(), container.getInteractionLength());
    reserve(numParticles, numParticlesHaloEstimate);
  }

  /**
   * Reserves space in the particle buffers and the container.
   *
   * @param numParticles Total number of owned particles.
   * @param numHaloParticles Total number of halo particles.
   */
  void reserve(size_t numParticles, size_t numHaloParticles) {
    const auto numHaloParticlesPerBuffer = numHaloParticles / _haloParticleBuffer.size();
    for (auto &buffer : _haloParticleBuffer) {
      buffer.reserve(numHaloParticlesPerBuffer);
    }
    // there is currently no good heuristic for this buffer so reuse the one for halos.
    for (auto &buffer : _particleBuffer) {
      buffer.reserve(numHaloParticlesPerBuffer);
    }

    _containerSelector.getCurrentContainer().reserve(numParticles, numHaloParticles);
  }

  /**
   * @copydoc AutoPas::addParticle()
   */
  void addParticle(const Particle &p) {
    // first check that the particle actually belongs in the container
    const auto &boxMin = _containerSelector.getCurrentContainer().getBoxMin();
    const auto &boxMax = _containerSelector.getCurrentContainer().getBoxMax();
    Particle particleCopy = p;
    if (utils::notInBox(p.getR(), boxMin, boxMax)) {
      autopas::utils::ExceptionHandler::exception(
          "LogicHandler: Trying to add a particle that is not in the bounding box.\n"
          "Box Min {}\n"
          "Box Max {}\n"
          "{}",
          boxMin, boxMax, p.toString());
    }
    particleCopy.setOwnershipState(OwnershipState::owned);
    if (not neighborListsAreValid()) {
      // Container has to (about to) be invalid to be able to add Particles!
      _containerSelector.getCurrentContainer().template addParticle<false>(particleCopy);
    } else {
      // If the container is valid, we add it to the particle buffer.
      _particleBuffer[autopas_get_thread_num()].addParticle(particleCopy);
    }
    _numParticlesOwned.fetch_add(1, std::memory_order_relaxed);
  }

  /**
   * @copydoc AutoPas::addHaloParticle()
   */
  void addHaloParticle(const Particle &haloParticle) {
    auto &container = _containerSelector.getCurrentContainer();
    const auto &boxMin = container.getBoxMin();
    const auto &boxMax = container.getBoxMax();
    Particle particleCopy = haloParticle;
    if (utils::inBox(particleCopy.getR(), boxMin, boxMax)) {
      autopas::utils::ExceptionHandler::exception(
          "LogicHandler: Trying to add a halo particle that is not outside the box of the container.\n"
          "Box Min {}\n"
          "Box Max {}\n"
          "{}",
          utils::ArrayUtils::to_string(boxMin), utils::ArrayUtils::to_string(boxMax), particleCopy.toString());
    }
    particleCopy.setOwnershipState(OwnershipState::halo);
    if (not neighborListsAreValid()) {
      // If the neighbor lists are not valid, we can add the particle.
      container.template addHaloParticle</* checkInBox */ false>(particleCopy);
    } else {
      // Check if we can update an existing halo(dummy) particle.
      bool updated = container.updateHaloParticle(particleCopy);
      if (not updated) {
        // If we couldn't find an existing particle, add it to the halo particle buffer.
<<<<<<< HEAD
        _haloParticleBuffer[autopas_get_thread_num()].addParticle(particleCopy);
=======
        _haloParticleBuffer[autopas_get_thread_num()].addParticle(haloParticleCopy);
>>>>>>> c3b5d210
      }
    }
    _numParticlesHalo.fetch_add(1, std::memory_order_relaxed);
  }

  /**
   * @copydoc AutoPas::deleteAllParticles()
   */
  void deleteAllParticles() {
    _neighborListsAreValid.store(false, std::memory_order_relaxed);
    _containerSelector.getCurrentContainer().deleteAllParticles();
    std::for_each(_particleBuffer.begin(), _particleBuffer.end(), [](auto &buffer) { buffer.clear(); });
    std::for_each(_haloParticleBuffer.begin(), _haloParticleBuffer.end(), [](auto &buffer) { buffer.clear(); });
    // all particles are gone -> reset counters.
    _numParticlesOwned.store(0, std::memory_order_relaxed);
    _numParticlesHalo.store(0, std::memory_order_relaxed);
  }

  /**
   * Takes a particle, checks if it is in any of the particle buffers, and deletes it from them if found.
   * @param particle Particle to delete. If something was deleted this reference might point to a different particle or
   * invalid memory.
   * @return Tuple: <True iff the particle was found and deleted, True iff the reference is valid>
   */
  std::tuple<bool, bool> deleteParticleFromBuffers(Particle &particle) {
    // find the buffer the particle belongs to
    auto &bufferCollection = particle.isOwned() ? _particleBuffer : _haloParticleBuffer;
    for (auto &cell : bufferCollection) {
      auto &buffer = cell._particles;
      // if the address of the particle is between start and end of the buffer it is in this buffer
      if (not buffer.empty() and &(buffer.front()) <= &particle and &particle <= &(buffer.back())) {
        const bool isRearParticle = &particle == &buffer.back();
        // swap-delete
        particle = buffer.back();
        buffer.pop_back();
        return {true, not isRearParticle};
      }
    }
    return {false, true};
  }

  /**
   * Decrease the correct internal particle counters.
   * This function should always be called if individual particles are deleted.
   * @param particle reference to particles that should be deleted
   */
  void decreaseParticleCounter(Particle &particle) {
    if (particle.isOwned()) {
      _numParticlesOwned.fetch_sub(1, std::memory_order_relaxed);
    } else {
      _numParticlesHalo.fetch_sub(1, std::memory_order_relaxed);
    }
  }

  /**
   * This function covers the full pipeline of all mechanics happening during the pairwise iteration.
   * This includes:
   * - selecting a configuration
   *   - gather live info, homogeneity, and max density
   *   - get next config (tuning)
   *   - check applicability
   *   - instantiation of traversal and container
   * - triggering iteration and tuning result logger
   * - pairwise iteration
   *   - init and end traversal
   *   - remainder traversal
   *   - measurements
   * - pass measurements to tuner
   *
   * @tparam Functor
   * @param functor
   * @return True if this was a tuning iteration.
   */
  template <class Functor>
  bool iteratePairwisePipeline(Functor *functor);

  /**
   * Create the additional vectors vector for a given iterator behavior.
   * @tparam Iterator
   * @param behavior
   * @return Vector of pointers to buffer vectors.
   */
  template <class Iterator>
  typename Iterator::ParticleVecType gatherAdditionalVectors(IteratorBehavior behavior) {
    typename Iterator::ParticleVecType additionalVectors;
    if (!(behavior & IteratorBehavior::containerOnly)) {
      additionalVectors.reserve(static_cast<bool>(behavior & IteratorBehavior::owned) * _particleBuffer.size() +
                                static_cast<bool>(behavior & IteratorBehavior::halo) * _haloParticleBuffer.size());
      if (behavior & IteratorBehavior::owned) {
        for (auto &buffer : _particleBuffer) {
          // Don't insert empty buffers. This also means that we won't pick up particles added during iterating if they
          // go to the buffers. But since we wouldn't pick them up if they go into the container to a cell that the
          // iterators already passed this is unsupported anyways.
          if (not buffer.isEmpty()) {
            additionalVectors.push_back(&(buffer._particles));
          }
        }
      }
      if (behavior & IteratorBehavior::halo) {
        for (auto &buffer : _haloParticleBuffer) {
          if (not buffer.isEmpty()) {
            additionalVectors.push_back(&(buffer._particles));
          }
        }
      }
    }
    return additionalVectors;
  }

  /**
   * @copydoc AutoPas::begin()
   */
  autopas::ContainerIterator<Particle, true, false> begin(IteratorBehavior behavior) {
    auto additionalVectors = gatherAdditionalVectors<ContainerIterator<Particle, true, false>>(behavior);
    return _containerSelector.getCurrentContainer().begin(behavior, &additionalVectors);
  }

  /**
   * @copydoc AutoPas::begin()
   */
  autopas::ContainerIterator<Particle, false, false> begin(IteratorBehavior behavior) const {
    auto additionalVectors =
        const_cast<LogicHandler *>(this)->gatherAdditionalVectors<ContainerIterator<Particle, false, false>>(behavior);
    return _containerSelector.getCurrentContainer().begin(behavior, &additionalVectors);
  }

  /**
   * @copydoc AutoPas::getRegionIterator()
   */
  autopas::ContainerIterator<Particle, true, true> getRegionIterator(const std::array<double, 3> &lowerCorner,
                                                                     const std::array<double, 3> &higherCorner,
                                                                     IteratorBehavior behavior) {
    // sanity check: Most of our stuff depends on `inBox` which does not handle lowerCorner > higherCorner well.
    for (size_t d = 0; d < 3; ++d) {
      if (lowerCorner[d] > higherCorner[d]) {
        autopas::utils::ExceptionHandler::exception(
            "Requesting region Iterator where the upper corner is lower than the lower corner!\n"
            "Lower corner: {}\n"
            "Upper corner: {}",
            lowerCorner, higherCorner);
      }
    }

    auto additionalVectors = gatherAdditionalVectors<ContainerIterator<Particle, true, true>>(behavior);
    return _containerSelector.getCurrentContainer().getRegionIterator(lowerCorner, higherCorner, behavior,
                                                                      &additionalVectors);
  }

  /**
   * @copydoc AutoPas::getRegionIterator()
   */
  autopas::ContainerIterator<Particle, false, true> getRegionIterator(const std::array<double, 3> &lowerCorner,
                                                                      const std::array<double, 3> &higherCorner,
                                                                      IteratorBehavior behavior) const {
    // sanity check: Most of our stuff depends on `inBox` which does not handle lowerCorner > higherCorner well.
    for (size_t d = 0; d < 3; ++d) {
      if (lowerCorner[d] > higherCorner[d]) {
        autopas::utils::ExceptionHandler::exception(
            "Requesting region Iterator where the upper corner is lower than the lower corner!\n"
            "Lower corner: {}\n"
            "Upper corner: {}",
            lowerCorner, higherCorner);
      }
    }

    auto additionalVectors =
        const_cast<LogicHandler *>(this)->gatherAdditionalVectors<ContainerIterator<Particle, false, true>>(behavior);
    return std::as_const(_containerSelector)
        .getCurrentContainer()
        .getRegionIterator(lowerCorner, higherCorner, behavior, &additionalVectors);
  }

  /**
   * Get the number of owned particles.
   * @return
   */
  [[nodiscard]] unsigned long getNumberOfParticlesOwned() const { return _numParticlesOwned; }

  /**
   * Get the number of halo particles.
   * @return
   */
  [[nodiscard]] unsigned long getNumberOfParticlesHalo() const { return _numParticlesHalo; }

  /**
   * Checks if the given configuration can be used with the given functor and the current state of the simulation.
   *
   * @note For the checks we need to switch to the container in the config, hece this function can't be const.
   * Also we need to build the traversal, hence, it is returned.
   *
   * @tparam PairwiseFunctor
   * @param conf
   * @param pairwiseFunctor
   * @return tuple<optional<Traversal>, rejectIndefinitely> The optional is empty if the configuration is not applicable
   * The bool rejectIndefinitely indicates if the configuration can be completely removed from the search space because
   * it will never be applicable.
   */
  template <class PairwiseFunctor>
  [[nodiscard]] std::tuple<std::optional<std::unique_ptr<TraversalInterface>>, bool> isConfigurationApplicable(
      const Configuration &conf, PairwiseFunctor &pairwiseFunctor);

  /**
   * Directly exchange the internal particle and halo buffers with the given vectors and update particle counters.
   *
   * @note This function is for testing purposes only!
   * @warning This function only sets as many buffers as are given to it. E.g. if particleBuffers.size() == 3 but there
   * LogicHandler has 8 the last five buffers will not be touched.
   *
   * @param particleBuffers
   * @param haloParticleBuffers
   */
  void setParticleBuffers(const std::vector<FullParticleCell<Particle>> &particleBuffers,
                          const std::vector<FullParticleCell<Particle>> &haloParticleBuffers);

  /**
   * Getter for the particle buffers.
   *
   * @note Intended for tests only.
   *
   * @return tuple of const references to the internal buffers.
   */
  std::tuple<const std::vector<FullParticleCell<Particle>> &, const std::vector<FullParticleCell<Particle>> &>
  getParticleBuffers() const;

  /**
   * Getter for the mean rebuild frequency.
   * Helpful for determining the frequency for the dynamic containers
   * @return value of the mean frequency as double
   */
  [[nodiscard]] double getMeanRebuildFrequency() const {
    if (_rebuildIntervals.empty()) {
      return 0.;
    } else {
      // Neglecting the first entry in the vector as _stepsSinceLastListRebuild is initialised to a very large value
      // which gets stored into the vector on the very first rebuild. This large value is ignored in the calculating the
      // mean value below.
      return std::accumulate(_rebuildIntervals.begin() + 1, _rebuildIntervals.end(), 0.) /
             static_cast<double>(_rebuildIntervals.size() - 1);
    }
  }

  /**
   * getter function for _neighborListInvalidDoDynamicRebuild
   * @return bool stored in _neighborListInvalidDoDynamicRebuild
   */
  bool getNeighborListsInvalidDoDynamicRebuild();

  /**
   * Checks if in the next iteration the neighbor lists have to be rebuilt.
   *
   * This can be the case either because we hit the rebuild frequency or the dynamic rebuild criteria or because the
   * auto tuner tests a new configuration.
   *
   * @return True iff the neighbor lists will not be rebuild.
   */
  bool neighborListsAreValid();

  /**
   * Checks if any particle has moved more than skin/2.
   * updates bool: _neighborListInvalidDoDynamicRebuild
   */
  void checkNeighborListsInvalidDoDynamicRebuild();

  /**
   * Checks if any particle has moved more than skin/2.
   * resets bool: _neighborListInvalidDoDynamicRebuild to false
   */
  void resetNeighborListsInvalidDoDynamicRebuild();

 private:
  /**
   * Initialize or update the spacial locks used during the remainder traversal.
   * If the locks are already initialized but the container size changed, surplus locks will
   * be deleted, new locks are allocated and locks that are still necessary are reused.
   *
   * @param boxLength
   * @param interactionLengthInv
   */
  void initSpacialLocks(const std::array<double, 3> &boxLength, double interactionLengthInv) {
    using namespace autopas::utils::ArrayMath::literals;
    using autopas::utils::ArrayMath::ceil;
    using autopas::utils::ArrayUtils::static_cast_copy_array;

    // one lock per interaction length + one for each halo region
    const auto locksPerDim = static_cast_copy_array<size_t>(ceil(boxLength * interactionLengthInv) + 2.);
    _spacialLocks.resize(locksPerDim[0]);
    for (auto &lockVecVec : _spacialLocks) {
      lockVecVec.resize(locksPerDim[1]);
      for (auto &lockVec : lockVecVec) {
        lockVec.resize(locksPerDim[2]);
        for (auto &lockPtr : lockVec) {
          if (not lockPtr) {
            lockPtr = std::make_unique<std::mutex>();
          }
        }
      }
    }
  }

  /**
   * Gathers dynamic data from the domain if necessary and retrieves the next configuration to use.
   * @tparam Functor
   * @param functor
   * @return
   */
  template <class Functor>
  std::tuple<Configuration, std::unique_ptr<TraversalInterface>, bool> selectConfiguration(Functor &functor);

  /**
   * Triggers the core steps of the pairwise iteration:
   *    - functor init- / end traversal
   *    - rebuilding of neighbor lists
   *    - container.iteratePairwise()
   *    - remainder traversal
   *    - time and energy measurements.
   *
   * @tparam PairwiseFunctor
   * @param functor
   * @param traversal
   * @return Struct containing time and energy measurements. If no energy measurements were possible the respective
   * fields are filled with NaN.
   */
  template <class PairwiseFunctor>
  IterationMeasurements iteratePairwise(PairwiseFunctor &functor, TraversalInterface &traversal);

  /**
   * Performs the interactions ParticleContainer::iteratePairwise() did not cover.
   *
   * These interactions are:
   *  - particleBuffer    <-> container
   *  - haloParticleBuffer -> container
   *  - particleBuffer    <-> particleBuffer
   *  - haloParticleBuffer -> particleBuffer
   *
   * @note Buffers need to have at least one (empty) cell. They must not be empty.
   *
   * @tparam newton3
   * @tparam ContainerType Type of the particle container.
   * @tparam PairwiseFunctor
   * @param f
   * @param container Reference the container. Preferably pass the container with the actual static type.
   * @param particleBuffers vector of particle buffers. These particles' force vectors will be updated.
   * @param haloParticleBuffers vector of halo particle buffers. These particles' force vectors will not necessarily be
   * updated.
   */
  template <bool newton3, class ContainerType, class PairwiseFunctor>
  void doRemainderTraversal(PairwiseFunctor *f, ContainerType &container,
                            std::vector<FullParticleCell<Particle>> &particleBuffers,
                            std::vector<FullParticleCell<Particle>> &haloParticleBuffers);

  /**
   * Helper Method for doRemainderTraversal. This method calculates all interactions between buffers and containers
   * @tparam newton3
   * @tparam ContainerType Type of the particle container.
   * @tparam PairwiseFunctor
   * @param f
   * @param container Reference the container. Preferably pass the container with the actual static type.
   * @param particleBuffers vector of particle buffers. These particles' force vectors will be updated.
   * @param haloParticleBuffers vector of halo particle buffers. These particles' force vectors will not necessarily be
   * updated.
   */
  template <bool newton3, class ContainerType, class PairwiseFunctor>
  void remainderHelperBufferContainer(PairwiseFunctor *f, ContainerType &container,
                                      std::vector<FullParticleCell<Particle>> &particleBuffers,
                                      std::vector<FullParticleCell<Particle>> &haloParticleBuffers);

  /**
   * Helper Method for doRemainderTraversal. This method calculates all interactions between buffers and buffers
   * @tparam newton3
   * @tparam PairwiseFunctor
   * @param f
   * @param particleBuffers vector of particle buffers. These particles' force vectors will be updated.
   * @param haloParticleBuffers vector of halo particle buffers. These particles' force vectors will not necessarily be
   * updated.
   */
  template <bool newton3, class PairwiseFunctor>
  void remainderHelperBufferBuffer(PairwiseFunctor *f, std::vector<FullParticleCell<Particle>> &particleBuffers,
                                   std::vector<FullParticleCell<Particle>> &haloParticleBuffers);

  /**
   * Helper Method for doRemainderTraversal. This method calculates all interactions between buffers and halo buffers
   * @tparam newton3
   * @tparam PairwiseFunctor
   * @param f
   * @param particleBuffers vector of particle buffers. These particles' force vectors will be updated.
   * @param haloParticleBuffers vector of halo particle buffers. These particles' force vectors will not necessarily be
   * updated.
   */
  template <bool newton3, class PairwiseFunctor>
  void remainderHelperBufferHaloBuffer(PairwiseFunctor *f, std::vector<FullParticleCell<Particle>> &particleBuffers,
                                       std::vector<FullParticleCell<Particle>> &haloParticleBuffers);

  /**
   * Check that the simulation box is at least of interaction length in each direction.
   *
   * Throws an exception if minimal size requirements are violated.
   */
  void checkMinimalSize() const;

  /**
   * Specifies after how many pair-wise traversals the neighbor lists (if they exist) are to be rebuild.
   */
  unsigned int _neighborListRebuildFrequency;

  /**
   * Number of particles in a VCL cluster.
   */
  unsigned int _verletClusterSize;

  /**
   * Array of int which contains the iteration number when a rebuild occurs.
   * This is used to calculate the mean rebuild frequency.
   */
  std::vector<int> _rebuildIntervals;

  /**
   * Number of particles in two cells from which sorting should be performed for traversal that use the CellFunctor
   */
  size_t _sortingThreshold;

  /**
   * Reference to the AutoTuner which is managed by the AutoPas main interface.
   */
  autopas::AutoTuner &_autoTuner;

  /**
   * Specifies if the neighbor list is valid.
   */
  std::atomic<bool> _neighborListsAreValid{false};

  /**
   * Steps since last rebuild
   */
  unsigned int _stepsSinceLastListRebuild{std::numeric_limits<unsigned int>::max()};

  /**
   * The current iteration number.
   */
  unsigned int _iteration{0};

  /**
   * Atomic tracker of the number of owned particles.
   */
  std::atomic<size_t> _numParticlesOwned{0ul};

  /**
   * Atomic tracker of the number of halo particles.
   */
  std::atomic<size_t> _numParticlesHalo{0ul};

  /**
   * Buffer to store particles that should not yet be added to the container. There is one buffer per thread.
   */
  std::vector<FullParticleCell<Particle>> _particleBuffer;

  /**
   * Buffer to store halo particles that should not yet be added to the container. There is one buffer per thread.
   */
  std::vector<FullParticleCell<Particle>> _haloParticleBuffer;

  /**
   * Object holding the actual particle container with the ability to switch container types.
   */
  ContainerSelector<Particle> _containerSelector;

  /**
   * Locks for regions in the domain. Used for buffer <-> container interaction.
   */
  std::vector<std::vector<std::vector<std::unique_ptr<std::mutex>>>> _spacialLocks;

  /**
   * Locks for the particle buffers.
   */
  std::vector<std::unique_ptr<std::mutex>> _bufferLocks;

  /**
   * Logger for configuration used and time spent breakdown of iteratePairwise.
   */
  IterationLogger _iterationLogger;

  /**
   * Tells if dynamic rebuild is necessary currently
   * neighborListInvalidDoDynamicRebuild - true if a particle has moved more than skin/2
   */
  bool _neighborListInvalidDoDynamicRebuild{false};

  /**
   * updating position at rebuild for every particle
   */
  void updateRebuildPositions();

  /**
   * Logger for live info
   */
  LiveInfoLogger _liveInfoLogger;

  /**
   * Logger for FLOP count and hit rate.
   */
  FLOPLogger _flopLogger;
};

template <typename Particle>
void LogicHandler<Particle>::updateRebuildPositions() {
  // The owned particles in buffer are ignored because they do not rely on the structure of the particle containers,
  // e.g. neighbour list, and these are iterated over using the region iterator. Movement of particles in buffer doesn't
  // require a rebuild of neighbor lists.
  AUTOPAS_OPENMP(parallel)
  for (auto iter = this->begin(IteratorBehavior::owned | IteratorBehavior::containerOnly); iter.isValid(); ++iter) {
    iter->resetRAtRebuild();
  }
}

template <typename Particle>
void LogicHandler<Particle>::checkMinimalSize() const {
  const auto &container = _containerSelector.getCurrentContainer();
  // check boxSize at least cutoff + skin
  for (unsigned int dim = 0; dim < 3; ++dim) {
    if (container.getBoxMax()[dim] - container.getBoxMin()[dim] < container.getInteractionLength()) {
      autopas::utils::ExceptionHandler::exception(
          "Box (boxMin[{}]={} and boxMax[{}]={}) is too small.\nHas to be at least cutoff({}) + skin({}) = {}.", dim,
          container.getBoxMin()[dim], dim, container.getBoxMax()[dim], container.getCutoff(), container.getVerletSkin(),
          container.getCutoff() + container.getVerletSkin());
    }
  }
}

template <typename Particle>
bool LogicHandler<Particle>::getNeighborListsInvalidDoDynamicRebuild() {
  return _neighborListInvalidDoDynamicRebuild;
}

template <typename Particle>
bool LogicHandler<Particle>::neighborListsAreValid() {
  if (_stepsSinceLastListRebuild >= _neighborListRebuildFrequency or _autoTuner.willRebuildNeighborLists() or
      getNeighborListsInvalidDoDynamicRebuild()) {
    _neighborListsAreValid.store(false, std::memory_order_relaxed);
  }
  return _neighborListsAreValid.load(std::memory_order_relaxed);
}

template <typename Particle>
void LogicHandler<Particle>::checkNeighborListsInvalidDoDynamicRebuild() {
  const auto skin = getContainer().getVerletSkin();
  // (skin/2)^2
  const auto halfSkinSquare = skin * skin * 0.25;
  // The owned particles in buffer are ignored because they do not rely on the structure of the particle containers,
  // e.g. neighbour list, and these are iterated over using the region iterator. Movement of particles in buffer doesn't
  // require a rebuild of neighbor lists.
  AUTOPAS_OPENMP(parallel reduction(or : _neighborListInvalidDoDynamicRebuild))
  for (auto iter = this->begin(IteratorBehavior::owned | IteratorBehavior::containerOnly); iter.isValid(); ++iter) {
    const auto distance = iter->calculateDisplacementSinceRebuild();
    const double distanceSquare = utils::ArrayMath::dot(distance, distance);

    if (distanceSquare >= halfSkinSquare) {
      _neighborListInvalidDoDynamicRebuild = true;
    }
  }
}

template <typename Particle>
void LogicHandler<Particle>::resetNeighborListsInvalidDoDynamicRebuild() {
  _neighborListInvalidDoDynamicRebuild = false;
}

template <typename Particle>
void LogicHandler<Particle>::setParticleBuffers(const std::vector<FullParticleCell<Particle>> &particleBuffers,
                                                const std::vector<FullParticleCell<Particle>> &haloParticleBuffers) {
  auto exchangeBuffer = [](const auto &newBuffers, auto &oldBuffers, auto &particleCounter) {
    // sanity check
    if (oldBuffers.size() < newBuffers.size()) {
      autopas::utils::ExceptionHandler::exception(
          "The number of new buffers ({}) is larger than number of existing buffers ({})!", newBuffers.size(),
          oldBuffers.size());
    }

    // we will clear the old buffers so subtract the particles from the counters.
    const auto numParticlesInOldBuffers =
        std::transform_reduce(oldBuffers.begin(), std::next(oldBuffers.begin(), newBuffers.size()), 0, std::plus<>(),
                              [](const auto &cell) { return cell.size(); });
    particleCounter.fetch_sub(numParticlesInOldBuffers, std::memory_order_relaxed);

    // clear the old buffers and copy the content of the new buffers over.
    size_t numParticlesInNewBuffers = 0;
    for (size_t i = 0; i < newBuffers.size(); ++i) {
      oldBuffers[i].clear();
      for (const auto &p : newBuffers[i]) {
        ++numParticlesInNewBuffers;
        oldBuffers[i].addParticle(p);
      }
    }
    // update the counters.
    particleCounter.fetch_add(numParticlesInNewBuffers, std::memory_order_relaxed);
  };

  exchangeBuffer(particleBuffers, _particleBuffer, _numParticlesOwned);
  exchangeBuffer(haloParticleBuffers, _haloParticleBuffer, _numParticlesHalo);
}

template <typename Particle>
std::tuple<const std::vector<FullParticleCell<Particle>> &, const std::vector<FullParticleCell<Particle>> &>
LogicHandler<Particle>::getParticleBuffers() const {
  return {_particleBuffer, _haloParticleBuffer};
}

template <typename Particle>
template <class PairwiseFunctor>
IterationMeasurements LogicHandler<Particle>::iteratePairwise(PairwiseFunctor &functor, TraversalInterface &traversal) {
  autopas::utils::Timer timerTotal;
  autopas::utils::Timer timerRebuild;
  autopas::utils::Timer timerIteratePairwise;
  autopas::utils::Timer timerRemainderTraversal;

  const bool doListRebuild = not neighborListsAreValid();
  const auto &configuration = _autoTuner.getCurrentConfig();
  auto &container = _containerSelector.getCurrentContainer();

  const bool energyMeasurementsPossible = _autoTuner.resetEnergy();
  timerTotal.start();

  functor.initTraversal();
  if (doListRebuild) {
    timerRebuild.start();
    this->updateRebuildPositions();
    container.rebuildNeighborLists(&traversal);
    this->resetNeighborListsInvalidDoDynamicRebuild();
    timerRebuild.stop();
  }
  timerIteratePairwise.start();
  container.iteratePairwise(&traversal);
  timerIteratePairwise.stop();

  timerRemainderTraversal.start();
  withStaticContainerType(container, [&](auto &actualContainerType) {
    if (configuration.newton3) {
      doRemainderTraversal<true>(&functor, actualContainerType, _particleBuffer, _haloParticleBuffer);
    } else {
      doRemainderTraversal<false>(&functor, actualContainerType, _particleBuffer, _haloParticleBuffer);
    }
  });
  timerRemainderTraversal.stop();
  functor.endTraversal(configuration.newton3);

  const auto [energyPsys, energyPkg, energyRam, energyTotal] = _autoTuner.sampleEnergy();

  timerTotal.stop();

  constexpr auto nanD = std::numeric_limits<double>::quiet_NaN();
  constexpr auto nanL = std::numeric_limits<long>::quiet_NaN();
  return {timerIteratePairwise.getTotalTime(),
          timerRemainderTraversal.getTotalTime(),
          timerRebuild.getTotalTime(),
          timerTotal.getTotalTime(),
          energyMeasurementsPossible,
          energyMeasurementsPossible ? energyPsys : nanD,
          energyMeasurementsPossible ? energyPkg : nanD,
          energyMeasurementsPossible ? energyRam : nanD,
          energyMeasurementsPossible ? energyTotal : nanL};
}

template <class Particle>
template <bool newton3, class ContainerType, class PairwiseFunctor>
void LogicHandler<Particle>::doRemainderTraversal(PairwiseFunctor *f, ContainerType &container,
                                                  std::vector<FullParticleCell<Particle>> &particleBuffers,
                                                  std::vector<FullParticleCell<Particle>> &haloParticleBuffers) {
  // Sanity check. If this is violated feel free to add some logic here that adapts the number of locks.
  if (_bufferLocks.size() < particleBuffers.size()) {
    utils::ExceptionHandler::exception("Not enough locks for non-halo buffers! Num Locks: {}, Buffers: {}",
                                       _bufferLocks.size(), particleBuffers.size());
  }

  // Balance buffers. This makes processing them with static scheduling quite efficient.
  // Also, if particles were not inserted in parallel, this enables us to process them in parallel now.
  // Cost is at max O(2N) worst O(N) per buffer collection and negligible compared to interacting them.
  auto cellToVec = [](auto &cell) -> std::vector<Particle> & { return cell._particles; };
  utils::ArrayUtils::balanceVectors(particleBuffers, cellToVec);
  utils::ArrayUtils::balanceVectors(haloParticleBuffers, cellToVec);

  // The following part performs the main remainder traversal. The actual calculation is done in 4 steps carried out
  // in three helper functions.

  // only activate time measurements if it will actually be logged
#if SPDLOG_ACTIVE_LEVEL <= SPDLOG_LEVEL_TRACE
  autopas::utils::Timer timerBufferContainer;
  autopas::utils::Timer timerPBufferPBuffer;
  autopas::utils::Timer timerPBufferHBuffer;

  timerBufferContainer.start();
#endif
  // steps 1 & 2. particleBuffer with all close particles in container and haloParticleBuffer with owned, close
  // particles in container
  remainderHelperBufferContainer<newton3>(f, container, particleBuffers, haloParticleBuffers);

#if SPDLOG_ACTIVE_LEVEL <= SPDLOG_LEVEL_TRACE
  timerBufferContainer.stop();
  timerPBufferPBuffer.start();
#endif

  // step 3. particleBuffer with itself and all other buffers
  remainderHelperBufferBuffer<newton3>(f, particleBuffers, haloParticleBuffers);

#if SPDLOG_ACTIVE_LEVEL <= SPDLOG_LEVEL_TRACE
  timerPBufferPBuffer.stop();
  timerPBufferHBuffer.start();
#endif

  // step 4. particleBuffer with haloParticleBuffer
  remainderHelperBufferHaloBuffer<newton3>(f, particleBuffers, haloParticleBuffers);

#if SPDLOG_ACTIVE_LEVEL <= SPDLOG_LEVEL_TRACE
  timerPBufferHBuffer.stop();
#endif

  // unpack particle SoAs. Halo data is not interesting
  for (auto &buffer : particleBuffers) {
    f->SoAExtractor(buffer, buffer._particleSoABuffer, 0);
  }

  AutoPasLog(TRACE, "Timer Buffers <-> Container (1+2): {}", timerBufferContainer.getTotalTime());
  AutoPasLog(TRACE, "Timer PBuffers<-> PBuffer   (  3): {}", timerPBufferPBuffer.getTotalTime());
  AutoPasLog(TRACE, "Timer PBuffers<-> HBuffer   (  4): {}", timerPBufferHBuffer.getTotalTime());

  // Note: haloParticleBuffer with itself is NOT needed, as interactions between halo particles are unneeded!
}

template <class Particle>
template <bool newton3, class ContainerType, class PairwiseFunctor>
void LogicHandler<Particle>::remainderHelperBufferContainer(
    PairwiseFunctor *f, ContainerType &container, std::vector<FullParticleCell<Particle>> &particleBuffers,
    std::vector<FullParticleCell<Particle>> &haloParticleBuffers) {
  using autopas::utils::ArrayUtils::static_cast_copy_array;
  using namespace autopas::utils::ArrayMath::literals;

  const auto haloBoxMin = container.getBoxMin() - container.getInteractionLength();
  const auto interactionLengthInv = 1. / container.getInteractionLength();

  const double cutoff = container.getCutoff();
  // one halo and particle buffer pair per thread
  AUTOPAS_OPENMP(parallel for schedule(static, 1) shared(f, _spacialLocks, haloBoxMin, interactionLengthInv))
  for (int bufferId = 0; bufferId < particleBuffers.size(); ++bufferId) {
    auto &particleBuffer = particleBuffers[bufferId];
    auto &haloParticleBuffer = haloParticleBuffers[bufferId];
    // 1. particleBuffer with all close particles in container
    for (auto &&p1 : particleBuffer) {
      const auto pos = p1.getR();
      const auto min = pos - cutoff;
      const auto max = pos + cutoff;
      container.forEachInRegion(
          [&](auto &p2) {
            const auto lockCoords = static_cast_copy_array<size_t>((p2.getR() - haloBoxMin) * interactionLengthInv);
            if constexpr (newton3) {
              const std::lock_guard<std::mutex> lock(*_spacialLocks[lockCoords[0]][lockCoords[1]][lockCoords[2]]);
              f->AoSFunctor(p1, p2, true);
            } else {
              f->AoSFunctor(p1, p2, false);
              // no need to calculate force enacted on a halo
              if (not p2.isHalo()) {
                const std::lock_guard<std::mutex> lock(*_spacialLocks[lockCoords[0]][lockCoords[1]][lockCoords[2]]);
                f->AoSFunctor(p2, p1, false);
              }
            }
          },
          min, max, IteratorBehavior::ownedOrHalo);
    }

    // 2. haloParticleBuffer with owned, close particles in container
    for (auto &&p1halo : haloParticleBuffer) {
      const auto pos = p1halo.getR();
      const auto min = pos - cutoff;
      const auto max = pos + cutoff;
      container.forEachInRegion(
          [&](auto &p2) {
            const auto lockCoords = static_cast_copy_array<size_t>((p2.getR() - haloBoxMin) * interactionLengthInv);
            // No need to apply anything to p1halo
            //   -> AoSFunctor(p1, p2, false) not needed as it neither adds force nor Upot (potential energy)
            //   -> newton3 argument needed for correct globals
            const std::lock_guard<std::mutex> lock(*_spacialLocks[lockCoords[0]][lockCoords[1]][lockCoords[2]]);
            f->AoSFunctor(p2, p1halo, newton3);
          },
          min, max, IteratorBehavior::owned);
    }
  }
}

template <class Particle>
template <bool newton3, class PairwiseFunctor>
void LogicHandler<Particle>::remainderHelperBufferBuffer(PairwiseFunctor *f,
                                                         std::vector<FullParticleCell<Particle>> &particleBuffers,
                                                         std::vector<FullParticleCell<Particle>> &haloParticleBuffers) {
  // All (halo-)buffer interactions shall happen vectorized, hence, load all buffer data into SoAs
  for (auto &buffer : particleBuffers) {
    f->SoALoader(buffer, buffer._particleSoABuffer, 0, /*skipSoAResize*/ false);
  }
  for (auto &buffer : haloParticleBuffers) {
    f->SoALoader(buffer, buffer._particleSoABuffer, 0, /*skipSoAResize*/ false);
  }

  AUTOPAS_OPENMP(parallel) {
    // For buffer interactions where bufferA == bufferB we can always enable newton3. For all interactions between
    // different buffers we turn newton3 always off, which ensures that only one thread at a time is writing to a
    // buffer. This saves expensive locks.
    // we can not use collapse here without locks, otherwise races would occur.
    AUTOPAS_OPENMP(for)
    for (size_t i = 0; i < particleBuffers.size(); ++i) {
      for (size_t jj = 0; jj < particleBuffers.size(); ++jj) {
        auto *particleBufferSoAA = &particleBuffers[i]._particleSoABuffer;
        const auto j = (i + jj) % particleBuffers.size();
        if (i == j) {
          f->SoAFunctorSingle(*particleBufferSoAA, true);
        } else {
          auto *particleBufferSoAB = &particleBuffers[j]._particleSoABuffer;
          f->SoAFunctorPair(*particleBufferSoAA, *particleBufferSoAB, false);
        }
      }
    }
  }
}

template <class Particle>
template <bool newton3, class PairwiseFunctor>
void LogicHandler<Particle>::remainderHelperBufferHaloBuffer(
    PairwiseFunctor *f, std::vector<FullParticleCell<Particle>> &particleBuffers,
    std::vector<FullParticleCell<Particle>> &haloParticleBuffers) {
  // Here, phase / color based parallelism turned out to be more efficient than tasks
  AUTOPAS_OPENMP(parallel)
  for (int interactionOffset = 0; interactionOffset < haloParticleBuffers.size(); ++interactionOffset) {
    AUTOPAS_OPENMP(for)
    for (size_t i = 0; i < particleBuffers.size(); ++i) {
      auto &particleBufferSoA = particleBuffers[i]._particleSoABuffer;
      auto &haloBufferSoA =
          haloParticleBuffers[(i + interactionOffset) % haloParticleBuffers.size()]._particleSoABuffer;
      f->SoAFunctorPair(particleBufferSoA, haloBufferSoA, false);
    }
  }
}

template <typename Particle>
template <class Functor>
std::tuple<Configuration, std::unique_ptr<TraversalInterface>, bool> LogicHandler<Particle>::selectConfiguration(
    Functor &functor) {
  bool stillTuning = false;
  Configuration configuration{};
  std::optional<std::unique_ptr<TraversalInterface>> traversalPtrOpt{};
  LiveInfo info{};
  // if this iteration is not relevant take the same algorithm config as before.
  if (not functor.isRelevantForTuning()) {
    stillTuning = false;
    configuration = _autoTuner.getCurrentConfig();
    const auto &container = _containerSelector.getCurrentContainer();
    traversalPtrOpt = autopas::utils::withStaticCellType<Particle>(
        container.getParticleCellTypeEnum(), [&](const auto &particleCellDummy) -> decltype(traversalPtrOpt) {
          // Can't make this unique_ptr const otherwise we can't move it later.
          auto traversalPtr =
              TraversalSelector<std::decay_t<decltype(particleCellDummy)>>::template generateTraversal<Functor>(
                  configuration.traversal, functor, container.getTraversalSelectorInfo(), configuration.dataLayout,
                  configuration.newton3);

          // set sortingThreshold of the traversal if it can be casted to a CellPairTraversal and uses the CellFunctor
          if (auto *cellPairTraversalPtr =
                  dynamic_cast<autopas::CellPairTraversal<std::decay_t<decltype(particleCellDummy)>> *>(
                      traversalPtr.get())) {
            cellPairTraversalPtr->setSortingThreshold(_sortingThreshold);
          }

          if (traversalPtr->isApplicable()) {
            return std::optional{std::move(traversalPtr)};
          } else {
            return std::nullopt;
          }
        });
  } else {
    if (_autoTuner.needsHomogeneityAndMaxDensityBeforePrepare()) {
      utils::Timer timerCalculateHomogeneity;
      timerCalculateHomogeneity.start();
      const auto &container = _containerSelector.getCurrentContainer();
      const auto [homogeneity, maxDensity] = autopas::utils::calculateHomogeneityAndMaxDensity(container);
      timerCalculateHomogeneity.stop();
      _autoTuner.addHomogeneityAndMaxDensity(homogeneity, maxDensity, timerCalculateHomogeneity.getTotalTime());
    }

    const auto needsLiveInfo = _autoTuner.prepareIteration();

    if (needsLiveInfo) {
      info.gather(_containerSelector.getCurrentContainer(), functor, _neighborListRebuildFrequency);
      _autoTuner.receiveLiveInfo(info);
    }

    std::tie(configuration, stillTuning) = _autoTuner.getNextConfig();

    // loop as long as we don't get a valid configuration
    bool rejectIndefinitely = false;
    while (true) {
      // applicability check also sets the container
      std::tie(traversalPtrOpt, rejectIndefinitely) = isConfigurationApplicable(configuration, functor);
      if (traversalPtrOpt.has_value()) {
        break;
      }
      // if no config is left after rejecting this one an exception is thrown here.
      std::tie(configuration, stillTuning) = _autoTuner.rejectConfig(configuration, rejectIndefinitely);
    }
  }

#ifdef AUTOPAS_LOG_LIVEINFO
  // if live info has not been gathered yet, gather it now and log it
  if (info.get().empty()) {
    info.gather(_containerSelector.getCurrentContainer(), functor, _neighborListRebuildFrequency);
  }
  _liveInfoLogger.logLiveInfo(info, _iteration);
#endif

  return {configuration, std::move(traversalPtrOpt.value()), stillTuning};
}

template <typename Particle>
template <class Functor>
bool LogicHandler<Particle>::iteratePairwisePipeline(Functor *functor) {
  /// Selection of configuration (tuning if necessary)
  utils::Timer tuningTimer;
  tuningTimer.start();
  const auto [configuration, traversalPtr, stillTuning] = selectConfiguration(*functor);
  tuningTimer.stop();
  _autoTuner.logIteration(configuration, stillTuning, tuningTimer.getTotalTime());

  /// Pairwise iteration
  AutoPasLog(DEBUG, "Iterating with configuration: {} tuning: {}", configuration.toString(), stillTuning);
  const IterationMeasurements measurements = iteratePairwise(*functor, *traversalPtr);

  /// Debug Output
  auto bufferSizeListing = [](const auto &buffers) -> std::string {
    std::stringstream ss;
    size_t sum = 0;
    for (const auto &buffer : buffers) {
      ss << buffer.size() << ", ";
      sum += buffer.size();
    }
    ss << " Total: " << sum;
    return ss.str();
  };
  AutoPasLog(TRACE, "particleBuffer     size : {}", bufferSizeListing(_particleBuffer));
  AutoPasLog(TRACE, "haloParticleBuffer size : {}", bufferSizeListing(_haloParticleBuffer));
  AutoPasLog(DEBUG, "Container::iteratePairwise took {} ns", measurements.timeIteratePairwise);
  AutoPasLog(DEBUG, "RemainderTraversal         took {} ns", measurements.timeRemainderTraversal);
  AutoPasLog(DEBUG, "RebuildNeighborLists       took {} ns", measurements.timeRebuild);
  AutoPasLog(DEBUG, "Container::iteratePairwise took {} ns", measurements.timeTotal);

  if (measurements.energyMeasurementsPossible) {
    AutoPasLog(DEBUG, "Energy Consumption: Psys: {} Joules Pkg: {} Joules Ram: {} Joules", measurements.energyPsys,
               measurements.energyPkg, measurements.energyRam);
  }
  _iterationLogger.logIteration(configuration, _iteration, stillTuning, tuningTimer.getTotalTime(), measurements);

  _flopLogger.logIteration(_iteration, functor->getNumFLOPs(), functor->getHitRate());

  /// Pass on measurements
  // if this was a major iteration add measurements and bump counters
  if (functor->isRelevantForTuning()) {
    if (stillTuning) {
      // choose the metric of interest
      const auto measurement = [&]() {
        switch (_autoTuner.getTuningMetric()) {
          case TuningMetricOption::time:
            return measurements.timeTotal;
          case TuningMetricOption::energy:
            return measurements.energyTotal;
          default:
            autopas::utils::ExceptionHandler::exception(
                "LogicHandler::iteratePairwisePipeline(): Unknown tuning metric.");
            return 0l;
        }
      }();
      _autoTuner.addMeasurement(measurement, not neighborListsAreValid());
    } else {
      AutoPasLog(TRACE, "Skipping adding of sample because functor is not marked relevant.");
    }

    // this function depends on LogicHandler's and the AutoTuner's iteration counters,
    // that should not have been updated yet.
    if (not neighborListsAreValid() /*we have done a rebuild now*/) {
      // list is now valid
      _neighborListsAreValid.store(true, std::memory_order_relaxed);
      _rebuildIntervals.push_back(_stepsSinceLastListRebuild);
      _stepsSinceLastListRebuild = 0;
    }
    ++_stepsSinceLastListRebuild;

    _containerSelector.getCurrentContainer().setStepsSinceLastRebuild(_stepsSinceLastListRebuild);

    _autoTuner.bumpIterationCounters();
    ++_iteration;
  }
  return stillTuning;
}

template <typename Particle>
template <class PairwiseFunctor>
std::tuple<std::optional<std::unique_ptr<TraversalInterface>>, bool> LogicHandler<Particle>::isConfigurationApplicable(
    const Configuration &conf, PairwiseFunctor &pairwiseFunctor) {
  // Check if the container supports the traversal
  const auto allContainerTraversals = compatibleTraversals::allCompatibleTraversals(conf.container);
  if (allContainerTraversals.find(conf.traversal) == allContainerTraversals.end()) {
    AutoPasLog(DEBUG, "Configuration rejected: Container {} does not support the traversal {}.", conf.container,
               conf.traversal);
    return {std::nullopt, true};
  }

  // Check if the required Newton 3 mode is supported by the functor
  if ((conf.newton3 == Newton3Option::enabled and not pairwiseFunctor.allowsNewton3()) or
      (conf.newton3 == Newton3Option::disabled and not pairwiseFunctor.allowsNonNewton3())) {
    AutoPasLog(DEBUG, "Configuration rejected: The functor doesn't support Newton 3 {}!", conf.newton3);
    return {std::nullopt, true};
  }

  // Check if the traversal is applicable to the current state of the container
  _containerSelector.selectContainer(
      conf.container,
      ContainerSelectorInfo(conf.cellSizeFactor, _containerSelector.getCurrentContainer().getVerletSkin(),
                            _neighborListRebuildFrequency, _verletClusterSize, conf.loadEstimator));
  const auto &container = _containerSelector.getCurrentContainer();
  const auto traversalInfo = container.getTraversalSelectorInfo();

  auto traversalPtrOpt = autopas::utils::withStaticCellType<Particle>(
      container.getParticleCellTypeEnum(),
      [&](const auto &particleCellDummy) -> std::optional<std::unique_ptr<TraversalInterface>> {
        // Can't make this unique_ptr const otherwise we can't move it later.
        auto traversalPtr =
            TraversalSelector<std::decay_t<decltype(particleCellDummy)>>::template generateTraversal<PairwiseFunctor>(
                conf.traversal, pairwiseFunctor, traversalInfo, conf.dataLayout, conf.newton3);

        // set sortingThreshold of the traversal if it can be casted to a CellPairTraversal and uses the CellFunctor
        if (auto *cellPairTraversalPtr =
                dynamic_cast<autopas::CellPairTraversal<std::decay_t<decltype(particleCellDummy)>> *>(
                    traversalPtr.get())) {
          cellPairTraversalPtr->setSortingThreshold(_sortingThreshold);
        }

        if (traversalPtr->isApplicable()) {
          return std::optional{std::move(traversalPtr)};
        } else {
          return std::nullopt;
        }
      });
  return {std::move(traversalPtrOpt), false};
}

}  // namespace autopas<|MERGE_RESOLUTION|>--- conflicted
+++ resolved
@@ -283,7 +283,6 @@
     // first check that the particle actually belongs in the container
     const auto &boxMin = _containerSelector.getCurrentContainer().getBoxMin();
     const auto &boxMax = _containerSelector.getCurrentContainer().getBoxMax();
-    Particle particleCopy = p;
     if (utils::notInBox(p.getR(), boxMin, boxMax)) {
       autopas::utils::ExceptionHandler::exception(
           "LogicHandler: Trying to add a particle that is not in the bounding box.\n"
@@ -292,6 +291,7 @@
           "{}",
           boxMin, boxMax, p.toString());
     }
+    Particle particleCopy = p;
     particleCopy.setOwnershipState(OwnershipState::owned);
     if (not neighborListsAreValid()) {
       // Container has to (about to) be invalid to be able to add Particles!
@@ -310,29 +310,25 @@
     auto &container = _containerSelector.getCurrentContainer();
     const auto &boxMin = container.getBoxMin();
     const auto &boxMax = container.getBoxMax();
-    Particle particleCopy = haloParticle;
-    if (utils::inBox(particleCopy.getR(), boxMin, boxMax)) {
+    Particle haloParticleCopy = haloParticle;
+    if (utils::inBox(haloParticleCopy.getR(), boxMin, boxMax)) {
       autopas::utils::ExceptionHandler::exception(
           "LogicHandler: Trying to add a halo particle that is not outside the box of the container.\n"
           "Box Min {}\n"
           "Box Max {}\n"
           "{}",
-          utils::ArrayUtils::to_string(boxMin), utils::ArrayUtils::to_string(boxMax), particleCopy.toString());
-    }
-    particleCopy.setOwnershipState(OwnershipState::halo);
+          utils::ArrayUtils::to_string(boxMin), utils::ArrayUtils::to_string(boxMax), haloParticleCopy.toString());
+    }
+    haloParticleCopy.setOwnershipState(OwnershipState::halo);
     if (not neighborListsAreValid()) {
       // If the neighbor lists are not valid, we can add the particle.
-      container.template addHaloParticle</* checkInBox */ false>(particleCopy);
+      container.template addHaloParticle</* checkInBox */ false>(haloParticleCopy);
     } else {
       // Check if we can update an existing halo(dummy) particle.
-      bool updated = container.updateHaloParticle(particleCopy);
+      bool updated = container.updateHaloParticle(haloParticleCopy);
       if (not updated) {
         // If we couldn't find an existing particle, add it to the halo particle buffer.
-<<<<<<< HEAD
-        _haloParticleBuffer[autopas_get_thread_num()].addParticle(particleCopy);
-=======
         _haloParticleBuffer[autopas_get_thread_num()].addParticle(haloParticleCopy);
->>>>>>> c3b5d210
       }
     }
     _numParticlesHalo.fetch_add(1, std::memory_order_relaxed);
