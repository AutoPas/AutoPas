/**
 * @file LogicHandler.h
 * @author seckler
 * @date 31.05.19
 */

#pragma once
#include <atomic>
#include <limits>
#include <memory>
#include <optional>
#include <tuple>
#include <type_traits>
#include <vector>

#include "autopas/LogicHandlerInfo.h"
#include "autopas/cells/FullParticleCell.h"
#include "autopas/containers/TraversalInterface.h"
#include "autopas/iterators/ContainerIterator.h"
#include "autopas/options/IteratorBehavior.h"
#include "autopas/particles/Particle.h"
#include "autopas/tuning/AutoTuner.h"
#include "autopas/tuning/Configuration.h"
#include "autopas/tuning/selectors/ContainerSelector.h"
#include "autopas/tuning/selectors/ContainerSelectorInfo.h"
#include "autopas/tuning/selectors/TraversalSelector.h"
#include "autopas/utils/NumParticlesEstimator.h"
#include "autopas/utils/SimilarityFunctions.h"
#include "autopas/utils/StaticCellSelector.h"
#include "autopas/utils/StaticContainerSelector.h"
#include "autopas/utils/Timer.h"
#include "autopas/utils/WrapOpenMP.h"
#include "autopas/utils/logging/FLOPLogger.h"
#include "autopas/utils/logging/IterationLogger.h"
#include "autopas/utils/logging/IterationMeasurements.h"
#include "autopas/utils/logging/LiveInfoLogger.h"
#include "autopas/utils/logging/Logger.h"
#include "autopas/utils/markParticleAsDeleted.h"

namespace autopas {

/**
 * The LogicHandler takes care of the containers s.t. they are all in the same valid state.
 * This is mainly done by incorporating a global container rebuild frequency, which defines when containers and their
 * neighbor lists will be rebuild.
 */
template <typename Particle>
class LogicHandler {
 public:
  /**
   * Constructor of the LogicHandler.
   * @param autoTuner
   * @param logicHandlerInfo
   * @param rebuildFrequency
   * @param outputSuffix
   */
  LogicHandler(autopas::AutoTuner &autoTuner, const LogicHandlerInfo &logicHandlerInfo, unsigned int rebuildFrequency,
               const std::string &outputSuffix)
      : _neighborListRebuildFrequency{rebuildFrequency},
        _autoTuner(autoTuner),
        _particleBuffer(autopas_get_max_threads()),
        _haloParticleBuffer(autopas_get_max_threads()),
        _containerSelector(logicHandlerInfo.boxMin, logicHandlerInfo.boxMax, logicHandlerInfo.cutoff),
        _verletClusterSize(logicHandlerInfo.verletClusterSize),
        _sortingThreshold(logicHandlerInfo.sortingThreshold),
        _iterationLogger(outputSuffix, autoTuner.canMeasureEnergy()),
        _flopLogger(outputSuffix),
        _liveInfoLogger(outputSuffix),
        _bufferLocks(std::max(2, autopas::autopas_get_max_threads())) {
    using namespace autopas::utils::ArrayMath::literals;
    // initialize the container and make sure it is valid
    const auto configuration = _autoTuner.getCurrentConfig();
    const ContainerSelectorInfo containerSelectorInfo{configuration.cellSizeFactor, logicHandlerInfo.verletSkin,
                                                      _neighborListRebuildFrequency, _verletClusterSize,
                                                      configuration.loadEstimator};
    _containerSelector.selectContainer(configuration.container, containerSelectorInfo);
    checkMinimalSize();

    // initialize locks needed for remainder traversal
    const auto boxLength = logicHandlerInfo.boxMax - logicHandlerInfo.boxMin;
    const auto interactionLengthInv = 1. / (logicHandlerInfo.cutoff + logicHandlerInfo.verletSkin);
    initSpacialLocks(boxLength, interactionLengthInv);
    for (auto &lockPtr : _bufferLocks) {
      lockPtr = std::make_unique<std::mutex>();
    }
  }

  /**
   * Returns a non-const reference to the currently selected particle container.
   * @return Non-const reference to the container.
   */
  inline autopas::ParticleContainerInterface<Particle> &getContainer() {
    return _containerSelector.getCurrentContainer();
  }

  /**
   * Collects leaving particles from buffer and potentially inserts owned particles to the container.
   * @param insertOwnedParticlesToContainer Decides whether to insert owned particles to the container.
   * @return Leaving particles.
   */
  [[nodiscard]] std::vector<Particle> collectLeavingParticlesFromBuffer(bool insertOwnedParticlesToContainer) {
    const auto &boxMin = _containerSelector.getCurrentContainer().getBoxMin();
    const auto &boxMax = _containerSelector.getCurrentContainer().getBoxMax();
    std::vector<Particle> leavingBufferParticles{};
    for (auto &cell : _particleBuffer) {
      auto &buffer = cell._particles;
      if (insertOwnedParticlesToContainer) {
<<<<<<< HEAD
        // Can't be const because we potentially modify particles before re-adding them
=======
        // Can't be const because we potentially modify ownership before re-adding
>>>>>>> 56fe62aa
        for (auto &p : buffer) {
          if (p.isDummy()) {
            continue;
          }
          if (utils::inBox(p.getR(), boxMin, boxMax)) {
            p.setOwnershipState(OwnershipState::owned);
            _containerSelector.getCurrentContainer().addParticle(p);
          } else {
            leavingBufferParticles.push_back(p);
          }
        }
        buffer.clear();
      } else {
        for (auto iter = buffer.begin(); iter < buffer.end();) {
          auto &p = *iter;

          auto fastRemoveP = [&]() {
            // Fast remove of particle, i.e., swap with last entry && pop.
            std::swap(p, buffer.back());
            buffer.pop_back();
            // Do not increment the iter afterwards!
          };
          if (p.isDummy()) {
            // We remove dummies!
            fastRemoveP();
            // In case we swapped a dummy here, don't increment the iterator and do another iteration to check again.
            continue;
          }
          // if p was a dummy a new particle might now be at the memory location of p so we need to check that.
          // We also just might have deleted the last particle in the buffer in that case the inBox check is meaningless
          if (not buffer.empty() and utils::notInBox(p.getR(), boxMin, boxMax)) {
            leavingBufferParticles.push_back(p);
            fastRemoveP();
          } else {
            ++iter;
          }
        }
      }
    }
    return leavingBufferParticles;
  }

  /**
   * @copydoc AutoPas::updateContainer()
   */
  [[nodiscard]] std::vector<Particle> updateContainer() {
    this->checkNeighborListsInvalidDoDynamicRebuild();
    bool doDataStructureUpdate = not neighborListsAreValid();

    // The next call also adds particles to the container if doDataStructureUpdate is true.
    auto leavingBufferParticles = collectLeavingParticlesFromBuffer(doDataStructureUpdate);

    AutoPasLog(DEBUG, "Initiating container update.");
    auto leavingParticles = _containerSelector.getCurrentContainer().updateContainer(not doDataStructureUpdate);
    leavingParticles.insert(leavingParticles.end(), leavingBufferParticles.begin(), leavingBufferParticles.end());

    // Substract the amount of leaving particles from the number of owned particles.
    _numParticlesOwned.fetch_sub(leavingParticles.size(), std::memory_order_relaxed);
    // updateContainer deletes all halo particles.
    std::for_each(_haloParticleBuffer.begin(), _haloParticleBuffer.end(), [](auto &buffer) { buffer.clear(); });
    _numParticlesHalo.store(0, std::memory_order_relaxed);
    return leavingParticles;
  }

  /**
   * Pass values to the actual container.
   * @param boxMin
   * @param boxMax
   * @return Vector of particles that are outside the box after the resize.
   */
  std::vector<Particle> resizeBox(const std::array<double, 3> &boxMin, const std::array<double, 3> &boxMax) {
    using namespace autopas::utils::ArrayMath::literals;
    const auto &oldMin = _containerSelector.getCurrentContainer().getBoxMin();
    const auto &oldMax = _containerSelector.getCurrentContainer().getBoxMax();

    // if nothing changed do nothing
    if (oldMin == boxMin and oldMax == boxMax) {
      return {};
    }

    // sanity check that new size is actually positive
    for (size_t i = 0; i < boxMin.size(); ++i) {
      if (boxMin[i] >= boxMax[i]) {
        utils::ExceptionHandler::exception(
            "New box size in dimension {} is not positive!\nboxMin[{}] = {}\nboxMax[{}] = {}", i, i, boxMin[i], i,
            boxMax[i]);
      }
    }

    // warn if domain changes too drastically
    const auto newLength = boxMax - boxMin;
    const auto oldLength = oldMax - oldMin;
    const auto relDiffLength = newLength / oldLength;
    for (size_t i = 0; i < newLength.size(); ++i) {
      // warning threshold is set arbitrary and up for change if needed
      if (relDiffLength[i] > 1.3 or relDiffLength[i] < 0.7) {
        AutoPasLog(WARN,
                   "LogicHandler.resize(): Domain size changed drastically in dimension {}! Gathered AutoTuning "
                   "information might not be applicable anymore!\n"
                   "Size old box : {}\n"
                   "Size new box : {}\n"
                   "Relative diff: {}",
                   i, utils::ArrayUtils::to_string(oldLength), utils::ArrayUtils::to_string(newLength),
                   utils::ArrayUtils::to_string(relDiffLength));
      }
    }

    // check all particles
    std::vector<Particle> particlesNowOutside;
    for (auto pIter = _containerSelector.getCurrentContainer().begin(); pIter.isValid(); ++pIter) {
      // make sure only owned ones are present
      if (not pIter->isOwned()) {
        utils::ExceptionHandler::exception(
            "LogicHandler::resizeBox() encountered non owned particle. "
            "When calling resizeBox() these should be already deleted. "
            "This could be solved by calling updateContainer() before resizeBox().");
      }
      // owned particles that are now outside are removed from the container and returned
      if (not utils::inBox(pIter->getR(), boxMin, boxMax)) {
        particlesNowOutside.push_back(*pIter);
        decreaseParticleCounter(*pIter);
        internal::markParticleAsDeleted(*pIter);
      }
    }

    // actually resize the container
    _containerSelector.resizeBox(boxMin, boxMax);
    // The container might have changed sufficiently enough so that we need more or less spacial locks
    const auto boxLength = boxMax - boxMin;
    const auto interactionLengthInv = 1. / (_containerSelector.getCurrentContainer().getInteractionLength());
    initSpacialLocks(boxLength, interactionLengthInv);

    // Set this flag, s.t., the container is rebuilt!
    _neighborListsAreValid.store(false, std::memory_order_relaxed);

    return particlesNowOutside;
  }

  /**
   * Estimates number of halo particles via autopas::utils::NumParticlesEstimator::estimateNumHalosUniform() then
   * calls LogicHandler::reserve(size_t numParticles, size_t numHaloParticles).
   *
   * @param numParticles Total number of owned particles.
   */
  void reserve(size_t numParticles) {
    const auto &container = _containerSelector.getCurrentContainer();
    const auto numParticlesHaloEstimate = autopas::utils::NumParticlesEstimator::estimateNumHalosUniform(
        numParticles, container.getBoxMin(), container.getBoxMax(), container.getInteractionLength());
    reserve(numParticles, numParticlesHaloEstimate);
  }

  /**
   * Reserves space in the particle buffers and the container.
   *
   * @param numParticles Total number of owned particles.
   * @param numHaloParticles Total number of halo particles.
   */
  void reserve(size_t numParticles, size_t numHaloParticles) {
    const auto numHaloParticlesPerBuffer = numHaloParticles / _haloParticleBuffer.size();
    for (auto &buffer : _haloParticleBuffer) {
      buffer.reserve(numHaloParticlesPerBuffer);
    }
    // there is currently no good heuristic for this buffer so reuse the one for halos.
    for (auto &buffer : _particleBuffer) {
      buffer.reserve(numHaloParticlesPerBuffer);
    }

    _containerSelector.getCurrentContainer().reserve(numParticles, numHaloParticles);
  }

  /**
   * @copydoc AutoPas::addParticle()
   */
  void addParticle(const Particle &p) {
    // first check that the particle actually belongs in the container
    const auto &boxMin = _containerSelector.getCurrentContainer().getBoxMin();
    const auto &boxMax = _containerSelector.getCurrentContainer().getBoxMax();
    Particle particleCopy = p;
    if (utils::notInBox(p.getR(), boxMin, boxMax)) {
      autopas::utils::ExceptionHandler::exception(
          "LogicHandler: Trying to add a particle that is not in the bounding box.\n"
          "Box Min {}\n"
          "Box Max {}\n"
          "{}",
          boxMin, boxMax, p.toString());
    }
<<<<<<< HEAD
=======
    Particle particleCopy = p;
>>>>>>> 56fe62aa
    particleCopy.setOwnershipState(OwnershipState::owned);
    if (not neighborListsAreValid()) {
      // Container has to (about to) be invalid to be able to add Particles!
      _containerSelector.getCurrentContainer().template addParticle<false>(particleCopy);
    } else {
      // If the container is valid, we add it to the particle buffer.
      _particleBuffer[autopas_get_thread_num()].addParticle(particleCopy);
    }
    _numParticlesOwned.fetch_add(1, std::memory_order_relaxed);
  }

  /**
   * @copydoc AutoPas::addHaloParticle()
   */
  void addHaloParticle(const Particle &haloParticle) {
    auto &container = _containerSelector.getCurrentContainer();
    const auto &boxMin = container.getBoxMin();
    const auto &boxMax = container.getBoxMax();
    Particle particleCopy = haloParticle;
    if (utils::inBox(particleCopy.getR(), boxMin, boxMax)) {
      autopas::utils::ExceptionHandler::exception(
          "LogicHandler: Trying to add a halo particle that is not outside the box of the container.\n"
          "Box Min {}\n"
          "Box Max {}\n"
          "{}",
          utils::ArrayUtils::to_string(boxMin), utils::ArrayUtils::to_string(boxMax), particleCopy.toString());
    }
<<<<<<< HEAD
    particleCopy.setOwnershipState(OwnershipState::halo);
    if (not neighborListsAreValid()) {
      // If the neighbor lists are not valid, we can add the particle.
      container.template addHaloParticle</* checkInBox */ false>(particleCopy);
    } else {
      // Check if we can update an existing halo(dummy) particle.
      bool updated = container.updateHaloParticle(particleCopy);
=======
    Particle haloParticleCopy = haloParticle;
    haloParticleCopy.setOwnershipState(OwnershipState::halo);
    if (not neighborListsAreValid()) {
      // If the neighbor lists are not valid, we can add the particle.
      container.template addHaloParticle</* checkInBox */ false>(haloParticleCopy);
    } else {
      // Check if we can update an existing halo(dummy) particle.
      bool updated = container.updateHaloParticle(haloParticleCopy);
>>>>>>> 56fe62aa
      if (not updated) {
        AutoPasLog(TRACE,
                   "updateHaloParticle was not able to update particle at "
                   "[{}, {}, {}]. Adding a copy to the halo buffer.",
                   particleCopy.getR()[0], particleCopy.getR()[1], particleCopy.getR()[2]);
        // If we couldn't find an existing particle, add it to the halo particle buffer.
<<<<<<< HEAD
        _haloParticleBuffer[autopas_get_thread_num()].addParticle(particleCopy);
=======
        _haloParticleBuffer[autopas_get_thread_num()].addParticle(haloParticleCopy);
        _haloParticleBuffer[autopas_get_thread_num()]._particles.back().setOwnershipState(OwnershipState::halo);
>>>>>>> 56fe62aa
      }
    }
    _numParticlesHalo.fetch_add(1, std::memory_order_relaxed);
  }

  /**
   * @copydoc AutoPas::deleteAllParticles()
   */
  void deleteAllParticles() {
    _neighborListsAreValid.store(false, std::memory_order_relaxed);
    _containerSelector.getCurrentContainer().deleteAllParticles();
    std::for_each(_particleBuffer.begin(), _particleBuffer.end(), [](auto &buffer) { buffer.clear(); });
    std::for_each(_haloParticleBuffer.begin(), _haloParticleBuffer.end(), [](auto &buffer) { buffer.clear(); });
    // all particles are gone -> reset counters.
    _numParticlesOwned.store(0, std::memory_order_relaxed);
    _numParticlesHalo.store(0, std::memory_order_relaxed);
  }

  /**
   * Takes a particle, checks if it is in any of the particle buffers, and deletes it from them if found.
   * @param particle Particle to delete. If something was deleted this reference might point to a different particle or
   * invalid memory.
   * @return Tuple: <True iff the particle was found and deleted, True iff the reference is valid>
   */
  std::tuple<bool, bool> deleteParticleFromBuffers(Particle &particle) {
    // find the buffer the particle belongs to
    auto &bufferCollection = particle.isOwned() ? _particleBuffer : _haloParticleBuffer;
    for (auto &cell : bufferCollection) {
      auto &buffer = cell._particles;
      // if the address of the particle is between start and end of the buffer it is in this buffer
      if (not buffer.empty() and &(buffer.front()) <= &particle and &particle <= &(buffer.back())) {
        const bool isRearParticle = &particle == &buffer.back();
        // swap-delete
        particle = buffer.back();
        buffer.pop_back();
        return {true, not isRearParticle};
      }
    }
    return {false, true};
  }

  /**
   * Decrease the correct internal particle counters.
   * This function should always be called if individual particles are deleted.
   * @param particle reference to particles that should be deleted
   */
  void decreaseParticleCounter(Particle &particle) {
    if (particle.isOwned()) {
      _numParticlesOwned.fetch_sub(1, std::memory_order_relaxed);
    } else {
      _numParticlesHalo.fetch_sub(1, std::memory_order_relaxed);
    }
  }

  /**
   * This function covers the full pipeline of all mechanics happening during the pairwise iteration.
   * This includes:
   * - selecting a configuration
   *   - gather live info, homogeneity, and max density
   *   - get next config (tuning)
   *   - check applicability
   *   - instantiation of traversal and container
   * - triggering iteration and tuning result logger
   * - pairwise iteration
   *   - init and end traversal
   *   - remainder traversal
   *   - measurements
   * - pass measurements to tuner
   *
   * @tparam Functor
   * @param functor
   * @return True if this was a tuning iteration.
   */
  template <class Functor>
  bool iteratePairwisePipeline(Functor *functor);

  /**
   * Create the additional vectors vector for a given iterator behavior.
   * @tparam Iterator
   * @param behavior
   * @return Vector of pointers to buffer vectors.
   */
  template <class Iterator>
  typename Iterator::ParticleVecType gatherAdditionalVectors(IteratorBehavior behavior) {
    typename Iterator::ParticleVecType additionalVectors;
    if (!(behavior & IteratorBehavior::containerOnly)) {
      additionalVectors.reserve(static_cast<bool>(behavior & IteratorBehavior::owned) * _particleBuffer.size() +
                                static_cast<bool>(behavior & IteratorBehavior::halo) * _haloParticleBuffer.size());
      if (behavior & IteratorBehavior::owned) {
        for (auto &buffer : _particleBuffer) {
          // Don't insert empty buffers. This also means that we won't pick up particles added during iterating if they
          // go to the buffers. But since we wouldn't pick them up if they go into the container to a cell that the
          // iterators already passed this is unsupported anyways.
          if (not buffer.isEmpty()) {
            additionalVectors.push_back(&(buffer._particles));
          }
        }
      }
      if (behavior & IteratorBehavior::halo) {
        for (auto &buffer : _haloParticleBuffer) {
          if (not buffer.isEmpty()) {
            additionalVectors.push_back(&(buffer._particles));
          }
        }
      }
    }
    return additionalVectors;
  }

  /**
   * @copydoc AutoPas::begin()
   */
  autopas::ContainerIterator<Particle, true, false> begin(IteratorBehavior behavior) {
    auto additionalVectors = gatherAdditionalVectors<ContainerIterator<Particle, true, false>>(behavior);
    return _containerSelector.getCurrentContainer().begin(behavior, &additionalVectors);
  }

  /**
   * @copydoc AutoPas::begin()
   */
  autopas::ContainerIterator<Particle, false, false> begin(IteratorBehavior behavior) const {
    auto additionalVectors =
        const_cast<LogicHandler *>(this)->gatherAdditionalVectors<ContainerIterator<Particle, false, false>>(behavior);
    return _containerSelector.getCurrentContainer().begin(behavior, &additionalVectors);
  }

  /**
   * @copydoc AutoPas::getRegionIterator()
   */
  autopas::ContainerIterator<Particle, true, true> getRegionIterator(const std::array<double, 3> &lowerCorner,
                                                                     const std::array<double, 3> &higherCorner,
                                                                     IteratorBehavior behavior) {
    // sanity check: Most of our stuff depends on `inBox` which does not handle lowerCorner > higherCorner well.
    for (size_t d = 0; d < 3; ++d) {
      if (lowerCorner[d] > higherCorner[d]) {
        autopas::utils::ExceptionHandler::exception(
            "Requesting region Iterator where the upper corner is lower than the lower corner!\n"
            "Lower corner: {}\n"
            "Upper corner: {}",
            lowerCorner, higherCorner);
      }
    }

    auto additionalVectors = gatherAdditionalVectors<ContainerIterator<Particle, true, true>>(behavior);
    return _containerSelector.getCurrentContainer().getRegionIterator(lowerCorner, higherCorner, behavior,
                                                                      &additionalVectors);
  }

  /**
   * @copydoc AutoPas::getRegionIterator()
   */
  autopas::ContainerIterator<Particle, false, true> getRegionIterator(const std::array<double, 3> &lowerCorner,
                                                                      const std::array<double, 3> &higherCorner,
                                                                      IteratorBehavior behavior) const {
    // sanity check: Most of our stuff depends on `inBox` which does not handle lowerCorner > higherCorner well.
    for (size_t d = 0; d < 3; ++d) {
      if (lowerCorner[d] > higherCorner[d]) {
        autopas::utils::ExceptionHandler::exception(
            "Requesting region Iterator where the upper corner is lower than the lower corner!\n"
            "Lower corner: {}\n"
            "Upper corner: {}",
            lowerCorner, higherCorner);
      }
    }

    auto additionalVectors =
        const_cast<LogicHandler *>(this)->gatherAdditionalVectors<ContainerIterator<Particle, false, true>>(behavior);
    return std::as_const(_containerSelector)
        .getCurrentContainer()
        .getRegionIterator(lowerCorner, higherCorner, behavior, &additionalVectors);
  }

  /**
   * Get the number of owned particles.
   * @return
   */
  [[nodiscard]] unsigned long getNumberOfParticlesOwned() const { return _numParticlesOwned; }

  /**
   * Get the number of halo particles.
   * @return
   */
  [[nodiscard]] unsigned long getNumberOfParticlesHalo() const { return _numParticlesHalo; }

  /**
   * Checks if the given configuration can be used with the given functor and the current state of the simulation.
   *
   * @note For the checks we need to switch to the container in the config, hece this function can't be const.
   * Also we need to build the traversal, hence, it is returned.
   *
   * @tparam PairwiseFunctor
   * @param conf
   * @param pairwiseFunctor
   * @return tuple<optional<Traversal>, rejectIndefinitely> The optional is empty if the configuration is not applicable
   * The bool rejectIndefinitely indicates if the configuration can be completely removed from the search space because
   * it will never be applicable.
   */
  template <class PairwiseFunctor>
  [[nodiscard]] std::tuple<std::optional<std::unique_ptr<TraversalInterface>>, bool> isConfigurationApplicable(
      const Configuration &conf, PairwiseFunctor &pairwiseFunctor);

  /**
   * Directly exchange the internal particle and halo buffers with the given vectors and update particle counters.
   *
   * @note This function is for testing purposes only!
   * @warning This function only sets as many buffers as are given to it. E.g. if particleBuffers.size() == 3 but there
   * LogicHandler has 8 the last five buffers will not be touched.
   *
   * @param particleBuffers
   * @param haloParticleBuffers
   */
  void setParticleBuffers(const std::vector<FullParticleCell<Particle>> &particleBuffers,
                          const std::vector<FullParticleCell<Particle>> &haloParticleBuffers);

  /**
   * Getter for the particle buffers.
   *
   * @note Intended for tests only.
   *
   * @return tuple of const references to the internal buffers.
   */
  std::tuple<const std::vector<FullParticleCell<Particle>> &, const std::vector<FullParticleCell<Particle>> &>
  getParticleBuffers() const;

  /**
   * Getter for the mean rebuild frequency.
   * Helpful for determining the frequency for the dynamic containers
   * @return value of the mean frequency as double
   */
  [[nodiscard]] double getMeanRebuildFrequency() const {
    if (_rebuildIntervals.empty()) {
      return 0.;
    } else {
      // Neglecting the first entry in the vector as _stepsSinceLastListRebuild is initialised to a very large value
      // which gets stored into the vector on the very first rebuild. This large value is ignored in the calculating the
      // mean value below.
      return std::accumulate(_rebuildIntervals.begin() + 1, _rebuildIntervals.end(), 0.) /
             static_cast<double>(_rebuildIntervals.size() - 1);
    }
  }

  /**
   * getter function for _neighborListInvalidDoDynamicRebuild
   * @return bool stored in _neighborListInvalidDoDynamicRebuild
   */
  bool getNeighborListsInvalidDoDynamicRebuild();

  /**
   * Checks if in the next iteration the neighbor lists have to be rebuilt.
   *
   * This can be the case either because we hit the rebuild frequency or the dynamic rebuild criteria or because the
   * auto tuner tests a new configuration.
   *
   * @return True iff the neighbor lists will not be rebuild.
   */
  bool neighborListsAreValid();

  /**
   * Checks if any particle has moved more than skin/2.
   * updates bool: _neighborListInvalidDoDynamicRebuild
   */
  void checkNeighborListsInvalidDoDynamicRebuild();

  /**
   * Checks if any particle has moved more than skin/2.
   * resets bool: _neighborListInvalidDoDynamicRebuild to false
   */
  void resetNeighborListsInvalidDoDynamicRebuild();

 private:
  /**
   * Initialize or update the spacial locks used during the remainder traversal.
   * If the locks are already initialized but the container size changed, surplus locks will
   * be deleted, new locks are allocated and locks that are still necessary are reused.
   *
   * @param boxLength
   * @param interactionLengthInv
   */
  void initSpacialLocks(const std::array<double, 3> &boxLength, double interactionLengthInv) {
    using namespace autopas::utils::ArrayMath::literals;
    using autopas::utils::ArrayMath::ceil;
    using autopas::utils::ArrayUtils::static_cast_copy_array;

    // one lock per interaction length + one for each halo region
    const auto locksPerDim = static_cast_copy_array<size_t>(ceil(boxLength * interactionLengthInv) + 2.);
    _spacialLocks.resize(locksPerDim[0]);
    for (auto &lockVecVec : _spacialLocks) {
      lockVecVec.resize(locksPerDim[1]);
      for (auto &lockVec : lockVecVec) {
        lockVec.resize(locksPerDim[2]);
        for (auto &lockPtr : lockVec) {
          if (not lockPtr) {
            lockPtr = std::make_unique<std::mutex>();
          }
        }
      }
    }
  }

  /**
   * Gathers dynamic data from the domain if necessary and retrieves the next configuration to use.
   * @tparam Functor
   * @param functor
   * @return
   */
  template <class Functor>
  std::tuple<Configuration, std::unique_ptr<TraversalInterface>, bool> selectConfiguration(Functor &functor);

  /**
   * Triggers the core steps of the pairwise iteration:
   *    - functor init- / end traversal
   *    - rebuilding of neighbor lists
   *    - container.iteratePairwise()
   *    - remainder traversal
   *    - time and energy measurements.
   *
   * @tparam PairwiseFunctor
   * @param functor
   * @param traversal
   * @return Struct containing time and energy measurements. If no energy measurements were possible the respective
   * fields are filled with NaN.
   */
  template <class PairwiseFunctor>
  IterationMeasurements iteratePairwise(PairwiseFunctor &functor, TraversalInterface &traversal);

  /**
   * Performs the interactions ParticleContainer::iteratePairwise() did not cover.
   *
   * These interactions are:
   *  - particleBuffer    <-> container
   *  - haloParticleBuffer -> container
   *  - particleBuffer    <-> particleBuffer
   *  - haloParticleBuffer -> particleBuffer
   *
   * @note Buffers need to have at least one (empty) cell. They must not be empty.
   *
   * @tparam newton3
   * @tparam ContainerType Type of the particle container.
   * @tparam PairwiseFunctor
   * @param f
   * @param container Reference the container. Preferably pass the container with the actual static type.
   * @param particleBuffers vector of particle buffers. These particles' force vectors will be updated.
   * @param haloParticleBuffers vector of halo particle buffers. These particles' force vectors will not necessarily be
   * updated.
   */
  template <bool newton3, class ContainerType, class PairwiseFunctor>
  void doRemainderTraversal(PairwiseFunctor *f, ContainerType &container,
                            std::vector<FullParticleCell<Particle>> &particleBuffers,
                            std::vector<FullParticleCell<Particle>> &haloParticleBuffers);

  /**
   * Helper Method for doRemainderTraversal. This method calculates all interactions between buffers and containers
   * @tparam newton3
   * @tparam ContainerType Type of the particle container.
   * @tparam PairwiseFunctor
   * @param f
   * @param container Reference the container. Preferably pass the container with the actual static type.
   * @param particleBuffers vector of particle buffers. These particles' force vectors will be updated.
   * @param haloParticleBuffers vector of halo particle buffers. These particles' force vectors will not necessarily be
   * updated.
   */
  template <bool newton3, class ContainerType, class PairwiseFunctor>
  void remainderHelperBufferContainer(PairwiseFunctor *f, ContainerType &container,
                                      std::vector<FullParticleCell<Particle>> &particleBuffers,
                                      std::vector<FullParticleCell<Particle>> &haloParticleBuffers);

  /**
   * Helper Method for doRemainderTraversal. This method calculates all interactions between buffers and buffers
   * @tparam newton3
   * @tparam PairwiseFunctor
   * @param f
   * @param particleBuffers vector of particle buffers. These particles' force vectors will be updated.
   * @param haloParticleBuffers vector of halo particle buffers. These particles' force vectors will not necessarily be
   * updated.
   */
  template <bool newton3, class PairwiseFunctor>
  void remainderHelperBufferBuffer(PairwiseFunctor *f, std::vector<FullParticleCell<Particle>> &particleBuffers,
                                   std::vector<FullParticleCell<Particle>> &haloParticleBuffers);

  /**
   * Helper Method for doRemainderTraversal. This method calculates all interactions between buffers and halo buffers
   * @tparam newton3
   * @tparam PairwiseFunctor
   * @param f
   * @param particleBuffers vector of particle buffers. These particles' force vectors will be updated.
   * @param haloParticleBuffers vector of halo particle buffers. These particles' force vectors will not necessarily be
   * updated.
   */
  template <bool newton3, class PairwiseFunctor>
  void remainderHelperBufferHaloBuffer(PairwiseFunctor *f, std::vector<FullParticleCell<Particle>> &particleBuffers,
                                       std::vector<FullParticleCell<Particle>> &haloParticleBuffers);

  /**
   * Check that the simulation box is at least of interaction length in each direction.
   *
   * Throws an exception if minimal size requirements are violated.
   */
  void checkMinimalSize() const;

  /**
   * Specifies after how many pair-wise traversals the neighbor lists (if they exist) are to be rebuild.
   */
  unsigned int _neighborListRebuildFrequency;

  /**
   * Number of particles in a VCL cluster.
   */
  unsigned int _verletClusterSize;

  /**
   * Array of int which contains the iteration number when a rebuild occurs.
   * This is used to calculate the mean rebuild frequency.
   */
  std::vector<int> _rebuildIntervals;

  /**
   * Number of particles in two cells from which sorting should be performed for traversal that use the CellFunctor
   */
  size_t _sortingThreshold;

  /**
   * Reference to the AutoTuner which is managed by the AutoPas main interface.
   */
  autopas::AutoTuner &_autoTuner;

  /**
   * Specifies if the neighbor list is valid.
   */
  std::atomic<bool> _neighborListsAreValid{false};

  /**
   * Steps since last rebuild
   */
  unsigned int _stepsSinceLastListRebuild{std::numeric_limits<unsigned int>::max()};

  /**
   * The current iteration number.
   */
  unsigned int _iteration{0};

  /**
   * Atomic tracker of the number of owned particles.
   */
  std::atomic<size_t> _numParticlesOwned{0ul};

  /**
   * Atomic tracker of the number of halo particles.
   */
  std::atomic<size_t> _numParticlesHalo{0ul};

  /**
   * Buffer to store particles that should not yet be added to the container. There is one buffer per thread.
   */
  std::vector<FullParticleCell<Particle>> _particleBuffer;

  /**
   * Buffer to store halo particles that should not yet be added to the container. There is one buffer per thread.
   */
  std::vector<FullParticleCell<Particle>> _haloParticleBuffer;

  /**
   * Object holding the actual particle container with the ability to switch container types.
   */
  ContainerSelector<Particle> _containerSelector;

  /**
   * Locks for regions in the domain. Used for buffer <-> container interaction.
   */
  std::vector<std::vector<std::vector<std::unique_ptr<std::mutex>>>> _spacialLocks;

  /**
   * Locks for the particle buffers.
   */
  std::vector<std::unique_ptr<std::mutex>> _bufferLocks;

  /**
   * Logger for configuration used and time spent breakdown of iteratePairwise.
   */
  IterationLogger _iterationLogger;

  /**
   * Tells if dynamic rebuild is necessary currently
   * neighborListInvalidDoDynamicRebuild - true if a particle has moved more than skin/2
   */
  bool _neighborListInvalidDoDynamicRebuild{false};

  /**
   * updating position at rebuild for every particle
   */
  void updateRebuildPositions();

  /**
   * Logger for live info
   */
  LiveInfoLogger _liveInfoLogger;

  /**
   * Logger for FLOP count and hit rate.
   */
  FLOPLogger _flopLogger;
};

template <typename Particle>
void LogicHandler<Particle>::updateRebuildPositions() {
  // The owned particles in buffer are ignored because they do not rely on the structure of the particle containers,
  // e.g. neighbour list, and these are iterated over using the region iterator. Movement of particles in buffer doesn't
  // require a rebuild of neighbor lists.
  AUTOPAS_OPENMP(parallel)
  for (auto iter = this->begin(IteratorBehavior::owned | IteratorBehavior::containerOnly); iter.isValid(); ++iter) {
    iter->resetRAtRebuild();
  }
}

template <typename Particle>
void LogicHandler<Particle>::checkMinimalSize() const {
  const auto &container = _containerSelector.getCurrentContainer();
  // check boxSize at least cutoff + skin
  for (unsigned int dim = 0; dim < 3; ++dim) {
    if (container.getBoxMax()[dim] - container.getBoxMin()[dim] < container.getInteractionLength()) {
      autopas::utils::ExceptionHandler::exception(
          "Box (boxMin[{}]={} and boxMax[{}]={}) is too small.\nHas to be at least cutoff({}) + skin({}) = {}.", dim,
          container.getBoxMin()[dim], dim, container.getBoxMax()[dim], container.getCutoff(), container.getVerletSkin(),
          container.getCutoff() + container.getVerletSkin());
    }
  }
}

template <typename Particle>
bool LogicHandler<Particle>::getNeighborListsInvalidDoDynamicRebuild() {
  return _neighborListInvalidDoDynamicRebuild;
}

template <typename Particle>
bool LogicHandler<Particle>::neighborListsAreValid() {
  if (_stepsSinceLastListRebuild >= _neighborListRebuildFrequency or _autoTuner.willRebuildNeighborLists() or
      getNeighborListsInvalidDoDynamicRebuild()) {
    _neighborListsAreValid.store(false, std::memory_order_relaxed);
  }
  return _neighborListsAreValid.load(std::memory_order_relaxed);
}

template <typename Particle>
void LogicHandler<Particle>::checkNeighborListsInvalidDoDynamicRebuild() {
  const auto skin = getContainer().getVerletSkin();
  // (skin/2)^2
  const auto halfSkinSquare = skin * skin * 0.25;
  // The owned particles in buffer are ignored because they do not rely on the structure of the particle containers,
  // e.g. neighbour list, and these are iterated over using the region iterator. Movement of particles in buffer doesn't
  // require a rebuild of neighbor lists.
  AUTOPAS_OPENMP(parallel reduction(or : _neighborListInvalidDoDynamicRebuild))
  for (auto iter = this->begin(IteratorBehavior::owned | IteratorBehavior::containerOnly); iter.isValid(); ++iter) {
    const auto distance = iter->calculateDisplacementSinceRebuild();
    const double distanceSquare = utils::ArrayMath::dot(distance, distance);

    if (distanceSquare >= halfSkinSquare) {
      _neighborListInvalidDoDynamicRebuild = true;
    }
  }
}

template <typename Particle>
void LogicHandler<Particle>::resetNeighborListsInvalidDoDynamicRebuild() {
  _neighborListInvalidDoDynamicRebuild = false;
}

template <typename Particle>
void LogicHandler<Particle>::setParticleBuffers(const std::vector<FullParticleCell<Particle>> &particleBuffers,
                                                const std::vector<FullParticleCell<Particle>> &haloParticleBuffers) {
  auto exchangeBuffer = [](const auto &newBuffers, auto &oldBuffers, auto &particleCounter) {
    // sanity check
    if (oldBuffers.size() < newBuffers.size()) {
      autopas::utils::ExceptionHandler::exception(
          "The number of new buffers ({}) is larger than number of existing buffers ({})!", newBuffers.size(),
          oldBuffers.size());
    }

    // we will clear the old buffers so subtract the particles from the counters.
    const auto numParticlesInOldBuffers =
        std::transform_reduce(oldBuffers.begin(), std::next(oldBuffers.begin(), newBuffers.size()), 0, std::plus<>(),
                              [](const auto &cell) { return cell.size(); });
    particleCounter.fetch_sub(numParticlesInOldBuffers, std::memory_order_relaxed);

    // clear the old buffers and copy the content of the new buffers over.
    size_t numParticlesInNewBuffers = 0;
    for (size_t i = 0; i < newBuffers.size(); ++i) {
      oldBuffers[i].clear();
      for (const auto &p : newBuffers[i]) {
        ++numParticlesInNewBuffers;
        oldBuffers[i].addParticle(p);
      }
    }
    // update the counters.
    particleCounter.fetch_add(numParticlesInNewBuffers, std::memory_order_relaxed);
  };

  exchangeBuffer(particleBuffers, _particleBuffer, _numParticlesOwned);
  exchangeBuffer(haloParticleBuffers, _haloParticleBuffer, _numParticlesHalo);
}

template <typename Particle>
std::tuple<const std::vector<FullParticleCell<Particle>> &, const std::vector<FullParticleCell<Particle>> &>
LogicHandler<Particle>::getParticleBuffers() const {
  return {_particleBuffer, _haloParticleBuffer};
}

template <typename Particle>
template <class PairwiseFunctor>
IterationMeasurements LogicHandler<Particle>::iteratePairwise(PairwiseFunctor &functor, TraversalInterface &traversal) {
  autopas::utils::Timer timerTotal;
  autopas::utils::Timer timerRebuild;
  autopas::utils::Timer timerIteratePairwise;
  autopas::utils::Timer timerRemainderTraversal;

  timerTotal.start();

  const bool doListRebuild = not neighborListsAreValid();
  const auto &configuration = _autoTuner.getCurrentConfig();
  auto &container = _containerSelector.getCurrentContainer();

  const bool energyMeasurementsPossible = _autoTuner.resetEnergy();

  functor.initTraversal();
  if (doListRebuild) {
    timerRebuild.start();
    this->updateRebuildPositions();
    container.rebuildNeighborLists(&traversal);
    this->resetNeighborListsInvalidDoDynamicRebuild();
    timerRebuild.stop();
  }
  timerIteratePairwise.start();
  container.iteratePairwise(&traversal);
  timerIteratePairwise.stop();

  timerRemainderTraversal.start();
  withStaticContainerType(container, [&](auto &actualContainerType) {
    if (configuration.newton3) {
      doRemainderTraversal<true>(&functor, actualContainerType, _particleBuffer, _haloParticleBuffer);
    } else {
      doRemainderTraversal<false>(&functor, actualContainerType, _particleBuffer, _haloParticleBuffer);
    }
  });
  timerRemainderTraversal.stop();
  functor.endTraversal(configuration.newton3);

  const auto [energyPsys, energyPkg, energyRam, energyTotal] = _autoTuner.sampleEnergy();

  timerTotal.stop();

  constexpr auto nanD = std::numeric_limits<double>::quiet_NaN();
  constexpr auto nanL = std::numeric_limits<long>::quiet_NaN();
  return {timerIteratePairwise.getTotalTime(),
          timerRemainderTraversal.getTotalTime(),
          timerRebuild.getTotalTime(),
          timerTotal.getTotalTime(),
          energyMeasurementsPossible,
          energyMeasurementsPossible ? energyPsys : nanD,
          energyMeasurementsPossible ? energyPkg : nanD,
          energyMeasurementsPossible ? energyRam : nanD,
          energyMeasurementsPossible ? energyTotal : nanL};
}

template <class Particle>
template <bool newton3, class ContainerType, class PairwiseFunctor>
void LogicHandler<Particle>::doRemainderTraversal(PairwiseFunctor *f, ContainerType &container,
                                                  std::vector<FullParticleCell<Particle>> &particleBuffers,
                                                  std::vector<FullParticleCell<Particle>> &haloParticleBuffers) {
  // Sanity check. If this is violated feel free to add some logic here that adapts the number of locks.
  if (_bufferLocks.size() < particleBuffers.size()) {
    utils::ExceptionHandler::exception("Not enough locks for non-halo buffers! Num Locks: {}, Buffers: {}",
                                       _bufferLocks.size(), particleBuffers.size());
  }

  // Balance buffers. This makes processing them with static scheduling quite efficient.
  // Also, if particles were not inserted in parallel, this enables us to process them in parallel now.
  // Cost is at max O(2N) worst O(N) per buffer collection and negligible compared to interacting them.
  auto cellToVec = [](auto &cell) -> std::vector<Particle> & { return cell._particles; };
  utils::ArrayUtils::balanceVectors(particleBuffers, cellToVec);
  utils::ArrayUtils::balanceVectors(haloParticleBuffers, cellToVec);

  // The following part performs the main remainder traversal. The actual calculation is done in 4 steps carried out
  // in three helper functions.

  // only activate time measurements if it will actually be logged
#if SPDLOG_ACTIVE_LEVEL <= SPDLOG_LEVEL_TRACE
  autopas::utils::Timer timerBufferContainer;
  autopas::utils::Timer timerPBufferPBuffer;
  autopas::utils::Timer timerPBufferHBuffer;

  timerBufferContainer.start();
#endif
  // steps 1 & 2. particleBuffer with all close particles in container and haloParticleBuffer with owned, close
  // particles in container
  remainderHelperBufferContainer<newton3>(f, container, particleBuffers, haloParticleBuffers);

#if SPDLOG_ACTIVE_LEVEL <= SPDLOG_LEVEL_TRACE
  timerBufferContainer.stop();
  timerPBufferPBuffer.start();
#endif

  // step 3. particleBuffer with itself and all other buffers
  remainderHelperBufferBuffer<newton3>(f, particleBuffers, haloParticleBuffers);

#if SPDLOG_ACTIVE_LEVEL <= SPDLOG_LEVEL_TRACE
  timerPBufferPBuffer.stop();
  timerPBufferHBuffer.start();
#endif

  // step 4. particleBuffer with haloParticleBuffer
  remainderHelperBufferHaloBuffer<newton3>(f, particleBuffers, haloParticleBuffers);

#if SPDLOG_ACTIVE_LEVEL <= SPDLOG_LEVEL_TRACE
  timerPBufferHBuffer.stop();
#endif

  // unpack particle SoAs. Halo data is not interesting
  for (auto &buffer : particleBuffers) {
    f->SoAExtractor(buffer, buffer._particleSoABuffer, 0);
  }

  AutoPasLog(TRACE, "Timer Buffers <-> Container (1+2): {}", timerBufferContainer.getTotalTime());
  AutoPasLog(TRACE, "Timer PBuffers<-> PBuffer   (  3): {}", timerPBufferPBuffer.getTotalTime());
  AutoPasLog(TRACE, "Timer PBuffers<-> HBuffer   (  4): {}", timerPBufferHBuffer.getTotalTime());

  // Note: haloParticleBuffer with itself is NOT needed, as interactions between halo particles are unneeded!
}

template <class Particle>
template <bool newton3, class ContainerType, class PairwiseFunctor>
void LogicHandler<Particle>::remainderHelperBufferContainer(
    PairwiseFunctor *f, ContainerType &container, std::vector<FullParticleCell<Particle>> &particleBuffers,
    std::vector<FullParticleCell<Particle>> &haloParticleBuffers) {
  using autopas::utils::ArrayUtils::static_cast_copy_array;
  using namespace autopas::utils::ArrayMath::literals;

  const auto haloBoxMin = container.getBoxMin() - container.getInteractionLength();
  const auto interactionLengthInv = 1. / container.getInteractionLength();

  const double cutoff = container.getCutoff();
  // one halo and particle buffer pair per thread
  AUTOPAS_OPENMP(parallel for schedule(static, 1) shared(f, _spacialLocks, haloBoxMin, interactionLengthInv))
  for (int bufferId = 0; bufferId < particleBuffers.size(); ++bufferId) {
    auto &particleBuffer = particleBuffers[bufferId];
    auto &haloParticleBuffer = haloParticleBuffers[bufferId];
    // 1. particleBuffer with all close particles in container
    for (auto &&p1 : particleBuffer) {
      const auto pos = p1.getR();
      const auto min = pos - cutoff;
      const auto max = pos + cutoff;
      container.forEachInRegion(
          [&](auto &p2) {
            const auto lockCoords = static_cast_copy_array<size_t>((p2.getR() - haloBoxMin) * interactionLengthInv);
            if constexpr (newton3) {
              const std::lock_guard<std::mutex> lock(*_spacialLocks[lockCoords[0]][lockCoords[1]][lockCoords[2]]);
              f->AoSFunctor(p1, p2, true);
            } else {
              f->AoSFunctor(p1, p2, false);
              // no need to calculate force enacted on a halo
              if (not p2.isHalo()) {
                const std::lock_guard<std::mutex> lock(*_spacialLocks[lockCoords[0]][lockCoords[1]][lockCoords[2]]);
                f->AoSFunctor(p2, p1, false);
              }
            }
          },
          min, max, IteratorBehavior::ownedOrHalo);
    }

    // 2. haloParticleBuffer with owned, close particles in container
    for (auto &&p1halo : haloParticleBuffer) {
      const auto pos = p1halo.getR();
      const auto min = pos - cutoff;
      const auto max = pos + cutoff;
      container.forEachInRegion(
          [&](auto &p2) {
            const auto lockCoords = static_cast_copy_array<size_t>((p2.getR() - haloBoxMin) * interactionLengthInv);
            // No need to apply anything to p1halo
            //   -> AoSFunctor(p1, p2, false) not needed as it neither adds force nor Upot (potential energy)
            //   -> newton3 argument needed for correct globals
            const std::lock_guard<std::mutex> lock(*_spacialLocks[lockCoords[0]][lockCoords[1]][lockCoords[2]]);
            f->AoSFunctor(p2, p1halo, newton3);
          },
          min, max, IteratorBehavior::owned);
    }
  }
}

template <class Particle>
template <bool newton3, class PairwiseFunctor>
void LogicHandler<Particle>::remainderHelperBufferBuffer(PairwiseFunctor *f,
                                                         std::vector<FullParticleCell<Particle>> &particleBuffers,
                                                         std::vector<FullParticleCell<Particle>> &haloParticleBuffers) {
  // All (halo-)buffer interactions shall happen vectorized, hence, load all buffer data into SoAs
  for (auto &buffer : particleBuffers) {
    f->SoALoader(buffer, buffer._particleSoABuffer, 0, /*skipSoAResize*/ false);
  }
  for (auto &buffer : haloParticleBuffers) {
    f->SoALoader(buffer, buffer._particleSoABuffer, 0, /*skipSoAResize*/ false);
  }

  AUTOPAS_OPENMP(parallel) {
    // For buffer interactions where bufferA == bufferB we can always enable newton3. For all interactions between
    // different buffers we turn newton3 always off, which ensures that only one thread at a time is writing to a
    // buffer. This saves expensive locks.
    // we can not use collapse here without locks, otherwise races would occur.
    AUTOPAS_OPENMP(for)
    for (size_t i = 0; i < particleBuffers.size(); ++i) {
      for (size_t jj = 0; jj < particleBuffers.size(); ++jj) {
        auto *particleBufferSoAA = &particleBuffers[i]._particleSoABuffer;
        const auto j = (i + jj) % particleBuffers.size();
        if (i == j) {
          f->SoAFunctorSingle(*particleBufferSoAA, true);
        } else {
          auto *particleBufferSoAB = &particleBuffers[j]._particleSoABuffer;
          f->SoAFunctorPair(*particleBufferSoAA, *particleBufferSoAB, false);
        }
      }
    }
  }
}

template <class Particle>
template <bool newton3, class PairwiseFunctor>
void LogicHandler<Particle>::remainderHelperBufferHaloBuffer(
    PairwiseFunctor *f, std::vector<FullParticleCell<Particle>> &particleBuffers,
    std::vector<FullParticleCell<Particle>> &haloParticleBuffers) {
  // Here, phase / color based parallelism turned out to be more efficient than tasks
  AUTOPAS_OPENMP(parallel)
  for (int interactionOffset = 0; interactionOffset < haloParticleBuffers.size(); ++interactionOffset) {
    AUTOPAS_OPENMP(for)
    for (size_t i = 0; i < particleBuffers.size(); ++i) {
      auto &particleBufferSoA = particleBuffers[i]._particleSoABuffer;
      auto &haloBufferSoA =
          haloParticleBuffers[(i + interactionOffset) % haloParticleBuffers.size()]._particleSoABuffer;
      f->SoAFunctorPair(particleBufferSoA, haloBufferSoA, false);
    }
  }
}

template <typename Particle>
template <class Functor>
std::tuple<Configuration, std::unique_ptr<TraversalInterface>, bool> LogicHandler<Particle>::selectConfiguration(
    Functor &functor) {
  bool stillTuning = false;
  Configuration configuration{};
  std::optional<std::unique_ptr<TraversalInterface>> traversalPtrOpt{};
  LiveInfo info{};
  // if this iteration is not relevant take the same algorithm config as before.
  if (not functor.isRelevantForTuning()) {
    stillTuning = false;
    configuration = _autoTuner.getCurrentConfig();
    const auto &container = _containerSelector.getCurrentContainer();
    traversalPtrOpt = autopas::utils::withStaticCellType<Particle>(
        container.getParticleCellTypeEnum(), [&](const auto &particleCellDummy) -> decltype(traversalPtrOpt) {
          // Can't make this unique_ptr const otherwise we can't move it later.
          auto traversalPtr =
              TraversalSelector<std::decay_t<decltype(particleCellDummy)>>::template generateTraversal<Functor>(
                  configuration.traversal, functor, container.getTraversalSelectorInfo(), configuration.dataLayout,
                  configuration.newton3);

          // set sortingThreshold of the traversal if it can be casted to a CellPairTraversal and uses the CellFunctor
          if (auto *cellPairTraversalPtr =
                  dynamic_cast<autopas::CellPairTraversal<std::decay_t<decltype(particleCellDummy)>> *>(
                      traversalPtr.get())) {
            cellPairTraversalPtr->setSortingThreshold(_sortingThreshold);
          }

          if (traversalPtr->isApplicable()) {
            return std::optional{std::move(traversalPtr)};
          } else {
            return std::nullopt;
          }
        });
  } else {
    if (_autoTuner.needsHomogeneityAndMaxDensityBeforePrepare()) {
      utils::Timer timerCalculateHomogeneity;
      timerCalculateHomogeneity.start();
      const auto &container = _containerSelector.getCurrentContainer();
      const auto [homogeneity, maxDensity] = autopas::utils::calculateHomogeneityAndMaxDensity(container);
      timerCalculateHomogeneity.stop();
      _autoTuner.addHomogeneityAndMaxDensity(homogeneity, maxDensity, timerCalculateHomogeneity.getTotalTime());
    }

    const auto needsLiveInfo = _autoTuner.prepareIteration();

    if (needsLiveInfo) {
      info.gather(_containerSelector.getCurrentContainer(), functor, _neighborListRebuildFrequency);
      _autoTuner.receiveLiveInfo(info);
    }

    std::tie(configuration, stillTuning) = _autoTuner.getNextConfig();

    // loop as long as we don't get a valid configuration
    bool rejectIndefinitely = false;
    while (true) {
      // applicability check also sets the container
      std::tie(traversalPtrOpt, rejectIndefinitely) = isConfigurationApplicable(configuration, functor);
      if (traversalPtrOpt.has_value()) {
        break;
      }
      // if no config is left after rejecting this one an exception is thrown here.
      std::tie(configuration, stillTuning) = _autoTuner.rejectConfig(configuration, rejectIndefinitely);
    }
  }

#ifdef AUTOPAS_LOG_LIVEINFO
  // if live info has not been gathered yet, gather it now and log it
  if (info.get().empty()) {
    info.gather(_containerSelector.getCurrentContainer(), functor, _neighborListRebuildFrequency);
  }
  _liveInfoLogger.logLiveInfo(info, _iteration);
#endif

  return {configuration, std::move(traversalPtrOpt.value()), stillTuning};
}

template <typename Particle>
template <class Functor>
bool LogicHandler<Particle>::iteratePairwisePipeline(Functor *functor) {
  /// Selection of configuration (tuning if necessary)
  utils::Timer tuningTimer;
  tuningTimer.start();
  const auto [configuration, traversalPtr, stillTuning] = selectConfiguration(*functor);
  tuningTimer.stop();
  _autoTuner.logIteration(configuration, stillTuning, tuningTimer.getTotalTime());

  /// Pairwise iteration
  AutoPasLog(DEBUG, "Iterating with configuration: {} tuning: {}", configuration.toString(), stillTuning);
  const IterationMeasurements measurements = iteratePairwise(*functor, *traversalPtr);

  /// Debug Output
  auto bufferSizeListing = [](const auto &buffers) -> std::string {
    std::stringstream ss;
    size_t sum = 0;
    for (const auto &buffer : buffers) {
      ss << buffer.size() << ", ";
      sum += buffer.size();
    }
    ss << " Total: " << sum;
    return ss.str();
  };
  AutoPasLog(TRACE, "particleBuffer     size : {}", bufferSizeListing(_particleBuffer));
  AutoPasLog(TRACE, "haloParticleBuffer size : {}", bufferSizeListing(_haloParticleBuffer));
  AutoPasLog(DEBUG, "Container::iteratePairwise took {} ns", measurements.timeIteratePairwise);
  AutoPasLog(DEBUG, "RemainderTraversal         took {} ns", measurements.timeRemainderTraversal);
  AutoPasLog(DEBUG, "RebuildNeighborLists       took {} ns", measurements.timeRebuild);
  AutoPasLog(DEBUG, "Container::iteratePairwise took {} ns", measurements.timeTotal);

  if (measurements.energyMeasurementsPossible) {
    AutoPasLog(DEBUG, "Energy Consumption: Psys: {} Joules Pkg: {} Joules Ram: {} Joules", measurements.energyPsys,
               measurements.energyPkg, measurements.energyRam);
  }
  _iterationLogger.logIteration(configuration, _iteration, stillTuning, tuningTimer.getTotalTime(), measurements);

  _flopLogger.logIteration(_iteration, functor->getNumFLOPs(), functor->getHitRate());

  /// Pass on measurements
  // if this was a major iteration add measurements and bump counters
  if (functor->isRelevantForTuning()) {
    if (stillTuning) {
      // choose the metric of interest
      const auto measurement = [&]() {
        switch (_autoTuner.getTuningMetric()) {
          case TuningMetricOption::time:
            return measurements.timeTotal;
          case TuningMetricOption::energy:
            return measurements.energyTotal;
          default:
            autopas::utils::ExceptionHandler::exception(
                "LogicHandler::iteratePairwisePipeline(): Unknown tuning metric.");
            return 0l;
        }
      }();
      _autoTuner.addMeasurement(measurement, not neighborListsAreValid());
    } else {
      AutoPasLog(TRACE, "Skipping adding of sample because functor is not marked relevant.");
    }

    // this function depends on LogicHandler's and the AutoTuner's iteration counters,
    // that should not have been updated yet.
    if (not neighborListsAreValid() /*we have done a rebuild now*/) {
      // list is now valid
      _neighborListsAreValid.store(true, std::memory_order_relaxed);
      _rebuildIntervals.push_back(_stepsSinceLastListRebuild);
      _stepsSinceLastListRebuild = 0;
    }
    ++_stepsSinceLastListRebuild;

    _containerSelector.getCurrentContainer().setStepsSinceLastRebuild(_stepsSinceLastListRebuild);

    _autoTuner.bumpIterationCounters();
    ++_iteration;
  }
  return stillTuning;
}

template <typename Particle>
template <class PairwiseFunctor>
std::tuple<std::optional<std::unique_ptr<TraversalInterface>>, bool> LogicHandler<Particle>::isConfigurationApplicable(
    const Configuration &conf, PairwiseFunctor &pairwiseFunctor) {
  // Check if the container supports the traversal
  const auto allContainerTraversals = compatibleTraversals::allCompatibleTraversals(conf.container);
  if (allContainerTraversals.find(conf.traversal) == allContainerTraversals.end()) {
    AutoPasLog(DEBUG, "Configuration rejected: Container {} does not support the traversal {}.", conf.container,
               conf.traversal);
    return {std::nullopt, true};
  }

  // Check if the required Newton 3 mode is supported by the functor
  if ((conf.newton3 == Newton3Option::enabled and not pairwiseFunctor.allowsNewton3()) or
      (conf.newton3 == Newton3Option::disabled and not pairwiseFunctor.allowsNonNewton3())) {
    AutoPasLog(DEBUG, "Configuration rejected: The functor doesn't support Newton 3 {}!", conf.newton3);
    return {std::nullopt, true};
  }

  // Check if the traversal is applicable to the current state of the container
  _containerSelector.selectContainer(
      conf.container,
      ContainerSelectorInfo(conf.cellSizeFactor, _containerSelector.getCurrentContainer().getVerletSkin(),
                            _neighborListRebuildFrequency, _verletClusterSize, conf.loadEstimator));
  const auto &container = _containerSelector.getCurrentContainer();
  const auto traversalInfo = container.getTraversalSelectorInfo();

  auto traversalPtrOpt = autopas::utils::withStaticCellType<Particle>(
      container.getParticleCellTypeEnum(),
      [&](const auto &particleCellDummy) -> std::optional<std::unique_ptr<TraversalInterface>> {
        // Can't make this unique_ptr const otherwise we can't move it later.
        auto traversalPtr =
            TraversalSelector<std::decay_t<decltype(particleCellDummy)>>::template generateTraversal<PairwiseFunctor>(
                conf.traversal, pairwiseFunctor, traversalInfo, conf.dataLayout, conf.newton3);

        // set sortingThreshold of the traversal if it can be casted to a CellPairTraversal and uses the CellFunctor
        if (auto *cellPairTraversalPtr =
                dynamic_cast<autopas::CellPairTraversal<std::decay_t<decltype(particleCellDummy)>> *>(
                    traversalPtr.get())) {
          cellPairTraversalPtr->setSortingThreshold(_sortingThreshold);
        }

        if (traversalPtr->isApplicable()) {
          return std::optional{std::move(traversalPtr)};
        } else {
          return std::nullopt;
        }
      });
  return {std::move(traversalPtrOpt), false};
}

}  // namespace autopas<|MERGE_RESOLUTION|>--- conflicted
+++ resolved
@@ -105,11 +105,7 @@
     for (auto &cell : _particleBuffer) {
       auto &buffer = cell._particles;
       if (insertOwnedParticlesToContainer) {
-<<<<<<< HEAD
         // Can't be const because we potentially modify particles before re-adding them
-=======
-        // Can't be const because we potentially modify ownership before re-adding
->>>>>>> 56fe62aa
         for (auto &p : buffer) {
           if (p.isDummy()) {
             continue;
@@ -296,10 +292,6 @@
           "{}",
           boxMin, boxMax, p.toString());
     }
-<<<<<<< HEAD
-=======
-    Particle particleCopy = p;
->>>>>>> 56fe62aa
     particleCopy.setOwnershipState(OwnershipState::owned);
     if (not neighborListsAreValid()) {
       // Container has to (about to) be invalid to be able to add Particles!
@@ -327,7 +319,6 @@
           "{}",
           utils::ArrayUtils::to_string(boxMin), utils::ArrayUtils::to_string(boxMax), particleCopy.toString());
     }
-<<<<<<< HEAD
     particleCopy.setOwnershipState(OwnershipState::halo);
     if (not neighborListsAreValid()) {
       // If the neighbor lists are not valid, we can add the particle.
@@ -335,28 +326,9 @@
     } else {
       // Check if we can update an existing halo(dummy) particle.
       bool updated = container.updateHaloParticle(particleCopy);
-=======
-    Particle haloParticleCopy = haloParticle;
-    haloParticleCopy.setOwnershipState(OwnershipState::halo);
-    if (not neighborListsAreValid()) {
-      // If the neighbor lists are not valid, we can add the particle.
-      container.template addHaloParticle</* checkInBox */ false>(haloParticleCopy);
-    } else {
-      // Check if we can update an existing halo(dummy) particle.
-      bool updated = container.updateHaloParticle(haloParticleCopy);
->>>>>>> 56fe62aa
       if (not updated) {
-        AutoPasLog(TRACE,
-                   "updateHaloParticle was not able to update particle at "
-                   "[{}, {}, {}]. Adding a copy to the halo buffer.",
-                   particleCopy.getR()[0], particleCopy.getR()[1], particleCopy.getR()[2]);
         // If we couldn't find an existing particle, add it to the halo particle buffer.
-<<<<<<< HEAD
         _haloParticleBuffer[autopas_get_thread_num()].addParticle(particleCopy);
-=======
-        _haloParticleBuffer[autopas_get_thread_num()].addParticle(haloParticleCopy);
-        _haloParticleBuffer[autopas_get_thread_num()]._particles.back().setOwnershipState(OwnershipState::halo);
->>>>>>> 56fe62aa
       }
     }
     _numParticlesHalo.fetch_add(1, std::memory_order_relaxed);
@@ -977,6 +949,7 @@
   auto &container = _containerSelector.getCurrentContainer();
 
   const bool energyMeasurementsPossible = _autoTuner.resetEnergy();
+  timerTotal.start();
 
   functor.initTraversal();
   if (doListRebuild) {
