--- conflicted
+++ resolved
@@ -63,13 +63,9 @@
         _containerSelector(logicHandlerInfo.boxMin, logicHandlerInfo.boxMax, logicHandlerInfo.cutoff),
         _verletClusterSize(logicHandlerInfo.verletClusterSize),
         _sortingThreshold(logicHandlerInfo.sortingThreshold),
-<<<<<<< HEAD
         _iterationLogger(outputSuffix, std::any_of(autotuners.begin(), autotuners.end(),
                                                    [](const auto &tuner) { return tuner.second->canMeasureEnergy(); })),
-=======
-        _iterationLogger(outputSuffix, autoTuner.canMeasureEnergy()),
         _liveInfoLogger(outputSuffix),
->>>>>>> 69cbfa93
         _bufferLocks(std::max(2, autopas::autopas_get_max_threads())) {
     using namespace autopas::utils::ArrayMath::literals;
 
@@ -1340,12 +1336,11 @@
   bool stillTuning = false;
   Configuration configuration{};
   std::optional<std::unique_ptr<TraversalInterface>> traversalPtrOpt{};
-<<<<<<< HEAD
   auto *const autoTuner = _autoTunerRefs[interactionType].get();
-
-=======
+  // Todo: Make LiveInfo persistent between multiple functor calls in the same timestep (e.g. 2B + 3B)
+  // https://github.com/AutoPas/AutoPas/issues/916
   LiveInfo info{};
->>>>>>> 69cbfa93
+
   // if this iteration is not relevant take the same algorithm config as before.
   if (not functor.isRelevantForTuning()) {
     stillTuning = false;
@@ -1394,12 +1389,6 @@
     const auto needsLiveInfo = autoTuner->prepareIteration();
 
     if (needsLiveInfo) {
-<<<<<<< HEAD
-      // Todo: Make LiveInfo persistent between multiple functor calls in the same timestep (e.g. 2B + 3B)
-      // https://github.com/AutoPas/AutoPas/issues/916
-      LiveInfo info{};
-=======
->>>>>>> 69cbfa93
       info.gather(_containerSelector.getCurrentContainer(), functor, _neighborListRebuildFrequency);
       autoTuner->receiveLiveInfo(info);
     }
