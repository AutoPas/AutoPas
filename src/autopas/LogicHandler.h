--- conflicted
+++ resolved
@@ -12,7 +12,6 @@
 #include <tuple>
 #include <type_traits>
 #include <vector>
-#include <unordered_set>
 
 #include "autopas/LogicHandlerInfo.h"
 #include "autopas/cells/FullParticleCell.h"
@@ -118,7 +117,6 @@
           if (p.isDummy()) {
             continue;
           }
-          //if particle is inside the box of the current container
           if (utils::inBox(p.getR(), boxMin, boxMax)) {
             p.setOwnershipState(OwnershipState::owned);
             _containerSelector.getCurrentContainer().addParticle(p);
@@ -161,13 +159,8 @@
    * @copydoc AutoPas::updateContainer()
    */
   [[nodiscard]] std::vector<Particle> updateContainer() {
-    //IMP: the return value of a function should not be ignored.
-    //If the result of a function marked with [[nodiscard]] is discarded, the compiler will generate a warning.
-    //_neighborListInvalidDoDynamicRebuild
-    // check if there are fast particles
 #ifdef AUTOPAS_ENABLE_DYNAMIC_CONTAINERS
     this->checkNeighborListsInvalidDoDynamicRebuild();
-    // boolean based on above, tuning, and frequency
 #endif
     bool doDataStructureUpdate = not neighborListsAreValid();
 
@@ -192,7 +185,6 @@
 
     // The next call also adds particles to the container if doDataStructureUpdate is true.
     auto leavingBufferParticles = collectLeavingParticlesFromBuffer(doDataStructureUpdate);
-    //e.x linkedcells verlet lists etc.
 
     AutoPasLog(TRACE, "Initiating container update.");
     auto leavingParticles = _containerSelector.getCurrentContainer().updateContainer(not doDataStructureUpdate);
@@ -324,8 +316,6 @@
   /**
    * @copydoc AutoPas::addParticle()
    */
-  //  this adds particles to the container, at the very beginning,
-  //  so it populates the container, in order to proceed w the calculation
   void addParticle(const Particle &p) {
     // first check that the particle actually belongs in the container
     const auto &boxMin = _containerSelector.getCurrentContainer().getBoxMin();
@@ -650,12 +640,6 @@
    * updates bool: _neighborListInvalidDoDynamicRebuild
    */
   void checkNeighborListsInvalidDoDynamicRebuild();
-
-  bool checkNan();
-
-  bool hasDuplicates();
-  using R = std::array<double, 3>;
-  bool hasDuplicates(std::vector<std::vector<std::tuple<int, R>>> v);
 
   /**
    * Checks if any particle has moved more than skin/2.
@@ -1114,76 +1098,18 @@
 #endif
       or needRebuild(InteractionTypeOption::pairwise) or needRebuild(InteractionTypeOption::triwise)) {
     _neighborListsAreValid.store(false, std::memory_order_relaxed);
-    // std::memory_order_relaxed: This is a memory ordering option that affects how memory operations are ordered in
-    // multithreading. memory_order_relaxed: It ensures no synchronization or ordering constraints on other memory
-    // operations. It’s the most relaxed memory ordering, used when you don't need synchronization with other threads,
-    // but you still want atomicity.
   }
 
   return _neighborListsAreValid.load(std::memory_order_relaxed);
 }
-
-template <typename Particle>
-bool LogicHandler<Particle>::hasDuplicates() {
-  std::unordered_set<int> elements;
-  for (auto &cell : _particleBuffer) {
-    auto &buffer = cell._particles;
-    for (auto &particle : buffer) {
-      // Try to insert the number; if it's already present, there's a duplicate
-      if (particle.getOwnershipState() == OwnershipState::owned) {
-        elements.insert(particle.getID());
-      }
-    }
-  }
-
-  bool flag = false;
-  for (auto iter = this->begin(IteratorBehavior::owned | IteratorBehavior::containerOnly); iter.isValid(); ++iter) {
-    Particle& particle = *iter;
-    if (particle.getOwnershipState() == OwnershipState::owned) {
-      if (!elements.insert(particle.getID()).second) {
-        std::cout << "--------------" << particle.getID() << " is already in use. ----------------" << std::endl;
-        flag = true;
-      }
-    }
-  }
-
-  return flag;
-}
-
-using R = std::array<double, 3>;
-template <typename Particle>
-bool LogicHandler<Particle>::hasDuplicates(std::vector<std::vector<std::tuple<int, R>>> v) {
-  std::unordered_set<int> seenIds;
-
-  for (const auto& outerVec : v) {
-    for (const auto& particle : outerVec) {
-      int id = std::get<0>(particle);
-      if (seenIds.find(id) != seenIds.end()) {
-        return true;
-      }
-      seenIds.insert(id);
-    }
-  }
-
-  return false;
-}
-
-//TODO here instead of triggering a rebuild save particles to buffer
-// these will then be automatically considered by the diff containers since they also consider the particles that go outside the container
-// Owned state, a particle with this state is an actual particle and owned by the current AutoPas object!
-// Halo state, a particle with this state is an actual particle, but not owned by the current AutoPas object!
-// Dummy or deleted state, a particle with this state is not an actual particle!
 
 template <typename Particle>
 void LogicHandler<Particle>::checkNeighborListsInvalidDoDynamicRebuild() {
-<<<<<<< HEAD
-
+#ifdef AUTOPAS_ENABLE_DYNAMIC_CONTAINERS
   //if (_iteration == 0) return;
   long _particleNumber = 0;
 
-=======
-#ifdef AUTOPAS_ENABLE_DYNAMIC_CONTAINERS
->>>>>>> 76b9d0b7
+
   const auto skin = getContainer().getVerletSkin();
   // (skin/2)^2
   const auto halfSkinSquare = skin * skin * 0.25;
@@ -1195,7 +1121,7 @@
   // The owned particles in buffer are ignored because they do not rely on the structure of the particle containers,
   // e.g. neighbour list, and these are iterated over using the region iterator. Movement of particles in buffer doesn't
   // require a rebuild of neighbor lists.
- AUTOPAS_OPENMP(parallel reduction(or : _neighborListInvalidDoDynamicRebuild))
+  AUTOPAS_OPENMP(parallel reduction(or : _neighborListInvalidDoDynamicRebuild))
   for (auto iter = this->begin(IteratorBehavior::owned | IteratorBehavior::containerOnly); iter.isValid(); ++iter) {
     const auto distance = iter->calculateDisplacementSinceRebuild();
     const double distanceSquare = utils::ArrayMath::dot(distance, distance);
@@ -1215,7 +1141,7 @@
 
       }
   }
-<<<<<<< HEAD
+
 
   for (const auto& t : toDelete) {
     for (auto p : t) {
@@ -1239,9 +1165,7 @@
     // _neighborListInvalidDoDynamicRebuild |= distanceSquare >= halfSkinSquare;
 
   _fastParticles = _particleNumber;
-=======
 #endif
->>>>>>> 76b9d0b7
 }
 
 template <typename Particle>
@@ -1249,7 +1173,6 @@
   _neighborListInvalidDoDynamicRebuild = false;
 }
 
-// ONLY FOR TESTING
 template <typename Particle>
 void LogicHandler<Particle>::setParticleBuffers(const std::vector<FullParticleCell<Particle>> &particleBuffers,
                                                 const std::vector<FullParticleCell<Particle>> &haloParticleBuffers) {
@@ -1288,52 +1211,6 @@
 std::tuple<const std::vector<FullParticleCell<Particle>> &, const std::vector<FullParticleCell<Particle>> &>
 LogicHandler<Particle>::getParticleBuffers() const {
   return {_particleBuffer, _haloParticleBuffer};
-}
-
-template <typename Particle>
-bool LogicHandler<Particle>::checkNan() {
-  bool flag = false;
-  bool result = false;
-  for (auto iter = this->begin(IteratorBehavior::owned | IteratorBehavior::containerOnly); iter.isValid(); ++iter) {
-    Particle& particle = *iter;
-    auto r = particle.getR();
-    flag = false;
-    for (size_t i = 0; i < r.size(); ++i) {
-      if (std::isnan(r[i])) {
-        flag = true;
-        result = true;
-      }
-    }
-    if(flag || particle.getID() == 1290) {
-      std::cout << "in container Particle: " << particle.getID() << "ownership: " << particle.getOwnershipState() << std::endl;
-      for (size_t i = 0; i < r.size(); ++i) {
-        std::cout << r[i] << std::endl;
-      }
-      std::cout << "===========================" << std::endl;
-    }
-  }
-
-  for (auto &cell : _particleBuffer) {
-    auto &buffer = cell._particles;
-    for (auto &particle : buffer) {
-      flag = false;
-      auto r = particle.getR();
-      for (size_t i = 0; i < r.size(); ++i) {
-        if (std::isnan(r[i])) {
-          flag = true;
-          result = true;
-        }
-      }
-      if(flag || particle.getID() == 1290) {
-        std::cout << "in buffer Particle: " << particle.getID() << "ownership: " << particle.getOwnershipState() << std::endl;
-        for (size_t i = 0; i < r.size(); ++i) {
-          std::cout << r[i] << std::endl;
-        }
-        std::cout << "===========================" << std::endl;
-      }
-    }
-  }
-  return result;
 }
 
 template <typename Particle>
@@ -1381,7 +1258,6 @@
     timerRebuild.stop();
     _neighborListsAreValid.store(true, std::memory_order_relaxed);
   }
-
 
   timerComputeInteractions.start();
   container.computeInteractions(&traversal);
@@ -1939,7 +1815,6 @@
     ss << " Total: " << sum;
     return ss.str();
   };
-
   AutoPasLog(TRACE, "particleBuffer     size : {}", bufferSizeListing(_particleBuffer));
   AutoPasLog(TRACE, "haloParticleBuffer size : {}", bufferSizeListing(_haloParticleBuffer));
   AutoPasLog(DEBUG, "Type of interaction :          {}", interactionType.to_string());
