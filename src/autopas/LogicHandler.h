--- conflicted
+++ resolved
@@ -308,15 +308,10 @@
     for (auto &buffer : _particleBuffer) {
       buffer.reserve(numHaloParticlesPerBuffer);
     }
-
-<<<<<<< HEAD
     // Only reserve memory if we rebuild afterward. Otherwise, we might invalidate any existing particle references.
     if (not neighborListsAreValid()) {
-      _containerSelector.getCurrentContainer().reserve(numParticles, numHaloParticles);
-    }
-=======
-    _currentContainer->reserve(numParticles, numHaloParticles);
->>>>>>> 0b392767
+      _currentContainer->reserve(numParticles, numHaloParticles);
+    }
   }
 
   /**
