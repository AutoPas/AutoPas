/**
 * @file LogicHandler.h
 * @author seckler
 * @date 31.05.19
 */

#pragma once
#include <atomic>
#include <limits>
#include <memory>
#include <optional>
#include <tuple>
#include <type_traits>
#include <vector>

#include "autopas/LogicHandlerInfo.h"
#include "autopas/cells/FullParticleCell.h"
#include "autopas/containers/TraversalInterface.h"
#include "autopas/iterators/ContainerIterator.h"
#include "autopas/options/IteratorBehavior.h"
#include "autopas/tuning/AutoTuner.h"
#include "autopas/tuning/Configuration.h"
#include "autopas/tuning/selectors/ContainerSelector.h"
#include "autopas/tuning/selectors/ContainerSelectorInfo.h"
#include "autopas/tuning/selectors/TraversalSelector.h"
#include "autopas/utils/NumParticlesEstimator.h"
#include "autopas/utils/SimilarityFunctions.h"
#include "autopas/utils/StaticCellSelector.h"
#include "autopas/utils/StaticContainerSelector.h"
#include "autopas/utils/Timer.h"
#include "autopas/utils/WrapOpenMP.h"
#include "autopas/utils/logging/FLOPLogger.h"
#include "autopas/utils/logging/IterationLogger.h"
#include "autopas/utils/logging/IterationMeasurements.h"
#include "autopas/utils/logging/LiveInfoLogger.h"
#include "autopas/utils/logging/Logger.h"
#include "autopas/utils/markParticleAsDeleted.h"

namespace autopas {

/**
 * The LogicHandler takes care of the containers s.t. they are all in the same valid state.
 * This is mainly done by incorporating a global container rebuild frequency, which defines when containers and their
 * neighbor lists will be rebuilt.
 */
template <typename Particle_T>
class LogicHandler {
 public:
  /**
   * Constructor of the LogicHandler.
   * @param autotuners Unordered map with interaction types and respective autotuner instances.
   * @param logicHandlerInfo
   * @param rebuildFrequency
   * @param outputSuffix
   */
  LogicHandler(std::unordered_map<InteractionTypeOption::Value, std::unique_ptr<AutoTuner>> &autotuners,
               const LogicHandlerInfo &logicHandlerInfo, unsigned int rebuildFrequency, const std::string &outputSuffix)
      : _autoTunerRefs(autotuners),
        _logicHandlerInfo(logicHandlerInfo),
        _neighborListRebuildFrequency{rebuildFrequency},
        _particleBuffer(autopas_get_max_threads()),
        _haloParticleBuffer(autopas_get_max_threads()),
        _containerSelector(logicHandlerInfo.boxMin, logicHandlerInfo.boxMax, logicHandlerInfo.cutoff),
        _verletClusterSize(logicHandlerInfo.verletClusterSize),
        _sortingThreshold(logicHandlerInfo.sortingThreshold),
        _iterationLogger(outputSuffix, std::any_of(autotuners.begin(), autotuners.end(),
                                                   [](const auto &tuner) { return tuner.second->canMeasureEnergy(); })),
        _flopLogger(outputSuffix),
        _liveInfoLogger(outputSuffix),
        _bufferLocks(std::max(2, autopas::autopas_get_max_threads())) {
    using namespace autopas::utils::ArrayMath::literals;
    // Initialize AutoPas with tuners for given interaction types
    for (const auto &[interactionType, tuner] : autotuners) {
      _interactionTypes.insert(interactionType);

      const auto configuration = tuner->getCurrentConfig();
      // initialize the container and make sure it is valid
      const ContainerSelectorInfo containerSelectorInfo{configuration.cellSizeFactor, _logicHandlerInfo.verletSkin,
                                                        _neighborListRebuildFrequency, _verletClusterSize,
                                                        configuration.loadEstimator};
      _containerSelector.selectContainer(configuration.container, containerSelectorInfo);
      checkMinimalSize();
    }

    // initialize locks needed for remainder traversal
    const auto interactionLength = logicHandlerInfo.cutoff + logicHandlerInfo.verletSkin;
    const auto interactionLengthInv = 1. / interactionLength;
    const auto boxLengthWithHalo = logicHandlerInfo.boxMax - logicHandlerInfo.boxMin + (2 * interactionLength);
    initSpacialLocks(boxLengthWithHalo, interactionLengthInv);
    for (auto &lockPtr : _bufferLocks) {
      lockPtr = std::make_unique<std::mutex>();
    }
  }

  /**
   * Returns a non-const reference to the currently selected particle container.
   * @return Non-const reference to the container.
   */
  autopas::ParticleContainerInterface<Particle_T> &getContainer() { return _containerSelector.getCurrentContainer(); }

  /**
   * Collects leaving particles from buffer and potentially inserts owned particles to the container.
   * @param insertOwnedParticlesToContainer Decides whether to insert owned particles to the container.
   * @return Leaving particles.
   */
  [[nodiscard]] std::vector<Particle_T> collectLeavingParticlesFromBuffer(bool insertOwnedParticlesToContainer) {
    const auto &boxMin = _containerSelector.getCurrentContainer().getBoxMin();
    const auto &boxMax = _containerSelector.getCurrentContainer().getBoxMax();
    std::vector<Particle_T> leavingBufferParticles{};
    for (auto &cell : _particleBuffer) {
      auto &buffer = cell._particles;
      if (insertOwnedParticlesToContainer) {
        // Can't be const because we potentially modify ownership before re-adding
        for (auto &p : buffer) {
          if (p.isDummy()) {
            continue;
          }
          if (utils::inBox(p.getR(), boxMin, boxMax)) {
            p.setOwnershipState(OwnershipState::owned);
            _containerSelector.getCurrentContainer().addParticle(p);
          } else {
            leavingBufferParticles.push_back(p);
          }
        }
        buffer.clear();
      } else {
        for (auto iter = buffer.begin(); iter < buffer.end();) {
          auto &p = *iter;

          auto fastRemoveP = [&]() {
            // Fast remove of particle, i.e., swap with last entry && pop.
            std::swap(p, buffer.back());
            buffer.pop_back();
            // Do not increment the iter afterward!
          };
          if (p.isDummy()) {
            // We remove dummies!
            fastRemoveP();
            // In case we swapped a dummy here, don't increment the iterator and do another iteration to check again.
            continue;
          }
          // if p was a dummy a new particle might now be at the memory location of p so we need to check that.
          // We also just might have deleted the last particle in the buffer in that case the inBox check is meaningless
          if (not buffer.empty() and utils::notInBox(p.getR(), boxMin, boxMax)) {
            leavingBufferParticles.push_back(p);
            fastRemoveP();
          } else {
            ++iter;
          }
        }
      }
    }
    return leavingBufferParticles;
  }

  /**
   * @copydoc AutoPas::updateContainer()
   */
  [[nodiscard]] std::vector<Particle_T> updateContainer() {
#ifdef AUTOPAS_ENABLE_DYNAMIC_CONTAINERS
    this->checkNeighborListsInvalidDoDynamicRebuild();
#endif
    bool doDataStructureUpdate = not neighborListsAreValid();

    if (_functorCalls > 0) {
      // Bump iteration counters for all autotuners
      for (const auto &[interactionType, autoTuner] : _autoTunerRefs) {
        const bool needsToWait = checkTuningStates(interactionType);
        // Called before bumpIterationCounters as it would return false after that.
        if (autoTuner->inLastTuningIteration()) {
          _iterationAtEndOfLastTuningPhase = _iteration;
        }
        autoTuner->bumpIterationCounters(needsToWait);
      }

      // We will do a rebuild in this timestep
      if (not _neighborListsAreValid.load(std::memory_order_relaxed)) {
        _stepsSinceLastListRebuild = 0;
      }
      ++_stepsSinceLastListRebuild;
      _containerSelector.getCurrentContainer().setStepsSinceLastRebuild(_stepsSinceLastListRebuild);
      ++_iteration;
    }

    // The next call also adds particles to the container if doDataStructureUpdate is true.
    auto leavingBufferParticles = collectLeavingParticlesFromBuffer(doDataStructureUpdate);

    AutoPasLog(TRACE, "Initiating container update.");
    auto leavingParticles = _containerSelector.getCurrentContainer().updateContainer(not doDataStructureUpdate);
    leavingParticles.insert(leavingParticles.end(), leavingBufferParticles.begin(), leavingBufferParticles.end());

    // Substract the amount of leaving particles from the number of owned particles.
    _numParticlesOwned.fetch_sub(leavingParticles.size(), std::memory_order_relaxed);
    // updateContainer deletes all halo particles.
    std::for_each(_haloParticleBuffer.begin(), _haloParticleBuffer.end(), [](auto &buffer) { buffer.clear(); });
    _numParticlesHalo.store(0, std::memory_order_relaxed);
    return leavingParticles;
  }

  /**
   * Pass values to the actual container.
   * @param boxMin
   * @param boxMax
   * @return Vector of particles that are outside the box after the resize.
   */
  std::vector<Particle_T> resizeBox(const std::array<double, 3> &boxMin, const std::array<double, 3> &boxMax) {
    using namespace autopas::utils::ArrayMath::literals;
    const auto &oldMin = _containerSelector.getCurrentContainer().getBoxMin();
    const auto &oldMax = _containerSelector.getCurrentContainer().getBoxMax();

    // if nothing changed do nothing
    if (oldMin == boxMin and oldMax == boxMax) {
      return {};
    }

    // sanity check that new size is actually positive
    for (size_t i = 0; i < boxMin.size(); ++i) {
      if (boxMin[i] >= boxMax[i]) {
        utils::ExceptionHandler::exception(
            "New box size in dimension {} is not positive!\nboxMin[{}] = {}\nboxMax[{}] = {}", i, i, boxMin[i], i,
            boxMax[i]);
      }
    }

    // warn if domain changes too drastically
    const auto newLength = boxMax - boxMin;
    const auto oldLength = oldMax - oldMin;
    const auto relDiffLength = newLength / oldLength;
    for (size_t i = 0; i < newLength.size(); ++i) {
      // warning threshold is set arbitrary and up for change if needed
      if (relDiffLength[i] > 1.3 or relDiffLength[i] < 0.7) {
        AutoPasLog(WARN,
                   "LogicHandler.resize(): Domain size changed drastically in dimension {}! Gathered AutoTuning "
                   "information might not be applicable anymore!\n"
                   "Size old box : {}\n"
                   "Size new box : {}\n"
                   "Relative diff: {}",
                   i, utils::ArrayUtils::to_string(oldLength), utils::ArrayUtils::to_string(newLength),
                   utils::ArrayUtils::to_string(relDiffLength));
      }
    }

    // check all particles
    std::vector<Particle_T> particlesNowOutside;
    for (auto pIter = _containerSelector.getCurrentContainer().begin(); pIter.isValid(); ++pIter) {
      // make sure only owned ones are present
      if (not pIter->isOwned()) {
        utils::ExceptionHandler::exception(
            "LogicHandler::resizeBox() encountered non owned particle. "
            "When calling resizeBox() these should be already deleted. "
            "This could be solved by calling updateContainer() before resizeBox().");
      }
      // owned particles that are now outside are removed from the container and returned
      if (not utils::inBox(pIter->getR(), boxMin, boxMax)) {
        particlesNowOutside.push_back(*pIter);
        decreaseParticleCounter(*pIter);
        internal::markParticleAsDeleted(*pIter);
      }
    }

    // actually resize the container
    _containerSelector.resizeBox(boxMin, boxMax);
    // The container might have changed sufficiently enough so that we need more or less spacial locks
    const auto boxLength = boxMax - boxMin;
    const auto interactionLengthInv = 1. / (_containerSelector.getCurrentContainer().getInteractionLength());
    initSpacialLocks(boxLength, interactionLengthInv);

    // Set this flag, s.t., the container is rebuilt!
    _neighborListsAreValid.store(false, std::memory_order_relaxed);

    return particlesNowOutside;
  }

  /**
   * Estimates number of halo particles via autopas::utils::NumParticlesEstimator::estimateNumHalosUniform() then
   * calls LogicHandler::reserve(size_t numParticles, size_t numHaloParticles).
   *
   * @param numParticles Total number of owned particles.
   */
  void reserve(size_t numParticles) {
    const auto &container = _containerSelector.getCurrentContainer();
    const auto numParticlesHaloEstimate = autopas::utils::NumParticlesEstimator::estimateNumHalosUniform(
        numParticles, container.getBoxMin(), container.getBoxMax(), container.getInteractionLength());
    reserve(numParticles, numParticlesHaloEstimate);
  }

  /**
   * Reserves space in the particle buffers and the container.
   *
   * @param numParticles Total number of owned particles.
   * @param numHaloParticles Total number of halo particles.
   */
  void reserve(size_t numParticles, size_t numHaloParticles) {
    const auto numHaloParticlesPerBuffer = numHaloParticles / _haloParticleBuffer.size();
    for (auto &buffer : _haloParticleBuffer) {
      buffer.reserve(numHaloParticlesPerBuffer);
    }
    // there is currently no good heuristic for this buffer so reuse the one for halos.
    for (auto &buffer : _particleBuffer) {
      buffer.reserve(numHaloParticlesPerBuffer);
    }

    // Only reserve memory if we rebuild afterward. Otherwise, we might invalidate any existing particle references.
    if (not neighborListsAreValid()) {
      _containerSelector.getCurrentContainer().reserve(numParticles, numHaloParticles);
    }
  }

  /**
   * @copydoc AutoPas::addParticle()
   */
  void addParticle(const Particle_T &p) {
    // first check that the particle actually belongs in the container
    const auto &boxMin = _containerSelector.getCurrentContainer().getBoxMin();
    const auto &boxMax = _containerSelector.getCurrentContainer().getBoxMax();
    if (utils::notInBox(p.getR(), boxMin, boxMax)) {
      autopas::utils::ExceptionHandler::exception(
          "LogicHandler: Trying to add a particle that is not in the bounding box.\n"
          "Box Min {}\n"
          "Box Max {}\n"
          "{}",
          boxMin, boxMax, p.toString());
    }
    Particle_T particleCopy = p;
    particleCopy.setOwnershipState(OwnershipState::owned);
    if (not _neighborListsAreValid.load(std::memory_order_relaxed)) {
      // Container has to (about to) be invalid to be able to add Particles!
      _containerSelector.getCurrentContainer().template addParticle<false>(particleCopy);
    } else {
      // If the container is valid, we add it to the particle buffer.
      _particleBuffer[autopas_get_thread_num()].addParticle(particleCopy);
    }
    _numParticlesOwned.fetch_add(1, std::memory_order_relaxed);
  }

  /**
   * @copydoc AutoPas::addHaloParticle()
   */
  void addHaloParticle(const Particle_T &haloParticle) {
    auto &container = _containerSelector.getCurrentContainer();
    const auto &boxMin = container.getBoxMin();
    const auto &boxMax = container.getBoxMax();
    Particle_T haloParticleCopy = haloParticle;
    if (utils::inBox(haloParticleCopy.getR(), boxMin, boxMax)) {
      autopas::utils::ExceptionHandler::exception(
          "LogicHandler: Trying to add a halo particle that is not outside the box of the container.\n"
          "Box Min {}\n"
          "Box Max {}\n"
          "{}",
          utils::ArrayUtils::to_string(boxMin), utils::ArrayUtils::to_string(boxMax), haloParticleCopy.toString());
    }
    haloParticleCopy.setOwnershipState(OwnershipState::halo);
    if (not _neighborListsAreValid.load(std::memory_order_relaxed)) {
      // If the neighbor lists are not valid, we can add the particle.
      container.template addHaloParticle</* checkInBox */ false>(haloParticleCopy);
    } else {
      // Check if we can update an existing halo(dummy) particle.
      bool updated = container.updateHaloParticle(haloParticleCopy);
      if (not updated) {
        // If we couldn't find an existing particle, add it to the halo particle buffer.
        _haloParticleBuffer[autopas_get_thread_num()].addParticle(haloParticleCopy);
      }
    }
    _numParticlesHalo.fetch_add(1, std::memory_order_relaxed);
  }

  /**
   * @copydoc AutoPas::deleteAllParticles()
   */
  void deleteAllParticles() {
    _neighborListsAreValid.store(false, std::memory_order_relaxed);
    _containerSelector.getCurrentContainer().deleteAllParticles();
    std::for_each(_particleBuffer.begin(), _particleBuffer.end(), [](auto &buffer) { buffer.clear(); });
    std::for_each(_haloParticleBuffer.begin(), _haloParticleBuffer.end(), [](auto &buffer) { buffer.clear(); });
    // all particles are gone -> reset counters.
    _numParticlesOwned.store(0, std::memory_order_relaxed);
    _numParticlesHalo.store(0, std::memory_order_relaxed);
  }

  /**
   * Takes a particle, checks if it is in any of the particle buffers, and deletes it from them if found.
   * @param particle Particle to delete. If something was deleted this reference might point to a different particle or
   * invalid memory.
   * @return Tuple: <True iff the particle was found and deleted, True iff the reference is valid>
   */
  std::tuple<bool, bool> deleteParticleFromBuffers(Particle_T &particle) {
    // find the buffer the particle belongs to
    auto &bufferCollection = particle.isOwned() ? _particleBuffer : _haloParticleBuffer;
    for (auto &cell : bufferCollection) {
      auto &buffer = cell._particles;
      // if the address of the particle is between start and end of the buffer it is in this buffer
      if (not buffer.empty() and &(buffer.front()) <= &particle and &particle <= &(buffer.back())) {
        const bool isRearParticle = &particle == &buffer.back();
        // swap-delete
        particle = buffer.back();
        buffer.pop_back();
        return {true, not isRearParticle};
      }
    }
    return {false, true};
  }

  /**
   * Decrease the correct internal particle counters.
   * This function should always be called if individual particles are deleted.
   * @param particle reference to particles that should be deleted
   */
  void decreaseParticleCounter(Particle_T &particle) {
    if (particle.isOwned()) {
      _numParticlesOwned.fetch_sub(1, std::memory_order_relaxed);
    } else {
      _numParticlesHalo.fetch_sub(1, std::memory_order_relaxed);
    }
  }

  /**
   * This function covers the full pipeline of all mechanics happening during the computation of particle interactions.
   * This includes:
   * - selecting a configuration
   *   - gather live info, homogeneity, and max density
   *   - get next config (tuning)
   *   - check applicability
   *   - instantiation of traversal and container
   * - triggering iteration and tuning result logger
   * - computing the interactions
   *   - init and end traversal
   *   - remainder traversal
   *   - measurements
   * - pass measurements to tuner
   *
   * @tparam Functor
   * @param functor
   * @param interactionType
   * @return True if this was a tuning iteration.
   */
  template <class Functor>
  bool computeInteractionsPipeline(Functor *functor, const InteractionTypeOption &interactionType);

  /**
   * Create the additional vectors vector for a given iterator behavior.
   * @tparam Iterator
   * @param behavior
   * @return Vector of pointers to buffer vectors.
   */
  template <class Iterator>
  typename Iterator::ParticleVecType gatherAdditionalVectors(IteratorBehavior behavior) {
    typename Iterator::ParticleVecType additionalVectors;
    if (not(behavior & IteratorBehavior::containerOnly)) {
      additionalVectors.reserve(static_cast<bool>(behavior & IteratorBehavior::owned) * _particleBuffer.size() +
                                static_cast<bool>(behavior & IteratorBehavior::halo) * _haloParticleBuffer.size());
      if (behavior & IteratorBehavior::owned) {
        for (auto &buffer : _particleBuffer) {
          // Don't insert empty buffers. This also means that we won't pick up particles added during iterating if they
          // go to the buffers. But since we wouldn't pick them up if they go into the container to a cell that the
          // iterators already passed this is unsupported anyways.
          if (not buffer.isEmpty()) {
            additionalVectors.push_back(&(buffer._particles));
          }
        }
      }
      if (behavior & IteratorBehavior::halo) {
        for (auto &buffer : _haloParticleBuffer) {
          if (not buffer.isEmpty()) {
            additionalVectors.push_back(&(buffer._particles));
          }
        }
      }
    }
    return additionalVectors;
  }

  /**
   * @copydoc AutoPas::begin()
   */
  autopas::ContainerIterator<Particle_T, true, false> begin(IteratorBehavior behavior) {
    auto additionalVectors = gatherAdditionalVectors<ContainerIterator<Particle_T, true, false>>(behavior);
    return _containerSelector.getCurrentContainer().begin(behavior, &additionalVectors);
  }

  /**
   * @copydoc AutoPas::begin()
   */
  autopas::ContainerIterator<Particle_T, false, false> begin(IteratorBehavior behavior) const {
    auto additionalVectors =
        const_cast<LogicHandler *>(this)->gatherAdditionalVectors<ContainerIterator<Particle_T, false, false>>(
            behavior);
    return _containerSelector.getCurrentContainer().begin(behavior, &additionalVectors);
  }

  /**
   * @copydoc AutoPas::getRegionIterator()
   */
  autopas::ContainerIterator<Particle_T, true, true> getRegionIterator(const std::array<double, 3> &lowerCorner,
                                                                       const std::array<double, 3> &higherCorner,
                                                                       IteratorBehavior behavior) {
    // sanity check: Most of our stuff depends on `inBox` which does not handle lowerCorner > higherCorner well.
    for (size_t d = 0; d < 3; ++d) {
      if (lowerCorner[d] > higherCorner[d]) {
        autopas::utils::ExceptionHandler::exception(
            "Requesting region Iterator where the upper corner is lower than the lower corner!\n"
            "Lower corner: {}\n"
            "Upper corner: {}",
            lowerCorner, higherCorner);
      }
    }

    auto additionalVectors = gatherAdditionalVectors<ContainerIterator<Particle_T, true, true>>(behavior);
    return _containerSelector.getCurrentContainer().getRegionIterator(lowerCorner, higherCorner, behavior,
                                                                      &additionalVectors);
  }

  /**
   * @copydoc AutoPas::getRegionIterator()
   */
  autopas::ContainerIterator<Particle_T, false, true> getRegionIterator(const std::array<double, 3> &lowerCorner,
                                                                        const std::array<double, 3> &higherCorner,
                                                                        IteratorBehavior behavior) const {
    // sanity check: Most of our stuff depends on `inBox` which does not handle lowerCorner > higherCorner well.
    for (size_t d = 0; d < 3; ++d) {
      if (lowerCorner[d] > higherCorner[d]) {
        autopas::utils::ExceptionHandler::exception(
            "Requesting region Iterator where the upper corner is lower than the lower corner!\n"
            "Lower corner: {}\n"
            "Upper corner: {}",
            lowerCorner, higherCorner);
      }
    }

    auto additionalVectors =
        const_cast<LogicHandler *>(this)->gatherAdditionalVectors<ContainerIterator<Particle_T, false, true>>(behavior);
    return std::as_const(_containerSelector)
        .getCurrentContainer()
        .getRegionIterator(lowerCorner, higherCorner, behavior, &additionalVectors);
  }

  /**
   * Get the number of owned particles.
   * @return
   */
  [[nodiscard]] unsigned long getNumberOfParticlesOwned() const { return _numParticlesOwned; }

  /**
   * Get the number of halo particles.
   * @return
   */
  [[nodiscard]] unsigned long getNumberOfParticlesHalo() const { return _numParticlesHalo; }

  /**
   * Check if other autotuners for any other interaction types are still in a tuning phase.
   * @param interactionType
   * @return bool whether other tuners are still tuning.
   */
  bool checkTuningStates(const InteractionTypeOption &interactionType) {
    // Goes over all pairs in _autoTunerRefs and returns true as soon as one is `inTuningPhase()`.
    // The tuner associated with the given interaction type is ignored.
    return std::any_of(std::begin(_autoTunerRefs), std::end(_autoTunerRefs), [&](const auto &entry) {
      return not(entry.first == interactionType) and entry.second->inTuningPhase();
    });
  }

  /**
   * Checks if the given configuration can be used with the given functor and the current state of the simulation.
   *
   * @note For the checks we need to switch to the container in the config, hece this function can't be const.
   * Also we need to build the traversal, hence, it is returned.
   *
   * @tparam Functor
   * @param conf
   * @param functor
   * @param interactionType
   * @return tuple<optional<Traversal>, rejectIndefinitely> The optional is empty if the configuration is not applicable
   * The bool rejectIndefinitely indicates if the configuration can be completely removed from the search space because
   * it will never be applicable.
   */
  template <class Functor>
  [[nodiscard]] std::tuple<std::optional<std::unique_ptr<TraversalInterface>>, bool> isConfigurationApplicable(
      const Configuration &conf, Functor &functor, const InteractionTypeOption &interactionType);

  /**
   * Directly exchange the internal particle and halo buffers with the given vectors and update particle counters.
   *
   * @note This function is for testing purposes only!
   * @warning This function only sets as many buffers as are given to it. E.g. if particleBuffers.size() == 3 but there
   * LogicHandler has 8 the last five buffers will not be touched.
   *
   * @param particleBuffers
   * @param haloParticleBuffers
   */
  void setParticleBuffers(const std::vector<FullParticleCell<Particle_T>> &particleBuffers,
                          const std::vector<FullParticleCell<Particle_T>> &haloParticleBuffers);

  /**
   * Getter for the particle buffers.
   *
   * @note Intended for tests only.
   *
   * @return tuple of const references to the internal buffers.
   */
  std::tuple<const std::vector<FullParticleCell<Particle_T>> &, const std::vector<FullParticleCell<Particle_T>> &>
  getParticleBuffers() const;

  /**
   * Getter for the mean rebuild frequency.
   * Helpful for determining the frequency for the dynamic containers
   * This function is only used for dynamic containers currently but returns user defined rebuild frequency for static
   * case for safety.
   * @param considerOnlyLastNonTuningPhase Bool to determine if mean rebuild frequency is to be calculated over entire
   * iterations or only during the last non-tuning phase.
   * The mean rebuild frequency over the non-tuning phase is required by the autoTuner for weighting the rebuild and
   * non-rebuild samples.
   * @return value of the mean frequency as double
   */
  [[nodiscard]] double getMeanRebuildFrequency(bool considerOnlyLastNonTuningPhase = false) const {
#ifdef AUTOPAS_ENABLE_DYNAMIC_CONTAINERS
    const auto numRebuilds = considerOnlyLastNonTuningPhase ? _numRebuildsInNonTuningPhase : _numRebuilds;
    // The total number of iterations is iteration + 1
    const auto iterationCount =
        considerOnlyLastNonTuningPhase ? _iteration - _iterationAtEndOfLastTuningPhase : _iteration + 1;
    if (numRebuilds == 0) {
      return static_cast<double>(_neighborListRebuildFrequency);
    } else {
      return static_cast<double>(iterationCount) / numRebuilds;
    }
#else
    return static_cast<double>(_neighborListRebuildFrequency);
#endif
  }

  /**
   * getter function for _neighborListInvalidDoDynamicRebuild
   * @return bool stored in _neighborListInvalidDoDynamicRebuild
   */
  bool getNeighborListsInvalidDoDynamicRebuild();

  /**
   * Checks if any particle has moved more than skin/2.
   * updates bool: _neighborListInvalidDoDynamicRebuild
   */
  void checkNeighborListsInvalidDoDynamicRebuild();

  /**
   * Checks if any particle has moved more than skin/2.
   * resets bool: _neighborListInvalidDoDynamicRebuild to false
   */
  void resetNeighborListsInvalidDoDynamicRebuild();

  /**
   * Checks if in the next iteration the neighbor lists have to be rebuilt.
   *
   * This can be the case either because we hit the rebuild frequency or the dynamic rebuild criteria or because the
   * auto tuner tests a new configuration.
   *
   * @return True iff the neighbor lists will not be rebuild.
   */
  bool neighborListsAreValid();

 private:
  /**
   * Initialize or update the spacial locks used during the remainder traversal.
   * If the locks are already initialized but the container size changed, surplus locks will
   * be deleted, new locks are allocated and locks that are still necessary are reused.
   *
   * @note Should the generated number of locks exceed 1e6, the number of locks is reduced so that
   * the number of locks per dimensions is proportional to the domain side lengths and smaller than the limit.
   *
   * @param boxLength Size per dimension for the box that should be covered by locks (should include halo).
   * @param interactionLengthInv Inverse of the side length of the virtual boxes one lock is responsible for.
   *
   */
  void initSpacialLocks(const std::array<double, 3> &boxLength, double interactionLengthInv) {
    using namespace autopas::utils::ArrayMath::literals;
    using autopas::utils::ArrayMath::ceil;
    using autopas::utils::ArrayUtils::static_cast_copy_array;

    // The maximum number of spatial locks is capped at 1e6.
    // This limit is chosen more or less arbitrary. It is big enough so that our regular MD simulations
    // fall well within it and small enough so that no memory issues arise.
    // There were no rigorous tests for an optimal number of locks.
    // Without this cap, very large domains (or tiny cutoffs) would generate an insane number of locks,
    // that could blow up the memory.
    constexpr size_t maxNumSpacialLocks{1000000};

    // One lock per interaction length or less if this would generate too many.
    const std::array<size_t, 3> locksPerDim = [&]() {
      // First naively calculate the number of locks if we simply take the desired cell length.
      // Ceil because both decisions are possible, and we are generous gods.
      const std::array<size_t, 3> locksPerDimNaive =
          static_cast_copy_array<size_t>(ceil(boxLength * interactionLengthInv));
      const auto totalLocksNaive =
          std::accumulate(locksPerDimNaive.begin(), locksPerDimNaive.end(), 1ul, std::multiplies<>());
      // If the number of locks is within the limits everything is fine and we can return.
      if (totalLocksNaive <= maxNumSpacialLocks) {
        return locksPerDimNaive;
      } else {
        // If the number of locks grows too large, calculate the locks per dimension proportionally to the side lengths.
        // Calculate side length relative to dimension 0.
        const std::array<double, 3> boxSideProportions = {
            1.,
            boxLength[0] / boxLength[1],
            boxLength[0] / boxLength[2],
        };
        // With this, calculate the number of locks the first dimension should receive.
        const auto prodProportions =
            std::accumulate(boxSideProportions.begin(), boxSideProportions.end(), 1., std::multiplies<>());
        // Needs floor, otherwise we exceed the limit.
        const auto locksInFirstDimFloat = std::floor(std::cbrt(maxNumSpacialLocks * prodProportions));
        // From this and the proportions relative to the first dimension, we can calculate the remaining number of locks
        const std::array<size_t, 3> locksPerDimLimited = {
            static_cast<size_t>(locksInFirstDimFloat),  // omitted div by 1
            static_cast<size_t>(locksInFirstDimFloat / boxSideProportions[1]),
            static_cast<size_t>(locksInFirstDimFloat / boxSideProportions[2]),
        };
        return locksPerDimLimited;
      }
    }();
    _spacialLocks.resize(locksPerDim[0]);
    for (auto &lockVecVec : _spacialLocks) {
      lockVecVec.resize(locksPerDim[1]);
      for (auto &lockVec : lockVecVec) {
        lockVec.resize(locksPerDim[2]);
        for (auto &lockPtr : lockVec) {
          if (not lockPtr) {
            lockPtr = std::make_unique<std::mutex>();
          }
        }
      }
    }
  }

  /**
   * Gathers dynamic data from the domain if necessary and retrieves the next configuration to use.
   * @tparam Functor
   * @param functor
   * @param interactionType
   * @return
   */
  template <class Functor>
  std::tuple<Configuration, std::unique_ptr<TraversalInterface>, bool> selectConfiguration(
      Functor &functor, const InteractionTypeOption &interactionType);

  /**
   * Triggers the core steps of computing the particle interactions:
   *    - functor init- / end traversal
   *    - rebuilding of neighbor lists
   *    - container.computeInteractions()
   *    - remainder traversal
   *    - time and energy measurements.
   *
   * @tparam Functor
   * @param functor
   * @param traversal
   * @return Struct containing time and energy measurements. If no energy measurements were possible the respective
   * fields are filled with NaN.
   */
  template <class Functor>
  IterationMeasurements computeInteractions(Functor &functor, TraversalInterface &traversal);

  /**
   * Select the right Remainder function depending on the interaction type and newton3 setting.
   *
   * @tparam Functor
   * @param functor
   * @param newton3
   * @param useSoA Use SoA functor calls where it is feasible. This still leaves some interactions with the AoS functor
   * but the switch is useful to disable SoA calls if a functor doesn't support them at all.
   * @return
   */
  template <class Functor>
  void computeRemainderInteractions(Functor &functor, bool newton3, bool useSoA);

  /**
   * Performs the interactions ParticleContainer::computeInteractions() did not cover.
   *
   * These interactions are:
   *  - particleBuffer    <-> container
   *  - haloParticleBuffer -> container
   *  - particleBuffer    <-> particleBuffer
   *  - haloParticleBuffer -> particleBuffer
   *
   * @note Buffers need to have at least one (empty) cell. They must not be empty.
   *
   * @tparam newton3
   * @tparam ContainerType Type of the particle container.
   * @tparam PairwiseFunctor
   * @param f
   * @param container Reference the container. Preferably pass the container with the actual static type.
   * @param particleBuffers vector of particle buffers. These particles' force vectors will be updated.
   * @param haloParticleBuffers vector of halo particle buffers. These particles' force vectors will not necessarily be
   * updated.
   * @param useSoA Use SoAFunctor calls instead of AoSFunctor calls wherever it makes sense.
   */
  template <bool newton3, class ContainerType, class PairwiseFunctor>
  void computeRemainderInteractions2B(PairwiseFunctor *f, ContainerType &container,
                                      std::vector<FullParticleCell<Particle_T>> &particleBuffers,
                                      std::vector<FullParticleCell<Particle_T>> &haloParticleBuffers, bool useSoA);

  /**
   * Helper Method for computeRemainderInteractions2B.
   * This method calculates all interactions between buffers and containers.
   *
   * @tparam newton3
   * @tparam ContainerType Type of the particle container.
   * @tparam PairwiseFunctor
   * @param f
   * @param container Reference the container. Preferably pass the container with the actual static type.
   * @param particleBuffers vector of particle buffers. These particles' force vectors will be updated.
   * @param haloParticleBuffers vector of halo particle buffers. These particles' force vectors will not necessarily be
   * updated.
   */
  template <bool newton3, class ContainerType, class PairwiseFunctor>
  void remainderHelperBufferContainerAoS(PairwiseFunctor *f, ContainerType &container,
                                         std::vector<FullParticleCell<Particle_T>> &particleBuffers,
                                         std::vector<FullParticleCell<Particle_T>> &haloParticleBuffers);

  /**
   * Helper Method for computeRemainderInteractions2B.
   * This method calculates all interactions between buffers and buffers
   * @tparam newton3
   * @tparam PairwiseFunctor
   * @param f
   * @param particleBuffers Vector of particle buffers. These particles' force vectors will be updated.
   * @param useSoA Use SoA based interactions instead of AoS.
   */
  template <bool newton3, class PairwiseFunctor>
  void remainderHelperBufferBuffer(PairwiseFunctor *f, std::vector<FullParticleCell<Particle_T>> &particleBuffers,
                                   bool useSoA);

  /**
   * AoS implementation for remainderHelperBufferBuffer().
   * @tparam newton3
   * @tparam PairwiseFunctor
   * @param f
   * @param particleBuffers
   */
  template <bool newton3, class PairwiseFunctor>
  void remainderHelperBufferBufferAoS(PairwiseFunctor *f, std::vector<FullParticleCell<Particle_T>> &particleBuffers);

  /**
   * SoA implementation for remainderHelperBufferBuffer().
   * @tparam newton3
   * @tparam PairwiseFunctor
   * @param f
   * @param particleBuffers
   */
  template <bool newton3, class PairwiseFunctor>
  void remainderHelperBufferBufferSoA(PairwiseFunctor *f, std::vector<FullParticleCell<Particle_T>> &particleBuffers);

  /**
   * Helper Method for computeRemainderInteractions2B.
   * This method calculates all interactions between buffers and halo buffers.
   *
   * @note This function never uses Newton3 because we do not need to calculate the effect on the halo particles.
   *
   * @tparam PairwiseFunctor
   * @param f
   * @param particleBuffers Vector of particle buffers. These particles' force vectors will be updated.
   * @param haloParticleBuffers vector of halo particle buffers. These particles' force vectors will not necessarily be
   * updated.
   * @param useSoA Use SoA based interactions instead of AoS.
   */
  template <class PairwiseFunctor>
  void remainderHelperBufferHaloBuffer(PairwiseFunctor *f, std::vector<FullParticleCell<Particle_T>> &particleBuffers,
                                       std::vector<FullParticleCell<Particle_T>> &haloParticleBuffers, bool useSoA);

  /**
   * AoS implementation for remainderHelperBufferHaloBuffer()
   * @tparam PairwiseFunctor
   * @param f
   * @param particleBuffers
   * @param haloParticleBuffers
   */
  template <class PairwiseFunctor>
  void remainderHelperBufferHaloBufferAoS(PairwiseFunctor *f,
                                          std::vector<FullParticleCell<Particle_T>> &particleBuffers,
                                          std::vector<FullParticleCell<Particle_T>> &haloParticleBuffers);

  /**
   * SoA implementation for remainderHelperBufferHaloBuffer()
   * @tparam PairwiseFunctor
   * @param f
   * @param particleBuffers
   * @param haloParticleBuffers
   */
  template <class PairwiseFunctor>
  void remainderHelperBufferHaloBufferSoA(PairwiseFunctor *f,
                                          std::vector<FullParticleCell<Particle_T>> &particleBuffers,
                                          std::vector<FullParticleCell<Particle_T>> &haloParticleBuffers);

  /**
   * Performs the interactions ParticleContainer::computeInteractions() did not cover.
   *
   * These interactions are:
   *  - particleBuffer    <-> container
   *  - haloParticleBuffer -> container
   *  - particleBuffer    <-> particleBuffer
   *  - haloParticleBuffer -> particleBuffer
   *
   * @note Buffers need to have at least one (empty) cell. They must not be empty.
   *
   * @tparam newton3
   * @tparam ContainerType Type of the particle container.
   * @tparam TriwiseFunctor Functor type to use for the interactions.
   * @param f
   * @param container Reference to the container. Preferably pass the container with the actual static type.
   * @param particleBuffers vector of particle buffers. These particles' force vectors will be updated.
   * @param haloParticleBuffers vector of halo particle buffers. These particles' force vectors will not necessarily be
   * updated.
   */
  template <bool newton3, class ContainerType, class TriwiseFunctor>
  void computeRemainderInteractions3B(TriwiseFunctor *f, ContainerType &container,
                                      std::vector<FullParticleCell<Particle_T>> &particleBuffers,
                                      std::vector<FullParticleCell<Particle_T>> &haloParticleBuffers);

  /**
   * Helper Method for computeRemainderInteractions3B. This method collects pointers to all owned halo particle buffers.
   *
   * @param bufferParticles Reference to a vector of particle pointers which will be filled with pointers to all buffer
   * particles (owned and halo).
   * @param particleBuffers Vector of particle buffers.
   * @param haloParticleBuffers Vector of halo particle buffers.
   * @return Number of owned buffer particles. The bufferParticles vector is two-way split, with the first half being
   * owned buffer particles and the second half being halo buffer particles.
   */
  size_t collectBufferParticles(std::vector<Particle_T *> &bufferParticles,
                                std::vector<FullParticleCell<Particle_T>> &particleBuffers,
                                std::vector<FullParticleCell<Particle_T>> &haloParticleBuffers);

  /**
   * Helper Method for computeRemainderInteractions3B. This method calculates all interactions between all triplets
   * within the buffer particles.
   *
   * @tparam TriwiseFunctor Functor type to use for the interactions.
   * @param bufferParticles Vector of Particle pointers containing pointers to all buffer particles (owned and halo).
   * @param numOwnedBufferParticles
   * @param f
   */
  template <class TriwiseFunctor>
  void remainderHelper3bBufferBufferBufferAoS(const std::vector<Particle_T *> &bufferParticles,
                                              size_t numOwnedBufferParticles, TriwiseFunctor *f);

  /**
   * Helper Method for computeRemainderInteractions3B. This method calculates all interactions between two buffer
   * particles and one particle from the container.
   *
   * @tparam ContainerType Type of the particle container.
   * @tparam TriwiseFunctor Functor type to use for the interactions.
   * @param bufferParticles Vector of Particle pointers containing pointers to all buffer particles (owned and halo).
   * @param numOwnedBufferParticles Number of owned particles. (First half of the bufferParticles).
   * @param container
   * @param f
   */
  template <class ContainerType, class TriwiseFunctor>
  void remainderHelper3bBufferBufferContainerAoS(const std::vector<Particle_T *> &bufferParticles,
                                                 size_t numOwnedBufferParticles, ContainerType &container,
                                                 TriwiseFunctor *f);

  /**
   * Helper Method for computeRemainderInteractions3B. This method calculates all interactions between one buffer
   * particle and two particles from the container.
   *
   * @tparam newton3
   * @tparam ContainerType Type of the particle container.
   * @tparam TriwiseFunctor Functor type to use for the interactions.
   * @param bufferParticles Vector of Particle pointers containing pointers to all buffer particles (owned and halo).
   * @param numOwnedBufferParticles Number of owned particles. (First half of the bufferParticles).
   * @param container
   * @param f
   */
  template <bool newton3, class ContainerType, class TriwiseFunctor>
  void remainderHelper3bBufferContainerContainerAoS(const std::vector<Particle_T *> &bufferParticles,
                                                    size_t numOwnedBufferParticles, ContainerType &container,
                                                    TriwiseFunctor *f);

  /**
   * Check that the simulation box is at least of interaction length in each direction.
   *
   * Throws an exception if minimal size requirements are violated.
   */
  void checkMinimalSize() const;

  const LogicHandlerInfo _logicHandlerInfo;
  /**
   * Specifies after how many pair-wise traversals the neighbor lists (if they exist) are to be rebuild.
   */
  unsigned int _neighborListRebuildFrequency;

  /**
   * Number of particles in a VCL cluster.
   */
  unsigned int _verletClusterSize;

  /**
   * This is used to store the total number of neighbour lists rebuild.
   */
  size_t _numRebuilds{0};

  /**
   * This is used to store the total number of neighbour lists rebuilds in the non-tuning phase.
   * This is reset at the start of a new tuning phase.
   */
  size_t _numRebuildsInNonTuningPhase{0};

  /**
   * Number of particles in two cells from which sorting should be performed for traversal that use the CellFunctor
   */
  size_t _sortingThreshold;

  /**
   * Reference to the map of AutoTuners which are managed by the AutoPas main interface.
   */
  std::unordered_map<InteractionTypeOption::Value, std::unique_ptr<autopas::AutoTuner>> &_autoTunerRefs;

  /**
   * Set of interaction types AutoPas is initialized to, determined by the given AutoTuners.
   */
  std::set<InteractionTypeOption> _interactionTypes{};

  /**
   * Specifies if the neighbor list is valid.
   */
  std::atomic<bool> _neighborListsAreValid{false};

  /**
   * Steps since last rebuild
   */
  unsigned int _stepsSinceLastListRebuild{0};

  /**
   * Total number of functor calls of all interaction types.
   */
  unsigned int _functorCalls{0};

  /**
   * The current iteration number.
   */
  unsigned int _iteration{0};

  /**
   * The iteration number at the end of last tuning phase.
   */
  unsigned int _iterationAtEndOfLastTuningPhase{0};

  /**
   * Atomic tracker of the number of owned particles.
   */
  std::atomic<size_t> _numParticlesOwned{0ul};

  /**
   * Atomic tracker of the number of halo particles.
   */
  std::atomic<size_t> _numParticlesHalo{0ul};

  /**
   * Buffer to store particles that should not yet be added to the container. There is one buffer per thread.
   */
  std::vector<FullParticleCell<Particle_T>> _particleBuffer;

  /**
   * Buffer to store halo particles that should not yet be added to the container. There is one buffer per thread.
   */
  std::vector<FullParticleCell<Particle_T>> _haloParticleBuffer;

  /**
   * Object holding the actual particle container with the ability to switch container types.
   */
  ContainerSelector<Particle_T> _containerSelector;

  /**
   * Locks for regions in the domain. Used for buffer <-> container interaction.
   * The number of locks depends on the size of the domain and interaction length but is capped to avoid
   * having an insane number of locks. For details see initSpacialLocks().
   */
  std::vector<std::vector<std::vector<std::unique_ptr<std::mutex>>>> _spacialLocks;

  /**
   * Locks for the particle buffers.
   */
  std::vector<std::unique_ptr<std::mutex>> _bufferLocks;

  /**
   * Logger for configuration used and time spent breakdown of iteratePairwise.
   */
  IterationLogger _iterationLogger;

  /**
   * Tells if dynamic rebuild is necessary currently
   * neighborListInvalidDoDynamicRebuild - true if a particle has moved more than skin/2
   */
  bool _neighborListInvalidDoDynamicRebuild{false};

  /**
   * updating position at rebuild for every particle
   */
  void updateRebuildPositions();

  /**
   * Logger for live info
   */
  LiveInfoLogger _liveInfoLogger;

  /**
   * Logger for FLOP count and hit rate.
   */
  FLOPLogger _flopLogger;
};

template <typename Particle_T>
void LogicHandler<Particle_T>::updateRebuildPositions() {
#ifdef AUTOPAS_ENABLE_DYNAMIC_CONTAINERS
  // The owned particles in buffer are ignored because they do not rely on the structure of the particle containers,
  // e.g. neighbour list, and these are iterated over using the region iterator. Movement of particles in buffer doesn't
  // require a rebuild of neighbor lists.
  AUTOPAS_OPENMP(parallel)
  for (auto iter = this->begin(IteratorBehavior::owned | IteratorBehavior::containerOnly); iter.isValid(); ++iter) {
    iter->resetRAtRebuild();
  }
#endif
}

template <typename Particle_T>
void LogicHandler<Particle_T>::checkMinimalSize() const {
  const auto &container = _containerSelector.getCurrentContainer();
  // check boxSize at least cutoff + skin
  for (unsigned int dim = 0; dim < 3; ++dim) {
    if (container.getBoxMax()[dim] - container.getBoxMin()[dim] < container.getInteractionLength()) {
      autopas::utils::ExceptionHandler::exception(
          "Box (boxMin[{}]={} and boxMax[{}]={}) is too small.\nHas to be at least cutoff({}) + skin({}) = {}.", dim,
          container.getBoxMin()[dim], dim, container.getBoxMax()[dim], container.getCutoff(), container.getVerletSkin(),
          container.getCutoff() + container.getVerletSkin());
    }
  }
}

template <typename Particle_T>
bool LogicHandler<Particle_T>::getNeighborListsInvalidDoDynamicRebuild() {
  return _neighborListInvalidDoDynamicRebuild;
}

template <typename Particle_T>
bool LogicHandler<Particle_T>::neighborListsAreValid() {
  // Implement rebuild indicator as function, so it is only evaluated when needed.
  const auto needRebuild = [&](const InteractionTypeOption &interactionOption) {
    return _interactionTypes.count(interactionOption) != 0 and
           _autoTunerRefs[interactionOption]->willRebuildNeighborLists();
  };

  if (_stepsSinceLastListRebuild >= _neighborListRebuildFrequency
#ifdef AUTOPAS_ENABLE_DYNAMIC_CONTAINERS
      or getNeighborListsInvalidDoDynamicRebuild()
#endif
      or needRebuild(InteractionTypeOption::pairwise) or needRebuild(InteractionTypeOption::triwise)) {
    _neighborListsAreValid.store(false, std::memory_order_relaxed);
  }

  return _neighborListsAreValid.load(std::memory_order_relaxed);
}

template <typename Particle_T>
void LogicHandler<Particle_T>::checkNeighborListsInvalidDoDynamicRebuild() {
#ifdef AUTOPAS_ENABLE_DYNAMIC_CONTAINERS
  const auto skin = getContainer().getVerletSkin();
  // (skin/2)^2
  const auto halfSkinSquare = skin * skin * 0.25;
  // The owned particles in buffer are ignored because they do not rely on the structure of the particle containers,
  // e.g. neighbour list, and these are iterated over using the region iterator. Movement of particles in buffer doesn't
  // require a rebuild of neighbor lists.
  AUTOPAS_OPENMP(parallel reduction(or : _neighborListInvalidDoDynamicRebuild))
  for (auto iter = this->begin(IteratorBehavior::owned | IteratorBehavior::containerOnly); iter.isValid(); ++iter) {
    const auto distance = iter->calculateDisplacementSinceRebuild();
    const double distanceSquare = utils::ArrayMath::dot(distance, distance);

    _neighborListInvalidDoDynamicRebuild |= distanceSquare >= halfSkinSquare;
  }
#endif
}

template <typename Particle_T>
void LogicHandler<Particle_T>::resetNeighborListsInvalidDoDynamicRebuild() {
  _neighborListInvalidDoDynamicRebuild = false;
}

template <typename Particle_T>
void LogicHandler<Particle_T>::setParticleBuffers(
    const std::vector<FullParticleCell<Particle_T>> &particleBuffers,
    const std::vector<FullParticleCell<Particle_T>> &haloParticleBuffers) {
  auto exchangeBuffer = [](const auto &newBuffers, auto &oldBuffers, auto &particleCounter) {
    // sanity check
    if (oldBuffers.size() < newBuffers.size()) {
      autopas::utils::ExceptionHandler::exception(
          "The number of new buffers ({}) is larger than number of existing buffers ({})!", newBuffers.size(),
          oldBuffers.size());
    }

    // we will clear the old buffers so subtract the particles from the counters.
    const auto numParticlesInOldBuffers =
        std::transform_reduce(oldBuffers.begin(), std::next(oldBuffers.begin(), newBuffers.size()), 0, std::plus<>(),
                              [](const auto &cell) { return cell.size(); });
    particleCounter.fetch_sub(numParticlesInOldBuffers, std::memory_order_relaxed);

    // clear the old buffers and copy the content of the new buffers over.
    size_t numParticlesInNewBuffers = 0;
    for (size_t i = 0; i < newBuffers.size(); ++i) {
      oldBuffers[i].clear();
      for (const auto &p : newBuffers[i]) {
        ++numParticlesInNewBuffers;
        oldBuffers[i].addParticle(p);
      }
    }
    // update the counters.
    particleCounter.fetch_add(numParticlesInNewBuffers, std::memory_order_relaxed);
  };

  exchangeBuffer(particleBuffers, _particleBuffer, _numParticlesOwned);
  exchangeBuffer(haloParticleBuffers, _haloParticleBuffer, _numParticlesHalo);
}

template <typename Particle_T>
std::tuple<const std::vector<FullParticleCell<Particle_T>> &, const std::vector<FullParticleCell<Particle_T>> &>
LogicHandler<Particle_T>::getParticleBuffers() const {
  return {_particleBuffer, _haloParticleBuffer};
}

template <typename Particle_T>
template <class Functor>
IterationMeasurements LogicHandler<Particle_T>::computeInteractions(Functor &functor, TraversalInterface &traversal) {
  // Helper to derive the Functor type at compile time
  constexpr auto interactionType = [] {
    if (utils::isPairwiseFunctor<Functor>()) {
      return InteractionTypeOption::pairwise;
    } else if (utils::isTriwiseFunctor<Functor>()) {
      return InteractionTypeOption::triwise;
    } else {
      utils::ExceptionHandler::exception(
          "LogicHandler::computeInteractions(): Functor is not valid. Only pairwise and triwise functors are "
          "supported. "
          "Please use a functor derived from "
          "PairwiseFunctor or TriwiseFunctor.");
    }
  }();

  auto &autoTuner = *_autoTunerRefs[interactionType];
  auto &container = _containerSelector.getCurrentContainer();
#ifdef AUTOPAS_ENABLE_DYNAMIC_CONTAINERS
  if (autoTuner.inFirstTuningIteration()) {
    autoTuner.setRebuildFrequency(getMeanRebuildFrequency(/* considerOnlyLastNonTuningPhase */ true));
    _numRebuildsInNonTuningPhase = 0;
  }
#endif
  autopas::utils::Timer timerTotal;
  autopas::utils::Timer timerRebuild;
  autopas::utils::Timer timerComputeInteractions;
  autopas::utils::Timer timerComputeRemainder;

  const bool energyMeasurementsPossible = autoTuner.resetEnergy();

  timerTotal.start();
  functor.initTraversal();

  // if lists are not valid -> rebuild;
  if (not _neighborListsAreValid.load(std::memory_order_relaxed)) {
    timerRebuild.start();
#ifdef AUTOPAS_ENABLE_DYNAMIC_CONTAINERS
    this->updateRebuildPositions();
#endif
    container.rebuildNeighborLists(&traversal);
#ifdef AUTOPAS_ENABLE_DYNAMIC_CONTAINERS
    this->resetNeighborListsInvalidDoDynamicRebuild();
    _numRebuilds++;
    if (not autoTuner.inTuningPhase()) {
      _numRebuildsInNonTuningPhase++;
    }
#endif
    timerRebuild.stop();
    _neighborListsAreValid.store(true, std::memory_order_relaxed);
  }

  timerComputeInteractions.start();
  container.computeInteractions(&traversal);
  timerComputeInteractions.stop();

  timerComputeRemainder.start();
  const bool newton3 = autoTuner.getCurrentConfig().newton3;
  const auto dataLayout = autoTuner.getCurrentConfig().dataLayout;
  computeRemainderInteractions(functor, newton3, dataLayout);
  timerComputeRemainder.stop();

  functor.endTraversal(newton3);
<<<<<<< HEAD
=======

  const auto [energyWatts, energyJoules, energyDeltaT, energyTotal] = autoTuner.sampleEnergy();
>>>>>>> 02438346
  timerTotal.stop();
  const auto [energyPsys, energyPkg, energyRam, energyTotal] = autoTuner.sampleEnergy();

  constexpr auto nanD = std::numeric_limits<double>::quiet_NaN();
  constexpr auto nanL = std::numeric_limits<long>::quiet_NaN();
  return {timerComputeInteractions.getTotalTime(),
          timerComputeRemainder.getTotalTime(),
          timerRebuild.getTotalTime(),
          timerTotal.getTotalTime(),
          energyMeasurementsPossible,
          energyMeasurementsPossible ? energyWatts : nanD,
          energyMeasurementsPossible ? energyJoules : nanD,
          energyMeasurementsPossible ? energyDeltaT : nanD,
          energyMeasurementsPossible ? energyTotal : nanL};
}

template <typename Particle_T>
template <class Functor>
void LogicHandler<Particle_T>::computeRemainderInteractions(Functor &functor, bool newton3, bool useSoA) {
  auto &container = _containerSelector.getCurrentContainer();

  withStaticContainerType(container, [&](auto &actualContainerType) {
    if constexpr (utils::isPairwiseFunctor<Functor>()) {
      if (newton3) {
        computeRemainderInteractions2B<true>(&functor, actualContainerType, _particleBuffer, _haloParticleBuffer,
                                             useSoA);
      } else {
        computeRemainderInteractions2B<false>(&functor, actualContainerType, _particleBuffer, _haloParticleBuffer,
                                              useSoA);
      }
    } else if constexpr (utils::isTriwiseFunctor<Functor>()) {
      if (newton3) {
        computeRemainderInteractions3B<true>(&functor, actualContainerType, _particleBuffer, _haloParticleBuffer);
      } else {
        computeRemainderInteractions3B<false>(&functor, actualContainerType, _particleBuffer, _haloParticleBuffer);
      }
    }
  });
}

template <class Particle_T>
template <bool newton3, class ContainerType, class PairwiseFunctor>
void LogicHandler<Particle_T>::computeRemainderInteractions2B(
    PairwiseFunctor *f, ContainerType &container, std::vector<FullParticleCell<Particle_T>> &particleBuffers,
    std::vector<FullParticleCell<Particle_T>> &haloParticleBuffers, bool useSoA) {
  // Sanity check. If this is violated feel free to add some logic here that adapts the number of locks.
  if (_bufferLocks.size() < particleBuffers.size()) {
    utils::ExceptionHandler::exception("Not enough locks for non-halo buffers! Num Locks: {}, Buffers: {}",
                                       _bufferLocks.size(), particleBuffers.size());
  }

  // Balance buffers. This makes processing them with static scheduling quite efficient.
  // Also, if particles were not inserted in parallel, this enables us to process them in parallel now.
  // Cost is at max O(2N) worst O(N) per buffer collection and negligible compared to interacting them.
  auto cellToVec = [](auto &cell) -> std::vector<Particle_T> & { return cell._particles; };
  utils::ArrayUtils::balanceVectors(particleBuffers, cellToVec);
  utils::ArrayUtils::balanceVectors(haloParticleBuffers, cellToVec);

  // The following part performs the main remainder traversal. The actual calculation is done in 4 steps carried out
  // in three helper functions.

  // only activate time measurements if it will actually be logged
#if SPDLOG_ACTIVE_LEVEL <= SPDLOG_LEVEL_TRACE
  autopas::utils::Timer timerBufferContainer;
  autopas::utils::Timer timerPBufferPBuffer;
  autopas::utils::Timer timerPBufferHBuffer;
  autopas::utils::Timer timerBufferSoAConversion;

  timerBufferContainer.start();
#endif
  // steps 1 & 2.
  // particleBuffer with all particles close in container
  // and haloParticleBuffer with owned, close particles in container.
  // This is always AoS-based because the container particles are found with region iterators,
  // which don't have an SoA interface.
  remainderHelperBufferContainerAoS<newton3>(f, container, particleBuffers, haloParticleBuffers);

#if SPDLOG_ACTIVE_LEVEL <= SPDLOG_LEVEL_TRACE
  timerBufferContainer.stop();
  timerBufferSoAConversion.start();
#endif
  if (useSoA) {
    // All (halo-)buffer interactions shall happen vectorized, hence, load all buffer data into SoAs
    for (auto &buffer : particleBuffers) {
      f->SoALoader(buffer, buffer._particleSoABuffer, 0, /*skipSoAResize*/ false);
    }
    for (auto &buffer : haloParticleBuffers) {
      f->SoALoader(buffer, buffer._particleSoABuffer, 0, /*skipSoAResize*/ false);
    }
  }
#if SPDLOG_ACTIVE_LEVEL <= SPDLOG_LEVEL_TRACE
  timerBufferSoAConversion.stop();
  timerPBufferPBuffer.start();
#endif

  // step 3. particleBuffer with itself and all other buffers
  remainderHelperBufferBuffer<newton3>(f, particleBuffers, useSoA);

#if SPDLOG_ACTIVE_LEVEL <= SPDLOG_LEVEL_TRACE
  timerPBufferPBuffer.stop();
  timerPBufferHBuffer.start();
#endif

  // step 4. particleBuffer with haloParticleBuffer
  remainderHelperBufferHaloBuffer(f, particleBuffers, haloParticleBuffers, useSoA);

#if SPDLOG_ACTIVE_LEVEL <= SPDLOG_LEVEL_TRACE
  timerPBufferHBuffer.stop();
#endif

  // unpack particle SoAs. Halo data is not interesting
  if (useSoA) {
    for (auto &buffer : particleBuffers) {
      f->SoAExtractor(buffer, buffer._particleSoABuffer, 0);
    }
  }

  AutoPasLog(TRACE, "Timer Buffers <-> Container  (1+2): {}", timerBufferContainer.getTotalTime());
  AutoPasLog(TRACE, "Timer PBuffers<-> PBuffer    (  3): {}", timerPBufferPBuffer.getTotalTime());
  AutoPasLog(TRACE, "Timer PBuffers<-> HBuffer    (  4): {}", timerPBufferHBuffer.getTotalTime());
  AutoPasLog(TRACE, "Timer Load and extract SoA buffers: {}", timerBufferSoAConversion.getTotalTime());

  // Note: haloParticleBuffer with itself is NOT needed, as interactions between halo particles are unneeded!
}

template <class Particle_T>
template <bool newton3, class ContainerType, class PairwiseFunctor>
void LogicHandler<Particle_T>::remainderHelperBufferContainerAoS(
    PairwiseFunctor *f, ContainerType &container, std::vector<FullParticleCell<Particle_T>> &particleBuffers,
    std::vector<FullParticleCell<Particle_T>> &haloParticleBuffers) {
  using autopas::utils::ArrayUtils::static_cast_copy_array;
  using namespace autopas::utils::ArrayMath::literals;

  // Bunch of shorthands
  const auto cutoff = container.getCutoff();
  const auto interactionLength = container.getInteractionLength();
  const auto interactionLengthInv = 1. / interactionLength;
  const auto haloBoxMin = container.getBoxMin() - interactionLength;
  const auto totalBoxLengthInv = 1. / (container.getBoxMax() + interactionLength - haloBoxMin);
  const std::array<size_t, 3> spacialLocksPerDim{
      _spacialLocks.size(),
      _spacialLocks[0].size(),
      _spacialLocks[0][0].size(),
  };

  // Helper function to obtain the lock responsible for a given position.
  // Implemented as lambda because it can reuse a lot of information that is known in this context.
  const auto getSpacialLock = [&](const std::array<double, 3> &pos) -> std::mutex & {
    const auto posDistFromLowerCorner = pos - haloBoxMin;
    const auto relativePos = posDistFromLowerCorner * totalBoxLengthInv;
    // Lock coordinates are the position scaled by the number of locks
    const auto lockCoords =
        static_cast_copy_array<size_t>(static_cast_copy_array<double>(spacialLocksPerDim) * relativePos);
    return *_spacialLocks[lockCoords[0]][lockCoords[1]][lockCoords[2]];
  };

  // one halo and particle buffer pair per thread
  AUTOPAS_OPENMP(parallel for schedule(static, 1) default(shared))
  for (int bufferId = 0; bufferId < particleBuffers.size(); ++bufferId) {
    auto &particleBuffer = particleBuffers[bufferId];
    auto &haloParticleBuffer = haloParticleBuffers[bufferId];
    // 1. particleBuffer with all close particles in container
    for (auto &&p1 : particleBuffer) {
      const auto pos = p1.getR();
      const auto min = pos - cutoff;
      const auto max = pos + cutoff;
      container.forEachInRegion(
          [&](auto &p2) {
            if constexpr (newton3) {
              const std::lock_guard<std::mutex> lock(getSpacialLock(p2.getR()));
              f->AoSFunctor(p1, p2, true);
            } else {
              f->AoSFunctor(p1, p2, false);
              // no need to calculate force enacted on a halo
              if (not p2.isHalo()) {
                const std::lock_guard<std::mutex> lock(getSpacialLock(p2.getR()));
                f->AoSFunctor(p2, p1, false);
              }
            }
          },
          min, max, IteratorBehavior::ownedOrHalo);
    }

    // 2. haloParticleBuffer with owned, close particles in container
    for (auto &&p1halo : haloParticleBuffer) {
      const auto pos = p1halo.getR();
      const auto min = pos - cutoff;
      const auto max = pos + cutoff;
      container.forEachInRegion(
          [&](auto &p2) {
            // No need to apply anything to p1halo
            //   -> AoSFunctor(p1, p2, false) not needed as it neither adds force nor Upot (potential energy)
            //   -> newton3 argument needed for correct globals
            const std::lock_guard<std::mutex> lock(getSpacialLock(p2.getR()));
            f->AoSFunctor(p2, p1halo, newton3);
          },
          min, max, IteratorBehavior::owned);
    }
  }
}

template <class Particle_T>
template <bool newton3, class PairwiseFunctor>
void LogicHandler<Particle_T>::remainderHelperBufferBuffer(PairwiseFunctor *f,
                                                           std::vector<FullParticleCell<Particle_T>> &particleBuffers,
                                                           bool useSoA) {
  if (useSoA) {
    remainderHelperBufferBufferSoA<newton3>(f, particleBuffers);
  } else {
    remainderHelperBufferBufferAoS<newton3>(f, particleBuffers);
  }
}

template <class Particle_T>
template <bool newton3, class PairwiseFunctor>
void LogicHandler<Particle_T>::remainderHelperBufferBufferAoS(
    PairwiseFunctor *f, std::vector<FullParticleCell<Particle_T>> &particleBuffers) {
  // For all interactions between different buffers we turn newton3 always off,
  // which ensures that only one thread at a time is writing to a buffer.
  // This saves expensive locks.

  // We can not use collapse here without locks, otherwise races would occur.
  AUTOPAS_OPENMP(parallel for)
  for (size_t bufferIdxI = 0; bufferIdxI < particleBuffers.size(); ++bufferIdxI) {
    for (size_t bufferIdxJOffset = 0; bufferIdxJOffset < particleBuffers.size(); ++bufferIdxJOffset) {
      // Let each bufferI use a different starting point for bufferJ to minimize false sharing
      const auto bufferIdxJ = (bufferIdxI + bufferIdxJOffset) % particleBuffers.size();

      // interact the two buffers
      if (bufferIdxI == bufferIdxJ) {
        // CASE Same buffer
        // Only use Newton3 if it is allowed, and we are working on only one buffer. This avoids data races.
        const bool useNewton3 = newton3;
        auto &bufferRef = particleBuffers[bufferIdxI];
        const auto bufferSize = bufferRef.size();
        for (auto i = 0; i < bufferSize; ++i) {
          auto &p1 = bufferRef[i];
          // If Newton3 is disabled run over the whole buffer, otherwise only what is ahead
          for (auto j = useNewton3 ? i + 1 : 0; j < bufferSize; ++j) {
            if (i == j) {
              continue;
            }
            auto &p2 = bufferRef[j];
            f->AoSFunctor(p1, p2, useNewton3);
          }
        }
      } else {
        // CASE: Two buffers
        for (auto &p1 : particleBuffers[bufferIdxI]) {
          for (auto &p2 : particleBuffers[bufferIdxJ]) {
            f->AoSFunctor(p1, p2, false);
          }
        }
      }
    }
  }
}

template <class Particle_T>
template <bool newton3, class PairwiseFunctor>
void LogicHandler<Particle_T>::remainderHelperBufferBufferSoA(
    PairwiseFunctor *f, std::vector<FullParticleCell<Particle_T>> &particleBuffers) {
  // we can not use collapse here without locks, otherwise races would occur.
  AUTOPAS_OPENMP(parallel for)
  for (size_t i = 0; i < particleBuffers.size(); ++i) {
    for (size_t jj = 0; jj < particleBuffers.size(); ++jj) {
      auto *particleBufferSoAA = &particleBuffers[i]._particleSoABuffer;
      // instead of starting every (parallel) iteration i at j == 0 offset them by i to minimize waiting times at locks
      const auto j = (i + jj) % particleBuffers.size();
      if (i == j) {
        // For buffer interactions where bufferA == bufferB we can always enable newton3 if it is allowed.
        f->SoAFunctorSingle(*particleBufferSoAA, newton3);
      } else {
        // For all interactions between different buffers we turn newton3 always off,
        // which ensures that only one thread at a time is writing to a buffer. This saves expensive locks.
        auto *particleBufferSoAB = &particleBuffers[j]._particleSoABuffer;
        f->SoAFunctorPair(*particleBufferSoAA, *particleBufferSoAB, false);
      }
    }
  }
}

template <class Particle_T>
template <class PairwiseFunctor>
void LogicHandler<Particle_T>::remainderHelperBufferHaloBuffer(
    PairwiseFunctor *f, std::vector<FullParticleCell<Particle_T>> &particleBuffers,
    std::vector<FullParticleCell<Particle_T>> &haloParticleBuffers, bool useSoA) {
  if (useSoA) {
    remainderHelperBufferHaloBufferSoA<PairwiseFunctor>(f, particleBuffers, haloParticleBuffers);
  } else {
    remainderHelperBufferHaloBufferAoS<PairwiseFunctor>(f, particleBuffers, haloParticleBuffers);
  }
}

template <class Particle_T>
template <class PairwiseFunctor>
void LogicHandler<Particle_T>::remainderHelperBufferHaloBufferAoS(
    PairwiseFunctor *f, std::vector<FullParticleCell<Particle_T>> &particleBuffers,
    std::vector<FullParticleCell<Particle_T>> &haloParticleBuffers) {
  // Here, phase / color based parallelism turned out to be more efficient than tasks
  AUTOPAS_OPENMP(parallel)
  for (int interactionOffset = 0; interactionOffset < haloParticleBuffers.size(); ++interactionOffset) {
    AUTOPAS_OPENMP(for)
    for (size_t i = 0; i < particleBuffers.size(); ++i) {
      auto &particleBuffer = particleBuffers[i];
      auto &haloBuffer = haloParticleBuffers[(i + interactionOffset) % haloParticleBuffers.size()];

      for (auto &p1 : particleBuffer) {
        for (auto &p2 : haloBuffer) {
          f->AoSFunctor(p1, p2, false);
        }
      }
    }
  }
}

template <class Particle_T>
template <class PairwiseFunctor>
void LogicHandler<Particle_T>::remainderHelperBufferHaloBufferSoA(
    PairwiseFunctor *f, std::vector<FullParticleCell<Particle_T>> &particleBuffers,
    std::vector<FullParticleCell<Particle_T>> &haloParticleBuffers) {
  // Here, phase / color based parallelism turned out to be more efficient than tasks
  AUTOPAS_OPENMP(parallel)
  for (int interactionOffset = 0; interactionOffset < haloParticleBuffers.size(); ++interactionOffset) {
    AUTOPAS_OPENMP(for)
    for (size_t i = 0; i < particleBuffers.size(); ++i) {
      auto &particleBufferSoA = particleBuffers[i]._particleSoABuffer;
      auto &haloBufferSoA =
          haloParticleBuffers[(i + interactionOffset) % haloParticleBuffers.size()]._particleSoABuffer;
      f->SoAFunctorPair(particleBufferSoA, haloBufferSoA, false);
    }
  }
}

template <class Particle_T>
template <bool newton3, class ContainerType, class TriwiseFunctor>
void LogicHandler<Particle_T>::computeRemainderInteractions3B(
    TriwiseFunctor *f, ContainerType &container, std::vector<FullParticleCell<Particle_T>> &particleBuffers,
    std::vector<FullParticleCell<Particle_T>> &haloParticleBuffers) {
  // Vector to collect pointers to all buffer particles
  std::vector<Particle_T *> bufferParticles;
  const auto numOwnedBufferParticles = collectBufferParticles(bufferParticles, particleBuffers, haloParticleBuffers);

  // The following part performs the main remainder traversal.

  // only activate time measurements if it will actually be logged
#if SPDLOG_ACTIVE_LEVEL <= SPDLOG_LEVEL_TRACE
  autopas::utils::Timer timerBufferBufferBuffer;
  autopas::utils::Timer timerBufferBufferContainer;
  autopas::utils::Timer timerBufferContainerContainer;
  timerBufferBufferBuffer.start();
#endif

  // Step 1: Triwise interactions of all particles in the buffers (owned and halo)
  remainderHelper3bBufferBufferBufferAoS(bufferParticles, numOwnedBufferParticles, f);

#if SPDLOG_ACTIVE_LEVEL <= SPDLOG_LEVEL_TRACE
  timerBufferBufferBuffer.stop();
  timerBufferBufferContainer.start();
#endif

  // Step 2: Triwise interactions of 2 buffer particles with 1 container particle
  remainderHelper3bBufferBufferContainerAoS(bufferParticles, numOwnedBufferParticles, container, f);

#if SPDLOG_ACTIVE_LEVEL <= SPDLOG_LEVEL_TRACE
  timerBufferBufferContainer.stop();
  timerBufferContainerContainer.start();
#endif

  // Step 3: Triwise interactions of 1 buffer particle and 2 container particles
  remainderHelper3bBufferContainerContainerAoS<newton3>(bufferParticles, numOwnedBufferParticles, container, f);

#if SPDLOG_ACTIVE_LEVEL <= SPDLOG_LEVEL_TRACE
  timerBufferContainerContainer.stop();
#endif

  AutoPasLog(TRACE, "Timer Buffer <-> Buffer <-> Buffer       : {}", timerBufferBufferBuffer.getTotalTime());
  AutoPasLog(TRACE, "Timer Buffer <-> Buffer <-> Container    : {}", timerBufferBufferContainer.getTotalTime());
  AutoPasLog(TRACE, "Timer Buffer <-> Container <-> Container : {}", timerBufferContainerContainer.getTotalTime());
}

template <class Particle_T>
size_t LogicHandler<Particle_T>::collectBufferParticles(
    std::vector<Particle_T *> &bufferParticles, std::vector<FullParticleCell<Particle_T>> &particleBuffers,
    std::vector<FullParticleCell<Particle_T>> &haloParticleBuffers) {
  // Reserve the needed amount
  auto cellToVec = [](auto &cell) -> std::vector<Particle_T> & { return cell._particles; };

  const size_t numOwnedBufferParticles =
      std::transform_reduce(particleBuffers.begin(), particleBuffers.end(), 0, std::plus<>(),
                            [&](auto &vec) { return cellToVec(vec).size(); });

  const size_t numHaloBufferParticles =
      std::transform_reduce(haloParticleBuffers.begin(), haloParticleBuffers.end(), 0, std::plus<>(),
                            [&](auto &vec) { return cellToVec(vec).size(); });

  bufferParticles.reserve(numOwnedBufferParticles + numHaloBufferParticles);

  // Collect owned buffer particles
  for (auto &buffer : particleBuffers) {
    for (auto &particle : buffer._particles) {
      bufferParticles.push_back(&particle);
    }
  }

  // Collect halo buffer particles
  for (auto &buffer : haloParticleBuffers) {
    for (auto &particle : buffer._particles) {
      bufferParticles.push_back(&particle);
    }
  }

  return numOwnedBufferParticles;
}

template <class Particle_T>
template <class TriwiseFunctor>
void LogicHandler<Particle_T>::remainderHelper3bBufferBufferBufferAoS(const std::vector<Particle_T *> &bufferParticles,
                                                                      const size_t numOwnedBufferParticles,
                                                                      TriwiseFunctor *f) {
  AUTOPAS_OPENMP(parallel for)
  for (auto i = 0; i < numOwnedBufferParticles; ++i) {
    Particle_T &p1 = *bufferParticles[i];

    for (auto j = 0; j < bufferParticles.size(); ++j) {
      if (i == j) continue;
      Particle_T &p2 = *bufferParticles[j];

      for (auto k = j + 1; k < bufferParticles.size(); ++k) {
        if (k == i) continue;
        Particle_T &p3 = *bufferParticles[k];

        f->AoSFunctor(p1, p2, p3, false);
      }
    }
  }
}

template <class Particle_T>
template <class ContainerType, class TriwiseFunctor>
void LogicHandler<Particle_T>::remainderHelper3bBufferBufferContainerAoS(
    const std::vector<Particle_T *> &bufferParticles, const size_t numOwnedBufferParticles, ContainerType &container,
    TriwiseFunctor *f) {
  using autopas::utils::ArrayUtils::static_cast_copy_array;
  using namespace autopas::utils::ArrayMath::literals;

  const auto haloBoxMin = container.getBoxMin() - container.getInteractionLength();
  const auto interactionLengthInv = 1. / container.getInteractionLength();
  const double cutoff = container.getCutoff();

  AUTOPAS_OPENMP(parallel for)
  for (auto i = 0; i < bufferParticles.size(); ++i) {
    Particle_T &p1 = *bufferParticles[i];
    const auto pos = p1.getR();
    const auto min = pos - cutoff;
    const auto max = pos + cutoff;

    for (auto j = 0; j < bufferParticles.size(); ++j) {
      if (j == i) continue;
      Particle_T &p2 = *bufferParticles[j];

      container.forEachInRegion(
          [&](auto &p3) {
            const auto lockCoords = static_cast_copy_array<size_t>((p3.getR() - haloBoxMin) * interactionLengthInv);
            if (i < numOwnedBufferParticles) f->AoSFunctor(p1, p2, p3, false);
            if (!p3.isHalo() && i < j) {
              const std::lock_guard<std::mutex> lock(*_spacialLocks[lockCoords[0]][lockCoords[1]][lockCoords[2]]);
              f->AoSFunctor(p3, p1, p2, false);
            }
          },
          min, max, IteratorBehavior::ownedOrHalo);
    }
  }
}

template <class Particle_T>
template <bool newton3, class ContainerType, class TriwiseFunctor>
void LogicHandler<Particle_T>::remainderHelper3bBufferContainerContainerAoS(
    const std::vector<Particle_T *> &bufferParticles, const size_t numOwnedBufferParticles, ContainerType &container,
    TriwiseFunctor *f) {
  // Todo: parallelize without race conditions - https://github.com/AutoPas/AutoPas/issues/904
  using autopas::utils::ArrayUtils::static_cast_copy_array;
  using namespace autopas::utils::ArrayMath::literals;

  const double cutoff = container.getCutoff();

  for (auto i = 0; i < bufferParticles.size(); ++i) {
    Particle_T &p1 = *bufferParticles[i];
    const auto pos = p1.getR();
    const auto boxmin = pos - cutoff;
    const auto boxmax = pos + cutoff;

    auto p2Iter = container.getRegionIterator(
        boxmin, boxmax, IteratorBehavior::ownedOrHalo | IteratorBehavior::forceSequential, nullptr);
    for (; p2Iter.isValid(); ++p2Iter) {
      Particle_T &p2 = *p2Iter;

      auto p3Iter = p2Iter;
      ++p3Iter;

      for (; p3Iter.isValid(); ++p3Iter) {
        Particle_T &p3 = *p3Iter;

        if constexpr (newton3) {
          f->AoSFunctor(p1, p2, p3, true);
        } else {
          if (i < numOwnedBufferParticles) {
            f->AoSFunctor(p1, p2, p3, false);
          }
          if (p2.isOwned()) {
            f->AoSFunctor(p2, p1, p3, false);
          }
          if (p3.isOwned()) {
            f->AoSFunctor(p3, p1, p2, false);
          }
        }
      }
    }
  }
}

template <typename Particle_T>
template <class Functor>
std::tuple<Configuration, std::unique_ptr<TraversalInterface>, bool> LogicHandler<Particle_T>::selectConfiguration(
    Functor &functor, const InteractionTypeOption &interactionType) {
  bool stillTuning = false;
  Configuration configuration{};
  std::optional<std::unique_ptr<TraversalInterface>> traversalPtrOpt{};
  auto &autoTuner = *_autoTunerRefs[interactionType];
  // Todo: Make LiveInfo persistent between multiple functor calls in the same timestep (e.g. 2B + 3B)
  // https://github.com/AutoPas/AutoPas/issues/916
  LiveInfo info{};

  // if this iteration is not relevant take the same algorithm config as before.
  if (not functor.isRelevantForTuning()) {
    stillTuning = false;
    configuration = autoTuner.getCurrentConfig();
    // The currently selected container might not be compatible with the configuration for this functor. Check and
    // change if necessary. (see https://github.com/AutoPas/AutoPas/issues/871)
    if (_containerSelector.getCurrentContainer().getContainerType() != configuration.container) {
      _containerSelector.selectContainer(
          configuration.container,
          ContainerSelectorInfo(configuration.cellSizeFactor, _containerSelector.getCurrentContainer().getVerletSkin(),
                                _neighborListRebuildFrequency, _verletClusterSize, configuration.loadEstimator));
    }
    const auto &container = _containerSelector.getCurrentContainer();
    traversalPtrOpt = autopas::utils::withStaticCellType<Particle_T>(
        container.getParticleCellTypeEnum(), [&](const auto &particleCellDummy) -> decltype(traversalPtrOpt) {
          // Can't make this unique_ptr const otherwise we can't move it later.
          auto traversalPtr =
              TraversalSelector<std::decay_t<decltype(particleCellDummy)>>::template generateTraversal<Functor>(
                  configuration.traversal, functor, container.getTraversalSelectorInfo(), configuration.dataLayout,
                  configuration.newton3);

          // set sortingThreshold of the traversal if it can be casted to a CellTraversal and uses the CellFunctor
          if (auto *cellTraversalPtr =
                  dynamic_cast<autopas::CellTraversal<std::decay_t<decltype(particleCellDummy)>> *>(
                      traversalPtr.get())) {
            cellTraversalPtr->setSortingThreshold(_sortingThreshold);
          }
          if (traversalPtr->isApplicable()) {
            return std::optional{std::move(traversalPtr)};
          } else {
            return std::nullopt;
          }
        });
  } else {
    if (autoTuner.needsHomogeneityAndMaxDensityBeforePrepare()) {
      utils::Timer timerCalculateHomogeneity;
      timerCalculateHomogeneity.start();
      const auto &container = _containerSelector.getCurrentContainer();
      const auto [homogeneity, maxDensity] = autopas::utils::calculateHomogeneityAndMaxDensity(container);
      timerCalculateHomogeneity.stop();
      autoTuner.addHomogeneityAndMaxDensity(homogeneity, maxDensity, timerCalculateHomogeneity.getTotalTime());
    }

    const auto needsLiveInfo = autoTuner.prepareIteration();

    if (needsLiveInfo) {
      info.gather(_containerSelector.getCurrentContainer(), functor, _neighborListRebuildFrequency);
      autoTuner.receiveLiveInfo(info);
    }

    std::tie(configuration, stillTuning) = autoTuner.getNextConfig();

    // loop as long as we don't get a valid configuration
    bool rejectIndefinitely = false;
    while (true) {
      // applicability check also sets the container
      std::tie(traversalPtrOpt, rejectIndefinitely) =
          isConfigurationApplicable(configuration, functor, interactionType);
      if (traversalPtrOpt.has_value()) {
        break;
      }
      // if no config is left after rejecting this one an exception is thrown here.
      std::tie(configuration, stillTuning) = autoTuner.rejectConfig(configuration, rejectIndefinitely);
    }
  }

#ifdef AUTOPAS_LOG_LIVEINFO
  // if live info has not been gathered yet, gather it now and log it
  if (info.get().empty()) {
    info.gather(_containerSelector.getCurrentContainer(), functor, _neighborListRebuildFrequency);
  }
  _liveInfoLogger.logLiveInfo(info, _iteration);
#endif

  return {configuration, std::move(traversalPtrOpt.value()), stillTuning};
}

template <typename Particle_T>
template <class Functor>
bool LogicHandler<Particle_T>::computeInteractionsPipeline(Functor *functor,
                                                           const InteractionTypeOption &interactionType) {
  if (not _interactionTypes.count(interactionType)) {
    autopas::utils::ExceptionHandler::exception(
        "LogicHandler::computeInteractionsPipeline(): AutPas was not initialized for the Functor's interactions type: "
        "{}.",
        interactionType);
  }
  /// Selection of configuration (tuning if necessary)
  utils::Timer tuningTimer;
  tuningTimer.start();
  const auto [configuration, traversalPtr, stillTuning] = selectConfiguration(*functor, interactionType);
  tuningTimer.stop();
  auto &autoTuner = *_autoTunerRefs[interactionType];
  autoTuner.logTuningResult(stillTuning, tuningTimer.getTotalTime());

  // Retrieve rebuild info before calling `computeInteractions()` to get the correct value.
  const auto rebuildIteration = not _neighborListsAreValid.load(std::memory_order_relaxed);

  /// Computing the particle interactions
  AutoPasLog(DEBUG, "Iterating with configuration: {} tuning: {}", configuration.toString(), stillTuning);
  const IterationMeasurements measurements = computeInteractions(*functor, *traversalPtr);

  /// Debug Output
  auto bufferSizeListing = [](const auto &buffers) -> std::string {
    std::stringstream ss;
    size_t sum = 0;
    for (const auto &buffer : buffers) {
      ss << buffer.size() << ", ";
      sum += buffer.size();
    }
    ss << " Total: " << sum;
    return ss.str();
  };
  AutoPasLog(TRACE, "particleBuffer     size : {}", bufferSizeListing(_particleBuffer));
  AutoPasLog(TRACE, "haloParticleBuffer size : {}", bufferSizeListing(_haloParticleBuffer));
  AutoPasLog(DEBUG, "Type of interaction :          {}", interactionType.to_string());
  AutoPasLog(DEBUG, "Container::computeInteractions took {} ns", measurements.timeComputeInteractions);
  AutoPasLog(DEBUG, "RemainderTraversal             took {} ns", measurements.timeRemainderTraversal);
  AutoPasLog(DEBUG, "RebuildNeighborLists           took {} ns", measurements.timeRebuild);
  AutoPasLog(DEBUG, "AutoPas::computeInteractions   took {} ns", measurements.timeTotal);
  if (measurements.energyMeasurementsPossible) {
    AutoPasLog(DEBUG, "Energy Consumption: Watts: {} Joules: {} Seconds: {}", measurements.energyWatts,
               measurements.energyJoules, measurements.energyDeltaT);
  }
  _iterationLogger.logIteration(configuration, _iteration, functor->getName(), stillTuning, tuningTimer.getTotalTime(),
                                measurements);

  _flopLogger.logIteration(_iteration, functor->getNumFLOPs(), functor->getHitRate());

  /// Pass on measurements
  // if this was a major iteration add measurements
  if (functor->isRelevantForTuning()) {
    if (stillTuning) {
      // choose the metric of interest
      const auto measurement = [&]() {
        switch (autoTuner.getTuningMetric()) {
          case TuningMetricOption::time:
            return measurements.timeTotal;
          case TuningMetricOption::energy:
            return measurements.energyTotal;
          default:
            autopas::utils::ExceptionHandler::exception(
                "LogicHandler::computeInteractionsPipeline(): Unknown tuning metric.");
            return 0l;
        }
      }();
      autoTuner.addMeasurement(measurement, rebuildIteration);
    }
  } else {
    AutoPasLog(TRACE, "Skipping adding of sample because functor is not marked relevant.");
  }
  ++_functorCalls;
  return stillTuning;
}

template <typename Particle_T>
template <class Functor>
std::tuple<std::optional<std::unique_ptr<TraversalInterface>>, bool>
LogicHandler<Particle_T>::isConfigurationApplicable(const Configuration &conf, Functor &functor,
                                                    const InteractionTypeOption &interactionType) {
  // Check if the container supports the traversal
  const auto allContainerTraversals =
      compatibleTraversals::allCompatibleTraversals(conf.container, conf.interactionType);
  if (allContainerTraversals.find(conf.traversal) == allContainerTraversals.end()) {
    AutoPasLog(WARN, "Configuration rejected: Container {} does not support the traversal {}.", conf.container,
               conf.traversal);
    return {std::nullopt, true};
  }

  // Check if the required Newton 3 mode is supported by the functor
  if ((conf.newton3 == Newton3Option::enabled and not functor.allowsNewton3()) or
      (conf.newton3 == Newton3Option::disabled and not functor.allowsNonNewton3())) {
    AutoPasLog(DEBUG, "Configuration rejected: The functor doesn't support Newton 3 {}!", conf.newton3);
    return {std::nullopt, true};
  }

  // Check if the traversal is applicable to the current state of the container
  _containerSelector.selectContainer(
      conf.container,
      ContainerSelectorInfo(conf.cellSizeFactor, _containerSelector.getCurrentContainer().getVerletSkin(),
                            _neighborListRebuildFrequency, _verletClusterSize, conf.loadEstimator));
  const auto &container = _containerSelector.getCurrentContainer();
  const auto traversalInfo = container.getTraversalSelectorInfo();

  auto traversalPtrOpt = autopas::utils::withStaticCellType<Particle_T>(
      container.getParticleCellTypeEnum(),
      [&](const auto &particleCellDummy) -> std::optional<std::unique_ptr<TraversalInterface>> {
        // Can't make this unique_ptr const otherwise we can't move it later.
        auto traversalPtr =
            TraversalSelector<std::decay_t<decltype(particleCellDummy)>>::template generateTraversal<Functor>(
                conf.traversal, functor, traversalInfo, conf.dataLayout, conf.newton3);

        // set sortingThreshold of the traversal if it can be cast to a CellTraversal and uses the CellFunctor
        if (auto *cellTraversalPtr =
                dynamic_cast<autopas::CellTraversal<std::decay_t<decltype(particleCellDummy)>> *>(traversalPtr.get())) {
          cellTraversalPtr->setSortingThreshold(_sortingThreshold);
        }
        if (traversalPtr->isApplicable()) {
          return std::optional{std::move(traversalPtr)};
        } else {
          return std::nullopt;
        }
      });
  return {std::move(traversalPtrOpt), false};
}

}  // namespace autopas<|MERGE_RESOLUTION|>--- conflicted
+++ resolved
@@ -1285,13 +1285,9 @@
   timerComputeRemainder.stop();
 
   functor.endTraversal(newton3);
-<<<<<<< HEAD
-=======
 
   const auto [energyWatts, energyJoules, energyDeltaT, energyTotal] = autoTuner.sampleEnergy();
->>>>>>> 02438346
   timerTotal.stop();
-  const auto [energyPsys, energyPkg, energyRam, energyTotal] = autoTuner.sampleEnergy();
 
   constexpr auto nanD = std::numeric_limits<double>::quiet_NaN();
   constexpr auto nanL = std::numeric_limits<long>::quiet_NaN();
