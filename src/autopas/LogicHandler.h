/**
 * @file LogicHandler.h
 * @author seckler
 * @date 31.05.19
 */

#pragma once
#include <atomic>
#include <limits>
#include <memory>
#include <optional>
#include <tuple>
#include <type_traits>
#include <vector>

#include "autopas/LogicHandlerInfo.h"
#include "autopas/cells/FullParticleCell.h"
#include "autopas/containers/TraversalInterface.h"
#include "autopas/iterators/ContainerIterator.h"
#include "autopas/options/IteratorBehavior.h"
#include "autopas/particles/Particle.h"
#include "autopas/tuning/AutoTuner.h"
#include "autopas/tuning/Configuration.h"
#include "autopas/tuning/selectors/ContainerSelector.h"
#include "autopas/tuning/selectors/ContainerSelectorInfo.h"
#include "autopas/tuning/selectors/TraversalSelector.h"
#include "autopas/utils/NumParticlesEstimator.h"
#include "autopas/utils/SimilarityFunctions.h"
#include "autopas/utils/StaticCellSelector.h"
#include "autopas/utils/StaticContainerSelector.h"
#include "autopas/utils/Timer.h"
#include "autopas/utils/WrapOpenMP.h"
#include "autopas/utils/logging/IterationLogger.h"
#include "autopas/utils/logging/IterationMeasurements.h"
#include "autopas/utils/logging/Logger.h"
#include "autopas/utils/markParticleAsDeleted.h"

namespace autopas {

/**
 * The LogicHandler takes care of the containers s.t. they are all in the same valid state.
 * This is mainly done by incorporating a global container rebuild frequency, which defines when containers and their
 * neighbor lists will be rebuild.
 */
template <typename Particle>
class LogicHandler {
 public:
  /**
   * Constructor of the LogicHandler.
   * @param autoTuner
   * @param logicHandlerInfo
   * @param rebuildFrequency
   * @param outputSuffix
   */
  LogicHandler(autopas::AutoTuner &autoTuner, const LogicHandlerInfo &logicHandlerInfo, unsigned int rebuildFrequency,
               const std::string &outputSuffix)
      : _neighborListRebuildFrequency{rebuildFrequency},
        _autoTuner(autoTuner),
        _particleBuffer(autopas_get_max_threads()),
        _haloParticleBuffer(autopas_get_max_threads()),
        _containerSelector(logicHandlerInfo.boxMin, logicHandlerInfo.boxMax, logicHandlerInfo.cutoff),
        _verletClusterSize(logicHandlerInfo.verletClusterSize),
        _sortingThreshold(logicHandlerInfo.sortingThreshold),
        _iterationLogger(outputSuffix, autoTuner.canMeasureEnergy()),
        _bufferLocks(std::max(2, autopas::autopas_get_max_threads())) {
    using namespace autopas::utils::ArrayMath::literals;
    // initialize the container and make sure it is valid
    const auto configuration = _autoTuner.getCurrentConfig();
    const ContainerSelectorInfo containerSelectorInfo{configuration.cellSizeFactor, logicHandlerInfo.verletSkin,
                                                      _neighborListRebuildFrequency, _verletClusterSize,
                                                      configuration.loadEstimator};
    _containerSelector.selectContainer(configuration.container, containerSelectorInfo);
    checkMinimalSize();

    // initialize locks needed for remainder traversal
    const auto boxLength = logicHandlerInfo.boxMax - logicHandlerInfo.boxMin;
    const auto interactionLengthInv = 1. / (logicHandlerInfo.cutoff + logicHandlerInfo.verletSkin);
    initSpacialLocks(boxLength, interactionLengthInv);
    for (auto &lockPtr : _bufferLocks) {
      lockPtr = std::make_unique<std::mutex>();
    }
  }

  /**
   * Returns a non-const reference to the currently selected particle container.
   * @return Non-const reference to the container.
   */
  inline autopas::ParticleContainerInterface<Particle> &getContainer() {
    return _containerSelector.getCurrentContainer();
  }

  /**
   * Collects leaving particles from buffer and potentially inserts owned particles to the container.
   * @param insertOwnedParticlesToContainer Decides whether to insert owned particles to the container.
   * @return Leaving particles.
   */
  [[nodiscard]] std::vector<Particle> collectLeavingParticlesFromBuffer(bool insertOwnedParticlesToContainer) {
    const auto &boxMin = _containerSelector.getCurrentContainer().getBoxMin();
    const auto &boxMax = _containerSelector.getCurrentContainer().getBoxMax();
    std::vector<Particle> leavingBufferParticles{};
    for (auto &cell : _particleBuffer) {
      auto &buffer = cell._particles;
      if (insertOwnedParticlesToContainer) {
        // Can't be const because we potentially modify particles before re-adding them
        for (auto &p : buffer) {
          if (p.isDummy()) {
            continue;
          }
          if (utils::inBox(p.getR(), boxMin, boxMax)) {
            p.setOwnershipState(OwnershipState::owned);
            _containerSelector.getCurrentContainer().addParticle(p);
          } else {
            leavingBufferParticles.push_back(p);
          }
        }
        buffer.clear();
      } else {
        for (auto iter = buffer.begin(); iter < buffer.end();) {
          auto &p = *iter;

          auto fastRemoveP = [&]() {
            // Fast remove of particle, i.e., swap with last entry && pop.
            std::swap(p, buffer.back());
            buffer.pop_back();
            // Do not increment the iter afterwards!
          };
          if (p.isDummy()) {
            // We remove dummies!
            fastRemoveP();
            // In case we swapped a dummy here, don't increment the iterator and do another iteration to check again.
            continue;
          }
          // if p was a dummy a new particle might now be at the memory location of p so we need to check that.
          // We also just might have deleted the last particle in the buffer in that case the inBox check is meaningless
          if (not buffer.empty() and utils::notInBox(p.getR(), boxMin, boxMax)) {
            leavingBufferParticles.push_back(p);
            fastRemoveP();
          } else {
            ++iter;
          }
        }
      }
    }
    return leavingBufferParticles;
  }

  /**
   * @copydoc AutoPas::updateContainer()
   */
  [[nodiscard]] std::vector<Particle> updateContainer() {
    bool doDataStructureUpdate = not neighborListsAreValid();

    // The next call also adds particles to the container if doDataStructureUpdate is true.
    auto leavingBufferParticles = collectLeavingParticlesFromBuffer(doDataStructureUpdate);

    AutoPasLog(DEBUG, "Initiating container update.");
    auto leavingParticles = _containerSelector.getCurrentContainer().updateContainer(not doDataStructureUpdate);
    leavingParticles.insert(leavingParticles.end(), leavingBufferParticles.begin(), leavingBufferParticles.end());

    // Substract the amount of leaving particles from the number of owned particles.
    _numParticlesOwned.fetch_sub(leavingParticles.size(), std::memory_order_relaxed);
    // updateContainer deletes all halo particles.
    std::for_each(_haloParticleBuffer.begin(), _haloParticleBuffer.end(), [](auto &buffer) { buffer.clear(); });
    _numParticlesHalo.store(0, std::memory_order_relaxed);
    return leavingParticles;
  }

  /**
   * Pass values to the actual container.
   * @param boxMin
   * @param boxMax
   * @return Vector of particles that are outside the box after the resize.
   */
  std::vector<Particle> resizeBox(const std::array<double, 3> &boxMin, const std::array<double, 3> &boxMax) {
    using namespace autopas::utils::ArrayMath::literals;
    const auto &oldMin = _containerSelector.getCurrentContainer().getBoxMin();
    const auto &oldMax = _containerSelector.getCurrentContainer().getBoxMax();

    // if nothing changed do nothing
    if (oldMin == boxMin and oldMax == boxMax) {
      return {};
    }

    // sanity check that new size is actually positive
    for (size_t i = 0; i < boxMin.size(); ++i) {
      if (boxMin[i] >= boxMax[i]) {
        utils::ExceptionHandler::exception(
            "New box size in dimension {} is not positive!\nboxMin[{}] = {}\nboxMax[{}] = {}", i, i, boxMin[i], i,
            boxMax[i]);
      }
    }

    // warn if domain changes too drastically
    const auto newLength = boxMax - boxMin;
    const auto oldLength = oldMax - oldMin;
    const auto relDiffLength = newLength / oldLength;
    for (size_t i = 0; i < newLength.size(); ++i) {
      // warning threshold is set arbitrary and up for change if needed
      if (relDiffLength[i] > 1.3 or relDiffLength[i] < 0.7) {
        AutoPasLog(WARN,
                   "LogicHandler.resize(): Domain size changed drastically in dimension {}! Gathered AutoTuning "
                   "information might not be applicable anymore!\n"
                   "Size old box : {}\n"
                   "Size new box : {}\n"
                   "Relative diff: {}",
                   i, utils::ArrayUtils::to_string(oldLength), utils::ArrayUtils::to_string(newLength),
                   utils::ArrayUtils::to_string(relDiffLength));
      }
    }

    // check all particles
    std::vector<Particle> particlesNowOutside;
    for (auto pIter = _containerSelector.getCurrentContainer().begin(); pIter.isValid(); ++pIter) {
      // make sure only owned ones are present
      if (not pIter->isOwned()) {
        utils::ExceptionHandler::exception(
            "LogicHandler::resizeBox() encountered non owned particle. "
            "When calling resizeBox() these should be already deleted. "
            "This could be solved by calling updateContainer() before resizeBox().");
      }
      // owned particles that are now outside are removed from the container and returned
      if (not utils::inBox(pIter->getR(), boxMin, boxMax)) {
        particlesNowOutside.push_back(*pIter);
        decreaseParticleCounter(*pIter);
        internal::markParticleAsDeleted(*pIter);
      }
    }

    // actually resize the container
    _containerSelector.resizeBox(boxMin, boxMax);
    // The container might have changed sufficiently enough so that we need more or less spacial locks
    const auto boxLength = boxMax - boxMin;
    const auto interactionLengthInv = 1. / (_containerSelector.getCurrentContainer().getInteractionLength());
    initSpacialLocks(boxLength, interactionLengthInv);

    // Set this flag, s.t., the container is rebuilt!
    _neighborListsAreValid.store(false, std::memory_order_relaxed);

    return particlesNowOutside;
  }

  /**
   * Estimates number of halo particles via autopas::utils::NumParticlesEstimator::estimateNumHalosUniform() then
   * calls LogicHandler::reserve(size_t numParticles, size_t numHaloParticles).
   *
   * @param numParticles Total number of owned particles.
   */
  void reserve(size_t numParticles) {
    const auto &container = _containerSelector.getCurrentContainer();
    const auto numParticlesHaloEstimate = autopas::utils::NumParticlesEstimator::estimateNumHalosUniform(
        numParticles, container.getBoxMin(), container.getBoxMax(), container.getInteractionLength());
    reserve(numParticles, numParticlesHaloEstimate);
  }

  /**
   * Reserves space in the particle buffers and the container.
   *
   * @param numParticles Total number of owned particles.
   * @param numHaloParticles Total number of halo particles.
   */
  void reserve(size_t numParticles, size_t numHaloParticles) {
    const auto numHaloParticlesPerBuffer = numHaloParticles / _haloParticleBuffer.size();
    for (auto &buffer : _haloParticleBuffer) {
      buffer.reserve(numHaloParticlesPerBuffer);
    }
    // there is currently no good heuristic for this buffer so reuse the one for halos.
    for (auto &buffer : _particleBuffer) {
      buffer.reserve(numHaloParticlesPerBuffer);
    }

    _containerSelector.getCurrentContainer().reserve(numParticles, numHaloParticles);
  }

  /**
   * @copydoc AutoPas::addParticle()
   */
  void addParticle(const Particle &p) {
    // first check that the particle actually belongs in the container
    const auto &boxMin = _containerSelector.getCurrentContainer().getBoxMin();
    const auto &boxMax = _containerSelector.getCurrentContainer().getBoxMax();
    Particle particleCopy = p;
    if (utils::notInBox(p.getR(), boxMin, boxMax)) {
      autopas::utils::ExceptionHandler::exception(
          "LogicHandler: Trying to add a particle that is not in the bounding box.\n"
          "Box Min {}\n"
          "Box Max {}\n"
          "{}",
          boxMin, boxMax, p.toString());
    }
    particleCopy.setOwnershipState(OwnershipState::owned);
    if (not neighborListsAreValid()) {
      // Container has to (about to) be invalid to be able to add Particles!
      _containerSelector.getCurrentContainer().template addParticle<false>(particleCopy);
    } else {
      // If the container is valid, we add it to the particle buffer.
      _particleBuffer[autopas_get_thread_num()].addParticle(particleCopy);
    }
    _numParticlesOwned.fetch_add(1, std::memory_order_relaxed);
  }

  /**
   * @copydoc AutoPas::addHaloParticle()
   */
  void addHaloParticle(const Particle &haloParticle) {
    auto &container = _containerSelector.getCurrentContainer();
    const auto &boxMin = container.getBoxMin();
    const auto &boxMax = container.getBoxMax();
    Particle particleCopy = haloParticle;
    if (utils::inBox(particleCopy.getR(), boxMin, boxMax)) {
      autopas::utils::ExceptionHandler::exception(
          "LogicHandler: Trying to add a halo particle that is not outside the box of the container.\n"
          "Box Min {}\n"
          "Box Max {}\n"
          "{}",
          utils::ArrayUtils::to_string(boxMin), utils::ArrayUtils::to_string(boxMax), particleCopy.toString());
    }
    particleCopy.setOwnershipState(OwnershipState::halo);
    if (not neighborListsAreValid()) {
      // If the neighbor lists are not valid, we can add the particle.
      container.template addHaloParticle</* checkInBox */ false>(particleCopy);
    } else {
      // Check if we can update an existing halo(dummy) particle.
      bool updated = container.updateHaloParticle(particleCopy);
      if (not updated) {
        AutoPasLog(TRACE,
                   "updateHaloParticle was not able to update particle at "
                   "[{}, {}, {}]. Adding a copy to the halo buffer.",
                   particleCopy.getR()[0], particleCopy.getR()[1], particleCopy.getR()[2]);
        // If we couldn't find an existing particle, add it to the halo particle buffer.
        _haloParticleBuffer[autopas_get_thread_num()].addParticle(particleCopy);
      }
    }
    _numParticlesHalo.fetch_add(1, std::memory_order_relaxed);
  }

  /**
   * @copydoc AutoPas::deleteAllParticles()
   */
  void deleteAllParticles() {
    _neighborListsAreValid.store(false, std::memory_order_relaxed);
    _containerSelector.getCurrentContainer().deleteAllParticles();
    std::for_each(_particleBuffer.begin(), _particleBuffer.end(), [](auto &buffer) { buffer.clear(); });
    std::for_each(_haloParticleBuffer.begin(), _haloParticleBuffer.end(), [](auto &buffer) { buffer.clear(); });
    // all particles are gone -> reset counters.
    _numParticlesOwned.store(0, std::memory_order_relaxed);
    _numParticlesHalo.store(0, std::memory_order_relaxed);
  }

  /**
   * Takes a particle, checks if it is in any of the particle buffers, and deletes it from them if found.
   * @param particle Particle to delete. If something was deleted this reference might point to a different particle or
   * invalid memory.
   * @return Tuple: <True iff the particle was found and deleted, True iff the reference is valid>
   */
  std::tuple<bool, bool> deleteParticleFromBuffers(Particle &particle) {
    // find the buffer the particle belongs to
    auto &bufferCollection = particle.isOwned() ? _particleBuffer : _haloParticleBuffer;
    for (auto &cell : bufferCollection) {
      auto &buffer = cell._particles;
      // if the address of the particle is between start and end of the buffer it is in this buffer
      if (not buffer.empty() and &(buffer.front()) <= &particle and &particle <= &(buffer.back())) {
        const bool isRearParticle = &particle == &buffer.back();
        // swap-delete
        particle = buffer.back();
        buffer.pop_back();
        return {true, not isRearParticle};
      }
    }
    return {false, true};
  }

  /**
   * Decrease the correct internal particle counters.
   * This function should always be called if individual particles are deleted.
   * @param particle reference to particles that should be deleted
   */
  void decreaseParticleCounter(Particle &particle) {
    if (particle.isOwned()) {
      _numParticlesOwned.fetch_sub(1, std::memory_order_relaxed);
    } else {
      _numParticlesHalo.fetch_sub(1, std::memory_order_relaxed);
    }
  }

  /**
   * This function covers the full pipeline of all mechanics happening during the pairwise iteration.
   * This includes:
   * - selecting a configuration
   *   - gather live info, homogeneity, and max density
   *   - get next config (tuning)
   *   - check applicability
   *   - instantiation of traversal and container
   * - triggering iteration and tuning result logger
   * - pairwise iteration
   *   - init and end traversal
   *   - remainder traversal
   *   - measurements
   * - pass measurements to tuner
   *
   * @tparam Functor
   * @param functor
   * @return True if this was a tuning iteration.
   */
  template <class Functor>
  bool iteratePairwisePipeline(Functor *functor);

  /**
   * Create the additional vectors vector for a given iterator behavior.
   * @tparam Iterator
   * @param behavior
   * @return Vector of pointers to buffer vectors.
   */
  template <class Iterator>
  typename Iterator::ParticleVecType gatherAdditionalVectors(IteratorBehavior behavior) {
    typename Iterator::ParticleVecType additionalVectors;
    if (!(behavior & IteratorBehavior::containerOnly)) {
      additionalVectors.reserve(static_cast<bool>(behavior & IteratorBehavior::owned) * _particleBuffer.size() +
                                static_cast<bool>(behavior & IteratorBehavior::halo) * _haloParticleBuffer.size());
      if (behavior & IteratorBehavior::owned) {
        for (auto &buffer : _particleBuffer) {
          // Don't insert empty buffers. This also means that we won't pick up particles added during iterating if they
          // go to the buffers. But since we wouldn't pick them up if they go into the container to a cell that the
          // iterators already passed this is unsupported anyways.
          if (not buffer.isEmpty()) {
            additionalVectors.push_back(&(buffer._particles));
          }
        }
      }
      if (behavior & IteratorBehavior::halo) {
        for (auto &buffer : _haloParticleBuffer) {
          if (not buffer.isEmpty()) {
            additionalVectors.push_back(&(buffer._particles));
          }
        }
      }
    }
    return additionalVectors;
  }

  /**
   * @copydoc AutoPas::begin()
   */
  autopas::ContainerIterator<Particle, true, false> begin(IteratorBehavior behavior) {
    auto additionalVectors = gatherAdditionalVectors<ContainerIterator<Particle, true, false>>(behavior);
    return _containerSelector.getCurrentContainer().begin(behavior, &additionalVectors);
  }

  /**
   * @copydoc AutoPas::begin()
   */
  autopas::ContainerIterator<Particle, false, false> begin(IteratorBehavior behavior) const {
    auto additionalVectors =
        const_cast<LogicHandler *>(this)->gatherAdditionalVectors<ContainerIterator<Particle, false, false>>(behavior);
    return _containerSelector.getCurrentContainer().begin(behavior, &additionalVectors);
  }

  /**
   * @copydoc AutoPas::getRegionIterator()
   */
  autopas::ContainerIterator<Particle, true, true> getRegionIterator(const std::array<double, 3> &lowerCorner,
                                                                     const std::array<double, 3> &higherCorner,
                                                                     IteratorBehavior behavior) {
    // sanity check: Most of our stuff depends on `inBox` which does not handle lowerCorner > higherCorner well.
    for (size_t d = 0; d < 3; ++d) {
      if (lowerCorner[d] > higherCorner[d]) {
        autopas::utils::ExceptionHandler::exception(
            "Requesting region Iterator where the upper corner is lower than the lower corner!\n"
            "Lower corner: {}\n"
            "Upper corner: {}",
            lowerCorner, higherCorner);
      }
    }

    auto additionalVectors = gatherAdditionalVectors<ContainerIterator<Particle, true, true>>(behavior);
    return _containerSelector.getCurrentContainer().getRegionIterator(lowerCorner, higherCorner, behavior,
                                                                      &additionalVectors);
  }

  /**
   * @copydoc AutoPas::getRegionIterator()
   */
  autopas::ContainerIterator<Particle, false, true> getRegionIterator(const std::array<double, 3> &lowerCorner,
                                                                      const std::array<double, 3> &higherCorner,
                                                                      IteratorBehavior behavior) const {
    // sanity check: Most of our stuff depends on `inBox` which does not handle lowerCorner > higherCorner well.
    for (size_t d = 0; d < 3; ++d) {
      if (lowerCorner[d] > higherCorner[d]) {
        autopas::utils::ExceptionHandler::exception(
            "Requesting region Iterator where the upper corner is lower than the lower corner!\n"
            "Lower corner: {}\n"
            "Upper corner: {}",
            lowerCorner, higherCorner);
      }
    }

    auto additionalVectors =
        const_cast<LogicHandler *>(this)->gatherAdditionalVectors<ContainerIterator<Particle, false, true>>(behavior);
    return std::as_const(_containerSelector)
        .getCurrentContainer()
        .getRegionIterator(lowerCorner, higherCorner, behavior, &additionalVectors);
  }

  /**
   * Get the number of owned particles.
   * @return
   */
  [[nodiscard]] unsigned long getNumberOfParticlesOwned() const { return _numParticlesOwned; }

  /**
   * Get the number of halo particles.
   * @return
   */
  [[nodiscard]] unsigned long getNumberOfParticlesHalo() const { return _numParticlesHalo; }

  /**
   * Checks if the given configuration can be used with the given functor and the current state of the simulation.
   *
   * @note For the checks we need to switch to the container in the config, hece this function can't be const.
   * Also we need to build the traversal, hence, it is returned.
   *
   * @tparam PairwiseFunctor
   * @param conf
   * @param pairwiseFunctor
   * @return tuple<optional<Traversal>, rejectIndefinitely> The optional is empty if the configuration is not applicable
   * The bool rejectIndefinitely indicates if the configuration can be completely removed from the search space because
   * it will never be applicable.
   */
  template <class PairwiseFunctor>
  [[nodiscard]] std::tuple<std::optional<std::unique_ptr<TraversalInterface>>, bool> isConfigurationApplicable(
      const Configuration &conf, PairwiseFunctor &pairwiseFunctor);

  /**
   * Directly exchange the internal particle and halo buffers with the given vectors and update particle counters.
   *
   * @note This function is for testing purposes only!
   * @warning This function only sets as many buffers as are given to it. E.g. if particleBuffers.size() == 3 but there
   * LogicHandler has 8 the last five buffers will not be touched.
   *
   * @param particleBuffers
   * @param haloParticleBuffers
   */
  void setParticleBuffers(const std::vector<FullParticleCell<Particle>> &particleBuffers,
                          const std::vector<FullParticleCell<Particle>> &haloParticleBuffers);

  /**
   * Getter for the particle buffers.
   *
   * @note Intended for tests only.
   *
   * @return tuple of const references to the internal buffers.
   */
  std::tuple<const std::vector<FullParticleCell<Particle>> &, const std::vector<FullParticleCell<Particle>> &>
  getParticleBuffers() const;

  /**
   * Getter for the mean rebuild frequency.
   * Helpful for determining the frequency for the dynamic containers
   * @return value of the mean frequency as double
   */
  [[nodiscard]] double getMeanRebuildFrequency() const {
    if (_rebuildIntervals.empty()) {
      return 0.;
    } else {
      return std::accumulate(_rebuildIntervals.begin() + 1, _rebuildIntervals.end(), 0.) /
             static_cast<double>(_rebuildIntervals.size() - 1);
    }
  }

  /**
   * getter function for _neighborListInvalidDoDynamicRebuild
   * @return bool stored in _neighborListInvalidDoDynamicRebuild
   */
  bool getNeighborListsInvalidDoDynamicRebuild();

  /**
   * Checks if in the next iteration the neighbor lists have to be rebuilt.
   *
   * This can be the case either because we hit the rebuild frequency or the dynamic rebuild criteria or because the
   * auto tuner tests a new configuration.
   *
   * @return True iff the neighbor lists will not be rebuild.
   */
  bool neighborListsAreValid();

  /**
   * Checks if any particle has moved more than skin/2.
   * updates bool: _neighborListInvalidDoDynamicRebuild
   */
  void checkNeighborListsInvalidDoDynamicRebuild();

  /**
   * Checks if any particle has moved more than skin/2.
   * resets bool: _neighborListInvalidDoDynamicRebuild to false
   */
  void resetNeighborListsInvalidDoDynamicRebuild();

 private:
  /**
   * Initialize or update the spacial locks used during the remainder traversal.
   * If the locks are already initialized but the container size changed, surplus locks will
   * be deleted, new locks are allocated and locks that are still necessary are reused.
   *
   * @param boxLength
   * @param interactionLengthInv
   */
  void initSpacialLocks(const std::array<double, 3> &boxLength, double interactionLengthInv) {
    using namespace autopas::utils::ArrayMath::literals;
    using autopas::utils::ArrayMath::ceil;
    using autopas::utils::ArrayUtils::static_cast_copy_array;

    // one lock per interaction length + one for each halo region
    const auto locksPerDim = static_cast_copy_array<size_t>(ceil(boxLength * interactionLengthInv) + 2.);
    _spacialLocks.resize(locksPerDim[0]);
    for (auto &lockVecVec : _spacialLocks) {
      lockVecVec.resize(locksPerDim[1]);
      for (auto &lockVec : lockVecVec) {
        lockVec.resize(locksPerDim[2]);
        for (auto &lockPtr : lockVec) {
          if (not lockPtr) {
            lockPtr = std::make_unique<std::mutex>();
          }
        }
      }
    }
  }

  /**
   * Gathers dynamic data from the domain if necessary and retrieves the next configuration to use.
   * @tparam Functor
   * @param functor
   * @return
   */
  template <class Functor>
  std::tuple<Configuration, std::unique_ptr<TraversalInterface>, bool> selectConfiguration(Functor &functor);

  /**
   * Triggers the core steps of the pairwise iteration:
   *    - functor init- / end traversal
   *    - rebuilding of neighbor lists
   *    - container.iteratePairwise()
   *    - remainder traversal
   *    - time and energy measurements.
   *
   * @tparam PairwiseFunctor
   * @param functor
   * @param traversal
   * @return Struct containing time and energy measurements. If no energy measurements were possible the respective
   * fields are filled with NaN.
   */
  template <class PairwiseFunctor>
  IterationMeasurements iteratePairwise(PairwiseFunctor &functor, TraversalInterface &traversal);

  /**
   * Performs the interactions ParticleContainer::iteratePairwise() did not cover.
   *
   * These interactions are:
   *  - particleBuffer    <-> container
   *  - haloParticleBuffer -> container
   *  - particleBuffer    <-> particleBuffer
   *  - haloParticleBuffer -> particleBuffer
   *
   * @note Buffers need to have at least one (empty) cell. They must not be empty.
   *
   * @tparam newton3
   * @tparam ContainerType Type of the particle container.
   * @tparam PairwiseFunctor
   * @param f
   * @param container Reference the container. Preferably pass the container with the actual static type.
   * @param particleBuffers vector of particle buffers. These particles' force vectors will be updated.
   * @param haloParticleBuffers vector of halo particle buffers. These particles' force vectors will not necessarily be
   * updated.
   */
  template <bool newton3, class ContainerType, class PairwiseFunctor>
  void doRemainderTraversal(PairwiseFunctor *f, ContainerType &container,
                            std::vector<FullParticleCell<Particle>> &particleBuffers,
                            std::vector<FullParticleCell<Particle>> &haloParticleBuffers);

  /**
   * Helper Method for doRemainderTraversal. This method calculates all interactions between buffers and containers
   * @tparam newton3
   * @tparam ContainerType Type of the particle container.
   * @tparam PairwiseFunctor
   * @param f
   * @param container Reference the container. Preferably pass the container with the actual static type.
   * @param particleBuffers vector of particle buffers. These particles' force vectors will be updated.
   * @param haloParticleBuffers vector of halo particle buffers. These particles' force vectors will not necessarily be
   * updated.
   */
  template <bool newton3, class ContainerType, class PairwiseFunctor>
  void remainderHelperBufferContainer(PairwiseFunctor *f, ContainerType &container,
                                      std::vector<FullParticleCell<Particle>> &particleBuffers,
                                      std::vector<FullParticleCell<Particle>> &haloParticleBuffers);

  /**
   * Helper Method for doRemainderTraversal. This method calculates all interactions between buffers and buffers
   * @tparam newton3
   * @tparam PairwiseFunctor
   * @param f
   * @param particleBuffers vector of particle buffers. These particles' force vectors will be updated.
   * @param haloParticleBuffers vector of halo particle buffers. These particles' force vectors will not necessarily be
   * updated.
   */
  template <bool newton3, class PairwiseFunctor>
  void remainderHelperBufferBuffer(PairwiseFunctor *f, std::vector<FullParticleCell<Particle>> &particleBuffers,
                                   std::vector<FullParticleCell<Particle>> &haloParticleBuffers);

  /**
   * Helper Method for doRemainderTraversal. This method calculates all interactions between buffers and halo buffers
   * @tparam newton3
   * @tparam PairwiseFunctor
   * @param f
   * @param particleBuffers vector of particle buffers. These particles' force vectors will be updated.
   * @param haloParticleBuffers vector of halo particle buffers. These particles' force vectors will not necessarily be
   * updated.
   */
  template <bool newton3, class PairwiseFunctor>
  void remainderHelperBufferHaloBuffer(PairwiseFunctor *f, std::vector<FullParticleCell<Particle>> &particleBuffers,
                                       std::vector<FullParticleCell<Particle>> &haloParticleBuffers);

  /**
   * Check that the simulation box is at least of interaction length in each direction.
   *
   * Throws an exception if minimal size requirements are violated.
   */
  void checkMinimalSize() const;

  /**
   * Specifies after how many pair-wise traversals the neighbor lists (if they exist) are to be rebuild.
   */
  unsigned int _neighborListRebuildFrequency;

  /**
   * Number of particles in a VCL cluster.
   */
  unsigned int _verletClusterSize;

  /**
   * Array of int which contains the iteration number when a rebuild occurs.
   * This is used to calculate the mean rebuild frequency.
   */
  std::vector<int> _rebuildIntervals;

  /**
   * Number of particles in two cells from which sorting should be performed for traversal that use the CellFunctor
   */
  size_t _sortingThreshold;

  /**
   * Reference to the AutoTuner which is managed by the AutoPas main interface.
   */
  autopas::AutoTuner &_autoTuner;

  /**
   * Specifies if the neighbor list is valid.
   */
  std::atomic<bool> _neighborListsAreValid{false};

  /**
   * Steps since last rebuild
   */
  unsigned int _stepsSinceLastListRebuild{std::numeric_limits<unsigned int>::max()};

  /**
   * The current iteration number.
   */
  unsigned int _iteration{0};

  /**
   * Atomic tracker of the number of owned particles.
   */
  std::atomic<size_t> _numParticlesOwned{0ul};

  /**
   * Atomic tracker of the number of halo particles.
   */
  std::atomic<size_t> _numParticlesHalo{0ul};

  /**
   * Buffer to store particles that should not yet be added to the container. There is one buffer per thread.
   */
  std::vector<FullParticleCell<Particle>> _particleBuffer;

  /**
   * Buffer to store halo particles that should not yet be added to the container. There is one buffer per thread.
   */
  std::vector<FullParticleCell<Particle>> _haloParticleBuffer;

  /**
   * Object holding the actual particle container with the ability to switch container types.
   */
  ContainerSelector<Particle> _containerSelector;

  /**
   * Locks for regions in the domain. Used for buffer <-> container interaction.
   */
  std::vector<std::vector<std::vector<std::unique_ptr<std::mutex>>>> _spacialLocks;

  /**
   * Locks for the particle buffers.
   */
  std::vector<std::unique_ptr<std::mutex>> _bufferLocks;

  /**
   * iteration logger
   */
  IterationLogger _iterationLogger;

  /**
   * Tells if dynamic rebuild is necessary currently
   * neighborListInvalidDoDynamicRebuild - true if a particle has moved more than skin/2
   */
  std::atomic<bool> _neighborListInvalidDoDynamicRebuild{false};

  /**
   * updating position at rebuild for every particle
   */
  void updateRebuildPositions();
};

template <typename Particle>
void LogicHandler<Particle>::updateRebuildPositions() {
  for (auto iter = this->begin(IteratorBehavior::owned | IteratorBehavior::containerOnly); iter.isValid(); ++iter) {
    iter->resetRAtRebuild();
  }
}

template <typename Particle>
void LogicHandler<Particle>::checkMinimalSize() const {
  const auto &container = _containerSelector.getCurrentContainer();
  // check boxSize at least cutoff + skin
  for (unsigned int dim = 0; dim < 3; ++dim) {
    if (container.getBoxMax()[dim] - container.getBoxMin()[dim] < container.getInteractionLength()) {
      autopas::utils::ExceptionHandler::exception(
          "Box (boxMin[{}]={} and boxMax[{}]={}) is too small.\nHas to be at least cutoff({}) + skin({}) = {}.", dim,
          container.getBoxMin()[dim], dim, container.getBoxMax()[dim], container.getCutoff(), container.getVerletSkin(),
          container.getCutoff() + container.getVerletSkin());
    }
  }
}

template <typename Particle>
bool LogicHandler<Particle>::getNeighborListsInvalidDoDynamicRebuild() {
  return _neighborListInvalidDoDynamicRebuild.load(std::memory_order_relaxed);
}

template <typename Particle>
bool LogicHandler<Particle>::neighborListsAreValid() {
  if (_stepsSinceLastListRebuild >= _neighborListRebuildFrequency or _autoTuner.willRebuildNeighborLists() or
      getNeighborListsInvalidDoDynamicRebuild()) {
    _neighborListsAreValid.store(false, std::memory_order_relaxed);
  }
  return _neighborListsAreValid.load(std::memory_order_relaxed);
}

template <typename Particle>
void LogicHandler<Particle>::checkNeighborListsInvalidDoDynamicRebuild() {
  const auto skin = getContainer().getVerletSkin();
  // (skin/2)^2
  const auto halfSkinSquare = skin * skin * 0.25;
  for (auto iter = this->begin(IteratorBehavior::owned | IteratorBehavior::containerOnly); iter.isValid(); ++iter) {
    const auto distance = iter->calculateDisplacementSinceRebuild();
    const double distanceSquare = utils::ArrayMath::dot(distance, distance);

    if (distanceSquare >= halfSkinSquare) {
      _neighborListInvalidDoDynamicRebuild.store(true, std::memory_order_relaxed);
    }
  }
}

template <typename Particle>
void LogicHandler<Particle>::resetNeighborListsInvalidDoDynamicRebuild() {
  _neighborListInvalidDoDynamicRebuild.store(false, std::memory_order_relaxed);
}

template <typename Particle>
void LogicHandler<Particle>::setParticleBuffers(const std::vector<FullParticleCell<Particle>> &particleBuffers,
                                                const std::vector<FullParticleCell<Particle>> &haloParticleBuffers) {
  auto exchangeBuffer = [](const auto &newBuffers, auto &oldBuffers, auto &particleCounter) {
    // sanity check
    if (oldBuffers.size() < newBuffers.size()) {
      autopas::utils::ExceptionHandler::exception(
          "The number of new buffers ({}) is larger than number of existing buffers ({})!", newBuffers.size(),
          oldBuffers.size());
    }

    // we will clear the old buffers so subtract the particles from the counters.
    const auto numParticlesInOldBuffers =
        std::transform_reduce(oldBuffers.begin(), std::next(oldBuffers.begin(), newBuffers.size()), 0, std::plus<>(),
                              [](const auto &cell) { return cell.size(); });
    particleCounter.fetch_sub(numParticlesInOldBuffers, std::memory_order_relaxed);

    // clear the old buffers and copy the content of the new buffers over.
    size_t numParticlesInNewBuffers = 0;
    for (size_t i = 0; i < newBuffers.size(); ++i) {
      oldBuffers[i].clear();
      for (const auto &p : newBuffers[i]) {
        ++numParticlesInNewBuffers;
        oldBuffers[i].addParticle(p);
      }
    }
    // update the counters.
    particleCounter.fetch_add(numParticlesInNewBuffers, std::memory_order_relaxed);
  };

  exchangeBuffer(particleBuffers, _particleBuffer, _numParticlesOwned);
  exchangeBuffer(haloParticleBuffers, _haloParticleBuffer, _numParticlesHalo);
}

template <typename Particle>
std::tuple<const std::vector<FullParticleCell<Particle>> &, const std::vector<FullParticleCell<Particle>> &>
LogicHandler<Particle>::getParticleBuffers() const {
  return {_particleBuffer, _haloParticleBuffer};
}

template <typename Particle>
template <class PairwiseFunctor>
<<<<<<< HEAD
typename LogicHandler<Particle>::IterationMeasurements LogicHandler<Particle>::iteratePairwise(
    PairwiseFunctor &functor, TraversalInterface &traversal) {
  this->checkNeighborListsInvalidDoDynamicRebuild();
=======
IterationMeasurements LogicHandler<Particle>::iteratePairwise(PairwiseFunctor &functor, TraversalInterface &traversal) {
>>>>>>> 90455315
  const bool doListRebuild = not neighborListsAreValid();
  const auto &configuration = _autoTuner.getCurrentConfig();
  auto &container = _containerSelector.getCurrentContainer();

  autopas::utils::Timer timerTotal;
  autopas::utils::Timer timerRebuild;
  autopas::utils::Timer timerIteratePairwise;
  autopas::utils::Timer timerRemainderTraversal;

  const bool energyMeasurementsPossible = _autoTuner.resetEnergy();
  timerTotal.start();

  functor.initTraversal();
  if (doListRebuild) {
    timerRebuild.start();
    this->updateRebuildPositions();
    container.rebuildNeighborLists(&traversal);
    this->resetNeighborListsInvalidDoDynamicRebuild();
    timerRebuild.stop();
  }
  timerIteratePairwise.start();
  container.iteratePairwise(&traversal);
  timerIteratePairwise.stop();

  timerRemainderTraversal.start();
  withStaticContainerType(container, [&](auto &actualContainerType) {
    if (configuration.newton3) {
      doRemainderTraversal<true>(&functor, actualContainerType, _particleBuffer, _haloParticleBuffer);
    } else {
      doRemainderTraversal<false>(&functor, actualContainerType, _particleBuffer, _haloParticleBuffer);
    }
  });
  timerRemainderTraversal.stop();
  functor.endTraversal(configuration.newton3);

  const auto [energyPsys, energyPkg, energyRam, energyTotal] = _autoTuner.sampleEnergy();

  timerTotal.stop();

  constexpr auto nanD = std::numeric_limits<double>::quiet_NaN();
  constexpr auto nanL = std::numeric_limits<long>::quiet_NaN();
  return {timerIteratePairwise.getTotalTime(),
          timerRemainderTraversal.getTotalTime(),
          timerRebuild.getTotalTime(),
          timerTotal.getTotalTime(),
          energyMeasurementsPossible,
          energyMeasurementsPossible ? energyPsys : nanD,
          energyMeasurementsPossible ? energyPkg : nanD,
          energyMeasurementsPossible ? energyRam : nanD,
          energyMeasurementsPossible ? energyTotal : nanL};
}

template <class Particle>
template <bool newton3, class ContainerType, class PairwiseFunctor>
void LogicHandler<Particle>::doRemainderTraversal(PairwiseFunctor *f, ContainerType &container,
                                                  std::vector<FullParticleCell<Particle>> &particleBuffers,
                                                  std::vector<FullParticleCell<Particle>> &haloParticleBuffers) {
  // Sanity check. If this is violated feel free to add some logic here that adapts the number of locks.
  if (_bufferLocks.size() < particleBuffers.size()) {
    utils::ExceptionHandler::exception("Not enough locks for non-halo buffers! Num Locks: {}, Buffers: {}",
                                       _bufferLocks.size(), particleBuffers.size());
  }

  // Balance buffers. This makes processing them with static scheduling quite efficient.
  // Also, if particles were not inserted in parallel, this enables us to process them in parallel now.
  // Cost is at max O(2N) worst O(N) per buffer collection and negligible compared to interacting them.
  auto cellToVec = [](auto &cell) -> std::vector<Particle> & { return cell._particles; };
  utils::ArrayUtils::balanceVectors(particleBuffers, cellToVec);
  utils::ArrayUtils::balanceVectors(haloParticleBuffers, cellToVec);

  // The following part performs the main remainder traversal. The actual calculation is done in 4 steps carried out
  // in three helper functions.

  // only activate time measurements if it will actually be logged
#if SPDLOG_ACTIVE_LEVEL <= SPDLOG_LEVEL_TRACE
  autopas::utils::Timer timerBufferContainer;
  autopas::utils::Timer timerPBufferPBuffer;
  autopas::utils::Timer timerPBufferHBuffer;

  timerBufferContainer.start();
#endif
  // steps 1 & 2. particleBuffer with all close particles in container and haloParticleBuffer with owned, close
  // particles in container
  remainderHelperBufferContainer<newton3>(f, container, particleBuffers, haloParticleBuffers);

#if SPDLOG_ACTIVE_LEVEL <= SPDLOG_LEVEL_TRACE
  timerBufferContainer.stop();
  timerPBufferPBuffer.start();
#endif

  // step 3. particleBuffer with itself and all other buffers
  remainderHelperBufferBuffer<newton3>(f, particleBuffers, haloParticleBuffers);

#if SPDLOG_ACTIVE_LEVEL <= SPDLOG_LEVEL_TRACE
  timerPBufferPBuffer.stop();
  timerPBufferHBuffer.start();
#endif

  // step 4. particleBuffer with haloParticleBuffer
  remainderHelperBufferHaloBuffer<newton3>(f, particleBuffers, haloParticleBuffers);

#if SPDLOG_ACTIVE_LEVEL <= SPDLOG_LEVEL_TRACE
  timerPBufferHBuffer.stop();
#endif

  // unpack particle SoAs. Halo data is not interesting
  for (auto &buffer : particleBuffers) {
    f->SoAExtractor(buffer, buffer._particleSoABuffer, 0);
  }

  AutoPasLog(TRACE, "Timer Buffers <-> Container (1+2): {}", timerBufferContainer.getTotalTime());
  AutoPasLog(TRACE, "Timer PBuffers<-> PBuffer   (  3): {}", timerPBufferPBuffer.getTotalTime());
  AutoPasLog(TRACE, "Timer PBuffers<-> HBuffer   (  4): {}", timerPBufferHBuffer.getTotalTime());

  // Note: haloParticleBuffer with itself is NOT needed, as interactions between halo particles are unneeded!
}

template <class Particle>
template <bool newton3, class ContainerType, class PairwiseFunctor>
void LogicHandler<Particle>::remainderHelperBufferContainer(
    PairwiseFunctor *f, ContainerType &container, std::vector<FullParticleCell<Particle>> &particleBuffers,
    std::vector<FullParticleCell<Particle>> &haloParticleBuffers) {
  using autopas::utils::ArrayUtils::static_cast_copy_array;
  using namespace autopas::utils::ArrayMath::literals;

  const auto haloBoxMin = container.getBoxMin() - container.getInteractionLength();
  const auto interactionLengthInv = 1. / container.getInteractionLength();

  const double cutoff = container.getCutoff();
  // one halo and particle buffer pair per thread
  AUTOPAS_OPENMP(parallel for schedule(static, 1) shared(f, _spacialLocks, haloBoxMin, interactionLengthInv))
  for (int bufferId = 0; bufferId < particleBuffers.size(); ++bufferId) {
    auto &particleBuffer = particleBuffers[bufferId];
    auto &haloParticleBuffer = haloParticleBuffers[bufferId];
    // 1. particleBuffer with all close particles in container
    for (auto &&p1 : particleBuffer) {
      const auto pos = p1.getR();
      const auto min = pos - cutoff;
      const auto max = pos + cutoff;
      container.forEachInRegion(
          [&](auto &p2) {
            const auto lockCoords = static_cast_copy_array<size_t>((p2.getR() - haloBoxMin) * interactionLengthInv);
            if constexpr (newton3) {
              const std::lock_guard<std::mutex> lock(*_spacialLocks[lockCoords[0]][lockCoords[1]][lockCoords[2]]);
              f->AoSFunctor(p1, p2, true);
            } else {
              f->AoSFunctor(p1, p2, false);
              // no need to calculate force enacted on a halo
              if (not p2.isHalo()) {
                const std::lock_guard<std::mutex> lock(*_spacialLocks[lockCoords[0]][lockCoords[1]][lockCoords[2]]);
                f->AoSFunctor(p2, p1, false);
              }
            }
          },
          min, max, IteratorBehavior::ownedOrHalo);
    }

    // 2. haloParticleBuffer with owned, close particles in container
    for (auto &&p1halo : haloParticleBuffer) {
      const auto pos = p1halo.getR();
      const auto min = pos - cutoff;
      const auto max = pos + cutoff;
      container.forEachInRegion(
          [&](auto &p2) {
            const auto lockCoords = static_cast_copy_array<size_t>((p2.getR() - haloBoxMin) * interactionLengthInv);
            // No need to apply anything to p1halo
            //   -> AoSFunctor(p1, p2, false) not needed as it neither adds force nor Upot (potential energy)
            //   -> newton3 argument needed for correct globals
            const std::lock_guard<std::mutex> lock(*_spacialLocks[lockCoords[0]][lockCoords[1]][lockCoords[2]]);
            f->AoSFunctor(p2, p1halo, newton3);
          },
          min, max, IteratorBehavior::owned);
    }
  }
}

template <class Particle>
template <bool newton3, class PairwiseFunctor>
void LogicHandler<Particle>::remainderHelperBufferBuffer(PairwiseFunctor *f,
                                                         std::vector<FullParticleCell<Particle>> &particleBuffers,
                                                         std::vector<FullParticleCell<Particle>> &haloParticleBuffers) {
  // All (halo-)buffer interactions shall happen vectorized, hence, load all buffer data into SoAs
  for (auto &buffer : particleBuffers) {
    f->SoALoader(buffer, buffer._particleSoABuffer, 0, /*skipSoAResize*/ false);
  }
  for (auto &buffer : haloParticleBuffers) {
    f->SoALoader(buffer, buffer._particleSoABuffer, 0, /*skipSoAResize*/ false);
  }

  AUTOPAS_OPENMP(parallel) {
    // For buffer interactions where bufferA == bufferB we can always enable newton3. For all interactions between
    // different buffers we turn newton3 always off, which ensures that only one thread at a time is writing to a
    // buffer. This saves expensive locks.
    // we can not use collapse here without locks, otherwise races would occur.
    AUTOPAS_OPENMP(for)
    for (size_t i = 0; i < particleBuffers.size(); ++i) {
      for (size_t jj = 0; jj < particleBuffers.size(); ++jj) {
        auto *particleBufferSoAA = &particleBuffers[i]._particleSoABuffer;
        const auto j = (i + jj) % particleBuffers.size();
        if (i == j) {
          f->SoAFunctorSingle(*particleBufferSoAA, true);
        } else {
          auto *particleBufferSoAB = &particleBuffers[j]._particleSoABuffer;
          f->SoAFunctorPair(*particleBufferSoAA, *particleBufferSoAB, false);
        }
      }
    }
  }
}

template <class Particle>
template <bool newton3, class PairwiseFunctor>
void LogicHandler<Particle>::remainderHelperBufferHaloBuffer(
    PairwiseFunctor *f, std::vector<FullParticleCell<Particle>> &particleBuffers,
    std::vector<FullParticleCell<Particle>> &haloParticleBuffers) {
  // Here, phase / color based parallelism turned out to be more efficient than tasks
  AUTOPAS_OPENMP(parallel)
  for (int interactionOffset = 0; interactionOffset < haloParticleBuffers.size(); ++interactionOffset) {
    AUTOPAS_OPENMP(for)
    for (size_t i = 0; i < particleBuffers.size(); ++i) {
      auto &particleBufferSoA = particleBuffers[i]._particleSoABuffer;
      auto &haloBufferSoA =
          haloParticleBuffers[(i + interactionOffset) % haloParticleBuffers.size()]._particleSoABuffer;
      f->SoAFunctorPair(particleBufferSoA, haloBufferSoA, false);
    }
  }
}

template <typename Particle>
template <class Functor>
std::tuple<Configuration, std::unique_ptr<TraversalInterface>, bool> LogicHandler<Particle>::selectConfiguration(
    Functor &functor) {
  bool stillTuning = false;
  Configuration configuration{};
  std::optional<std::unique_ptr<TraversalInterface>> traversalPtrOpt{};
  // if this iteration is not relevant take the same algorithm config as before.
  if (not functor.isRelevantForTuning()) {
    stillTuning = false;
    configuration = _autoTuner.getCurrentConfig();
    const auto &container = _containerSelector.getCurrentContainer();
    traversalPtrOpt = autopas::utils::withStaticCellType<Particle>(
        container.getParticleCellTypeEnum(), [&](const auto &particleCellDummy) -> decltype(traversalPtrOpt) {
          // Can't make this unique_ptr const otherwise we can't move it later.
          auto traversalPtr =
              TraversalSelector<std::decay_t<decltype(particleCellDummy)>>::template generateTraversal<Functor>(
                  configuration.traversal, functor, container.getTraversalSelectorInfo(), configuration.dataLayout,
                  configuration.newton3);

          // set sortingThreshold of the traversal if it can be casted to a CellPairTraversal and uses the CellFunctor
          if (auto *cellPairTraversalPtr =
                  dynamic_cast<autopas::CellPairTraversal<std::decay_t<decltype(particleCellDummy)>> *>(
                      traversalPtr.get())) {
            cellPairTraversalPtr->setSortingThreshold(_sortingThreshold);
          }

          if (traversalPtr->isApplicable()) {
            return std::optional{std::move(traversalPtr)};
          } else {
            return std::nullopt;
          }
        });
  } else {
    if (_autoTuner.needsHomogeneityAndMaxDensityBeforePrepare()) {
      utils::Timer timerCalculateHomogeneity;
      timerCalculateHomogeneity.start();
      const auto &container = _containerSelector.getCurrentContainer();
      const auto [homogeneity, maxDensity] =
          autopas::utils::calculateHomogeneityAndMaxDensity(container, container.getBoxMin(), container.getBoxMax());
      timerCalculateHomogeneity.stop();
      _autoTuner.addHomogeneityAndMaxDensity(homogeneity, maxDensity, timerCalculateHomogeneity.getTotalTime());
    }

    const auto needsLiveInfo = _autoTuner.prepareIteration();

    if (needsLiveInfo) {
      LiveInfo info{};
      info.gather(_containerSelector.getCurrentContainer(), functor, _neighborListRebuildFrequency);
      _autoTuner.receiveLiveInfo(info);
    }

    std::tie(configuration, stillTuning) = _autoTuner.getNextConfig();

    // loop as long as we don't get a valid configuration
    bool rejectIndefinitely = false;
    while (true) {
      // applicability check also sets the container
      std::tie(traversalPtrOpt, rejectIndefinitely) = isConfigurationApplicable(configuration, functor);
      if (traversalPtrOpt.has_value()) {
        break;
      }
      // if no config is left after rejecting this one an exception is thrown here.
      std::tie(configuration, stillTuning) = _autoTuner.rejectConfig(configuration, rejectIndefinitely);
    }
  }

  return {configuration, std::move(traversalPtrOpt.value()), stillTuning};
}

template <typename Particle>
template <class Functor>
bool LogicHandler<Particle>::iteratePairwisePipeline(Functor *functor) {
  /// Selection of configuration (tuning if necessary)
  utils::Timer tuningTimer;
  tuningTimer.start();
  const auto [configuration, traversalPtr, stillTuning] = selectConfiguration(*functor);
  tuningTimer.stop();
  _autoTuner.logIteration(configuration, stillTuning, tuningTimer.getTotalTime());

  /// Pairwise iteration
  AutoPasLog(DEBUG, "Iterating with configuration: {} tuning: {}", configuration.toString(), stillTuning);
  const IterationMeasurements measurements = iteratePairwise(*functor, *traversalPtr);

  /// Debug Output
  auto bufferSizeListing = [](const auto &buffers) -> std::string {
    std::stringstream ss;
    size_t sum = 0;
    for (const auto &buffer : buffers) {
      ss << buffer.size() << ", ";
      sum += buffer.size();
    }
    ss << " Total: " << sum;
    return ss.str();
  };
  AutoPasLog(TRACE, "particleBuffer     size : {}", bufferSizeListing(_particleBuffer));
  AutoPasLog(TRACE, "haloParticleBuffer size : {}", bufferSizeListing(_haloParticleBuffer));
  AutoPasLog(DEBUG, "Container::iteratePairwise took {} ns", measurements.timeIteratePairwise);
  AutoPasLog(DEBUG, "RemainderTraversal         took {} ns", measurements.timeRemainderTraversal);
  AutoPasLog(DEBUG, "RebuildNeighborLists       took {} ns", measurements.timeRebuild);
  AutoPasLog(DEBUG, "Container::iteratePairwise took {} ns", measurements.timeTotal);
  if (measurements.energyMeasurementsPossible) {
    AutoPasLog(DEBUG, "Energy Consumption: Psys: {} Joules Pkg: {} Joules Ram: {} Joules", measurements.energyPsys,
               measurements.energyPkg, measurements.energyRam);
  }
  _iterationLogger.logIteration(configuration, _iteration, stillTuning, tuningTimer.getTotalTime(), measurements);

  /// Pass on measurements
  // if this was a major iteration add measurements and bump counters
  if (functor->isRelevantForTuning()) {
    if (stillTuning) {
      // choose the metric of interest
      const auto measurement = [&]() {
        switch (_autoTuner.getTuningMetric()) {
          case TuningMetricOption::time:
            return measurements.timeTotal;
          case TuningMetricOption::energy:
            return measurements.energyTotal;
          default:
            autopas::utils::ExceptionHandler::exception(
                "LogicHandler::iteratePairwisePipeline(): Unknown tuning metric.");
            return 0l;
        }
      }();
      _autoTuner.addMeasurement(measurement, not neighborListsAreValid());
    } else {
      AutoPasLog(TRACE, "Skipping adding of sample because functor is not marked relevant.");
    }

    // this function depends on LogicHandler's and the AutoTuner's iteration counters,
    // that should not have been updated yet.
    if (not neighborListsAreValid() /*we have done a rebuild now*/) {
      // list is now valid
      _neighborListsAreValid.store(true, std::memory_order_relaxed);
      _rebuildIntervals.push_back(_stepsSinceLastListRebuild);
      _stepsSinceLastListRebuild = 0;
    }
    ++_stepsSinceLastListRebuild;

    _containerSelector.getCurrentContainer().setStepsSinceLastRebuild(_stepsSinceLastListRebuild);

    _autoTuner.bumpIterationCounters();
    ++_iteration;
  }
  return stillTuning;
}

template <typename Particle>
template <class PairwiseFunctor>
std::tuple<std::optional<std::unique_ptr<TraversalInterface>>, bool> LogicHandler<Particle>::isConfigurationApplicable(
    const Configuration &conf, PairwiseFunctor &pairwiseFunctor) {
  // Check if the container supports the traversal
  const auto allContainerTraversals = compatibleTraversals::allCompatibleTraversals(conf.container);
  if (allContainerTraversals.find(conf.traversal) == allContainerTraversals.end()) {
    AutoPasLog(DEBUG, "Configuration rejected: Container {} does not support the traversal {}.", conf.container,
               conf.traversal);
    return {std::nullopt, true};
  }

  // Check if the required Newton 3 mode is supported by the functor
  if ((conf.newton3 == Newton3Option::enabled and not pairwiseFunctor.allowsNewton3()) or
      (conf.newton3 == Newton3Option::disabled and not pairwiseFunctor.allowsNonNewton3())) {
    AutoPasLog(DEBUG, "Configuration rejected: The functor doesn't support Newton 3 {}!", conf.newton3);
    return {std::nullopt, true};
  }

  // Check if the traversal is applicable to the current state of the container
  _containerSelector.selectContainer(
      conf.container,
      ContainerSelectorInfo(conf.cellSizeFactor, _containerSelector.getCurrentContainer().getVerletSkin(),
                            _neighborListRebuildFrequency, _verletClusterSize, conf.loadEstimator));
  const auto &container = _containerSelector.getCurrentContainer();
  const auto traversalInfo = container.getTraversalSelectorInfo();

  auto traversalPtrOpt = autopas::utils::withStaticCellType<Particle>(
      container.getParticleCellTypeEnum(),
      [&](const auto &particleCellDummy) -> std::optional<std::unique_ptr<TraversalInterface>> {
        // Can't make this unique_ptr const otherwise we can't move it later.
        auto traversalPtr =
            TraversalSelector<std::decay_t<decltype(particleCellDummy)>>::template generateTraversal<PairwiseFunctor>(
                conf.traversal, pairwiseFunctor, traversalInfo, conf.dataLayout, conf.newton3);

        // set sortingThreshold of the traversal if it can be casted to a CellPairTraversal and uses the CellFunctor
        if (auto *cellPairTraversalPtr =
                dynamic_cast<autopas::CellPairTraversal<std::decay_t<decltype(particleCellDummy)>> *>(
                    traversalPtr.get())) {
          cellPairTraversalPtr->setSortingThreshold(_sortingThreshold);
        }

        if (traversalPtr->isApplicable()) {
          return std::optional{std::move(traversalPtr)};
        } else {
          return std::nullopt;
        }
      });
  return {std::move(traversalPtrOpt), false};
}

}  // namespace autopas<|MERGE_RESOLUTION|>--- conflicted
+++ resolved
@@ -561,6 +561,9 @@
     if (_rebuildIntervals.empty()) {
       return 0.;
     } else {
+      // Neglecting the first entry in the vector as _stepsSinceLastListRebuild is initialised to a very large value
+      // which gets stored into the vector on the very first rebuild. This large value is ignored in the calculating the
+      // mean value below.
       return std::accumulate(_rebuildIntervals.begin() + 1, _rebuildIntervals.end(), 0.) /
              static_cast<double>(_rebuildIntervals.size() - 1);
     }
@@ -819,6 +822,9 @@
 
 template <typename Particle>
 void LogicHandler<Particle>::updateRebuildPositions() {
+  // The owned particles in buffer are ignored because they do not rely on the structure of the particle containers,
+  // e.g. neighbour list, and these are iterated over using the region iterator. Movement of particles in buffer doesn't
+  // require a rebuild of neighbor lists.
   for (auto iter = this->begin(IteratorBehavior::owned | IteratorBehavior::containerOnly); iter.isValid(); ++iter) {
     iter->resetRAtRebuild();
   }
@@ -914,13 +920,8 @@
 
 template <typename Particle>
 template <class PairwiseFunctor>
-<<<<<<< HEAD
-typename LogicHandler<Particle>::IterationMeasurements LogicHandler<Particle>::iteratePairwise(
-    PairwiseFunctor &functor, TraversalInterface &traversal) {
+IterationMeasurements LogicHandler<Particle>::iteratePairwise(PairwiseFunctor &functor, TraversalInterface &traversal) {
   this->checkNeighborListsInvalidDoDynamicRebuild();
-=======
-IterationMeasurements LogicHandler<Particle>::iteratePairwise(PairwiseFunctor &functor, TraversalInterface &traversal) {
->>>>>>> 90455315
   const bool doListRebuild = not neighborListsAreValid();
   const auto &configuration = _autoTuner.getCurrentConfig();
   auto &container = _containerSelector.getCurrentContainer();
