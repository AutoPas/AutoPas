/**
 * @file LogicHandler.h
 * @author seckler
 * @date 31.05.19
 */

#pragma once
#include <atomic>
#include <limits>
#include <memory>
#include <optional>
#include <tuple>
#include <type_traits>
#include <vector>

#include "autopas/LogicHandlerInfo.h"
#include "autopas/cells/FullParticleCell.h"
#include "autopas/containers/TraversalInterface.h"
#include "autopas/iterators/ContainerIterator.h"
#include "autopas/options/IteratorBehavior.h"
#include "autopas/tuning/AutoTuner.h"
#include "autopas/tuning/Configuration.h"
#include "autopas/tuning/selectors/ContainerSelector.h"
#include "autopas/tuning/selectors/ContainerSelectorInfo.h"
#include "autopas/tuning/selectors/TraversalSelector.h"
#include "autopas/utils/NumParticlesEstimator.h"
#include "autopas/utils/SimilarityFunctions.h"
#include "autopas/utils/StaticCellSelector.h"
#include "autopas/utils/StaticContainerSelector.h"
#include "autopas/utils/Timer.h"
#include "autopas/utils/WrapOpenMP.h"
#include "autopas/utils/logging/FLOPLogger.h"
#include "autopas/utils/logging/IterationLogger.h"
#include "autopas/utils/logging/IterationMeasurements.h"
#include "autopas/utils/logging/LiveInfoLogger.h"
#include "autopas/utils/logging/Logger.h"
#include "autopas/utils/markParticleAsDeleted.h"

namespace autopas {

/**
 * The LogicHandler takes care of the containers s.t. they are all in the same valid state.
 * This is mainly done by incorporating a global container rebuild frequency, which defines when containers and their
 * neighbor lists will be rebuilt.
 */
template <typename Particle>
class LogicHandler {
 public:
  /**
   * Constructor of the LogicHandler.
   * @param autoTuner
   * @param logicHandlerInfo
   * @param rebuildFrequency
   * @param outputSuffix
   */
  LogicHandler(autopas::AutoTuner &autoTuner, const LogicHandlerInfo &logicHandlerInfo, unsigned int rebuildFrequency,
               const std::string &outputSuffix)
      : _neighborListRebuildFrequency{rebuildFrequency},
        _autoTuner(autoTuner),
        _particleBuffer(autopas_get_max_threads()),
        _haloParticleBuffer(autopas_get_max_threads()),
        _containerSelector(logicHandlerInfo.boxMin, logicHandlerInfo.boxMax, logicHandlerInfo.cutoff),
        _verletClusterSize(logicHandlerInfo.verletClusterSize),
        _sortingThreshold(logicHandlerInfo.sortingThreshold),
        _iterationLogger(outputSuffix, autoTuner.canMeasureEnergy()),
        _flopLogger(outputSuffix),
        _liveInfoLogger(outputSuffix),
        _bufferLocks(std::max(2, autopas::autopas_get_max_threads())) {
    using namespace autopas::utils::ArrayMath::literals;
    // initialize the container and make sure it is valid
    const auto configuration = _autoTuner.getCurrentConfig();
    const ContainerSelectorInfo containerSelectorInfo{configuration.cellSizeFactor, logicHandlerInfo.verletSkin,
                                                      _neighborListRebuildFrequency, _verletClusterSize,
                                                      configuration.loadEstimator};
    _containerSelector.selectContainer(configuration.container, containerSelectorInfo);
    checkMinimalSize();

    // initialize locks needed for remainder traversal
<<<<<<< HEAD
    const auto boxLength = logicHandlerInfo.boxMax - logicHandlerInfo.boxMin;
    const auto interactionLengthInv = 1. / (logicHandlerInfo.cutoff + logicHandlerInfo.verletSkin);
    initSpacialLocks(boxLength, interactionLengthInv);
=======
    const auto interactionLength = logicHandlerInfo.cutoff + logicHandlerInfo.verletSkinPerTimestep * rebuildFrequency;
    const auto interactionLengthInv = 1. / interactionLength;
    const auto boxLengthWithHalo = logicHandlerInfo.boxMax - logicHandlerInfo.boxMin + (2 * interactionLength);
    initSpacialLocks(boxLengthWithHalo, interactionLengthInv);
>>>>>>> b5c1c4bf
    for (auto &lockPtr : _bufferLocks) {
      lockPtr = std::make_unique<std::mutex>();
    }
  }

  /**
   * Returns a non-const reference to the currently selected particle container.
   * @return Non-const reference to the container.
   */
  autopas::ParticleContainerInterface<Particle> &getContainer() { return _containerSelector.getCurrentContainer(); }

  /**
   * Collects leaving particles from buffer and potentially inserts owned particles to the container.
   * @param insertOwnedParticlesToContainer Decides whether to insert owned particles to the container.
   * @return Leaving particles.
   */
  [[nodiscard]] std::vector<Particle> collectLeavingParticlesFromBuffer(bool insertOwnedParticlesToContainer) {
    const auto &boxMin = _containerSelector.getCurrentContainer().getBoxMin();
    const auto &boxMax = _containerSelector.getCurrentContainer().getBoxMax();
    std::vector<Particle> leavingBufferParticles{};
    for (auto &cell : _particleBuffer) {
      auto &buffer = cell._particles;
      if (insertOwnedParticlesToContainer) {
        // Can't be const because we potentially modify particles before re-adding them
        for (auto &p : buffer) {
          if (p.isDummy()) {
            continue;
          }
          if (utils::inBox(p.getR(), boxMin, boxMax)) {
            p.setOwnershipState(OwnershipState::owned);
            _containerSelector.getCurrentContainer().addParticle(p);
          } else {
            leavingBufferParticles.push_back(p);
          }
        }
        buffer.clear();
      } else {
        for (auto iter = buffer.begin(); iter < buffer.end();) {
          auto &p = *iter;

          auto fastRemoveP = [&]() {
            // Fast remove of particle, i.e., swap with last entry && pop.
            std::swap(p, buffer.back());
            buffer.pop_back();
            // Do not increment the iter afterward!
          };
          if (p.isDummy()) {
            // We remove dummies!
            fastRemoveP();
            // In case we swapped a dummy here, don't increment the iterator and do another iteration to check again.
            continue;
          }
          // if p was a dummy a new particle might now be at the memory location of p so we need to check that.
          // We also just might have deleted the last particle in the buffer in that case the inBox check is meaningless
          if (not buffer.empty() and utils::notInBox(p.getR(), boxMin, boxMax)) {
            leavingBufferParticles.push_back(p);
            fastRemoveP();
          } else {
            ++iter;
          }
        }
      }
    }
    return leavingBufferParticles;
  }

  /**
   * @copydoc AutoPas::updateContainer()
   */
  [[nodiscard]] std::vector<Particle> updateContainer() {
    this->checkNeighborListsInvalidDoDynamicRebuild();
    bool doDataStructureUpdate = not neighborListsAreValid();

    // The next call also adds particles to the container if doDataStructureUpdate is true.
    auto leavingBufferParticles = collectLeavingParticlesFromBuffer(doDataStructureUpdate);

    AutoPasLog(DEBUG, "Initiating container update.");
    auto leavingParticles = _containerSelector.getCurrentContainer().updateContainer(not doDataStructureUpdate);
    leavingParticles.insert(leavingParticles.end(), leavingBufferParticles.begin(), leavingBufferParticles.end());

    // Substract the amount of leaving particles from the number of owned particles.
    _numParticlesOwned.fetch_sub(leavingParticles.size(), std::memory_order_relaxed);
    // updateContainer deletes all halo particles.
    std::for_each(_haloParticleBuffer.begin(), _haloParticleBuffer.end(), [](auto &buffer) { buffer.clear(); });
    _numParticlesHalo.store(0, std::memory_order_relaxed);
    return leavingParticles;
  }

  /**
   * Pass values to the actual container.
   * @param boxMin
   * @param boxMax
   * @return Vector of particles that are outside the box after the resize.
   */
  std::vector<Particle> resizeBox(const std::array<double, 3> &boxMin, const std::array<double, 3> &boxMax) {
    using namespace autopas::utils::ArrayMath::literals;
    const auto &oldMin = _containerSelector.getCurrentContainer().getBoxMin();
    const auto &oldMax = _containerSelector.getCurrentContainer().getBoxMax();

    // if nothing changed do nothing
    if (oldMin == boxMin and oldMax == boxMax) {
      return {};
    }

    // sanity check that new size is actually positive
    for (size_t i = 0; i < boxMin.size(); ++i) {
      if (boxMin[i] >= boxMax[i]) {
        utils::ExceptionHandler::exception(
            "New box size in dimension {} is not positive!\nboxMin[{}] = {}\nboxMax[{}] = {}", i, i, boxMin[i], i,
            boxMax[i]);
      }
    }

    // warn if domain changes too drastically
    const auto newLength = boxMax - boxMin;
    const auto oldLength = oldMax - oldMin;
    const auto relDiffLength = newLength / oldLength;
    for (size_t i = 0; i < newLength.size(); ++i) {
      // warning threshold is set arbitrary and up for change if needed
      if (relDiffLength[i] > 1.3 or relDiffLength[i] < 0.7) {
        AutoPasLog(WARN,
                   "LogicHandler.resize(): Domain size changed drastically in dimension {}! Gathered AutoTuning "
                   "information might not be applicable anymore!\n"
                   "Size old box : {}\n"
                   "Size new box : {}\n"
                   "Relative diff: {}",
                   i, utils::ArrayUtils::to_string(oldLength), utils::ArrayUtils::to_string(newLength),
                   utils::ArrayUtils::to_string(relDiffLength));
      }
    }

    // check all particles
    std::vector<Particle> particlesNowOutside;
    for (auto pIter = _containerSelector.getCurrentContainer().begin(); pIter.isValid(); ++pIter) {
      // make sure only owned ones are present
      if (not pIter->isOwned()) {
        utils::ExceptionHandler::exception(
            "LogicHandler::resizeBox() encountered non owned particle. "
            "When calling resizeBox() these should be already deleted. "
            "This could be solved by calling updateContainer() before resizeBox().");
      }
      // owned particles that are now outside are removed from the container and returned
      if (not utils::inBox(pIter->getR(), boxMin, boxMax)) {
        particlesNowOutside.push_back(*pIter);
        decreaseParticleCounter(*pIter);
        internal::markParticleAsDeleted(*pIter);
      }
    }

    // actually resize the container
    _containerSelector.resizeBox(boxMin, boxMax);
    // The container might have changed sufficiently enough so that we need more or less spacial locks
    const auto boxLength = boxMax - boxMin;
    const auto interactionLengthInv = 1. / (_containerSelector.getCurrentContainer().getInteractionLength());
    initSpacialLocks(boxLength, interactionLengthInv);

    // Set this flag, s.t., the container is rebuilt!
    _neighborListsAreValid.store(false, std::memory_order_relaxed);

    return particlesNowOutside;
  }

  /**
   * Estimates number of halo particles via autopas::utils::NumParticlesEstimator::estimateNumHalosUniform() then
   * calls LogicHandler::reserve(size_t numParticles, size_t numHaloParticles).
   *
   * @param numParticles Total number of owned particles.
   */
  void reserve(size_t numParticles) {
    const auto &container = _containerSelector.getCurrentContainer();
    const auto numParticlesHaloEstimate = autopas::utils::NumParticlesEstimator::estimateNumHalosUniform(
        numParticles, container.getBoxMin(), container.getBoxMax(), container.getInteractionLength());
    reserve(numParticles, numParticlesHaloEstimate);
  }

  /**
   * Reserves space in the particle buffers and the container.
   *
   * @param numParticles Total number of owned particles.
   * @param numHaloParticles Total number of halo particles.
   */
  void reserve(size_t numParticles, size_t numHaloParticles) {
    const auto numHaloParticlesPerBuffer = numHaloParticles / _haloParticleBuffer.size();
    for (auto &buffer : _haloParticleBuffer) {
      buffer.reserve(numHaloParticlesPerBuffer);
    }
    // there is currently no good heuristic for this buffer so reuse the one for halos.
    for (auto &buffer : _particleBuffer) {
      buffer.reserve(numHaloParticlesPerBuffer);
    }

    _containerSelector.getCurrentContainer().reserve(numParticles, numHaloParticles);
  }

  /**
   * @copydoc AutoPas::addParticle()
   */
  void addParticle(const Particle &p) {
    // first check that the particle actually belongs in the container
    const auto &boxMin = _containerSelector.getCurrentContainer().getBoxMin();
    const auto &boxMax = _containerSelector.getCurrentContainer().getBoxMax();
    if (utils::notInBox(p.getR(), boxMin, boxMax)) {
      autopas::utils::ExceptionHandler::exception(
          "LogicHandler: Trying to add a particle that is not in the bounding box.\n"
          "Box Min {}\n"
          "Box Max {}\n"
          "{}",
          boxMin, boxMax, p.toString());
    }
    Particle particleCopy = p;
    particleCopy.setOwnershipState(OwnershipState::owned);
    if (not neighborListsAreValid()) {
      // Container has to (about to) be invalid to be able to add Particles!
      _containerSelector.getCurrentContainer().template addParticle<false>(particleCopy);
    } else {
      // If the container is valid, we add it to the particle buffer.
      _particleBuffer[autopas_get_thread_num()].addParticle(particleCopy);
    }
    _numParticlesOwned.fetch_add(1, std::memory_order_relaxed);
  }

  /**
   * @copydoc AutoPas::addHaloParticle()
   */
  void addHaloParticle(const Particle &haloParticle) {
    auto &container = _containerSelector.getCurrentContainer();
    const auto &boxMin = container.getBoxMin();
    const auto &boxMax = container.getBoxMax();
    Particle haloParticleCopy = haloParticle;
    if (utils::inBox(haloParticleCopy.getR(), boxMin, boxMax)) {
      autopas::utils::ExceptionHandler::exception(
          "LogicHandler: Trying to add a halo particle that is not outside the box of the container.\n"
          "Box Min {}\n"
          "Box Max {}\n"
          "{}",
          utils::ArrayUtils::to_string(boxMin), utils::ArrayUtils::to_string(boxMax), haloParticleCopy.toString());
    }
    haloParticleCopy.setOwnershipState(OwnershipState::halo);
    if (not neighborListsAreValid()) {
      // If the neighbor lists are not valid, we can add the particle.
      container.template addHaloParticle</* checkInBox */ false>(haloParticleCopy);
    } else {
      // Check if we can update an existing halo(dummy) particle.
      bool updated = container.updateHaloParticle(haloParticleCopy);
      if (not updated) {
        // If we couldn't find an existing particle, add it to the halo particle buffer.
        _haloParticleBuffer[autopas_get_thread_num()].addParticle(haloParticleCopy);
      }
    }
    _numParticlesHalo.fetch_add(1, std::memory_order_relaxed);
  }

  /**
   * @copydoc AutoPas::deleteAllParticles()
   */
  void deleteAllParticles() {
    _neighborListsAreValid.store(false, std::memory_order_relaxed);
    _containerSelector.getCurrentContainer().deleteAllParticles();
    std::for_each(_particleBuffer.begin(), _particleBuffer.end(), [](auto &buffer) { buffer.clear(); });
    std::for_each(_haloParticleBuffer.begin(), _haloParticleBuffer.end(), [](auto &buffer) { buffer.clear(); });
    // all particles are gone -> reset counters.
    _numParticlesOwned.store(0, std::memory_order_relaxed);
    _numParticlesHalo.store(0, std::memory_order_relaxed);
  }

  /**
   * Takes a particle, checks if it is in any of the particle buffers, and deletes it from them if found.
   * @param particle Particle to delete. If something was deleted this reference might point to a different particle or
   * invalid memory.
   * @return Tuple: <True iff the particle was found and deleted, True iff the reference is valid>
   */
  std::tuple<bool, bool> deleteParticleFromBuffers(Particle &particle) {
    // find the buffer the particle belongs to
    auto &bufferCollection = particle.isOwned() ? _particleBuffer : _haloParticleBuffer;
    for (auto &cell : bufferCollection) {
      auto &buffer = cell._particles;
      // if the address of the particle is between start and end of the buffer it is in this buffer
      if (not buffer.empty() and &(buffer.front()) <= &particle and &particle <= &(buffer.back())) {
        const bool isRearParticle = &particle == &buffer.back();
        // swap-delete
        particle = buffer.back();
        buffer.pop_back();
        return {true, not isRearParticle};
      }
    }
    return {false, true};
  }

  /**
   * Decrease the correct internal particle counters.
   * This function should always be called if individual particles are deleted.
   * @param particle reference to particles that should be deleted
   */
  void decreaseParticleCounter(Particle &particle) {
    if (particle.isOwned()) {
      _numParticlesOwned.fetch_sub(1, std::memory_order_relaxed);
    } else {
      _numParticlesHalo.fetch_sub(1, std::memory_order_relaxed);
    }
  }

  /**
   * This function covers the full pipeline of all mechanics happening during the pairwise iteration.
   * This includes:
   * - selecting a configuration
   *   - gather live info, homogeneity, and max density
   *   - get next config (tuning)
   *   - check applicability
   *   - instantiation of traversal and container
   * - triggering iteration and tuning result logger
   * - pairwise iteration
   *   - init and end traversal
   *   - remainder traversal
   *   - measurements
   * - pass measurements to tuner
   *
   * @tparam Functor
   * @param functor
   * @return True if this was a tuning iteration.
   */
  template <class Functor>
  bool iteratePairwisePipeline(Functor *functor);

  /**
   * Create the additional vectors vector for a given iterator behavior.
   * @tparam Iterator
   * @param behavior
   * @return Vector of pointers to buffer vectors.
   */
  template <class Iterator>
  typename Iterator::ParticleVecType gatherAdditionalVectors(IteratorBehavior behavior) {
    typename Iterator::ParticleVecType additionalVectors;
    if (not(behavior & IteratorBehavior::containerOnly)) {
      additionalVectors.reserve(static_cast<bool>(behavior & IteratorBehavior::owned) * _particleBuffer.size() +
                                static_cast<bool>(behavior & IteratorBehavior::halo) * _haloParticleBuffer.size());
      if (behavior & IteratorBehavior::owned) {
        for (auto &buffer : _particleBuffer) {
          // Don't insert empty buffers. This also means that we won't pick up particles added during iterating if they
          // go to the buffers. But since we wouldn't pick them up if they go into the container to a cell that the
          // iterators already passed this is unsupported anyways.
          if (not buffer.isEmpty()) {
            additionalVectors.push_back(&(buffer._particles));
          }
        }
      }
      if (behavior & IteratorBehavior::halo) {
        for (auto &buffer : _haloParticleBuffer) {
          if (not buffer.isEmpty()) {
            additionalVectors.push_back(&(buffer._particles));
          }
        }
      }
    }
    return additionalVectors;
  }

  /**
   * @copydoc AutoPas::begin()
   */
  autopas::ContainerIterator<Particle, true, false> begin(IteratorBehavior behavior) {
    auto additionalVectors = gatherAdditionalVectors<ContainerIterator<Particle, true, false>>(behavior);
    return _containerSelector.getCurrentContainer().begin(behavior, &additionalVectors);
  }

  /**
   * @copydoc AutoPas::begin()
   */
  autopas::ContainerIterator<Particle, false, false> begin(IteratorBehavior behavior) const {
    auto additionalVectors =
        const_cast<LogicHandler *>(this)->gatherAdditionalVectors<ContainerIterator<Particle, false, false>>(behavior);
    return _containerSelector.getCurrentContainer().begin(behavior, &additionalVectors);
  }

  /**
   * @copydoc AutoPas::getRegionIterator()
   */
  autopas::ContainerIterator<Particle, true, true> getRegionIterator(const std::array<double, 3> &lowerCorner,
                                                                     const std::array<double, 3> &higherCorner,
                                                                     IteratorBehavior behavior) {
    // sanity check: Most of our stuff depends on `inBox` which does not handle lowerCorner > higherCorner well.
    for (size_t d = 0; d < 3; ++d) {
      if (lowerCorner[d] > higherCorner[d]) {
        autopas::utils::ExceptionHandler::exception(
            "Requesting region Iterator where the upper corner is lower than the lower corner!\n"
            "Lower corner: {}\n"
            "Upper corner: {}",
            lowerCorner, higherCorner);
      }
    }

    auto additionalVectors = gatherAdditionalVectors<ContainerIterator<Particle, true, true>>(behavior);
    return _containerSelector.getCurrentContainer().getRegionIterator(lowerCorner, higherCorner, behavior,
                                                                      &additionalVectors);
  }

  /**
   * @copydoc AutoPas::getRegionIterator()
   */
  autopas::ContainerIterator<Particle, false, true> getRegionIterator(const std::array<double, 3> &lowerCorner,
                                                                      const std::array<double, 3> &higherCorner,
                                                                      IteratorBehavior behavior) const {
    // sanity check: Most of our stuff depends on `inBox` which does not handle lowerCorner > higherCorner well.
    for (size_t d = 0; d < 3; ++d) {
      if (lowerCorner[d] > higherCorner[d]) {
        autopas::utils::ExceptionHandler::exception(
            "Requesting region Iterator where the upper corner is lower than the lower corner!\n"
            "Lower corner: {}\n"
            "Upper corner: {}",
            lowerCorner, higherCorner);
      }
    }

    auto additionalVectors =
        const_cast<LogicHandler *>(this)->gatherAdditionalVectors<ContainerIterator<Particle, false, true>>(behavior);
    return std::as_const(_containerSelector)
        .getCurrentContainer()
        .getRegionIterator(lowerCorner, higherCorner, behavior, &additionalVectors);
  }

  /**
   * Get the number of owned particles.
   * @return
   */
  [[nodiscard]] unsigned long getNumberOfParticlesOwned() const { return _numParticlesOwned; }

  /**
   * Get the number of halo particles.
   * @return
   */
  [[nodiscard]] unsigned long getNumberOfParticlesHalo() const { return _numParticlesHalo; }

  /**
   * Checks if the given configuration can be used with the given functor and the current state of the simulation.
   *
   * @note For the checks we need to switch to the container in the config, hece this function can't be const.
   * Also we need to build the traversal, hence, it is returned.
   *
   * @tparam PairwiseFunctor
   * @param conf
   * @param pairwiseFunctor
   * @return tuple<optional<Traversal>, rejectIndefinitely> The optional is empty if the configuration is not applicable
   * The bool rejectIndefinitely indicates if the configuration can be completely removed from the search space because
   * it will never be applicable.
   */
  template <class PairwiseFunctor>
  [[nodiscard]] std::tuple<std::optional<std::unique_ptr<TraversalInterface>>, bool> isConfigurationApplicable(
      const Configuration &conf, PairwiseFunctor &pairwiseFunctor);

  /**
   * Directly exchange the internal particle and halo buffers with the given vectors and update particle counters.
   *
   * @note This function is for testing purposes only!
   * @warning This function only sets as many buffers as are given to it. E.g. if particleBuffers.size() == 3 but there
   * LogicHandler has 8 the last five buffers will not be touched.
   *
   * @param particleBuffers
   * @param haloParticleBuffers
   */
  void setParticleBuffers(const std::vector<FullParticleCell<Particle>> &particleBuffers,
                          const std::vector<FullParticleCell<Particle>> &haloParticleBuffers);

  /**
   * Getter for the particle buffers.
   *
   * @note Intended for tests only.
   *
   * @return tuple of const references to the internal buffers.
   */
  std::tuple<const std::vector<FullParticleCell<Particle>> &, const std::vector<FullParticleCell<Particle>> &>
  getParticleBuffers() const;

  /**
   * Getter for the mean rebuild frequency.
   * Helpful for determining the frequency for the dynamic containers
   * @return value of the mean frequency as double
   */
  [[nodiscard]] double getMeanRebuildFrequency() const {
    if (_rebuildIntervals.empty()) {
      return 0.;
    } else {
      // Neglecting the first entry in the vector as _stepsSinceLastListRebuild is initialized to a very large value,
      // to trigger the first rebuild when starting the simulation,
      // which gets stored in the vector on the very first rebuild.
      // This large value is ignored when calculating the mean value below.
      return std::accumulate(_rebuildIntervals.begin() + 1, _rebuildIntervals.end(), 0.) /
             static_cast<double>(_rebuildIntervals.size() - 1);
    }
  }

  /**
   * getter function for _neighborListInvalidDoDynamicRebuild
   * @return bool stored in _neighborListInvalidDoDynamicRebuild
   */
  bool getNeighborListsInvalidDoDynamicRebuild();

  /**
   * Checks if in the next iteration the neighbor lists have to be rebuilt.
   *
   * This can be the case either because we hit the rebuild frequency or the dynamic rebuild criteria or because the
   * auto tuner tests a new configuration.
   *
   * @return True iff the neighbor lists will not be rebuild.
   */
  bool neighborListsAreValid();

  /**
   * Checks if any particle has moved more than skin/2.
   * updates bool: _neighborListInvalidDoDynamicRebuild
   */
  void checkNeighborListsInvalidDoDynamicRebuild();

  /**
   * Checks if any particle has moved more than skin/2.
   * resets bool: _neighborListInvalidDoDynamicRebuild to false
   */
  void resetNeighborListsInvalidDoDynamicRebuild();

 private:
  /**
   * Initialize or update the spacial locks used during the remainder traversal.
   * If the locks are already initialized but the container size changed, surplus locks will
   * be deleted, new locks are allocated and locks that are still necessary are reused.
   *
   * @note Should the generated number of locks exceed 1e6, the number of locks is reduced so that
   * the number of locks per dimensions is proportional to the domain side lengths and smaller than the limit.
   *
   * @param boxLength Size per dimension for the box that should be covered by locks (should include halo).
   * @param interactionLengthInv Inverse of the side length of the virtual boxes one lock is responsible for.
   *
   */
  void initSpacialLocks(const std::array<double, 3> &boxLength, double interactionLengthInv) {
    using namespace autopas::utils::ArrayMath::literals;
    using autopas::utils::ArrayMath::ceil;
    using autopas::utils::ArrayUtils::static_cast_copy_array;

    // The maximum number of spatial locks is capped at 1e6.
    // This limit is chosen more or less arbitrary. It is big enough so that our regular MD simulations
    // fall well within it and small enough so that no memory issues arise.
    // There were no rigorous tests for an optimal number of locks.
    // Without this cap, very large domains (or tiny cutoffs) would generate an insane number of locks,
    // that could blow up the memory.
    constexpr size_t maxNumSpacialLocks{1000000};

    // One lock per interaction length or less if this would generate too many.
    const std::array<size_t, 3> locksPerDim = [&]() {
      // First naively calculate the number of locks if we simply take the desired cell length.
      // Ceil because both decisions are possible, and we are generous gods.
      const std::array<size_t, 3> locksPerDimNaive =
          static_cast_copy_array<size_t>(ceil(boxLength * interactionLengthInv));
      const auto totalLocksNaive =
          std::accumulate(locksPerDimNaive.begin(), locksPerDimNaive.end(), 1ul, std::multiplies<>());
      // If the number of locks is within the limits everything is fine and we can return.
      if (totalLocksNaive <= maxNumSpacialLocks) {
        return locksPerDimNaive;
      } else {
        // If the number of locks grows too large, calculate the locks per dimension proportionally to the side lengths.
        // Calculate side length relative to dimension 0.
        const std::array<double, 3> boxSideProportions = {
            1.,
            boxLength[0] / boxLength[1],
            boxLength[0] / boxLength[2],
        };
        // With this, calculate the number of locks the first dimension should receive.
        const auto prodProportions =
            std::accumulate(boxSideProportions.begin(), boxSideProportions.end(), 1., std::multiplies<>());
        // Needs floor, otherwise we exceed the limit.
        const auto locksInFirstDimFloat = std::floor(std::cbrt(maxNumSpacialLocks * prodProportions));
        // From this and the proportions relative to the first dimension, we can calculate the remaining number of locks
        const std::array<size_t, 3> locksPerDimLimited = {
            static_cast<size_t>(locksInFirstDimFloat),  // omitted div by 1
            static_cast<size_t>(locksInFirstDimFloat / boxSideProportions[1]),
            static_cast<size_t>(locksInFirstDimFloat / boxSideProportions[2]),
        };
        return locksPerDimLimited;
      }
    }();
    _spacialLocks.resize(locksPerDim[0]);
    for (auto &lockVecVec : _spacialLocks) {
      lockVecVec.resize(locksPerDim[1]);
      for (auto &lockVec : lockVecVec) {
        lockVec.resize(locksPerDim[2]);
        for (auto &lockPtr : lockVec) {
          if (not lockPtr) {
            lockPtr = std::make_unique<std::mutex>();
          }
        }
      }
    }
  }

  /**
   * Gathers dynamic data from the domain if necessary and retrieves the next configuration to use.
   * @tparam Functor
   * @param functor
   * @return
   */
  template <class Functor>
  std::tuple<Configuration, std::unique_ptr<TraversalInterface>, bool> selectConfiguration(Functor &functor);

  /**
   * Triggers the core steps of the pairwise iteration:
   *    - functor init- / end traversal
   *    - rebuilding of neighbor lists
   *    - container.iteratePairwise()
   *    - remainder traversal
   *    - time and energy measurements.
   *
   * @tparam PairwiseFunctor
   * @param functor
   * @param traversal
   * @return Struct containing time and energy measurements. If no energy measurements were possible the respective
   * fields are filled with NaN.
   */
  template <class PairwiseFunctor>
  IterationMeasurements iteratePairwise(PairwiseFunctor &functor, TraversalInterface &traversal);

  /**
   * Performs the interactions ParticleContainer::iteratePairwise() did not cover.
   *
   * These interactions are:
   *  - particleBuffer    <-> container
   *  - haloParticleBuffer -> container
   *  - particleBuffer    <-> particleBuffer
   *  - haloParticleBuffer -> particleBuffer
   *
   * @note Buffers need to have at least one (empty) cell. They must not be empty.
   *
   * @tparam newton3
   * @tparam ContainerType Type of the particle container.
   * @tparam PairwiseFunctor
   * @param f
   * @param container Reference the container. Preferably pass the container with the actual static type.
   * @param particleBuffers vector of particle buffers. These particles' force vectors will be updated.
   * @param haloParticleBuffers vector of halo particle buffers. These particles' force vectors will not necessarily be
   * updated.
   */
  template <bool newton3, class ContainerType, class PairwiseFunctor>
  void doRemainderTraversal(PairwiseFunctor *f, ContainerType &container,
                            std::vector<FullParticleCell<Particle>> &particleBuffers,
                            std::vector<FullParticleCell<Particle>> &haloParticleBuffers);

  /**
   * Helper Method for doRemainderTraversal. This method calculates all interactions between buffers and containers
   * @tparam newton3
   * @tparam ContainerType Type of the particle container.
   * @tparam PairwiseFunctor
   * @param f
   * @param container Reference the container. Preferably pass the container with the actual static type.
   * @param particleBuffers vector of particle buffers. These particles' force vectors will be updated.
   * @param haloParticleBuffers vector of halo particle buffers. These particles' force vectors will not necessarily be
   * updated.
   */
  template <bool newton3, class ContainerType, class PairwiseFunctor>
  void remainderHelperBufferContainer(PairwiseFunctor *f, ContainerType &container,
                                      std::vector<FullParticleCell<Particle>> &particleBuffers,
                                      std::vector<FullParticleCell<Particle>> &haloParticleBuffers);

  /**
   * Helper Method for doRemainderTraversal. This method calculates all interactions between buffers and buffers
   * @tparam newton3
   * @tparam PairwiseFunctor
   * @param f
   * @param particleBuffers vector of particle buffers. These particles' force vectors will be updated.
   * @param haloParticleBuffers vector of halo particle buffers. These particles' force vectors will not necessarily be
   * updated.
   */
  template <bool newton3, class PairwiseFunctor>
  void remainderHelperBufferBuffer(PairwiseFunctor *f, std::vector<FullParticleCell<Particle>> &particleBuffers,
                                   std::vector<FullParticleCell<Particle>> &haloParticleBuffers);

  /**
   * Helper Method for doRemainderTraversal. This method calculates all interactions between buffers and halo buffers
   * @tparam newton3
   * @tparam PairwiseFunctor
   * @param f
   * @param particleBuffers vector of particle buffers. These particles' force vectors will be updated.
   * @param haloParticleBuffers vector of halo particle buffers. These particles' force vectors will not necessarily be
   * updated.
   */
  template <bool newton3, class PairwiseFunctor>
  void remainderHelperBufferHaloBuffer(PairwiseFunctor *f, std::vector<FullParticleCell<Particle>> &particleBuffers,
                                       std::vector<FullParticleCell<Particle>> &haloParticleBuffers);

  /**
   * Check that the simulation box is at least of interaction length in each direction.
   *
   * Throws an exception if minimal size requirements are violated.
   */
  void checkMinimalSize() const;

  /**
   * Specifies after how many pair-wise traversals the neighbor lists (if they exist) are to be rebuild.
   */
  unsigned int _neighborListRebuildFrequency;

  /**
   * Number of particles in a VCL cluster.
   */
  unsigned int _verletClusterSize;

  /**
   * Array of int which contains the iteration number when a rebuild occurs.
   * This is used to calculate the mean rebuild frequency.
   */
  std::vector<int> _rebuildIntervals;

  /**
   * Number of particles in two cells from which sorting should be performed for traversal that use the CellFunctor
   */
  size_t _sortingThreshold;

  /**
   * Reference to the AutoTuner which is managed by the AutoPas main interface.
   */
  autopas::AutoTuner &_autoTuner;

  /**
   * Specifies if the neighbor list is valid.
   */
  std::atomic<bool> _neighborListsAreValid{false};

  /**
   * Steps since last rebuild
   */
  unsigned int _stepsSinceLastListRebuild{std::numeric_limits<unsigned int>::max()};

  /**
   * The current iteration number.
   */
  unsigned int _iteration{0};

  /**
   * Atomic tracker of the number of owned particles.
   */
  std::atomic<size_t> _numParticlesOwned{0ul};

  /**
   * Atomic tracker of the number of halo particles.
   */
  std::atomic<size_t> _numParticlesHalo{0ul};

  /**
   * Buffer to store particles that should not yet be added to the container. There is one buffer per thread.
   */
  std::vector<FullParticleCell<Particle>> _particleBuffer;

  /**
   * Buffer to store halo particles that should not yet be added to the container. There is one buffer per thread.
   */
  std::vector<FullParticleCell<Particle>> _haloParticleBuffer;

  /**
   * Object holding the actual particle container with the ability to switch container types.
   */
  ContainerSelector<Particle> _containerSelector;

  /**
   * Locks for regions in the domain. Used for buffer <-> container interaction.
   * The number of locks depends on the size of the domain and interaction length but is capped to avoid
   * having an insane number of locks. For details see initSpacialLocks().
   */
  std::vector<std::vector<std::vector<std::unique_ptr<std::mutex>>>> _spacialLocks;

  /**
   * Locks for the particle buffers.
   */
  std::vector<std::unique_ptr<std::mutex>> _bufferLocks;

  /**
   * Logger for configuration used and time spent breakdown of iteratePairwise.
   */
  IterationLogger _iterationLogger;

  /**
   * Tells if dynamic rebuild is necessary currently
   * neighborListInvalidDoDynamicRebuild - true if a particle has moved more than skin/2
   */
  bool _neighborListInvalidDoDynamicRebuild{false};

  /**
   * updating position at rebuild for every particle
   */
  void updateRebuildPositions();

  /**
   * Logger for live info
   */
  LiveInfoLogger _liveInfoLogger;

  /**
   * Logger for FLOP count and hit rate.
   */
  FLOPLogger _flopLogger;
};

template <typename Particle>
void LogicHandler<Particle>::updateRebuildPositions() {
  // The owned particles in buffer are ignored because they do not rely on the structure of the particle containers,
  // e.g. neighbour list, and these are iterated over using the region iterator. Movement of particles in buffer doesn't
  // require a rebuild of neighbor lists.
  AUTOPAS_OPENMP(parallel)
  for (auto iter = this->begin(IteratorBehavior::owned | IteratorBehavior::containerOnly); iter.isValid(); ++iter) {
    iter->resetRAtRebuild();
  }
}

template <typename Particle>
void LogicHandler<Particle>::checkMinimalSize() const {
  const auto &container = _containerSelector.getCurrentContainer();
  // check boxSize at least cutoff + skin
  for (unsigned int dim = 0; dim < 3; ++dim) {
    if (container.getBoxMax()[dim] - container.getBoxMin()[dim] < container.getInteractionLength()) {
      autopas::utils::ExceptionHandler::exception(
          "Box (boxMin[{}]={} and boxMax[{}]={}) is too small.\nHas to be at least cutoff({}) + skin({}) = {}.", dim,
          container.getBoxMin()[dim], dim, container.getBoxMax()[dim], container.getCutoff(), container.getVerletSkin(),
          container.getCutoff() + container.getVerletSkin());
    }
  }
}

template <typename Particle>
bool LogicHandler<Particle>::getNeighborListsInvalidDoDynamicRebuild() {
  return _neighborListInvalidDoDynamicRebuild;
}

template <typename Particle>
bool LogicHandler<Particle>::neighborListsAreValid() {
  if (_stepsSinceLastListRebuild >= _neighborListRebuildFrequency or _autoTuner.willRebuildNeighborLists() or
      getNeighborListsInvalidDoDynamicRebuild()) {
    _neighborListsAreValid.store(false, std::memory_order_relaxed);
  }
  return _neighborListsAreValid.load(std::memory_order_relaxed);
}

template <typename Particle>
void LogicHandler<Particle>::checkNeighborListsInvalidDoDynamicRebuild() {
  const auto skin = getContainer().getVerletSkin();
  // (skin/2)^2
  const auto halfSkinSquare = skin * skin * 0.25;
  // The owned particles in buffer are ignored because they do not rely on the structure of the particle containers,
  // e.g. neighbour list, and these are iterated over using the region iterator. Movement of particles in buffer doesn't
  // require a rebuild of neighbor lists.
  AUTOPAS_OPENMP(parallel reduction(or : _neighborListInvalidDoDynamicRebuild))
  for (auto iter = this->begin(IteratorBehavior::owned | IteratorBehavior::containerOnly); iter.isValid(); ++iter) {
    const auto distance = iter->calculateDisplacementSinceRebuild();
    const double distanceSquare = utils::ArrayMath::dot(distance, distance);

    _neighborListInvalidDoDynamicRebuild |= distanceSquare >= halfSkinSquare;
  }
}

template <typename Particle>
void LogicHandler<Particle>::resetNeighborListsInvalidDoDynamicRebuild() {
  _neighborListInvalidDoDynamicRebuild = false;
}

template <typename Particle>
void LogicHandler<Particle>::setParticleBuffers(const std::vector<FullParticleCell<Particle>> &particleBuffers,
                                                const std::vector<FullParticleCell<Particle>> &haloParticleBuffers) {
  auto exchangeBuffer = [](const auto &newBuffers, auto &oldBuffers, auto &particleCounter) {
    // sanity check
    if (oldBuffers.size() < newBuffers.size()) {
      autopas::utils::ExceptionHandler::exception(
          "The number of new buffers ({}) is larger than number of existing buffers ({})!", newBuffers.size(),
          oldBuffers.size());
    }

    // we will clear the old buffers so subtract the particles from the counters.
    const auto numParticlesInOldBuffers =
        std::transform_reduce(oldBuffers.begin(), std::next(oldBuffers.begin(), newBuffers.size()), 0, std::plus<>(),
                              [](const auto &cell) { return cell.size(); });
    particleCounter.fetch_sub(numParticlesInOldBuffers, std::memory_order_relaxed);

    // clear the old buffers and copy the content of the new buffers over.
    size_t numParticlesInNewBuffers = 0;
    for (size_t i = 0; i < newBuffers.size(); ++i) {
      oldBuffers[i].clear();
      for (const auto &p : newBuffers[i]) {
        ++numParticlesInNewBuffers;
        oldBuffers[i].addParticle(p);
      }
    }
    // update the counters.
    particleCounter.fetch_add(numParticlesInNewBuffers, std::memory_order_relaxed);
  };

  exchangeBuffer(particleBuffers, _particleBuffer, _numParticlesOwned);
  exchangeBuffer(haloParticleBuffers, _haloParticleBuffer, _numParticlesHalo);
}

template <typename Particle>
std::tuple<const std::vector<FullParticleCell<Particle>> &, const std::vector<FullParticleCell<Particle>> &>
LogicHandler<Particle>::getParticleBuffers() const {
  return {_particleBuffer, _haloParticleBuffer};
}

template <typename Particle>
template <class PairwiseFunctor>
IterationMeasurements LogicHandler<Particle>::iteratePairwise(PairwiseFunctor &functor, TraversalInterface &traversal) {
  autopas::utils::Timer timerTotal;
  autopas::utils::Timer timerRebuild;
  autopas::utils::Timer timerIteratePairwise;
  autopas::utils::Timer timerRemainderTraversal;

  const bool doListRebuild = not neighborListsAreValid();
  const auto &configuration = _autoTuner.getCurrentConfig();
  auto &container = _containerSelector.getCurrentContainer();

  const bool energyMeasurementsPossible = _autoTuner.resetEnergy();
  timerTotal.start();

  functor.initTraversal();
  if (doListRebuild) {
    timerRebuild.start();
    this->updateRebuildPositions();
    container.rebuildNeighborLists(&traversal);
    this->resetNeighborListsInvalidDoDynamicRebuild();
    timerRebuild.stop();
  }
  timerIteratePairwise.start();
  container.iteratePairwise(&traversal);
  timerIteratePairwise.stop();

  timerRemainderTraversal.start();
  withStaticContainerType(container, [&](auto &actualContainerType) {
    if (configuration.newton3) {
      doRemainderTraversal<true>(&functor, actualContainerType, _particleBuffer, _haloParticleBuffer);
    } else {
      doRemainderTraversal<false>(&functor, actualContainerType, _particleBuffer, _haloParticleBuffer);
    }
  });
  timerRemainderTraversal.stop();
  functor.endTraversal(configuration.newton3);

  const auto [energyPsys, energyPkg, energyRam, energyTotal] = _autoTuner.sampleEnergy();

  timerTotal.stop();

  constexpr auto nanD = std::numeric_limits<double>::quiet_NaN();
  constexpr auto nanL = std::numeric_limits<long>::quiet_NaN();
  return {timerIteratePairwise.getTotalTime(),
          timerRemainderTraversal.getTotalTime(),
          timerRebuild.getTotalTime(),
          timerTotal.getTotalTime(),
          energyMeasurementsPossible,
          energyMeasurementsPossible ? energyPsys : nanD,
          energyMeasurementsPossible ? energyPkg : nanD,
          energyMeasurementsPossible ? energyRam : nanD,
          energyMeasurementsPossible ? energyTotal : nanL};
}

template <class Particle>
template <bool newton3, class ContainerType, class PairwiseFunctor>
void LogicHandler<Particle>::doRemainderTraversal(PairwiseFunctor *f, ContainerType &container,
                                                  std::vector<FullParticleCell<Particle>> &particleBuffers,
                                                  std::vector<FullParticleCell<Particle>> &haloParticleBuffers) {
  // Sanity check. If this is violated feel free to add some logic here that adapts the number of locks.
  if (_bufferLocks.size() < particleBuffers.size()) {
    utils::ExceptionHandler::exception("Not enough locks for non-halo buffers! Num Locks: {}, Buffers: {}",
                                       _bufferLocks.size(), particleBuffers.size());
  }

  // Balance buffers. This makes processing them with static scheduling quite efficient.
  // Also, if particles were not inserted in parallel, this enables us to process them in parallel now.
  // Cost is at max O(2N) worst O(N) per buffer collection and negligible compared to interacting them.
  auto cellToVec = [](auto &cell) -> std::vector<Particle> & { return cell._particles; };
  utils::ArrayUtils::balanceVectors(particleBuffers, cellToVec);
  utils::ArrayUtils::balanceVectors(haloParticleBuffers, cellToVec);

  // The following part performs the main remainder traversal. The actual calculation is done in 4 steps carried out
  // in three helper functions.

  // only activate time measurements if it will actually be logged
#if SPDLOG_ACTIVE_LEVEL <= SPDLOG_LEVEL_TRACE
  autopas::utils::Timer timerBufferContainer;
  autopas::utils::Timer timerPBufferPBuffer;
  autopas::utils::Timer timerPBufferHBuffer;

  timerBufferContainer.start();
#endif
  // steps 1 & 2. particleBuffer with all close particles in container and haloParticleBuffer with owned, close
  // particles in container
  remainderHelperBufferContainer<newton3>(f, container, particleBuffers, haloParticleBuffers);

#if SPDLOG_ACTIVE_LEVEL <= SPDLOG_LEVEL_TRACE
  timerBufferContainer.stop();
  timerPBufferPBuffer.start();
#endif

  // step 3. particleBuffer with itself and all other buffers
  remainderHelperBufferBuffer<newton3>(f, particleBuffers, haloParticleBuffers);

#if SPDLOG_ACTIVE_LEVEL <= SPDLOG_LEVEL_TRACE
  timerPBufferPBuffer.stop();
  timerPBufferHBuffer.start();
#endif

  // step 4. particleBuffer with haloParticleBuffer
  remainderHelperBufferHaloBuffer<newton3>(f, particleBuffers, haloParticleBuffers);

#if SPDLOG_ACTIVE_LEVEL <= SPDLOG_LEVEL_TRACE
  timerPBufferHBuffer.stop();
#endif

  // unpack particle SoAs. Halo data is not interesting
  for (auto &buffer : particleBuffers) {
    f->SoAExtractor(buffer, buffer._particleSoABuffer, 0);
  }

  AutoPasLog(TRACE, "Timer Buffers <-> Container (1+2): {}", timerBufferContainer.getTotalTime());
  AutoPasLog(TRACE, "Timer PBuffers<-> PBuffer   (  3): {}", timerPBufferPBuffer.getTotalTime());
  AutoPasLog(TRACE, "Timer PBuffers<-> HBuffer   (  4): {}", timerPBufferHBuffer.getTotalTime());

  // Note: haloParticleBuffer with itself is NOT needed, as interactions between halo particles are unneeded!
}

template <class Particle>
template <bool newton3, class ContainerType, class PairwiseFunctor>
void LogicHandler<Particle>::remainderHelperBufferContainer(
    PairwiseFunctor *f, ContainerType &container, std::vector<FullParticleCell<Particle>> &particleBuffers,
    std::vector<FullParticleCell<Particle>> &haloParticleBuffers) {
  using autopas::utils::ArrayUtils::static_cast_copy_array;
  using namespace autopas::utils::ArrayMath::literals;

  // Bunch of shorthands
  const auto cutoff = container.getCutoff();
  const auto interactionLength = container.getInteractionLength();
  const auto interactionLengthInv = 1. / interactionLength;
  const auto haloBoxMin = container.getBoxMin() - interactionLength;
  const auto totalBoxLengthInv = 1. / (container.getBoxMax() + interactionLength - haloBoxMin);
  const std::array<size_t, 3> spacialLocksPerDim{
      _spacialLocks.size(),
      _spacialLocks[0].size(),
      _spacialLocks[0][0].size(),
  };

  // Helper function to obtain the lock responsible for a given position.
  // Implemented as lambda because it can reuse a lot of information that is known in this context.
  const auto getSpacialLock = [&](const std::array<double, 3> &pos) -> std::mutex & {
    const auto posDistFromLowerCorner = pos - haloBoxMin;
    const auto relativePos = posDistFromLowerCorner * totalBoxLengthInv;
    // Lock coordinates are the position scaled by the number of locks
    const auto lockCoords =
        static_cast_copy_array<size_t>(static_cast_copy_array<double>(spacialLocksPerDim) * relativePos);
    return *_spacialLocks[lockCoords[0]][lockCoords[1]][lockCoords[2]];
  };

  // one halo and particle buffer pair per thread
  AUTOPAS_OPENMP(parallel for schedule(static, 1) default(shared))
  for (int bufferId = 0; bufferId < particleBuffers.size(); ++bufferId) {
    auto &particleBuffer = particleBuffers[bufferId];
    auto &haloParticleBuffer = haloParticleBuffers[bufferId];
    // 1. particleBuffer with all close particles in container
    for (auto &&p1 : particleBuffer) {
      const auto pos = p1.getR();
      const auto min = pos - cutoff;
      const auto max = pos + cutoff;
      container.forEachInRegion(
          [&](auto &p2) {
            if constexpr (newton3) {
              const std::lock_guard<std::mutex> lock(getSpacialLock(p2.getR()));
              f->AoSFunctor(p1, p2, true);
            } else {
              f->AoSFunctor(p1, p2, false);
              // no need to calculate force enacted on a halo
              if (not p2.isHalo()) {
                const std::lock_guard<std::mutex> lock(getSpacialLock(p2.getR()));
                f->AoSFunctor(p2, p1, false);
              }
            }
          },
          min, max, IteratorBehavior::ownedOrHalo);
    }

    // 2. haloParticleBuffer with owned, close particles in container
    for (auto &&p1halo : haloParticleBuffer) {
      const auto pos = p1halo.getR();
      const auto min = pos - cutoff;
      const auto max = pos + cutoff;
      container.forEachInRegion(
          [&](auto &p2) {
            // No need to apply anything to p1halo
            //   -> AoSFunctor(p1, p2, false) not needed as it neither adds force nor Upot (potential energy)
            //   -> newton3 argument needed for correct globals
            const std::lock_guard<std::mutex> lock(getSpacialLock(p2.getR()));
            f->AoSFunctor(p2, p1halo, newton3);
          },
          min, max, IteratorBehavior::owned);
    }
  }
}

template <class Particle>
template <bool newton3, class PairwiseFunctor>
void LogicHandler<Particle>::remainderHelperBufferBuffer(PairwiseFunctor *f,
                                                         std::vector<FullParticleCell<Particle>> &particleBuffers,
                                                         std::vector<FullParticleCell<Particle>> &haloParticleBuffers) {
  // All (halo-)buffer interactions shall happen vectorized, hence, load all buffer data into SoAs
  for (auto &buffer : particleBuffers) {
    f->SoALoader(buffer, buffer._particleSoABuffer, 0, /*skipSoAResize*/ false);
  }
  for (auto &buffer : haloParticleBuffers) {
    f->SoALoader(buffer, buffer._particleSoABuffer, 0, /*skipSoAResize*/ false);
  }

  AUTOPAS_OPENMP(parallel) {
    // For buffer interactions where bufferA == bufferB we can always enable newton3. For all interactions between
    // different buffers we turn newton3 always off, which ensures that only one thread at a time is writing to a
    // buffer. This saves expensive locks.
    // we can not use collapse here without locks, otherwise races would occur.
    AUTOPAS_OPENMP(for)
    for (size_t i = 0; i < particleBuffers.size(); ++i) {
      for (size_t jj = 0; jj < particleBuffers.size(); ++jj) {
        auto *particleBufferSoAA = &particleBuffers[i]._particleSoABuffer;
        const auto j = (i + jj) % particleBuffers.size();
        if (i == j) {
          f->SoAFunctorSingle(*particleBufferSoAA, true);
        } else {
          auto *particleBufferSoAB = &particleBuffers[j]._particleSoABuffer;
          f->SoAFunctorPair(*particleBufferSoAA, *particleBufferSoAB, false);
        }
      }
    }
  }
}

template <class Particle>
template <bool newton3, class PairwiseFunctor>
void LogicHandler<Particle>::remainderHelperBufferHaloBuffer(
    PairwiseFunctor *f, std::vector<FullParticleCell<Particle>> &particleBuffers,
    std::vector<FullParticleCell<Particle>> &haloParticleBuffers) {
  // Here, phase / color based parallelism turned out to be more efficient than tasks
  AUTOPAS_OPENMP(parallel)
  for (int interactionOffset = 0; interactionOffset < haloParticleBuffers.size(); ++interactionOffset) {
    AUTOPAS_OPENMP(for)
    for (size_t i = 0; i < particleBuffers.size(); ++i) {
      auto &particleBufferSoA = particleBuffers[i]._particleSoABuffer;
      auto &haloBufferSoA =
          haloParticleBuffers[(i + interactionOffset) % haloParticleBuffers.size()]._particleSoABuffer;
      f->SoAFunctorPair(particleBufferSoA, haloBufferSoA, false);
    }
  }
}

template <typename Particle>
template <class Functor>
std::tuple<Configuration, std::unique_ptr<TraversalInterface>, bool> LogicHandler<Particle>::selectConfiguration(
    Functor &functor) {
  bool stillTuning = false;
  Configuration configuration{};
  std::optional<std::unique_ptr<TraversalInterface>> traversalPtrOpt{};
  LiveInfo info{};
  // if this iteration is not relevant take the same algorithm config as before.
  if (not functor.isRelevantForTuning()) {
    stillTuning = false;
    configuration = _autoTuner.getCurrentConfig();
    const auto &container = _containerSelector.getCurrentContainer();
    traversalPtrOpt = autopas::utils::withStaticCellType<Particle>(
        container.getParticleCellTypeEnum(), [&](const auto &particleCellDummy) -> decltype(traversalPtrOpt) {
          // Can't make this unique_ptr const otherwise we can't move it later.
          auto traversalPtr =
              TraversalSelector<std::decay_t<decltype(particleCellDummy)>>::template generateTraversal<Functor>(
                  configuration.traversal, functor, container.getTraversalSelectorInfo(), configuration.dataLayout,
                  configuration.newton3);

          // set sortingThreshold of the traversal if it can be casted to a CellPairTraversal and uses the CellFunctor
          if (auto *cellPairTraversalPtr =
                  dynamic_cast<autopas::CellPairTraversal<std::decay_t<decltype(particleCellDummy)>> *>(
                      traversalPtr.get())) {
            cellPairTraversalPtr->setSortingThreshold(_sortingThreshold);
          }

          if (traversalPtr->isApplicable()) {
            return std::optional{std::move(traversalPtr)};
          } else {
            return std::nullopt;
          }
        });
  } else {
    if (_autoTuner.needsHomogeneityAndMaxDensityBeforePrepare()) {
      utils::Timer timerCalculateHomogeneity;
      timerCalculateHomogeneity.start();
      const auto &container = _containerSelector.getCurrentContainer();
      const auto [homogeneity, maxDensity] = autopas::utils::calculateHomogeneityAndMaxDensity(container);
      timerCalculateHomogeneity.stop();
      _autoTuner.addHomogeneityAndMaxDensity(homogeneity, maxDensity, timerCalculateHomogeneity.getTotalTime());
    }

    const auto needsLiveInfo = _autoTuner.prepareIteration();

    if (needsLiveInfo) {
      info.gather(_containerSelector.getCurrentContainer(), functor, _neighborListRebuildFrequency);
      _autoTuner.receiveLiveInfo(info);
    }

    std::tie(configuration, stillTuning) = _autoTuner.getNextConfig();

    // loop as long as we don't get a valid configuration
    bool rejectIndefinitely = false;
    while (true) {
      // applicability check also sets the container
      std::tie(traversalPtrOpt, rejectIndefinitely) = isConfigurationApplicable(configuration, functor);
      if (traversalPtrOpt.has_value()) {
        break;
      }
      // if no config is left after rejecting this one an exception is thrown here.
      std::tie(configuration, stillTuning) = _autoTuner.rejectConfig(configuration, rejectIndefinitely);
    }
  }

#ifdef AUTOPAS_LOG_LIVEINFO
  // if live info has not been gathered yet, gather it now and log it
  if (info.get().empty()) {
    info.gather(_containerSelector.getCurrentContainer(), functor, _neighborListRebuildFrequency);
  }
  _liveInfoLogger.logLiveInfo(info, _iteration);
#endif

  return {configuration, std::move(traversalPtrOpt.value()), stillTuning};
}

template <typename Particle>
template <class Functor>
bool LogicHandler<Particle>::iteratePairwisePipeline(Functor *functor) {
  /// Selection of configuration (tuning if necessary)
  utils::Timer tuningTimer;
  tuningTimer.start();
  const auto [configuration, traversalPtr, stillTuning] = selectConfiguration(*functor);
  tuningTimer.stop();
  _autoTuner.logIteration(configuration, stillTuning, tuningTimer.getTotalTime());

  /// Pairwise iteration
  AutoPasLog(DEBUG, "Iterating with configuration: {} tuning: {}", configuration.toString(), stillTuning);
  const IterationMeasurements measurements = iteratePairwise(*functor, *traversalPtr);

  /// Debug Output
  auto bufferSizeListing = [](const auto &buffers) -> std::string {
    std::stringstream ss;
    size_t sum = 0;
    for (const auto &buffer : buffers) {
      ss << buffer.size() << ", ";
      sum += buffer.size();
    }
    ss << " Total: " << sum;
    return ss.str();
  };
  AutoPasLog(TRACE, "particleBuffer     size : {}", bufferSizeListing(_particleBuffer));
  AutoPasLog(TRACE, "haloParticleBuffer size : {}", bufferSizeListing(_haloParticleBuffer));
  AutoPasLog(DEBUG, "Container::iteratePairwise took {} ns", measurements.timeIteratePairwise);
  AutoPasLog(DEBUG, "RemainderTraversal         took {} ns", measurements.timeRemainderTraversal);
  AutoPasLog(DEBUG, "RebuildNeighborLists       took {} ns", measurements.timeRebuild);
  AutoPasLog(DEBUG, "Container::iteratePairwise took {} ns", measurements.timeTotal);

  if (measurements.energyMeasurementsPossible) {
    AutoPasLog(DEBUG, "Energy Consumption: Psys: {} Joules Pkg: {} Joules Ram: {} Joules", measurements.energyPsys,
               measurements.energyPkg, measurements.energyRam);
  }
  _iterationLogger.logIteration(configuration, _iteration, stillTuning, tuningTimer.getTotalTime(), measurements);

  _flopLogger.logIteration(_iteration, functor->getNumFLOPs(), functor->getHitRate());

  /// Pass on measurements
  // if this was a major iteration add measurements and bump counters
  if (functor->isRelevantForTuning()) {
    if (stillTuning) {
      // choose the metric of interest
      const auto measurement = [&]() {
        switch (_autoTuner.getTuningMetric()) {
          case TuningMetricOption::time:
            return measurements.timeTotal;
          case TuningMetricOption::energy:
            return measurements.energyTotal;
          default:
            autopas::utils::ExceptionHandler::exception(
                "LogicHandler::iteratePairwisePipeline(): Unknown tuning metric.");
            return 0l;
        }
      }();
      _autoTuner.addMeasurement(measurement, not neighborListsAreValid());
    } else {
      AutoPasLog(TRACE, "Skipping adding of sample because functor is not marked relevant.");
    }

    // this function depends on LogicHandler's and the AutoTuner's iteration counters,
    // that should not have been updated yet.
    if (not neighborListsAreValid() /*we have done a rebuild now*/) {
      // list is now valid
      _neighborListsAreValid.store(true, std::memory_order_relaxed);
      _rebuildIntervals.push_back(_stepsSinceLastListRebuild);
      _stepsSinceLastListRebuild = 0;
    }
    ++_stepsSinceLastListRebuild;

    _containerSelector.getCurrentContainer().setStepsSinceLastRebuild(_stepsSinceLastListRebuild);

    _autoTuner.bumpIterationCounters();
    ++_iteration;
  }
  return stillTuning;
}

template <typename Particle>
template <class PairwiseFunctor>
std::tuple<std::optional<std::unique_ptr<TraversalInterface>>, bool> LogicHandler<Particle>::isConfigurationApplicable(
    const Configuration &conf, PairwiseFunctor &pairwiseFunctor) {
  // Check if the container supports the traversal
  const auto allContainerTraversals = compatibleTraversals::allCompatibleTraversals(conf.container);
  if (allContainerTraversals.find(conf.traversal) == allContainerTraversals.end()) {
    AutoPasLog(DEBUG, "Configuration rejected: Container {} does not support the traversal {}.", conf.container,
               conf.traversal);
    return {std::nullopt, true};
  }

  // Check if the required Newton 3 mode is supported by the functor
  if ((conf.newton3 == Newton3Option::enabled and not pairwiseFunctor.allowsNewton3()) or
      (conf.newton3 == Newton3Option::disabled and not pairwiseFunctor.allowsNonNewton3())) {
    AutoPasLog(DEBUG, "Configuration rejected: The functor doesn't support Newton 3 {}!", conf.newton3);
    return {std::nullopt, true};
  }

  // Check if the traversal is applicable to the current state of the container
  _containerSelector.selectContainer(
      conf.container,
      ContainerSelectorInfo(conf.cellSizeFactor, _containerSelector.getCurrentContainer().getVerletSkin(),
                            _neighborListRebuildFrequency, _verletClusterSize, conf.loadEstimator));
  const auto &container = _containerSelector.getCurrentContainer();
  const auto traversalInfo = container.getTraversalSelectorInfo();

  auto traversalPtrOpt = autopas::utils::withStaticCellType<Particle>(
      container.getParticleCellTypeEnum(),
      [&](const auto &particleCellDummy) -> std::optional<std::unique_ptr<TraversalInterface>> {
        // Can't make this unique_ptr const otherwise we can't move it later.
        auto traversalPtr =
            TraversalSelector<std::decay_t<decltype(particleCellDummy)>>::template generateTraversal<PairwiseFunctor>(
                conf.traversal, pairwiseFunctor, traversalInfo, conf.dataLayout, conf.newton3);

        // set sortingThreshold of the traversal if it can be casted to a CellPairTraversal and uses the CellFunctor
        if (auto *cellPairTraversalPtr =
                dynamic_cast<autopas::CellPairTraversal<std::decay_t<decltype(particleCellDummy)>> *>(
                    traversalPtr.get())) {
          cellPairTraversalPtr->setSortingThreshold(_sortingThreshold);
        }

        if (traversalPtr->isApplicable()) {
          return std::optional{std::move(traversalPtr)};
        } else {
          return std::nullopt;
        }
      });
  return {std::move(traversalPtrOpt), false};
}

}  // namespace autopas<|MERGE_RESOLUTION|>--- conflicted
+++ resolved
@@ -76,16 +76,10 @@
     checkMinimalSize();
 
     // initialize locks needed for remainder traversal
-<<<<<<< HEAD
-    const auto boxLength = logicHandlerInfo.boxMax - logicHandlerInfo.boxMin;
-    const auto interactionLengthInv = 1. / (logicHandlerInfo.cutoff + logicHandlerInfo.verletSkin);
-    initSpacialLocks(boxLength, interactionLengthInv);
-=======
-    const auto interactionLength = logicHandlerInfo.cutoff + logicHandlerInfo.verletSkinPerTimestep * rebuildFrequency;
+    const auto interactionLength = logicHandlerInfo.cutoff + logicHandlerInfo.verletSkin;
     const auto interactionLengthInv = 1. / interactionLength;
     const auto boxLengthWithHalo = logicHandlerInfo.boxMax - logicHandlerInfo.boxMin + (2 * interactionLength);
     initSpacialLocks(boxLengthWithHalo, interactionLengthInv);
->>>>>>> b5c1c4bf
     for (auto &lockPtr : _bufferLocks) {
       lockPtr = std::make_unique<std::mutex>();
     }
