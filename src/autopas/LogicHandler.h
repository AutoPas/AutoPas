/**
 * @file LogicHandler.h
 * @author seckler
 * @date 31.05.19
 */

#pragma once
#include <atomic>
#include <limits>
#include <memory>
#include <optional>
#include <tuple>
#include <type_traits>
#include <vector>

#include "autopas/LogicHandlerInfo.h"
#include "autopas/cells/FullParticleCell.h"
#include "autopas/containers/TraversalInterface.h"
#include "autopas/iterators/ContainerIterator.h"
#include "autopas/options/IteratorBehavior.h"
#include "autopas/particles/Particle.h"
#include "autopas/tuning/AutoTuner.h"
#include "autopas/tuning/Configuration.h"
#include "autopas/tuning/selectors/ContainerSelector.h"
#include "autopas/tuning/selectors/ContainerSelectorInfo.h"
#include "autopas/tuning/selectors/TraversalSelector.h"
#include "autopas/utils/NumParticlesEstimator.h"
#include "autopas/utils/SimilarityFunctions.h"
#include "autopas/utils/StaticCellSelector.h"
#include "autopas/utils/StaticContainerSelector.h"
#include "autopas/utils/Timer.h"
#include "autopas/utils/WrapOpenMP.h"
#include "autopas/utils/logging/IterationLogger.h"
#include "autopas/utils/logging/IterationMeasurements.h"
#include "autopas/utils/logging/Logger.h"
#include "autopas/utils/markParticleAsDeleted.h"

namespace autopas {

/**
 * The LogicHandler takes care of the containers s.t. they are all in the same valid state.
 * This is mainly done by incorporating a global container rebuild frequency, which defines when containers and their
 * neighbor lists will be rebuild.
 */
template <typename Particle>
class LogicHandler {
 public:
  /**
   * Constructor of the LogicHandler.
   * @param autoTuner
   * @param logicHandlerInfo
   * @param rebuildFrequency
   * @param outputSuffix
   */
  LogicHandler(autopas::AutoTuner &autoTuner, const LogicHandlerInfo &logicHandlerInfo, unsigned int rebuildFrequency,
               const std::string &outputSuffix)
      : _neighborListRebuildFrequency{rebuildFrequency},
        _autoTuner(autoTuner),
        _particleBuffer(autopas_get_max_threads()),
        _haloParticleBuffer(autopas_get_max_threads()),
        _containerSelector(logicHandlerInfo.boxMin, logicHandlerInfo.boxMax, logicHandlerInfo.cutoff),
        _verletClusterSize(logicHandlerInfo.verletClusterSize),
        _sortingThreshold(logicHandlerInfo.sortingThreshold),
        _iterationLogger(outputSuffix, autoTuner.canMeasureEnergy()),
        _bufferLocks(std::max(2, autopas::autopas_get_max_threads())) {
    using namespace autopas::utils::ArrayMath::literals;
    // initialize the container and make sure it is valid
    const auto configuration = _autoTuner.getCurrentConfig();
    const ContainerSelectorInfo containerSelectorInfo{configuration.cellSizeFactor, logicHandlerInfo.verletSkin,
                                                      _neighborListRebuildFrequency, _verletClusterSize,
                                                      configuration.loadEstimator};
    _containerSelector.selectContainer(configuration.container, containerSelectorInfo);
    checkMinimalSize();

    // initialize locks needed for remainder traversal
    const auto boxLength = logicHandlerInfo.boxMax - logicHandlerInfo.boxMin;
    const auto interactionLengthInv = 1. / (logicHandlerInfo.cutoff + logicHandlerInfo.verletSkin);
    initSpacialLocks(boxLength, interactionLengthInv);
    for (auto &lockPtr : _bufferLocks) {
      lockPtr = std::make_unique<std::mutex>();
    }
  }

  /**
   * Returns a non-const reference to the currently selected particle container.
   * @return Non-const reference to the container.
   */
  inline autopas::ParticleContainerInterface<Particle> &getContainer() {
    return _containerSelector.getCurrentContainer();
  }

  /**
   * Collects leaving particles from buffer and potentially inserts owned particles to the container.
   * @param insertOwnedParticlesToContainer Decides whether to insert owned particles to the container.
   * @return Leaving particles.
   */
  [[nodiscard]] std::vector<Particle> collectLeavingParticlesFromBuffer(bool insertOwnedParticlesToContainer) {
    const auto &boxMin = _containerSelector.getCurrentContainer().getBoxMin();
    const auto &boxMax = _containerSelector.getCurrentContainer().getBoxMax();
    std::vector<Particle> leavingBufferParticles{};
    for (auto &cell : _particleBuffer) {
      auto &buffer = cell._particles;
      if (insertOwnedParticlesToContainer) {
        // Can't be const because we potentially modify particles before re-adding them
        for (auto &p : buffer) {
          if (p.isDummy()) {
            continue;
          }
          if (utils::inBox(p.getR(), boxMin, boxMax)) {
            p.setOwnershipState(OwnershipState::owned);
            _containerSelector.getCurrentContainer().addParticle(p);
          } else {
            leavingBufferParticles.push_back(p);
          }
        }
        buffer.clear();
      } else {
        for (auto iter = buffer.begin(); iter < buffer.end();) {
          auto &p = *iter;

          auto fastRemoveP = [&]() {
            // Fast remove of particle, i.e., swap with last entry && pop.
            std::swap(p, buffer.back());
            buffer.pop_back();
            // Do not increment the iter afterwards!
          };
          if (p.isDummy()) {
            // We remove dummies!
            fastRemoveP();
            // In case we swapped a dummy here, don't increment the iterator and do another iteration to check again.
            continue;
          }
          // if p was a dummy a new particle might now be at the memory location of p so we need to check that.
          // We also just might have deleted the last particle in the buffer in that case the inBox check is meaningless
          if (not buffer.empty() and utils::notInBox(p.getR(), boxMin, boxMax)) {
            leavingBufferParticles.push_back(p);
            fastRemoveP();
          } else {
            ++iter;
          }
        }
      }
    }
    return leavingBufferParticles;
  }

  /**
   * @copydoc AutoPas::updateContainer()
   */
  [[nodiscard]] std::vector<Particle> updateContainer() {
    bool doDataStructureUpdate = not neighborListsAreValid();

    // The next call also adds particles to the container if doDataStructureUpdate is true.
    auto leavingBufferParticles = collectLeavingParticlesFromBuffer(doDataStructureUpdate);

    AutoPasLog(DEBUG, "Initiating container update.");
    auto leavingParticles = _containerSelector.getCurrentContainer().updateContainer(not doDataStructureUpdate);
    leavingParticles.insert(leavingParticles.end(), leavingBufferParticles.begin(), leavingBufferParticles.end());

    // Substract the amount of leaving particles from the number of owned particles.
    _numParticlesOwned.fetch_sub(leavingParticles.size(), std::memory_order_relaxed);
    // updateContainer deletes all halo particles.
    std::for_each(_haloParticleBuffer.begin(), _haloParticleBuffer.end(), [](auto &buffer) { buffer.clear(); });
    _numParticlesHalo.store(0, std::memory_order_relaxed);
    return leavingParticles;
  }

  /**
   * Pass values to the actual container.
   * @param boxMin
   * @param boxMax
   * @return Vector of particles that are outside the box after the resize.
   */
  std::vector<Particle> resizeBox(const std::array<double, 3> &boxMin, const std::array<double, 3> &boxMax) {
    using namespace autopas::utils::ArrayMath::literals;
    const auto &oldMin = _containerSelector.getCurrentContainer().getBoxMin();
    const auto &oldMax = _containerSelector.getCurrentContainer().getBoxMax();

    // if nothing changed do nothing
    if (oldMin == boxMin and oldMax == boxMax) {
      return {};
    }

    // sanity check that new size is actually positive
    for (size_t i = 0; i < boxMin.size(); ++i) {
      if (boxMin[i] >= boxMax[i]) {
        utils::ExceptionHandler::exception(
            "New box size in dimension {} is not positive!\nboxMin[{}] = {}\nboxMax[{}] = {}", i, i, boxMin[i], i,
            boxMax[i]);
      }
    }

    // warn if domain changes too drastically
    const auto newLength = boxMax - boxMin;
    const auto oldLength = oldMax - oldMin;
    const auto relDiffLength = newLength / oldLength;
    for (size_t i = 0; i < newLength.size(); ++i) {
      // warning threshold is set arbitrary and up for change if needed
      if (relDiffLength[i] > 1.3 or relDiffLength[i] < 0.7) {
        AutoPasLog(WARN,
                   "LogicHandler.resize(): Domain size changed drastically in dimension {}! Gathered AutoTuning "
                   "information might not be applicable anymore!\n"
                   "Size old box : {}\n"
                   "Size new box : {}\n"
                   "Relative diff: {}",
                   i, utils::ArrayUtils::to_string(oldLength), utils::ArrayUtils::to_string(newLength),
                   utils::ArrayUtils::to_string(relDiffLength));
      }
    }

    // check all particles
    std::vector<Particle> particlesNowOutside;
    for (auto pIter = _containerSelector.getCurrentContainer().begin(); pIter.isValid(); ++pIter) {
      // make sure only owned ones are present
      if (not pIter->isOwned()) {
        utils::ExceptionHandler::exception(
            "LogicHandler::resizeBox() encountered non owned particle. "
            "When calling resizeBox() these should be already deleted. "
            "This could be solved by calling updateContainer() before resizeBox().");
      }
      // owned particles that are now outside are removed from the container and returned
      if (not utils::inBox(pIter->getR(), boxMin, boxMax)) {
        particlesNowOutside.push_back(*pIter);
        decreaseParticleCounter(*pIter);
        internal::markParticleAsDeleted(*pIter);
      }
    }

    // actually resize the container
    _containerSelector.resizeBox(boxMin, boxMax);
    // The container might have changed sufficiently enough so that we need more or less spacial locks
    const auto boxLength = boxMax - boxMin;
    const auto interactionLengthInv = 1. / (_containerSelector.getCurrentContainer().getInteractionLength());
    initSpacialLocks(boxLength, interactionLengthInv);

    // Set this flag, s.t., the container is rebuilt!
    _neighborListsAreValid.store(false, std::memory_order_relaxed);

    return particlesNowOutside;
  }

  /**
   * Estimates number of halo particles via autopas::utils::NumParticlesEstimator::estimateNumHalosUniform() then
   * calls LogicHandler::reserve(size_t numParticles, size_t numHaloParticles).
   *
   * @param numParticles Total number of owned particles.
   */
  void reserve(size_t numParticles) {
    const auto &container = _containerSelector.getCurrentContainer();
    const auto numParticlesHaloEstimate = autopas::utils::NumParticlesEstimator::estimateNumHalosUniform(
        numParticles, container.getBoxMin(), container.getBoxMax(), container.getInteractionLength());
    reserve(numParticles, numParticlesHaloEstimate);
  }

  /**
   * Reserves space in the particle buffers and the container.
   *
   * @param numParticles Total number of owned particles.
   * @param numHaloParticles Total number of halo particles.
   */
  void reserve(size_t numParticles, size_t numHaloParticles) {
    const auto numHaloParticlesPerBuffer = numHaloParticles / _haloParticleBuffer.size();
    for (auto &buffer : _haloParticleBuffer) {
      buffer.reserve(numHaloParticlesPerBuffer);
    }
    // there is currently no good heuristic for this buffer so reuse the one for halos.
    for (auto &buffer : _particleBuffer) {
      buffer.reserve(numHaloParticlesPerBuffer);
    }

    _containerSelector.getCurrentContainer().reserve(numParticles, numHaloParticles);
  }

  /**
   * @copydoc AutoPas::addParticle()
   */
  void addParticle(const Particle &p) {
    // first check that the particle actually belongs in the container
    const auto &boxMin = _containerSelector.getCurrentContainer().getBoxMin();
    const auto &boxMax = _containerSelector.getCurrentContainer().getBoxMax();
    Particle particleCopy = p;
    if (utils::notInBox(p.getR(), boxMin, boxMax)) {
      autopas::utils::ExceptionHandler::exception(
          "LogicHandler: Trying to add a particle that is not in the bounding box.\n"
          "Box Min {}\n"
          "Box Max {}\n"
          "{}",
          boxMin, boxMax, p.toString());
    }
    particleCopy.setOwnershipState(OwnershipState::owned);
    if (not neighborListsAreValid()) {
      // Container has to (about to) be invalid to be able to add Particles!
      _containerSelector.getCurrentContainer().template addParticle<false>(particleCopy);
    } else {
      // If the container is valid, we add it to the particle buffer.
      _particleBuffer[autopas_get_thread_num()].addParticle(particleCopy);
    }
    _numParticlesOwned.fetch_add(1, std::memory_order_relaxed);
  }

  /**
   * @copydoc AutoPas::addHaloParticle()
   */
  void addHaloParticle(const Particle &haloParticle) {
    auto &container = _containerSelector.getCurrentContainer();
    const auto &boxMin = container.getBoxMin();
    const auto &boxMax = container.getBoxMax();
    Particle particleCopy = haloParticle;
    if (utils::inBox(particleCopy.getR(), boxMin, boxMax)) {
      autopas::utils::ExceptionHandler::exception(
          "LogicHandler: Trying to add a halo particle that is not outside the box of the container.\n"
          "Box Min {}\n"
          "Box Max {}\n"
          "{}",
          utils::ArrayUtils::to_string(boxMin), utils::ArrayUtils::to_string(boxMax), particleCopy.toString());
    }
    particleCopy.setOwnershipState(OwnershipState::halo);
    if (not neighborListsAreValid()) {
      // If the neighbor lists are not valid, we can add the particle.
      container.template addHaloParticle</* checkInBox */ false>(particleCopy);
    } else {
      // Check if we can update an existing halo(dummy) particle.
      bool updated = container.updateHaloParticle(particleCopy);
      if (not updated) {
        AutoPasLog(TRACE,
                   "updateHaloParticle was not able to update particle at "
                   "[{}, {}, {}]. Adding a copy to the halo buffer.",
                   particleCopy.getR()[0], particleCopy.getR()[1], particleCopy.getR()[2]);
        // If we couldn't find an existing particle, add it to the halo particle buffer.
        _haloParticleBuffer[autopas_get_thread_num()].addParticle(particleCopy);
      }
    }
    _numParticlesHalo.fetch_add(1, std::memory_order_relaxed);
  }

  /**
   * @copydoc AutoPas::deleteAllParticles()
   */
  void deleteAllParticles() {
    _neighborListsAreValid.store(false, std::memory_order_relaxed);
    _containerSelector.getCurrentContainer().deleteAllParticles();
    std::for_each(_particleBuffer.begin(), _particleBuffer.end(), [](auto &buffer) { buffer.clear(); });
    std::for_each(_haloParticleBuffer.begin(), _haloParticleBuffer.end(), [](auto &buffer) { buffer.clear(); });
    // all particles are gone -> reset counters.
    _numParticlesOwned.store(0, std::memory_order_relaxed);
    _numParticlesHalo.store(0, std::memory_order_relaxed);
  }

  /**
   * Takes a particle, checks if it is in any of the particle buffers, and deletes it from them if found.
   * @param particle Particle to delete. If something was deleted this reference might point to a different particle or
   * invalid memory.
   * @return Tuple: <True iff the particle was found and deleted, True iff the reference is valid>
   */
  std::tuple<bool, bool> deleteParticleFromBuffers(Particle &particle) {
    // find the buffer the particle belongs to
    auto &bufferCollection = particle.isOwned() ? _particleBuffer : _haloParticleBuffer;
    for (auto &cell : bufferCollection) {
      auto &buffer = cell._particles;
      // if the address of the particle is between start and end of the buffer it is in this buffer
      if (not buffer.empty() and &(buffer.front()) <= &particle and &particle <= &(buffer.back())) {
        const bool isRearParticle = &particle == &buffer.back();
        // swap-delete
        particle = buffer.back();
        buffer.pop_back();
        return {true, not isRearParticle};
      }
    }
    return {false, true};
  }

  /**
   * Decrease the correct internal particle counters.
   * This function should always be called if individual particles are deleted.
   * @param particle reference to particles that should be deleted
   */
  void decreaseParticleCounter(Particle &particle) {
    if (particle.isOwned()) {
      _numParticlesOwned.fetch_sub(1, std::memory_order_relaxed);
    } else {
      _numParticlesHalo.fetch_sub(1, std::memory_order_relaxed);
    }
  }

  /**
   * This function covers the full pipeline of all mechanics happening during the pairwise iteration.
   * This includes:
   * - selecting a configuration
   *   - gather live info, homogeneity, and max density
   *   - get next config (tuning)
   *   - check applicability
   *   - instantiation of traversal and container
   * - triggering iteration and tuning result logger
   * - pairwise iteration
   *   - init and end traversal
   *   - remainder traversal
   *   - measurements
   * - pass measurements to tuner
   *
   * @tparam Functor
   * @param functor
   * @return True if this was a tuning iteration.
   */
  template <class Functor>
  bool iteratePairwisePipeline(Functor *functor);

  /**
   * Create the additional vectors vector for a given iterator behavior.
   * @tparam Iterator
   * @param behavior
   * @return Vector of pointers to buffer vectors.
   */
  template <class Iterator>
  typename Iterator::ParticleVecType gatherAdditionalVectors(IteratorBehavior behavior) {
    typename Iterator::ParticleVecType additionalVectors;
    if (!(behavior & IteratorBehavior::containerOnly)) {
      additionalVectors.reserve(static_cast<bool>(behavior & IteratorBehavior::owned) * _particleBuffer.size() +
                                static_cast<bool>(behavior & IteratorBehavior::halo) * _haloParticleBuffer.size());
      if (behavior & IteratorBehavior::owned) {
        for (auto &buffer : _particleBuffer) {
          // Don't insert empty buffers. This also means that we won't pick up particles added during iterating if they
          // go to the buffers. But since we wouldn't pick them up if they go into the container to a cell that the
          // iterators already passed this is unsupported anyways.
          if (not buffer.isEmpty()) {
            additionalVectors.push_back(&(buffer._particles));
          }
        }
      }
      if (behavior & IteratorBehavior::halo) {
        for (auto &buffer : _haloParticleBuffer) {
          if (not buffer.isEmpty()) {
            additionalVectors.push_back(&(buffer._particles));
          }
        }
      }
    }
    return additionalVectors;
  }

  /**
   * @copydoc AutoPas::begin()
   */
  autopas::ContainerIterator<Particle, true, false> begin(IteratorBehavior behavior) {
    auto additionalVectors = gatherAdditionalVectors<ContainerIterator<Particle, true, false>>(behavior);
    return _containerSelector.getCurrentContainer().begin(behavior, &additionalVectors);
  }

  /**
   * @copydoc AutoPas::begin()
   */
  autopas::ContainerIterator<Particle, false, false> begin(IteratorBehavior behavior) const {
    auto additionalVectors =
        const_cast<LogicHandler *>(this)->gatherAdditionalVectors<ContainerIterator<Particle, false, false>>(behavior);
    return _containerSelector.getCurrentContainer().begin(behavior, &additionalVectors);
  }

  /**
   * @copydoc AutoPas::getRegionIterator()
   */
  autopas::ContainerIterator<Particle, true, true> getRegionIterator(const std::array<double, 3> &lowerCorner,
                                                                     const std::array<double, 3> &higherCorner,
                                                                     IteratorBehavior behavior) {
    // sanity check: Most of our stuff depends on `inBox` which does not handle lowerCorner > higherCorner well.
    for (size_t d = 0; d < 3; ++d) {
      if (lowerCorner[d] > higherCorner[d]) {
        autopas::utils::ExceptionHandler::exception(
            "Requesting region Iterator where the upper corner is lower than the lower corner!\n"
            "Lower corner: {}\n"
            "Upper corner: {}",
            lowerCorner, higherCorner);
      }
    }

    auto additionalVectors = gatherAdditionalVectors<ContainerIterator<Particle, true, true>>(behavior);
    return _containerSelector.getCurrentContainer().getRegionIterator(lowerCorner, higherCorner, behavior,
                                                                      &additionalVectors);
  }

  /**
   * @copydoc AutoPas::getRegionIterator()
   */
  autopas::ContainerIterator<Particle, false, true> getRegionIterator(const std::array<double, 3> &lowerCorner,
                                                                      const std::array<double, 3> &higherCorner,
                                                                      IteratorBehavior behavior) const {
    // sanity check: Most of our stuff depends on `inBox` which does not handle lowerCorner > higherCorner well.
    for (size_t d = 0; d < 3; ++d) {
      if (lowerCorner[d] > higherCorner[d]) {
        autopas::utils::ExceptionHandler::exception(
            "Requesting region Iterator where the upper corner is lower than the lower corner!\n"
            "Lower corner: {}\n"
            "Upper corner: {}",
            lowerCorner, higherCorner);
      }
    }

    auto additionalVectors =
        const_cast<LogicHandler *>(this)->gatherAdditionalVectors<ContainerIterator<Particle, false, true>>(behavior);
    return std::as_const(_containerSelector)
        .getCurrentContainer()
        .getRegionIterator(lowerCorner, higherCorner, behavior, &additionalVectors);
  }

  /**
   * Get the number of owned particles.
   * @return
   */
  [[nodiscard]] unsigned long getNumberOfParticlesOwned() const { return _numParticlesOwned; }

  /**
   * Get the number of halo particles.
   * @return
   */
  [[nodiscard]] unsigned long getNumberOfParticlesHalo() const { return _numParticlesHalo; }

  /**
   * Checks if the given configuration can be used with the given functor and the current state of the simulation.
   *
   * @note For the checks we need to switch to the container in the config, hece this function can't be const.
   * Also we need to build the traversal, hence, it is returned.
   *
   * @tparam PairwiseFunctor
   * @param conf
   * @param pairwiseFunctor
   * @return tuple<optional<Traversal>, rejectIndefinitely> The optional is empty if the configuration is not applicable
   * The bool rejectIndefinitely indicates if the configuration can be completely removed from the search space because
   * it will never be applicable.
   */
  template <class PairwiseFunctor>
  [[nodiscard]] std::tuple<std::optional<std::unique_ptr<TraversalInterface>>, bool> isConfigurationApplicable(
      const Configuration &conf, PairwiseFunctor &pairwiseFunctor);

  /**
   * Directly exchange the internal particle and halo buffers with the given vectors and update particle counters.
   *
   * @note This function is for testing purposes only!
   * @warning This function only sets as many buffers as are given to it. E.g. if particleBuffers.size() == 3 but there
   * LogicHandler has 8 the last five buffers will not be touched.
   *
   * @param particleBuffers
   * @param haloParticleBuffers
   */
  void setParticleBuffers(const std::vector<FullParticleCell<Particle>> &particleBuffers,
                          const std::vector<FullParticleCell<Particle>> &haloParticleBuffers);

  /**
   * Getter for the particle buffers.
   *
   * @note Intended for tests only.
   *
   * @return tuple of const references to the internal buffers.
   */
  std::tuple<const std::vector<FullParticleCell<Particle>> &, const std::vector<FullParticleCell<Particle>> &>
  getParticleBuffers() const;

  /**
   * Getter for the mean rebuild frequency.
   * Helpful for determining the frequency for the dynamic containers
   * @return value of the mean frequency as double
   */
  [[nodiscard]] double getMeanRebuildFrequency() const {
    if (_rebuildIntervals.empty()) {
      return 0.;
    } else {
<<<<<<< HEAD
      return std::accumulate(_rebuildIntervals.begin(), _rebuildIntervals.end(), 0.) /
             static_cast<double>(_rebuildIntervals.size());
    }
  }

=======
      // Neglecting the first entry in the vector as _stepsSinceLastListRebuild is initialised to a very large value
      // which gets stored into the vector on the very first rebuild. This large value is ignored in the calculating the
      // mean value below.
      return std::accumulate(_rebuildIntervals.begin() + 1, _rebuildIntervals.end(), 0.) /
             static_cast<double>(_rebuildIntervals.size() - 1);
    }
  }

  /**
   * getter function for _neighborListInvalidDoDynamicRebuild
   * @return bool stored in _neighborListInvalidDoDynamicRebuild
   */
  bool getNeighborListsInvalidDoDynamicRebuild();

  /**
   * Checks if in the next iteration the neighbor lists have to be rebuilt.
   *
   * This can be the case either because we hit the rebuild frequency or the dynamic rebuild criteria or because the
   * auto tuner tests a new configuration.
   *
   * @return True iff the neighbor lists will not be rebuild.
   */
  bool neighborListsAreValid();

  /**
   * Checks if any particle has moved more than skin/2.
   * updates bool: _neighborListInvalidDoDynamicRebuild
   */
  void checkNeighborListsInvalidDoDynamicRebuild();

  /**
   * Checks if any particle has moved more than skin/2.
   * resets bool: _neighborListInvalidDoDynamicRebuild to false
   */
  void resetNeighborListsInvalidDoDynamicRebuild();

>>>>>>> d5faa8b1
 private:
  /**
   * Initialize or update the spacial locks used during the remainder traversal.
   * If the locks are already initialized but the container size changed, surplus locks will
   * be deleted, new locks are allocated and locks that are still necessary are reused.
   *
   * @param boxLength
   * @param interactionLengthInv
   */
  void initSpacialLocks(const std::array<double, 3> &boxLength, double interactionLengthInv) {
    using namespace autopas::utils::ArrayMath::literals;
    using autopas::utils::ArrayMath::ceil;
    using autopas::utils::ArrayUtils::static_cast_copy_array;

    // one lock per interaction length + one for each halo region
    const auto locksPerDim = static_cast_copy_array<size_t>(ceil(boxLength * interactionLengthInv) + 2.);
    _spacialLocks.resize(locksPerDim[0]);
    for (auto &lockVecVec : _spacialLocks) {
      lockVecVec.resize(locksPerDim[1]);
      for (auto &lockVec : lockVecVec) {
        lockVec.resize(locksPerDim[2]);
        for (auto &lockPtr : lockVec) {
          if (not lockPtr) {
            lockPtr = std::make_unique<std::mutex>();
          }
        }
      }
    }
  }

  /**
   * Gathers dynamic data from the domain if necessary and retrieves the next configuration to use.
   * @tparam Functor
   * @param functor
   * @return
   */
  template <class Functor>
  std::tuple<Configuration, std::unique_ptr<TraversalInterface>, bool> selectConfiguration(Functor &functor);

  /**
   * Triggers the core steps of the pairwise iteration:
   *    - functor init- / end traversal
   *    - rebuilding of neighbor lists
   *    - container.iteratePairwise()
   *    - remainder traversal
   *    - time and energy measurements.
   *
   * @tparam PairwiseFunctor
   * @param functor
   * @param traversal
   * @return Struct containing time and energy measurements. If no energy measurements were possible the respective
   * fields are filled with NaN.
   */
  template <class PairwiseFunctor>
  IterationMeasurements iteratePairwise(PairwiseFunctor &functor, TraversalInterface &traversal);

  /**
   * Performs the interactions ParticleContainer::iteratePairwise() did not cover.
   *
   * These interactions are:
   *  - particleBuffer    <-> container
   *  - haloParticleBuffer -> container
   *  - particleBuffer    <-> particleBuffer
   *  - haloParticleBuffer -> particleBuffer
   *
   * @note Buffers need to have at least one (empty) cell. They must not be empty.
   *
   * @tparam newton3
   * @tparam ContainerType Type of the particle container.
   * @tparam PairwiseFunctor
   * @param f
   * @param container Reference the container. Preferably pass the container with the actual static type.
   * @param particleBuffers vector of particle buffers. These particles' force vectors will be updated.
   * @param haloParticleBuffers vector of halo particle buffers. These particles' force vectors will not necessarily be
   * updated.
   */
  template <bool newton3, class ContainerType, class PairwiseFunctor>
  void doRemainderTraversal(PairwiseFunctor *f, ContainerType &container,
                            std::vector<FullParticleCell<Particle>> &particleBuffers,
                            std::vector<FullParticleCell<Particle>> &haloParticleBuffers);

  /**
   * Helper Method for doRemainderTraversal. This method calculates all interactions between buffers and containers
   * @tparam newton3
   * @tparam ContainerType Type of the particle container.
   * @tparam PairwiseFunctor
   * @param f
   * @param container Reference the container. Preferably pass the container with the actual static type.
   * @param particleBuffers vector of particle buffers. These particles' force vectors will be updated.
   * @param haloParticleBuffers vector of halo particle buffers. These particles' force vectors will not necessarily be
   * updated.
   */
  template <bool newton3, class ContainerType, class PairwiseFunctor>
  void remainderHelperBufferContainer(PairwiseFunctor *f, ContainerType &container,
                                      std::vector<FullParticleCell<Particle>> &particleBuffers,
                                      std::vector<FullParticleCell<Particle>> &haloParticleBuffers);

  /**
   * Helper Method for doRemainderTraversal. This method calculates all interactions between buffers and buffers
   * @tparam newton3
   * @tparam PairwiseFunctor
   * @param f
   * @param particleBuffers vector of particle buffers. These particles' force vectors will be updated.
   * @param haloParticleBuffers vector of halo particle buffers. These particles' force vectors will not necessarily be
   * updated.
   */
  template <bool newton3, class PairwiseFunctor>
  void remainderHelperBufferBuffer(PairwiseFunctor *f, std::vector<FullParticleCell<Particle>> &particleBuffers,
                                   std::vector<FullParticleCell<Particle>> &haloParticleBuffers);

  /**
   * Helper Method for doRemainderTraversal. This method calculates all interactions between buffers and halo buffers
   * @tparam newton3
   * @tparam PairwiseFunctor
   * @param f
   * @param particleBuffers vector of particle buffers. These particles' force vectors will be updated.
   * @param haloParticleBuffers vector of halo particle buffers. These particles' force vectors will not necessarily be
   * updated.
   */
  template <bool newton3, class PairwiseFunctor>
  void remainderHelperBufferHaloBuffer(PairwiseFunctor *f, std::vector<FullParticleCell<Particle>> &particleBuffers,
                                       std::vector<FullParticleCell<Particle>> &haloParticleBuffers);

  /**
   * Check that the simulation box is at least of interaction length in each direction.
   *
   * Throws an exception if minimal size requirements are violated.
   */
  void checkMinimalSize() const;

  /**
<<<<<<< HEAD
   * Checks if in the next iteration the neighbor lists have to be rebuilt.
   *
   * This can be the case either because we hit the rebuild frequency or the dynamic rebuild criteria or because the
   * auto tuner tests a new configuration.
   *
   * @return True iff the neighbor lists will not be rebuild.
   */
  bool neighborListsAreValid();

  /**
   * Checks if any particle has moved more than skin/2.
   * updates bool: _neighborListInvalidDoDynamicRebuild to true
   */
  void checkNeighborListsInvalidDynamicRebuild();

  /**
   * Checks if any particle has moved more than skin/2.
   * resets bool: _neighborListInvalidDoDynamicRebuild to false
   */
  void resetNeighborListsInvalidDoDynamicRebuild();

  /**
=======
>>>>>>> d5faa8b1
   * Specifies after how many pair-wise traversals the neighbor lists (if they exist) are to be rebuild.
   */
  unsigned int _neighborListRebuildFrequency;

  /**
   * Number of particles in a VCL cluster.
   */
  unsigned int _verletClusterSize;

  /**
   * Array of int which contains the iteration number when a rebuild occurs.
   * This is used to calculate the mean rebuild frequency.
   */
  std::vector<int> _rebuildIntervals;

  /**
   * Number of particles in two cells from which sorting should be performed for traversal that use the CellFunctor
   */
  size_t _sortingThreshold;

  /**
   * Reference to the AutoTuner which is managed by the AutoPas main interface.
   */
  autopas::AutoTuner &_autoTuner;

  /**
   * Specifies if the neighbor list is valid.
   */
  std::atomic<bool> _neighborListsAreValid{false};

  /**
   * Steps since last rebuild
   */
  unsigned int _stepsSinceLastListRebuild{std::numeric_limits<unsigned int>::max()};

  /**
   * The current iteration number.
   */
  unsigned int _iteration{0};

  /**
   * Atomic tracker of the number of owned particles.
   */
  std::atomic<size_t> _numParticlesOwned{0ul};

  /**
   * Atomic tracker of the number of halo particles.
   */
  std::atomic<size_t> _numParticlesHalo{0ul};

  /**
   * Buffer to store particles that should not yet be added to the container. There is one buffer per thread.
   */
  std::vector<FullParticleCell<Particle>> _particleBuffer;

  /**
   * Buffer to store halo particles that should not yet be added to the container. There is one buffer per thread.
   */
  std::vector<FullParticleCell<Particle>> _haloParticleBuffer;

  /**
   * Object holding the actual particle container with the ability to switch container types.
   */
  ContainerSelector<Particle> _containerSelector;

  /**
   * Locks for regions in the domain. Used for buffer <-> container interaction.
   */
  std::vector<std::vector<std::vector<std::unique_ptr<std::mutex>>>> _spacialLocks;

  /**
   * Locks for the particle buffers.
   */
  std::vector<std::unique_ptr<std::mutex>> _bufferLocks;

  /**
   * iteration logger
   */
  IterationLogger _iterationLogger;

  /**
<<<<<<< HEAD
   * neighborListInvalid - true if a particle has moved more than skin/2
   */
  bool _neighborListInvalidDoDynamicRebuild{false};
=======
   * Tells if dynamic rebuild is necessary currently
   * neighborListInvalidDoDynamicRebuild - true if a particle has moved more than skin/2
   */
  std::atomic<bool> _neighborListInvalidDoDynamicRebuild{false};
>>>>>>> d5faa8b1

  /**
   * updating position at rebuild for every particle
   */
  void updateRebuildPositions();
};

template <typename Particle>
void LogicHandler<Particle>::updateRebuildPositions() {
<<<<<<< HEAD
  for (auto iter = this->begin(IteratorBehavior::owned); iter.isValid(); ++iter) {
=======
  // The owned particles in buffer are ignored because they do not rely on the structure of the particle containers,
  // e.g. neighbour list, and these are iterated over using the region iterator. Movement of particles in buffer doesn't
  // require a rebuild of neighbor lists.
  for (auto iter = this->begin(IteratorBehavior::owned | IteratorBehavior::containerOnly); iter.isValid(); ++iter) {
>>>>>>> d5faa8b1
    iter->resetRAtRebuild();
  }
}

template <typename Particle>
void LogicHandler<Particle>::checkMinimalSize() const {
  const auto &container = _containerSelector.getCurrentContainer();
  // check boxSize at least cutoff + skin
  for (unsigned int dim = 0; dim < 3; ++dim) {
    if (container.getBoxMax()[dim] - container.getBoxMin()[dim] < container.getInteractionLength()) {
      autopas::utils::ExceptionHandler::exception(
          "Box (boxMin[{}]={} and boxMax[{}]={}) is too small.\nHas to be at least cutoff({}) + skin({}) = {}.", dim,
          container.getBoxMin()[dim], dim, container.getBoxMax()[dim], container.getCutoff(), container.getVerletSkin(),
          container.getCutoff() + container.getVerletSkin());
    }
  }
}

template <typename Particle>
bool LogicHandler<Particle>::getNeighborListsInvalidDoDynamicRebuild() {
  return _neighborListInvalidDoDynamicRebuild.load(std::memory_order_relaxed);
}

template <typename Particle>
bool LogicHandler<Particle>::neighborListsAreValid() {
  if (_stepsSinceLastListRebuild >= _neighborListRebuildFrequency or _autoTuner.willRebuildNeighborLists() or
<<<<<<< HEAD
      _neighborListInvalidDoDynamicRebuild) {
=======
      getNeighborListsInvalidDoDynamicRebuild()) {
>>>>>>> d5faa8b1
    _neighborListsAreValid.store(false, std::memory_order_relaxed);
  }
  return _neighborListsAreValid.load(std::memory_order_relaxed);
}

template <typename Particle>
<<<<<<< HEAD
void LogicHandler<Particle>::checkNeighborListsInvalidDynamicRebuild() {
  const auto skin = getContainer().getVerletSkin();
  // (skin/2)^2
  const auto halfSkinSquare = skin * skin * 0.25;
  for (auto iter = this->begin(IteratorBehavior::owned); iter.isValid(); ++iter) {
=======
void LogicHandler<Particle>::checkNeighborListsInvalidDoDynamicRebuild() {
  const auto skin = getContainer().getVerletSkin();
  // (skin/2)^2
  const auto halfSkinSquare = skin * skin * 0.25;
  for (auto iter = this->begin(IteratorBehavior::owned | IteratorBehavior::containerOnly); iter.isValid(); ++iter) {
>>>>>>> d5faa8b1
    const auto distance = iter->calculateDisplacementSinceRebuild();
    const double distanceSquare = utils::ArrayMath::dot(distance, distance);

    if (distanceSquare >= halfSkinSquare) {
<<<<<<< HEAD
      _neighborListInvalidDoDynamicRebuild = true;
=======
      _neighborListInvalidDoDynamicRebuild.store(true, std::memory_order_relaxed);
>>>>>>> d5faa8b1
    }
  }
}

template <typename Particle>
void LogicHandler<Particle>::resetNeighborListsInvalidDoDynamicRebuild() {
<<<<<<< HEAD
  _neighborListInvalidDoDynamicRebuild = false;
=======
  _neighborListInvalidDoDynamicRebuild.store(false, std::memory_order_relaxed);
>>>>>>> d5faa8b1
}

template <typename Particle>
void LogicHandler<Particle>::setParticleBuffers(const std::vector<FullParticleCell<Particle>> &particleBuffers,
                                                const std::vector<FullParticleCell<Particle>> &haloParticleBuffers) {
  auto exchangeBuffer = [](const auto &newBuffers, auto &oldBuffers, auto &particleCounter) {
    // sanity check
    if (oldBuffers.size() < newBuffers.size()) {
      autopas::utils::ExceptionHandler::exception(
          "The number of new buffers ({}) is larger than number of existing buffers ({})!", newBuffers.size(),
          oldBuffers.size());
    }

    // we will clear the old buffers so subtract the particles from the counters.
    const auto numParticlesInOldBuffers =
        std::transform_reduce(oldBuffers.begin(), std::next(oldBuffers.begin(), newBuffers.size()), 0, std::plus<>(),
                              [](const auto &cell) { return cell.size(); });
    particleCounter.fetch_sub(numParticlesInOldBuffers, std::memory_order_relaxed);

    // clear the old buffers and copy the content of the new buffers over.
    size_t numParticlesInNewBuffers = 0;
    for (size_t i = 0; i < newBuffers.size(); ++i) {
      oldBuffers[i].clear();
      for (const auto &p : newBuffers[i]) {
        ++numParticlesInNewBuffers;
        oldBuffers[i].addParticle(p);
      }
    }
    // update the counters.
    particleCounter.fetch_add(numParticlesInNewBuffers, std::memory_order_relaxed);
  };

  exchangeBuffer(particleBuffers, _particleBuffer, _numParticlesOwned);
  exchangeBuffer(haloParticleBuffers, _haloParticleBuffer, _numParticlesHalo);
}

template <typename Particle>
std::tuple<const std::vector<FullParticleCell<Particle>> &, const std::vector<FullParticleCell<Particle>> &>
LogicHandler<Particle>::getParticleBuffers() const {
  return {_particleBuffer, _haloParticleBuffer};
}

template <typename Particle>
template <class PairwiseFunctor>
<<<<<<< HEAD
typename LogicHandler<Particle>::IterationMeasurements LogicHandler<Particle>::iteratePairwise(
    PairwiseFunctor &functor, TraversalInterface &traversal) {
  this->checkNeighborListsInvalidDynamicRebuild();
=======
IterationMeasurements LogicHandler<Particle>::iteratePairwise(PairwiseFunctor &functor, TraversalInterface &traversal) {
  this->checkNeighborListsInvalidDoDynamicRebuild();
>>>>>>> d5faa8b1
  const bool doListRebuild = not neighborListsAreValid();
  const auto &configuration = _autoTuner.getCurrentConfig();
  auto &container = _containerSelector.getCurrentContainer();

  autopas::utils::Timer timerTotal;
  autopas::utils::Timer timerRebuild;
  autopas::utils::Timer timerIteratePairwise;
  autopas::utils::Timer timerRemainderTraversal;

  const bool energyMeasurementsPossible = _autoTuner.resetEnergy();
  timerTotal.start();

  functor.initTraversal();
  if (doListRebuild) {
    timerRebuild.start();
    this->updateRebuildPositions();
    container.rebuildNeighborLists(&traversal);
    this->resetNeighborListsInvalidDoDynamicRebuild();
    timerRebuild.stop();
  }
  timerIteratePairwise.start();
  container.iteratePairwise(&traversal);
  timerIteratePairwise.stop();

  timerRemainderTraversal.start();
  withStaticContainerType(container, [&](auto &actualContainerType) {
    if (configuration.newton3) {
      doRemainderTraversal<true>(&functor, actualContainerType, _particleBuffer, _haloParticleBuffer);
    } else {
      doRemainderTraversal<false>(&functor, actualContainerType, _particleBuffer, _haloParticleBuffer);
    }
  });
  timerRemainderTraversal.stop();
  functor.endTraversal(configuration.newton3);

  const auto [energyPsys, energyPkg, energyRam, energyTotal] = _autoTuner.sampleEnergy();

  timerTotal.stop();

  constexpr auto nanD = std::numeric_limits<double>::quiet_NaN();
  constexpr auto nanL = std::numeric_limits<long>::quiet_NaN();
  return {timerIteratePairwise.getTotalTime(),
          timerRemainderTraversal.getTotalTime(),
          timerRebuild.getTotalTime(),
          timerTotal.getTotalTime(),
          energyMeasurementsPossible,
          energyMeasurementsPossible ? energyPsys : nanD,
          energyMeasurementsPossible ? energyPkg : nanD,
          energyMeasurementsPossible ? energyRam : nanD,
          energyMeasurementsPossible ? energyTotal : nanL};
}

template <class Particle>
template <bool newton3, class ContainerType, class PairwiseFunctor>
void LogicHandler<Particle>::doRemainderTraversal(PairwiseFunctor *f, ContainerType &container,
                                                  std::vector<FullParticleCell<Particle>> &particleBuffers,
                                                  std::vector<FullParticleCell<Particle>> &haloParticleBuffers) {
  // Sanity check. If this is violated feel free to add some logic here that adapts the number of locks.
  if (_bufferLocks.size() < particleBuffers.size()) {
    utils::ExceptionHandler::exception("Not enough locks for non-halo buffers! Num Locks: {}, Buffers: {}",
                                       _bufferLocks.size(), particleBuffers.size());
  }

  // Balance buffers. This makes processing them with static scheduling quite efficient.
  // Also, if particles were not inserted in parallel, this enables us to process them in parallel now.
  // Cost is at max O(2N) worst O(N) per buffer collection and negligible compared to interacting them.
  auto cellToVec = [](auto &cell) -> std::vector<Particle> & { return cell._particles; };
  utils::ArrayUtils::balanceVectors(particleBuffers, cellToVec);
  utils::ArrayUtils::balanceVectors(haloParticleBuffers, cellToVec);

  // The following part performs the main remainder traversal. The actual calculation is done in 4 steps carried out
  // in three helper functions.

  // only activate time measurements if it will actually be logged
#if SPDLOG_ACTIVE_LEVEL <= SPDLOG_LEVEL_TRACE
  autopas::utils::Timer timerBufferContainer;
  autopas::utils::Timer timerPBufferPBuffer;
  autopas::utils::Timer timerPBufferHBuffer;

  timerBufferContainer.start();
#endif
  // steps 1 & 2. particleBuffer with all close particles in container and haloParticleBuffer with owned, close
  // particles in container
  remainderHelperBufferContainer<newton3>(f, container, particleBuffers, haloParticleBuffers);

#if SPDLOG_ACTIVE_LEVEL <= SPDLOG_LEVEL_TRACE
  timerBufferContainer.stop();
  timerPBufferPBuffer.start();
#endif

  // step 3. particleBuffer with itself and all other buffers
  remainderHelperBufferBuffer<newton3>(f, particleBuffers, haloParticleBuffers);

#if SPDLOG_ACTIVE_LEVEL <= SPDLOG_LEVEL_TRACE
  timerPBufferPBuffer.stop();
  timerPBufferHBuffer.start();
#endif

  // step 4. particleBuffer with haloParticleBuffer
  remainderHelperBufferHaloBuffer<newton3>(f, particleBuffers, haloParticleBuffers);

#if SPDLOG_ACTIVE_LEVEL <= SPDLOG_LEVEL_TRACE
  timerPBufferHBuffer.stop();
#endif

  // unpack particle SoAs. Halo data is not interesting
  for (auto &buffer : particleBuffers) {
    f->SoAExtractor(buffer, buffer._particleSoABuffer, 0);
  }

  AutoPasLog(TRACE, "Timer Buffers <-> Container (1+2): {}", timerBufferContainer.getTotalTime());
  AutoPasLog(TRACE, "Timer PBuffers<-> PBuffer   (  3): {}", timerPBufferPBuffer.getTotalTime());
  AutoPasLog(TRACE, "Timer PBuffers<-> HBuffer   (  4): {}", timerPBufferHBuffer.getTotalTime());

  // Note: haloParticleBuffer with itself is NOT needed, as interactions between halo particles are unneeded!
}

template <class Particle>
template <bool newton3, class ContainerType, class PairwiseFunctor>
void LogicHandler<Particle>::remainderHelperBufferContainer(
    PairwiseFunctor *f, ContainerType &container, std::vector<FullParticleCell<Particle>> &particleBuffers,
    std::vector<FullParticleCell<Particle>> &haloParticleBuffers) {
  using autopas::utils::ArrayUtils::static_cast_copy_array;
  using namespace autopas::utils::ArrayMath::literals;

  const auto haloBoxMin = container.getBoxMin() - container.getInteractionLength();
  const auto interactionLengthInv = 1. / container.getInteractionLength();

  const double cutoff = container.getCutoff();
  // one halo and particle buffer pair per thread
  AUTOPAS_OPENMP(parallel for schedule(static, 1) shared(f, _spacialLocks, haloBoxMin, interactionLengthInv))
  for (int bufferId = 0; bufferId < particleBuffers.size(); ++bufferId) {
    auto &particleBuffer = particleBuffers[bufferId];
    auto &haloParticleBuffer = haloParticleBuffers[bufferId];
    // 1. particleBuffer with all close particles in container
    for (auto &&p1 : particleBuffer) {
      const auto pos = p1.getR();
      const auto min = pos - cutoff;
      const auto max = pos + cutoff;
      container.forEachInRegion(
          [&](auto &p2) {
            const auto lockCoords = static_cast_copy_array<size_t>((p2.getR() - haloBoxMin) * interactionLengthInv);
            if constexpr (newton3) {
              const std::lock_guard<std::mutex> lock(*_spacialLocks[lockCoords[0]][lockCoords[1]][lockCoords[2]]);
              f->AoSFunctor(p1, p2, true);
            } else {
              f->AoSFunctor(p1, p2, false);
              // no need to calculate force enacted on a halo
              if (not p2.isHalo()) {
                const std::lock_guard<std::mutex> lock(*_spacialLocks[lockCoords[0]][lockCoords[1]][lockCoords[2]]);
                f->AoSFunctor(p2, p1, false);
              }
            }
          },
          min, max, IteratorBehavior::ownedOrHalo);
    }

    // 2. haloParticleBuffer with owned, close particles in container
    for (auto &&p1halo : haloParticleBuffer) {
      const auto pos = p1halo.getR();
      const auto min = pos - cutoff;
      const auto max = pos + cutoff;
      container.forEachInRegion(
          [&](auto &p2) {
            const auto lockCoords = static_cast_copy_array<size_t>((p2.getR() - haloBoxMin) * interactionLengthInv);
            // No need to apply anything to p1halo
            //   -> AoSFunctor(p1, p2, false) not needed as it neither adds force nor Upot (potential energy)
            //   -> newton3 argument needed for correct globals
            const std::lock_guard<std::mutex> lock(*_spacialLocks[lockCoords[0]][lockCoords[1]][lockCoords[2]]);
            f->AoSFunctor(p2, p1halo, newton3);
          },
          min, max, IteratorBehavior::owned);
    }
  }
}

template <class Particle>
template <bool newton3, class PairwiseFunctor>
void LogicHandler<Particle>::remainderHelperBufferBuffer(PairwiseFunctor *f,
                                                         std::vector<FullParticleCell<Particle>> &particleBuffers,
                                                         std::vector<FullParticleCell<Particle>> &haloParticleBuffers) {
  // All (halo-)buffer interactions shall happen vectorized, hence, load all buffer data into SoAs
  for (auto &buffer : particleBuffers) {
    f->SoALoader(buffer, buffer._particleSoABuffer, 0, /*skipSoAResize*/ false);
  }
  for (auto &buffer : haloParticleBuffers) {
    f->SoALoader(buffer, buffer._particleSoABuffer, 0, /*skipSoAResize*/ false);
  }

  AUTOPAS_OPENMP(parallel) {
    // For buffer interactions where bufferA == bufferB we can always enable newton3. For all interactions between
    // different buffers we turn newton3 always off, which ensures that only one thread at a time is writing to a
    // buffer. This saves expensive locks.
    // we can not use collapse here without locks, otherwise races would occur.
    AUTOPAS_OPENMP(for)
    for (size_t i = 0; i < particleBuffers.size(); ++i) {
      for (size_t jj = 0; jj < particleBuffers.size(); ++jj) {
        auto *particleBufferSoAA = &particleBuffers[i]._particleSoABuffer;
        const auto j = (i + jj) % particleBuffers.size();
        if (i == j) {
          f->SoAFunctorSingle(*particleBufferSoAA, true);
        } else {
          auto *particleBufferSoAB = &particleBuffers[j]._particleSoABuffer;
          f->SoAFunctorPair(*particleBufferSoAA, *particleBufferSoAB, false);
        }
      }
    }
  }
}

template <class Particle>
template <bool newton3, class PairwiseFunctor>
void LogicHandler<Particle>::remainderHelperBufferHaloBuffer(
    PairwiseFunctor *f, std::vector<FullParticleCell<Particle>> &particleBuffers,
    std::vector<FullParticleCell<Particle>> &haloParticleBuffers) {
  // Here, phase / color based parallelism turned out to be more efficient than tasks
  AUTOPAS_OPENMP(parallel)
  for (int interactionOffset = 0; interactionOffset < haloParticleBuffers.size(); ++interactionOffset) {
    AUTOPAS_OPENMP(for)
    for (size_t i = 0; i < particleBuffers.size(); ++i) {
      auto &particleBufferSoA = particleBuffers[i]._particleSoABuffer;
      auto &haloBufferSoA =
          haloParticleBuffers[(i + interactionOffset) % haloParticleBuffers.size()]._particleSoABuffer;
      f->SoAFunctorPair(particleBufferSoA, haloBufferSoA, false);
    }
  }
}

template <typename Particle>
template <class Functor>
std::tuple<Configuration, std::unique_ptr<TraversalInterface>, bool> LogicHandler<Particle>::selectConfiguration(
    Functor &functor) {
  bool stillTuning = false;
  Configuration configuration{};
  std::optional<std::unique_ptr<TraversalInterface>> traversalPtrOpt{};
  // if this iteration is not relevant take the same algorithm config as before.
  if (not functor.isRelevantForTuning()) {
    stillTuning = false;
    configuration = _autoTuner.getCurrentConfig();
    const auto &container = _containerSelector.getCurrentContainer();
    traversalPtrOpt = autopas::utils::withStaticCellType<Particle>(
        container.getParticleCellTypeEnum(), [&](const auto &particleCellDummy) -> decltype(traversalPtrOpt) {
          // Can't make this unique_ptr const otherwise we can't move it later.
          auto traversalPtr =
              TraversalSelector<std::decay_t<decltype(particleCellDummy)>>::template generateTraversal<Functor>(
                  configuration.traversal, functor, container.getTraversalSelectorInfo(), configuration.dataLayout,
                  configuration.newton3);

          // set sortingThreshold of the traversal if it can be casted to a CellPairTraversal and uses the CellFunctor
          if (auto *cellPairTraversalPtr =
                  dynamic_cast<autopas::CellPairTraversal<std::decay_t<decltype(particleCellDummy)>> *>(
                      traversalPtr.get())) {
            cellPairTraversalPtr->setSortingThreshold(_sortingThreshold);
          }

          if (traversalPtr->isApplicable()) {
            return std::optional{std::move(traversalPtr)};
          } else {
            return std::nullopt;
          }
        });
  } else {
    if (_autoTuner.needsHomogeneityAndMaxDensityBeforePrepare()) {
      utils::Timer timerCalculateHomogeneity;
      timerCalculateHomogeneity.start();
      const auto &container = _containerSelector.getCurrentContainer();
      const auto [homogeneity, maxDensity] =
          autopas::utils::calculateHomogeneityAndMaxDensity(container, container.getBoxMin(), container.getBoxMax());
      timerCalculateHomogeneity.stop();
      _autoTuner.addHomogeneityAndMaxDensity(homogeneity, maxDensity, timerCalculateHomogeneity.getTotalTime());
    }

    const auto needsLiveInfo = _autoTuner.prepareIteration();

    if (needsLiveInfo) {
      LiveInfo info{};
      info.gather(_containerSelector.getCurrentContainer(), functor, _neighborListRebuildFrequency);
      _autoTuner.receiveLiveInfo(info);
    }

    std::tie(configuration, stillTuning) = _autoTuner.getNextConfig();

    // loop as long as we don't get a valid configuration
    bool rejectIndefinitely = false;
    while (true) {
      // applicability check also sets the container
      std::tie(traversalPtrOpt, rejectIndefinitely) = isConfigurationApplicable(configuration, functor);
      if (traversalPtrOpt.has_value()) {
        break;
      }
      // if no config is left after rejecting this one an exception is thrown here.
      std::tie(configuration, stillTuning) = _autoTuner.rejectConfig(configuration, rejectIndefinitely);
    }
  }

  return {configuration, std::move(traversalPtrOpt.value()), stillTuning};
}

template <typename Particle>
template <class Functor>
bool LogicHandler<Particle>::iteratePairwisePipeline(Functor *functor) {
  /// Selection of configuration (tuning if necessary)
  utils::Timer tuningTimer;
  tuningTimer.start();
  const auto [configuration, traversalPtr, stillTuning] = selectConfiguration(*functor);
  tuningTimer.stop();
  _autoTuner.logIteration(configuration, stillTuning, tuningTimer.getTotalTime());

  /// Pairwise iteration
  AutoPasLog(DEBUG, "Iterating with configuration: {} tuning: {}", configuration.toString(), stillTuning);
  const IterationMeasurements measurements = iteratePairwise(*functor, *traversalPtr);

  /// Debug Output
  auto bufferSizeListing = [](const auto &buffers) -> std::string {
    std::stringstream ss;
    size_t sum = 0;
    for (const auto &buffer : buffers) {
      ss << buffer.size() << ", ";
      sum += buffer.size();
    }
    ss << " Total: " << sum;
    return ss.str();
  };
  AutoPasLog(TRACE, "particleBuffer     size : {}", bufferSizeListing(_particleBuffer));
  AutoPasLog(TRACE, "haloParticleBuffer size : {}", bufferSizeListing(_haloParticleBuffer));
  AutoPasLog(DEBUG, "Container::iteratePairwise took {} ns", measurements.timeIteratePairwise);
  AutoPasLog(DEBUG, "RemainderTraversal         took {} ns", measurements.timeRemainderTraversal);
  AutoPasLog(DEBUG, "RebuildNeighborLists       took {} ns", measurements.timeRebuild);
  AutoPasLog(DEBUG, "Container::iteratePairwise took {} ns", measurements.timeTotal);
  if (measurements.energyMeasurementsPossible) {
    AutoPasLog(DEBUG, "Energy Consumption: Psys: {} Joules Pkg: {} Joules Ram: {} Joules", measurements.energyPsys,
               measurements.energyPkg, measurements.energyRam);
  }
  _iterationLogger.logIteration(configuration, _iteration, stillTuning, tuningTimer.getTotalTime(), measurements);

  /// Pass on measurements
  // if this was a major iteration add measurements and bump counters
  if (functor->isRelevantForTuning()) {
    if (stillTuning) {
      // choose the metric of interest
      const auto measurement = [&]() {
        switch (_autoTuner.getTuningMetric()) {
          case TuningMetricOption::time:
            return measurements.timeTotal;
          case TuningMetricOption::energy:
            return measurements.energyTotal;
          default:
            autopas::utils::ExceptionHandler::exception(
                "LogicHandler::iteratePairwisePipeline(): Unknown tuning metric.");
            return 0l;
        }
      }();
      _autoTuner.addMeasurement(measurement, not neighborListsAreValid());
    } else {
      AutoPasLog(TRACE, "Skipping adding of sample because functor is not marked relevant.");
    }

    // this function depends on LogicHandler's and the AutoTuner's iteration counters,
    // that should not have been updated yet.
    if (not neighborListsAreValid() /*we have done a rebuild now*/) {
      // list is now valid
      _neighborListsAreValid.store(true, std::memory_order_relaxed);
      _rebuildIntervals.push_back(_stepsSinceLastListRebuild);
      _stepsSinceLastListRebuild = 0;
    }
    ++_stepsSinceLastListRebuild;

    _containerSelector.getCurrentContainer().setStepsSinceLastRebuild(_stepsSinceLastListRebuild);

    _autoTuner.bumpIterationCounters();
    ++_iteration;
  }
  return stillTuning;
}

template <typename Particle>
template <class PairwiseFunctor>
std::tuple<std::optional<std::unique_ptr<TraversalInterface>>, bool> LogicHandler<Particle>::isConfigurationApplicable(
    const Configuration &conf, PairwiseFunctor &pairwiseFunctor) {
  // Check if the container supports the traversal
  const auto allContainerTraversals = compatibleTraversals::allCompatibleTraversals(conf.container);
  if (allContainerTraversals.find(conf.traversal) == allContainerTraversals.end()) {
    AutoPasLog(DEBUG, "Configuration rejected: Container {} does not support the traversal {}.", conf.container,
               conf.traversal);
    return {std::nullopt, true};
  }

  // Check if the required Newton 3 mode is supported by the functor
  if ((conf.newton3 == Newton3Option::enabled and not pairwiseFunctor.allowsNewton3()) or
      (conf.newton3 == Newton3Option::disabled and not pairwiseFunctor.allowsNonNewton3())) {
    AutoPasLog(DEBUG, "Configuration rejected: The functor doesn't support Newton 3 {}!", conf.newton3);
    return {std::nullopt, true};
  }

  // Check if the traversal is applicable to the current state of the container
  _containerSelector.selectContainer(
      conf.container,
      ContainerSelectorInfo(conf.cellSizeFactor, _containerSelector.getCurrentContainer().getVerletSkin(),
                            _neighborListRebuildFrequency, _verletClusterSize, conf.loadEstimator));
  const auto &container = _containerSelector.getCurrentContainer();
  const auto traversalInfo = container.getTraversalSelectorInfo();

  auto traversalPtrOpt = autopas::utils::withStaticCellType<Particle>(
      container.getParticleCellTypeEnum(),
      [&](const auto &particleCellDummy) -> std::optional<std::unique_ptr<TraversalInterface>> {
        // Can't make this unique_ptr const otherwise we can't move it later.
        auto traversalPtr =
            TraversalSelector<std::decay_t<decltype(particleCellDummy)>>::template generateTraversal<PairwiseFunctor>(
                conf.traversal, pairwiseFunctor, traversalInfo, conf.dataLayout, conf.newton3);

        // set sortingThreshold of the traversal if it can be casted to a CellPairTraversal and uses the CellFunctor
        if (auto *cellPairTraversalPtr =
                dynamic_cast<autopas::CellPairTraversal<std::decay_t<decltype(particleCellDummy)>> *>(
                    traversalPtr.get())) {
          cellPairTraversalPtr->setSortingThreshold(_sortingThreshold);
        }

        if (traversalPtr->isApplicable()) {
          return std::optional{std::move(traversalPtr)};
        } else {
          return std::nullopt;
        }
      });
  return {std::move(traversalPtrOpt), false};
}

}  // namespace autopas<|MERGE_RESOLUTION|>--- conflicted
+++ resolved
@@ -561,13 +561,6 @@
     if (_rebuildIntervals.empty()) {
       return 0.;
     } else {
-<<<<<<< HEAD
-      return std::accumulate(_rebuildIntervals.begin(), _rebuildIntervals.end(), 0.) /
-             static_cast<double>(_rebuildIntervals.size());
-    }
-  }
-
-=======
       // Neglecting the first entry in the vector as _stepsSinceLastListRebuild is initialised to a very large value
       // which gets stored into the vector on the very first rebuild. This large value is ignored in the calculating the
       // mean value below.
@@ -604,7 +597,6 @@
    */
   void resetNeighborListsInvalidDoDynamicRebuild();
 
->>>>>>> d5faa8b1
  private:
   /**
    * Initialize or update the spacial locks used during the remainder traversal.
@@ -736,31 +728,6 @@
   void checkMinimalSize() const;
 
   /**
-<<<<<<< HEAD
-   * Checks if in the next iteration the neighbor lists have to be rebuilt.
-   *
-   * This can be the case either because we hit the rebuild frequency or the dynamic rebuild criteria or because the
-   * auto tuner tests a new configuration.
-   *
-   * @return True iff the neighbor lists will not be rebuild.
-   */
-  bool neighborListsAreValid();
-
-  /**
-   * Checks if any particle has moved more than skin/2.
-   * updates bool: _neighborListInvalidDoDynamicRebuild to true
-   */
-  void checkNeighborListsInvalidDynamicRebuild();
-
-  /**
-   * Checks if any particle has moved more than skin/2.
-   * resets bool: _neighborListInvalidDoDynamicRebuild to false
-   */
-  void resetNeighborListsInvalidDoDynamicRebuild();
-
-  /**
-=======
->>>>>>> d5faa8b1
    * Specifies after how many pair-wise traversals the neighbor lists (if they exist) are to be rebuild.
    */
   unsigned int _neighborListRebuildFrequency;
@@ -842,16 +809,10 @@
   IterationLogger _iterationLogger;
 
   /**
-<<<<<<< HEAD
-   * neighborListInvalid - true if a particle has moved more than skin/2
-   */
-  bool _neighborListInvalidDoDynamicRebuild{false};
-=======
    * Tells if dynamic rebuild is necessary currently
    * neighborListInvalidDoDynamicRebuild - true if a particle has moved more than skin/2
    */
   std::atomic<bool> _neighborListInvalidDoDynamicRebuild{false};
->>>>>>> d5faa8b1
 
   /**
    * updating position at rebuild for every particle
@@ -861,14 +822,10 @@
 
 template <typename Particle>
 void LogicHandler<Particle>::updateRebuildPositions() {
-<<<<<<< HEAD
-  for (auto iter = this->begin(IteratorBehavior::owned); iter.isValid(); ++iter) {
-=======
   // The owned particles in buffer are ignored because they do not rely on the structure of the particle containers,
   // e.g. neighbour list, and these are iterated over using the region iterator. Movement of particles in buffer doesn't
   // require a rebuild of neighbor lists.
   for (auto iter = this->begin(IteratorBehavior::owned | IteratorBehavior::containerOnly); iter.isValid(); ++iter) {
->>>>>>> d5faa8b1
     iter->resetRAtRebuild();
   }
 }
@@ -895,50 +852,30 @@
 template <typename Particle>
 bool LogicHandler<Particle>::neighborListsAreValid() {
   if (_stepsSinceLastListRebuild >= _neighborListRebuildFrequency or _autoTuner.willRebuildNeighborLists() or
-<<<<<<< HEAD
-      _neighborListInvalidDoDynamicRebuild) {
-=======
       getNeighborListsInvalidDoDynamicRebuild()) {
->>>>>>> d5faa8b1
     _neighborListsAreValid.store(false, std::memory_order_relaxed);
   }
   return _neighborListsAreValid.load(std::memory_order_relaxed);
 }
 
 template <typename Particle>
-<<<<<<< HEAD
-void LogicHandler<Particle>::checkNeighborListsInvalidDynamicRebuild() {
-  const auto skin = getContainer().getVerletSkin();
-  // (skin/2)^2
-  const auto halfSkinSquare = skin * skin * 0.25;
-  for (auto iter = this->begin(IteratorBehavior::owned); iter.isValid(); ++iter) {
-=======
 void LogicHandler<Particle>::checkNeighborListsInvalidDoDynamicRebuild() {
   const auto skin = getContainer().getVerletSkin();
   // (skin/2)^2
   const auto halfSkinSquare = skin * skin * 0.25;
   for (auto iter = this->begin(IteratorBehavior::owned | IteratorBehavior::containerOnly); iter.isValid(); ++iter) {
->>>>>>> d5faa8b1
     const auto distance = iter->calculateDisplacementSinceRebuild();
     const double distanceSquare = utils::ArrayMath::dot(distance, distance);
 
     if (distanceSquare >= halfSkinSquare) {
-<<<<<<< HEAD
-      _neighborListInvalidDoDynamicRebuild = true;
-=======
       _neighborListInvalidDoDynamicRebuild.store(true, std::memory_order_relaxed);
->>>>>>> d5faa8b1
     }
   }
 }
 
 template <typename Particle>
 void LogicHandler<Particle>::resetNeighborListsInvalidDoDynamicRebuild() {
-<<<<<<< HEAD
-  _neighborListInvalidDoDynamicRebuild = false;
-=======
   _neighborListInvalidDoDynamicRebuild.store(false, std::memory_order_relaxed);
->>>>>>> d5faa8b1
 }
 
 template <typename Particle>
@@ -983,14 +920,8 @@
 
 template <typename Particle>
 template <class PairwiseFunctor>
-<<<<<<< HEAD
-typename LogicHandler<Particle>::IterationMeasurements LogicHandler<Particle>::iteratePairwise(
-    PairwiseFunctor &functor, TraversalInterface &traversal) {
-  this->checkNeighborListsInvalidDynamicRebuild();
-=======
 IterationMeasurements LogicHandler<Particle>::iteratePairwise(PairwiseFunctor &functor, TraversalInterface &traversal) {
   this->checkNeighborListsInvalidDoDynamicRebuild();
->>>>>>> d5faa8b1
   const bool doListRebuild = not neighborListsAreValid();
   const auto &configuration = _autoTuner.getCurrentConfig();
   auto &container = _containerSelector.getCurrentContainer();
