/**
 * @file LogicHandler.h
 * @author seckler
 * @date 31.05.19
 */

#pragma once
#include <atomic>
#include <limits>
#include <memory>
#include <optional>
#include <tuple>
#include <type_traits>
#include <vector>

#include "autopas/LogicHandlerInfo.h"
#include "autopas/cells/FullParticleCell.h"
#include "autopas/containers/TraversalInterface.h"
#include "autopas/iterators/ContainerIterator.h"
#include "autopas/options/IteratorBehavior.h"
#include "autopas/tuning/AutoTuner.h"
#include "autopas/tuning/Configuration.h"
#include "autopas/tuning/selectors/ContainerSelector.h"
#include "autopas/tuning/selectors/ContainerSelectorInfo.h"
#include "autopas/tuning/selectors/TraversalSelector.h"
#include "autopas/utils/NumParticlesEstimator.h"
#include "autopas/utils/SimilarityFunctions.h"
#include "autopas/utils/StaticCellSelector.h"
#include "autopas/utils/StaticContainerSelector.h"
#include "autopas/utils/Timer.h"
#include "autopas/utils/WrapOpenMP.h"
#include "autopas/utils/logging/FLOPLogger.h"
#include "autopas/utils/logging/IterationLogger.h"
#include "autopas/utils/logging/IterationMeasurements.h"
#include "autopas/utils/logging/LiveInfoLogger.h"
#include "autopas/utils/logging/Logger.h"
#include "autopas/utils/markParticleAsDeleted.h"

namespace autopas {

/**
 * The LogicHandler takes care of the containers s.t. they are all in the same valid state.
 * This is mainly done by incorporating a global container rebuild frequency, which defines when containers and their
 * neighbor lists will be rebuilt.
 */
template <typename Particle>
class LogicHandler {
 public:
  /**
   * Constructor of the LogicHandler.
   * @param autotuners Unordered map with interaction types and respective autotuner instances.
   * @param logicHandlerInfo
   * @param rebuildFrequency
   * @param outputSuffix
   */
  LogicHandler(std::unordered_map<InteractionTypeOption::Value, std::unique_ptr<AutoTuner>> &autotuners,
               const LogicHandlerInfo &logicHandlerInfo, unsigned int rebuildFrequency, const std::string &outputSuffix)
      : _autoTunerRefs(autotuners),
        _logicHandlerInfo(logicHandlerInfo),
        _neighborListRebuildFrequency{rebuildFrequency},
        _particleBuffer(autopas_get_max_threads()),
        _haloParticleBuffer(autopas_get_max_threads()),
        _containerSelector(logicHandlerInfo.boxMin, logicHandlerInfo.boxMax, logicHandlerInfo.cutoff),
        _verletClusterSize(logicHandlerInfo.verletClusterSize),
        _sortingThreshold(logicHandlerInfo.sortingThreshold),
        _iterationLogger(outputSuffix, std::any_of(autotuners.begin(), autotuners.end(),
                                                   [](const auto &tuner) { return tuner.second->canMeasureEnergy(); })),
        _flopLogger(outputSuffix),
        _liveInfoLogger(outputSuffix),
        _bufferLocks(std::max(2, autopas::autopas_get_max_threads())) {
    using namespace autopas::utils::ArrayMath::literals;
    // Reserve some memory for the _rebuildIntervals to avoid reallocations
    _rebuildIntervals.reserve(1000);
    // Initialize AutoPas with tuners for given interaction types
    for (const auto &[interactionType, tuner] : autotuners) {
      _interactionTypes.insert(interactionType);

      const auto configuration = tuner->getCurrentConfig();
      // initialize the container and make sure it is valid
      const ContainerSelectorInfo containerSelectorInfo{configuration.cellSizeFactor, _logicHandlerInfo.verletSkin,
                                                        _neighborListRebuildFrequency, _verletClusterSize,
                                                        configuration.loadEstimator};
      _containerSelector.selectContainer(configuration.container, containerSelectorInfo);
      checkMinimalSize();
    }

    // initialize locks needed for remainder traversal
    const auto interactionLength = logicHandlerInfo.cutoff + logicHandlerInfo.verletSkin;
    const auto interactionLengthInv = 1. / interactionLength;
    const auto boxLengthWithHalo = logicHandlerInfo.boxMax - logicHandlerInfo.boxMin + (2 * interactionLength);
    initSpacialLocks(boxLengthWithHalo, interactionLengthInv);
    for (auto &lockPtr : _bufferLocks) {
      lockPtr = std::make_unique<std::mutex>();
    }
  }

  /**
   * Returns a non-const reference to the currently selected particle container.
   * @return Non-const reference to the container.
   */
  autopas::ParticleContainerInterface<Particle> &getContainer() { return _containerSelector.getCurrentContainer(); }

  /**
   * Collects leaving particles from buffer and potentially inserts owned particles to the container.
   * @param insertOwnedParticlesToContainer Decides whether to insert owned particles to the container.
   * @return Leaving particles.
   */
  [[nodiscard]] std::vector<Particle> collectLeavingParticlesFromBuffer(bool insertOwnedParticlesToContainer) {
    const auto &boxMin = _containerSelector.getCurrentContainer().getBoxMin();
    const auto &boxMax = _containerSelector.getCurrentContainer().getBoxMax();
    std::vector<Particle> leavingBufferParticles{};
    for (auto &cell : _particleBuffer) {
      auto &buffer = cell._particles;
      if (insertOwnedParticlesToContainer) {
        // Can't be const because we potentially modify ownership before re-adding
        for (auto &p : buffer) {
          if (p.isDummy()) {
            continue;
          }
          if (utils::inBox(p.getR(), boxMin, boxMax)) {
            p.setOwnershipState(OwnershipState::owned);
            _containerSelector.getCurrentContainer().addParticle(p);
          } else {
            leavingBufferParticles.push_back(p);
          }
        }
        buffer.clear();
      } else {
        for (auto iter = buffer.begin(); iter < buffer.end();) {
          auto &p = *iter;

          auto fastRemoveP = [&]() {
            // Fast remove of particle, i.e., swap with last entry && pop.
            std::swap(p, buffer.back());
            buffer.pop_back();
            // Do not increment the iter afterward!
          };
          if (p.isDummy()) {
            // We remove dummies!
            fastRemoveP();
            // In case we swapped a dummy here, don't increment the iterator and do another iteration to check again.
            continue;
          }
          // if p was a dummy a new particle might now be at the memory location of p so we need to check that.
          // We also just might have deleted the last particle in the buffer in that case the inBox check is meaningless
          if (not buffer.empty() and utils::notInBox(p.getR(), boxMin, boxMax)) {
            leavingBufferParticles.push_back(p);
            fastRemoveP();
          } else {
            ++iter;
          }
        }
      }
    }
    return leavingBufferParticles;
  }

  /**
   * @copydoc AutoPas::updateContainer()
   */
  [[nodiscard]] std::vector<Particle> updateContainer() {
#ifdef AUTOPAS_ENABLE_DYNAMIC_CONTAINERS
    this->checkNeighborListsInvalidDoDynamicRebuild();
#endif
    bool doDataStructureUpdate = not neighborListsAreValid();

    if (_functorCalls > 0) {
      // Bump iteration counters for all autotuners
      for (const auto &[interactionType, autoTuner] : _autoTunerRefs) {
        const bool needsToWait = checkTuningStates(interactionType);
        autoTuner->bumpIterationCounters(needsToWait);
      }

      // We will do a rebuild in this timestep
      if (not _neighborListsAreValid.load(std::memory_order_relaxed)) {
#ifdef AUTOPAS_ENABLE_DYNAMIC_CONTAINERS
        _rebuildIntervals.push_back(_stepsSinceLastListRebuild);
#endif
        _stepsSinceLastListRebuild = 0;
      }
      ++_stepsSinceLastListRebuild;
      _containerSelector.getCurrentContainer().setStepsSinceLastRebuild(_stepsSinceLastListRebuild);
      ++_iteration;
    }

    // The next call also adds particles to the container if doDataStructureUpdate is true.
    auto leavingBufferParticles = collectLeavingParticlesFromBuffer(doDataStructureUpdate);

    AutoPasLog(TRACE, "Initiating container update.");
    auto leavingParticles = _containerSelector.getCurrentContainer().updateContainer(not doDataStructureUpdate);
    leavingParticles.insert(leavingParticles.end(), leavingBufferParticles.begin(), leavingBufferParticles.end());

    // Substract the amount of leaving particles from the number of owned particles.
    _numParticlesOwned.fetch_sub(leavingParticles.size(), std::memory_order_relaxed);
    // updateContainer deletes all halo particles.
    std::for_each(_haloParticleBuffer.begin(), _haloParticleBuffer.end(), [](auto &buffer) { buffer.clear(); });
    _numParticlesHalo.store(0, std::memory_order_relaxed);
    return leavingParticles;
  }

  /**
   * Pass values to the actual container.
   * @param boxMin
   * @param boxMax
   * @return Vector of particles that are outside the box after the resize.
   */
  std::vector<Particle> resizeBox(const std::array<double, 3> &boxMin, const std::array<double, 3> &boxMax) {
    using namespace autopas::utils::ArrayMath::literals;
    const auto &oldMin = _containerSelector.getCurrentContainer().getBoxMin();
    const auto &oldMax = _containerSelector.getCurrentContainer().getBoxMax();

    // if nothing changed do nothing
    if (oldMin == boxMin and oldMax == boxMax) {
      return {};
    }

    // sanity check that new size is actually positive
    for (size_t i = 0; i < boxMin.size(); ++i) {
      if (boxMin[i] >= boxMax[i]) {
        utils::ExceptionHandler::exception(
            "New box size in dimension {} is not positive!\nboxMin[{}] = {}\nboxMax[{}] = {}", i, i, boxMin[i], i,
            boxMax[i]);
      }
    }

    // warn if domain changes too drastically
    const auto newLength = boxMax - boxMin;
    const auto oldLength = oldMax - oldMin;
    const auto relDiffLength = newLength / oldLength;
    for (size_t i = 0; i < newLength.size(); ++i) {
      // warning threshold is set arbitrary and up for change if needed
      if (relDiffLength[i] > 1.3 or relDiffLength[i] < 0.7) {
        AutoPasLog(WARN,
                   "LogicHandler.resize(): Domain size changed drastically in dimension {}! Gathered AutoTuning "
                   "information might not be applicable anymore!\n"
                   "Size old box : {}\n"
                   "Size new box : {}\n"
                   "Relative diff: {}",
                   i, utils::ArrayUtils::to_string(oldLength), utils::ArrayUtils::to_string(newLength),
                   utils::ArrayUtils::to_string(relDiffLength));
      }
    }

    // check all particles
    std::vector<Particle> particlesNowOutside;
    for (auto pIter = _containerSelector.getCurrentContainer().begin(); pIter.isValid(); ++pIter) {
      // make sure only owned ones are present
      if (not pIter->isOwned()) {
        utils::ExceptionHandler::exception(
            "LogicHandler::resizeBox() encountered non owned particle. "
            "When calling resizeBox() these should be already deleted. "
            "This could be solved by calling updateContainer() before resizeBox().");
      }
      // owned particles that are now outside are removed from the container and returned
      if (not utils::inBox(pIter->getR(), boxMin, boxMax)) {
        particlesNowOutside.push_back(*pIter);
        decreaseParticleCounter(*pIter);
        internal::markParticleAsDeleted(*pIter);
      }
    }

    // actually resize the container
    _containerSelector.resizeBox(boxMin, boxMax);
    // The container might have changed sufficiently enough so that we need more or less spacial locks
    const auto boxLength = boxMax - boxMin;
    const auto interactionLengthInv = 1. / (_containerSelector.getCurrentContainer().getInteractionLength());
    initSpacialLocks(boxLength, interactionLengthInv);

    // Set this flag, s.t., the container is rebuilt!
    _neighborListsAreValid.store(false, std::memory_order_relaxed);

    return particlesNowOutside;
  }

  /**
   * Estimates number of halo particles via autopas::utils::NumParticlesEstimator::estimateNumHalosUniform() then
   * calls LogicHandler::reserve(size_t numParticles, size_t numHaloParticles).
   *
   * @param numParticles Total number of owned particles.
   */
  void reserve(size_t numParticles) {
    const auto &container = _containerSelector.getCurrentContainer();
    const auto numParticlesHaloEstimate = autopas::utils::NumParticlesEstimator::estimateNumHalosUniform(
        numParticles, container.getBoxMin(), container.getBoxMax(), container.getInteractionLength());
    reserve(numParticles, numParticlesHaloEstimate);
  }

  /**
   * Reserves space in the particle buffers and the container.
   *
   * @param numParticles Total number of owned particles.
   * @param numHaloParticles Total number of halo particles.
   */
  void reserve(size_t numParticles, size_t numHaloParticles) {
    const auto numHaloParticlesPerBuffer = numHaloParticles / _haloParticleBuffer.size();
    for (auto &buffer : _haloParticleBuffer) {
      buffer.reserve(numHaloParticlesPerBuffer);
    }
    // there is currently no good heuristic for this buffer so reuse the one for halos.
    for (auto &buffer : _particleBuffer) {
      buffer.reserve(numHaloParticlesPerBuffer);
    }

    _containerSelector.getCurrentContainer().reserve(numParticles, numHaloParticles);
  }

  /**
   * @copydoc AutoPas::addParticle()
   */
  void addParticle(const Particle &p) {
    // first check that the particle actually belongs in the container
    const auto &boxMin = _containerSelector.getCurrentContainer().getBoxMin();
    const auto &boxMax = _containerSelector.getCurrentContainer().getBoxMax();
    if (utils::notInBox(p.getR(), boxMin, boxMax)) {
      autopas::utils::ExceptionHandler::exception(
          "LogicHandler: Trying to add a particle that is not in the bounding box.\n"
          "Box Min {}\n"
          "Box Max {}\n"
          "{}",
          boxMin, boxMax, p.toString());
    }
    Particle particleCopy = p;
    particleCopy.setOwnershipState(OwnershipState::owned);
    if (not _neighborListsAreValid.load(std::memory_order_relaxed)) {
      // Container has to (about to) be invalid to be able to add Particles!
      _containerSelector.getCurrentContainer().template addParticle<false>(particleCopy);
    } else {
      // If the container is valid, we add it to the particle buffer.
      _particleBuffer[autopas_get_thread_num()].addParticle(particleCopy);
    }
    _numParticlesOwned.fetch_add(1, std::memory_order_relaxed);
  }

  /**
   * @copydoc AutoPas::addHaloParticle()
   */
  void addHaloParticle(const Particle &haloParticle) {
    auto &container = _containerSelector.getCurrentContainer();
    const auto &boxMin = container.getBoxMin();
    const auto &boxMax = container.getBoxMax();
    Particle haloParticleCopy = haloParticle;
    if (utils::inBox(haloParticleCopy.getR(), boxMin, boxMax)) {
      autopas::utils::ExceptionHandler::exception(
          "LogicHandler: Trying to add a halo particle that is not outside the box of the container.\n"
          "Box Min {}\n"
          "Box Max {}\n"
          "{}",
          utils::ArrayUtils::to_string(boxMin), utils::ArrayUtils::to_string(boxMax), haloParticleCopy.toString());
    }
    haloParticleCopy.setOwnershipState(OwnershipState::halo);
    if (not _neighborListsAreValid.load(std::memory_order_relaxed)) {
      // If the neighbor lists are not valid, we can add the particle.
      container.template addHaloParticle</* checkInBox */ false>(haloParticleCopy);
    } else {
      // Check if we can update an existing halo(dummy) particle.
      bool updated = container.updateHaloParticle(haloParticleCopy);
      if (not updated) {
        // If we couldn't find an existing particle, add it to the halo particle buffer.
        _haloParticleBuffer[autopas_get_thread_num()].addParticle(haloParticleCopy);
      }
    }
    _numParticlesHalo.fetch_add(1, std::memory_order_relaxed);
  }

  /**
   * @copydoc AutoPas::deleteAllParticles()
   */
  void deleteAllParticles() {
    _neighborListsAreValid.store(false, std::memory_order_relaxed);
    _containerSelector.getCurrentContainer().deleteAllParticles();
    std::for_each(_particleBuffer.begin(), _particleBuffer.end(), [](auto &buffer) { buffer.clear(); });
    std::for_each(_haloParticleBuffer.begin(), _haloParticleBuffer.end(), [](auto &buffer) { buffer.clear(); });
    // all particles are gone -> reset counters.
    _numParticlesOwned.store(0, std::memory_order_relaxed);
    _numParticlesHalo.store(0, std::memory_order_relaxed);
  }

  /**
   * Takes a particle, checks if it is in any of the particle buffers, and deletes it from them if found.
   * @param particle Particle to delete. If something was deleted this reference might point to a different particle or
   * invalid memory.
   * @return Tuple: <True iff the particle was found and deleted, True iff the reference is valid>
   */
  std::tuple<bool, bool> deleteParticleFromBuffers(Particle &particle) {
    // find the buffer the particle belongs to
    auto &bufferCollection = particle.isOwned() ? _particleBuffer : _haloParticleBuffer;
    for (auto &cell : bufferCollection) {
      auto &buffer = cell._particles;
      // if the address of the particle is between start and end of the buffer it is in this buffer
      if (not buffer.empty() and &(buffer.front()) <= &particle and &particle <= &(buffer.back())) {
        const bool isRearParticle = &particle == &buffer.back();
        // swap-delete
        particle = buffer.back();
        buffer.pop_back();
        return {true, not isRearParticle};
      }
    }
    return {false, true};
  }

  /**
   * Decrease the correct internal particle counters.
   * This function should always be called if individual particles are deleted.
   * @param particle reference to particles that should be deleted
   */
  void decreaseParticleCounter(Particle &particle) {
    if (particle.isOwned()) {
      _numParticlesOwned.fetch_sub(1, std::memory_order_relaxed);
    } else {
      _numParticlesHalo.fetch_sub(1, std::memory_order_relaxed);
    }
  }

  /**
   * This function covers the full pipeline of all mechanics happening during the computation of particle interactions.
   * This includes:
   * - selecting a configuration
   *   - gather live info, homogeneity, and max density
   *   - get next config (tuning)
   *   - check applicability
   *   - instantiation of traversal and container
   * - triggering iteration and tuning result logger
   * - computing the interactions
   *   - init and end traversal
   *   - remainder traversal
   *   - measurements
   * - pass measurements to tuner
   *
   * @tparam Functor
   * @param functor
   * @param interactionType
   * @return True if this was a tuning iteration.
   */
  template <class Functor>
  bool computeInteractionsPipeline(Functor *functor, const InteractionTypeOption &interactionType);

  /**
   * Create the additional vectors vector for a given iterator behavior.
   * @tparam Iterator
   * @param behavior
   * @return Vector of pointers to buffer vectors.
   */
  template <class Iterator>
  typename Iterator::ParticleVecType gatherAdditionalVectors(IteratorBehavior behavior) {
    typename Iterator::ParticleVecType additionalVectors;
    if (not(behavior & IteratorBehavior::containerOnly)) {
      additionalVectors.reserve(static_cast<bool>(behavior & IteratorBehavior::owned) * _particleBuffer.size() +
                                static_cast<bool>(behavior & IteratorBehavior::halo) * _haloParticleBuffer.size());
      if (behavior & IteratorBehavior::owned) {
        for (auto &buffer : _particleBuffer) {
          // Don't insert empty buffers. This also means that we won't pick up particles added during iterating if they
          // go to the buffers. But since we wouldn't pick them up if they go into the container to a cell that the
          // iterators already passed this is unsupported anyways.
          if (not buffer.isEmpty()) {
            additionalVectors.push_back(&(buffer._particles));
          }
        }
      }
      if (behavior & IteratorBehavior::halo) {
        for (auto &buffer : _haloParticleBuffer) {
          if (not buffer.isEmpty()) {
            additionalVectors.push_back(&(buffer._particles));
          }
        }
      }
    }
    return additionalVectors;
  }

  /**
   * @copydoc AutoPas::begin()
   */
  autopas::ContainerIterator<Particle, true, false> begin(IteratorBehavior behavior) {
    auto additionalVectors = gatherAdditionalVectors<ContainerIterator<Particle, true, false>>(behavior);
    return _containerSelector.getCurrentContainer().begin(behavior, &additionalVectors);
  }

  /**
   * @copydoc AutoPas::begin()
   */
  autopas::ContainerIterator<Particle, false, false> begin(IteratorBehavior behavior) const {
    auto additionalVectors =
        const_cast<LogicHandler *>(this)->gatherAdditionalVectors<ContainerIterator<Particle, false, false>>(behavior);
    return _containerSelector.getCurrentContainer().begin(behavior, &additionalVectors);
  }

  /**
   * @copydoc AutoPas::getRegionIterator()
   */
  autopas::ContainerIterator<Particle, true, true> getRegionIterator(const std::array<double, 3> &lowerCorner,
                                                                     const std::array<double, 3> &higherCorner,
                                                                     IteratorBehavior behavior) {
    // sanity check: Most of our stuff depends on `inBox` which does not handle lowerCorner > higherCorner well.
    for (size_t d = 0; d < 3; ++d) {
      if (lowerCorner[d] > higherCorner[d]) {
        autopas::utils::ExceptionHandler::exception(
            "Requesting region Iterator where the upper corner is lower than the lower corner!\n"
            "Lower corner: {}\n"
            "Upper corner: {}",
            lowerCorner, higherCorner);
      }
    }

    auto additionalVectors = gatherAdditionalVectors<ContainerIterator<Particle, true, true>>(behavior);
    return _containerSelector.getCurrentContainer().getRegionIterator(lowerCorner, higherCorner, behavior,
                                                                      &additionalVectors);
  }

  /**
   * @copydoc AutoPas::getRegionIterator()
   */
  autopas::ContainerIterator<Particle, false, true> getRegionIterator(const std::array<double, 3> &lowerCorner,
                                                                      const std::array<double, 3> &higherCorner,
                                                                      IteratorBehavior behavior) const {
    // sanity check: Most of our stuff depends on `inBox` which does not handle lowerCorner > higherCorner well.
    for (size_t d = 0; d < 3; ++d) {
      if (lowerCorner[d] > higherCorner[d]) {
        autopas::utils::ExceptionHandler::exception(
            "Requesting region Iterator where the upper corner is lower than the lower corner!\n"
            "Lower corner: {}\n"
            "Upper corner: {}",
            lowerCorner, higherCorner);
      }
    }

    auto additionalVectors =
        const_cast<LogicHandler *>(this)->gatherAdditionalVectors<ContainerIterator<Particle, false, true>>(behavior);
    return std::as_const(_containerSelector)
        .getCurrentContainer()
        .getRegionIterator(lowerCorner, higherCorner, behavior, &additionalVectors);
  }

  /**
   * Get the number of owned particles.
   * @return
   */
  [[nodiscard]] unsigned long getNumberOfParticlesOwned() const { return _numParticlesOwned; }

  /**
   * Get the number of halo particles.
   * @return
   */
  [[nodiscard]] unsigned long getNumberOfParticlesHalo() const { return _numParticlesHalo; }

  /**
   * Check if other autotuners for any other interaction types are still in a tuning phase.
   * @param interactionType
   * @return bool whether other tuners are still tuning.
   */
  bool checkTuningStates(const InteractionTypeOption &interactionType) {
    // Goes over all pairs in _autoTunerRefs and returns true as soon as one is `inTuningPhase()`.
    // The tuner associated with the given interaction type is ignored.
    return std::any_of(std::begin(_autoTunerRefs), std::end(_autoTunerRefs), [&](const auto &entry) {
      return not(entry.first == interactionType) and entry.second->inTuningPhase();
    });
  }

  /**
   * Checks if the given configuration can be used with the given functor and the current state of the simulation.
   *
   * @note For the checks we need to switch to the container in the config, hece this function can't be const.
   * Also we need to build the traversal, hence, it is returned.
   *
   * @tparam Functor
   * @param conf
   * @param functor
   * @param interactionType
   * @return tuple<optional<Traversal>, rejectIndefinitely> The optional is empty if the configuration is not applicable
   * The bool rejectIndefinitely indicates if the configuration can be completely removed from the search space because
   * it will never be applicable.
   */
  template <class Functor>
  [[nodiscard]] std::tuple<std::optional<std::unique_ptr<TraversalInterface>>, bool> isConfigurationApplicable(
      const Configuration &conf, Functor &functor, const InteractionTypeOption &interactionType);

  /**
   * Directly exchange the internal particle and halo buffers with the given vectors and update particle counters.
   *
   * @note This function is for testing purposes only!
   * @warning This function only sets as many buffers as are given to it. E.g. if particleBuffers.size() == 3 but there
   * LogicHandler has 8 the last five buffers will not be touched.
   *
   * @param particleBuffers
   * @param haloParticleBuffers
   */
  void setParticleBuffers(const std::vector<FullParticleCell<Particle>> &particleBuffers,
                          const std::vector<FullParticleCell<Particle>> &haloParticleBuffers);

  /**
   * Getter for the particle buffers.
   *
   * @note Intended for tests only.
   *
   * @return tuple of const references to the internal buffers.
   */
  std::tuple<const std::vector<FullParticleCell<Particle>> &, const std::vector<FullParticleCell<Particle>> &>
  getParticleBuffers() const;

  /**
   * Getter for the mean rebuild frequency.
   * Helpful for determining the frequency for the dynamic containers
   * This function is only used for dynamic containers currently but returns user defined rebuild frequency for static
   * case for safety.
   * @return value of the mean frequency as double
   */
  [[nodiscard]] double getMeanRebuildFrequency() const {
#ifdef AUTOPAS_ENABLE_DYNAMIC_CONTAINERS
    if (_rebuildIntervals.empty()) {
      return static_cast<double>(_neighborListRebuildFrequency);
    } else {
      // Neglecting the first entry in the vector as _stepsSinceLastListRebuild is initialized to a very large value,
      // to trigger the first rebuild when starting the simulation,
      // which gets stored in the vector on the very first rebuild.
      // This large value is ignored when calculating the mean value below.
      return std::accumulate(_rebuildIntervals.begin() + 1, _rebuildIntervals.end(), 0.) /
             static_cast<double>(_rebuildIntervals.size() - 1);
    }
#else
    return static_cast<double>(_neighborListRebuildFrequency);
#endif
  }

  /**
   * getter function for _neighborListInvalidDoDynamicRebuild
   * @return bool stored in _neighborListInvalidDoDynamicRebuild
   */
  bool getNeighborListsInvalidDoDynamicRebuild();

  /**
   * Checks if any particle has moved more than skin/2.
   * updates bool: _neighborListInvalidDoDynamicRebuild
   */
  void checkNeighborListsInvalidDoDynamicRebuild();

  /**
   * Checks if any particle has moved more than skin/2.
   * resets bool: _neighborListInvalidDoDynamicRebuild to false
   */
  void resetNeighborListsInvalidDoDynamicRebuild();

  /**
   * Checks if in the next iteration the neighbor lists have to be rebuilt.
   *
   * This can be the case either because we hit the rebuild frequency or the dynamic rebuild criteria or because the
   * auto tuner tests a new configuration.
   *
   * @return True iff the neighbor lists will not be rebuild.
   */
  bool neighborListsAreValid();

 private:
  /**
   * Initialize or update the spacial locks used during the remainder traversal.
   * If the locks are already initialized but the container size changed, surplus locks will
   * be deleted, new locks are allocated and locks that are still necessary are reused.
   *
   * @note Should the generated number of locks exceed 1e6, the number of locks is reduced so that
   * the number of locks per dimensions is proportional to the domain side lengths and smaller than the limit.
   *
   * @param boxLength Size per dimension for the box that should be covered by locks (should include halo).
   * @param interactionLengthInv Inverse of the side length of the virtual boxes one lock is responsible for.
   *
   */
  void initSpacialLocks(const std::array<double, 3> &boxLength, double interactionLengthInv) {
    using namespace autopas::utils::ArrayMath::literals;
    using autopas::utils::ArrayMath::ceil;
    using autopas::utils::ArrayUtils::static_cast_copy_array;

    // The maximum number of spatial locks is capped at 1e6.
    // This limit is chosen more or less arbitrary. It is big enough so that our regular MD simulations
    // fall well within it and small enough so that no memory issues arise.
    // There were no rigorous tests for an optimal number of locks.
    // Without this cap, very large domains (or tiny cutoffs) would generate an insane number of locks,
    // that could blow up the memory.
    constexpr size_t maxNumSpacialLocks{1000000};

    // One lock per interaction length or less if this would generate too many.
    const std::array<size_t, 3> locksPerDim = [&]() {
      // First naively calculate the number of locks if we simply take the desired cell length.
      // Ceil because both decisions are possible, and we are generous gods.
      const std::array<size_t, 3> locksPerDimNaive =
          static_cast_copy_array<size_t>(ceil(boxLength * interactionLengthInv));
      const auto totalLocksNaive =
          std::accumulate(locksPerDimNaive.begin(), locksPerDimNaive.end(), 1ul, std::multiplies<>());
      // If the number of locks is within the limits everything is fine and we can return.
      if (totalLocksNaive <= maxNumSpacialLocks) {
        return locksPerDimNaive;
      } else {
        // If the number of locks grows too large, calculate the locks per dimension proportionally to the side lengths.
        // Calculate side length relative to dimension 0.
        const std::array<double, 3> boxSideProportions = {
            1.,
            boxLength[0] / boxLength[1],
            boxLength[0] / boxLength[2],
        };
        // With this, calculate the number of locks the first dimension should receive.
        const auto prodProportions =
            std::accumulate(boxSideProportions.begin(), boxSideProportions.end(), 1., std::multiplies<>());
        // Needs floor, otherwise we exceed the limit.
        const auto locksInFirstDimFloat = std::floor(std::cbrt(maxNumSpacialLocks * prodProportions));
        // From this and the proportions relative to the first dimension, we can calculate the remaining number of locks
        const std::array<size_t, 3> locksPerDimLimited = {
            static_cast<size_t>(locksInFirstDimFloat),  // omitted div by 1
            static_cast<size_t>(locksInFirstDimFloat / boxSideProportions[1]),
            static_cast<size_t>(locksInFirstDimFloat / boxSideProportions[2]),
        };
        return locksPerDimLimited;
      }
    }();
    _spacialLocks.resize(locksPerDim[0]);
    for (auto &lockVecVec : _spacialLocks) {
      lockVecVec.resize(locksPerDim[1]);
      for (auto &lockVec : lockVecVec) {
        lockVec.resize(locksPerDim[2]);
        for (auto &lockPtr : lockVec) {
          if (not lockPtr) {
            lockPtr = std::make_unique<std::mutex>();
          }
        }
      }
    }
  }

  /**
   * Gathers dynamic data from the domain if necessary and retrieves the next configuration to use.
   * @tparam Functor
   * @param functor
   * @param interactionType
   * @return
   */
  template <class Functor>
  std::tuple<Configuration, std::unique_ptr<TraversalInterface>, bool> selectConfiguration(
      Functor &functor, const InteractionTypeOption &interactionType);

  /**
   * Triggers the core steps of computing the particle interactions:
   *    - functor init- / end traversal
   *    - rebuilding of neighbor lists
   *    - container.computeInteractions()
   *    - remainder traversal
   *    - time and energy measurements.
   *
   * @tparam Functor
   * @param functor
   * @param traversal
   * @return Struct containing time and energy measurements. If no energy measurements were possible the respective
   * fields are filled with NaN.
   */
  template <class Functor>
  IterationMeasurements computeInteractions(Functor &functor, TraversalInterface &traversal);

  /**
   * Select the right Remainder function depending on the interaction type and newton3 setting.
   *
   * @tparam Functor
   * @param functor
   * @param newton3
   * @param useSoA Use SoA functor calls where it is feasible. This still leaves some interactions with the AoS functor
   * but the switch is useful to disable SoA calls if a functor doesn't support them at all.
   * @return
   */
  template <class Functor>
  void computeRemainderInteractions(Functor &functor, bool newton3, bool useSoA);

  /**
   * Performs the interactions ParticleContainer::computeInteractions() did not cover.
   *
   * These interactions are:
   *  - particleBuffer    <-> container
   *  - haloParticleBuffer -> container
   *  - particleBuffer    <-> particleBuffer
   *  - haloParticleBuffer -> particleBuffer
   *
   * @note Buffers need to have at least one (empty) cell. They must not be empty.
   *
   * @tparam newton3
   * @tparam ContainerType Type of the particle container.
   * @tparam PairwiseFunctor
   * @param f
   * @param container Reference the container. Preferably pass the container with the actual static type.
   * @param particleBuffers vector of particle buffers. These particles' force vectors will be updated.
   * @param haloParticleBuffers vector of halo particle buffers. These particles' force vectors will not necessarily be
   * updated.
   * @param useSoA Use SoAFunctor calls instead of AoSFunctor calls wherever it makes sense.
   */
  template <bool newton3, class ContainerType, class PairwiseFunctor>
  void computeRemainderInteractions2B(PairwiseFunctor *f, ContainerType &container,
                                      std::vector<FullParticleCell<Particle>> &particleBuffers,
                                      std::vector<FullParticleCell<Particle>> &haloParticleBuffers, bool useSoA);

  /**
   * Helper Method for computeRemainderInteractions2B.
   * This method calculates all interactions between buffers and containers.
   *
   * @tparam newton3
   * @tparam ContainerType Type of the particle container.
   * @tparam PairwiseFunctor
   * @param f
   * @param container Reference the container. Preferably pass the container with the actual static type.
   * @param particleBuffers vector of particle buffers. These particles' force vectors will be updated.
   * @param haloParticleBuffers vector of halo particle buffers. These particles' force vectors will not necessarily be
   * updated.
   */
  template <bool newton3, class ContainerType, class PairwiseFunctor>
  void remainderHelperBufferContainerAoS(PairwiseFunctor *f, ContainerType &container,
                                         std::vector<FullParticleCell<Particle>> &particleBuffers,
                                         std::vector<FullParticleCell<Particle>> &haloParticleBuffers);

  /**
   * Helper Method for computeRemainderInteractions2B.
   * This method calculates all interactions between buffers and buffers
   * @tparam newton3
   * @tparam PairwiseFunctor
   * @param f
   * @param particleBuffers Vector of particle buffers. These particles' force vectors will be updated.
   * @param useSoA Use SoA based interactions instead of AoS.
   */
  template <bool newton3, class PairwiseFunctor>
  void remainderHelperBufferBuffer(PairwiseFunctor *f, std::vector<FullParticleCell<Particle>> &particleBuffers,
                                   bool useSoA);

  /**
   * AoS implementation for remainderHelperBufferBuffer().
   * @tparam newton3
   * @tparam PairwiseFunctor
   * @param f
   * @param particleBuffers
   */
  template <bool newton3, class PairwiseFunctor>
  void remainderHelperBufferBufferAoS(PairwiseFunctor *f, std::vector<FullParticleCell<Particle>> &particleBuffers);

  /**
   * SoA implementation for remainderHelperBufferBuffer().
   * @tparam newton3
   * @tparam PairwiseFunctor
   * @param f
   * @param particleBuffers
   */
  template <bool newton3, class PairwiseFunctor>
  void remainderHelperBufferBufferSoA(PairwiseFunctor *f, std::vector<FullParticleCell<Particle>> &particleBuffers);

  /**
   * Helper Method for computeRemainderInteractions2B.
   * This method calculates all interactions between buffers and halo buffers.
   *
   * @note This function never uses Newton3 because we do not need to calculate the effect on the halo particles.
   *
   * @tparam PairwiseFunctor
   * @param f
   * @param particleBuffers Vector of particle buffers. These particles' force vectors will be updated.
   * @param haloParticleBuffers vector of halo particle buffers. These particles' force vectors will not necessarily be
   * updated.
   * @param useSoA Use SoA based interactions instead of AoS.
   */
  template <class PairwiseFunctor>
  void remainderHelperBufferHaloBuffer(PairwiseFunctor *f, std::vector<FullParticleCell<Particle>> &particleBuffers,
                                       std::vector<FullParticleCell<Particle>> &haloParticleBuffers, bool useSoA);

  /**
   * AoS implementation for remainderHelperBufferHaloBuffer()
   * @tparam PairwiseFunctor
   * @param f
   * @param particleBuffers
   * @param haloParticleBuffers
   */
  template <class PairwiseFunctor>
  void remainderHelperBufferHaloBufferAoS(PairwiseFunctor *f, std::vector<FullParticleCell<Particle>> &particleBuffers,
                                          std::vector<FullParticleCell<Particle>> &haloParticleBuffers);

  /**
   * SoA implementation for remainderHelperBufferHaloBuffer()
   * @tparam PairwiseFunctor
   * @param f
   * @param particleBuffers
   * @param haloParticleBuffers
   */
  template <class PairwiseFunctor>
  void remainderHelperBufferHaloBufferSoA(PairwiseFunctor *f, std::vector<FullParticleCell<Particle>> &particleBuffers,
                                          std::vector<FullParticleCell<Particle>> &haloParticleBuffers);

  /**
   * Performs the interactions ParticleContainer::computeInteractions() did not cover.
   *
   * These interactions are:
   *  - particleBuffer    <-> container
   *  - haloParticleBuffer -> container
   *  - particleBuffer    <-> particleBuffer
   *  - haloParticleBuffer -> particleBuffer
   *
   * @note Buffers need to have at least one (empty) cell. They must not be empty.
   *
   * @tparam newton3
   * @tparam ContainerType Type of the particle container.
   * @tparam TriwiseFunctor Functor type to use for the interactions.
   * @param f
   * @param container Reference to the container. Preferably pass the container with the actual static type.
   * @param particleBuffers vector of particle buffers. These particles' force vectors will be updated.
   * @param haloParticleBuffers vector of halo particle buffers. These particles' force vectors will not necessarily be
   * updated.
   */
  template <bool newton3, class ContainerType, class TriwiseFunctor>
  void computeRemainderInteractions3B(TriwiseFunctor *f, ContainerType &container,
                                      std::vector<FullParticleCell<Particle>> &particleBuffers,
                                      std::vector<FullParticleCell<Particle>> &haloParticleBuffers);

  /**
   * Helper Method for computeRemainderInteractions3B. This method collects pointers to all owned halo particle buffers.
   *
   * @param bufferParticles Reference to a vector of particle pointers which will be filled with pointers to all buffer
   * particles (owned and halo).
   * @param particleBuffers Vector of particle buffers.
   * @param haloParticleBuffers Vector of halo particle buffers.
   * @return Number of owned buffer particles. The bufferParticles vector is two-way split, with the first half being
   * owned buffer particles and the second half being halo buffer particles.
   */
  size_t collectBufferParticles(std::vector<Particle *> &bufferParticles,
                                std::vector<FullParticleCell<Particle>> &particleBuffers,
                                std::vector<FullParticleCell<Particle>> &haloParticleBuffers);

  /**
   * Helper Method for computeRemainderInteractions3B. This method calculates all interactions between all triplets
   * within the buffer particles.
   *
   * @tparam TriwiseFunctor Functor type to use for the interactions.
   * @param bufferParticles Vector of Particle pointers containing pointers to all buffer particles (owned and halo).
   * @param numOwnedBufferParticles
   * @param f
   */
  template <class TriwiseFunctor>
  void remainderHelper3bBufferBufferBufferAoS(const std::vector<Particle *> &bufferParticles,
                                              size_t numOwnedBufferParticles, TriwiseFunctor *f);

  /**
   * Helper Method for computeRemainderInteractions3B. This method calculates all interactions between two buffer
   * particles and one particle from the container.
   *
   * @tparam ContainerType Type of the particle container.
   * @tparam TriwiseFunctor Functor type to use for the interactions.
   * @param bufferParticles Vector of Particle pointers containing pointers to all buffer particles (owned and halo).
   * @param numOwnedBufferParticles Number of owned particles. (First half of the bufferParticles).
   * @param container
   * @param f
   */
  template <class ContainerType, class TriwiseFunctor>
  void remainderHelper3bBufferBufferContainerAoS(const std::vector<Particle *> &bufferParticles,
                                                 size_t numOwnedBufferParticles, ContainerType &container,
                                                 TriwiseFunctor *f);

  /**
   * Helper Method for computeRemainderInteractions3B. This method calculates all interactions between one buffer
   * particle and two particles from the container.
   *
   * @tparam newton3
   * @tparam ContainerType Type of the particle container.
   * @tparam TriwiseFunctor Functor type to use for the interactions.
   * @param bufferParticles Vector of Particle pointers containing pointers to all buffer particles (owned and halo).
   * @param numOwnedBufferParticles Number of owned particles. (First half of the bufferParticles).
   * @param container
   * @param f
   */
  template <bool newton3, class ContainerType, class TriwiseFunctor>
  void remainderHelper3bBufferContainerContainerAoS(const std::vector<Particle *> &bufferParticles,
                                                    size_t numOwnedBufferParticles, ContainerType &container,
                                                    TriwiseFunctor *f);

  /**
   * Check that the simulation box is at least of interaction length in each direction.
   *
   * Throws an exception if minimal size requirements are violated.
   */
  void checkMinimalSize() const;

  const LogicHandlerInfo _logicHandlerInfo;
  /**
   * Specifies after how many pair-wise traversals the neighbor lists (if they exist) are to be rebuild.
   */
  unsigned int _neighborListRebuildFrequency;

  /**
   * Number of particles in a VCL cluster.
   */
  unsigned int _verletClusterSize;

  /**
   * Array of int which contains the iteration number when a rebuild occurs.
   * This is used to calculate the mean rebuild frequency.
   */
  std::vector<int> _rebuildIntervals;

  /**
   * Number of particles in two cells from which sorting should be performed for traversal that use the CellFunctor
   */
  size_t _sortingThreshold;

  /**
   * Reference to the map of AutoTuners which are managed by the AutoPas main interface.
   */
  std::unordered_map<InteractionTypeOption::Value, std::unique_ptr<autopas::AutoTuner>> &_autoTunerRefs;

  /**
   * Set of interaction types AutoPas is initialized to, determined by the given AutoTuners.
   */
  std::set<InteractionTypeOption> _interactionTypes{};

  /**
   * Specifies if the neighbor list is valid.
   */
  std::atomic<bool> _neighborListsAreValid{false};

  /**
   * Steps since last rebuild
   */
  unsigned int _stepsSinceLastListRebuild{0};

  /**
   * Total number of functor calls of all interaction types.
   */
  unsigned int _functorCalls{0};
  /**
   * The current iteration number.
   */
  unsigned int _iteration{0};

  /**
   * Atomic tracker of the number of owned particles.
   */
  std::atomic<size_t> _numParticlesOwned{0ul};

  /**
   * Atomic tracker of the number of halo particles.
   */
  std::atomic<size_t> _numParticlesHalo{0ul};

  /**
   * Buffer to store particles that should not yet be added to the container. There is one buffer per thread.
   */
  std::vector<FullParticleCell<Particle>> _particleBuffer;

  /**
   * Buffer to store halo particles that should not yet be added to the container. There is one buffer per thread.
   */
  std::vector<FullParticleCell<Particle>> _haloParticleBuffer;

  /**
   * Object holding the actual particle container with the ability to switch container types.
   */
  ContainerSelector<Particle> _containerSelector;

  /**
   * Locks for regions in the domain. Used for buffer <-> container interaction.
   * The number of locks depends on the size of the domain and interaction length but is capped to avoid
   * having an insane number of locks. For details see initSpacialLocks().
   */
  std::vector<std::vector<std::vector<std::unique_ptr<std::mutex>>>> _spacialLocks;

  /**
   * Locks for the particle buffers.
   */
  std::vector<std::unique_ptr<std::mutex>> _bufferLocks;

  /**
   * Logger for configuration used and time spent breakdown of iteratePairwise.
   */
  IterationLogger _iterationLogger;

  /**
   * Tells if dynamic rebuild is necessary currently
   * neighborListInvalidDoDynamicRebuild - true if a particle has moved more than skin/2
   */
  bool _neighborListInvalidDoDynamicRebuild{false};

  /**
   * updating position at rebuild for every particle
   */
  void updateRebuildPositions();

  /**
   * Logger for live info
   */
  LiveInfoLogger _liveInfoLogger;

  /**
   * Logger for FLOP count and hit rate.
   */
  FLOPLogger _flopLogger;
};

template <typename Particle>
void LogicHandler<Particle>::updateRebuildPositions() {
#ifdef AUTOPAS_ENABLE_DYNAMIC_CONTAINERS
  // The owned particles in buffer are ignored because they do not rely on the structure of the particle containers,
  // e.g. neighbour list, and these are iterated over using the region iterator. Movement of particles in buffer doesn't
  // require a rebuild of neighbor lists.
  AUTOPAS_OPENMP(parallel)
  for (auto iter = this->begin(IteratorBehavior::owned | IteratorBehavior::containerOnly); iter.isValid(); ++iter) {
    iter->resetRAtRebuild();
  }
#endif
}

template <typename Particle>
void LogicHandler<Particle>::checkMinimalSize() const {
  const auto &container = _containerSelector.getCurrentContainer();
  // check boxSize at least cutoff + skin
  for (unsigned int dim = 0; dim < 3; ++dim) {
    if (container.getBoxMax()[dim] - container.getBoxMin()[dim] < container.getInteractionLength()) {
      autopas::utils::ExceptionHandler::exception(
          "Box (boxMin[{}]={} and boxMax[{}]={}) is too small.\nHas to be at least cutoff({}) + skin({}) = {}.", dim,
          container.getBoxMin()[dim], dim, container.getBoxMax()[dim], container.getCutoff(), container.getVerletSkin(),
          container.getCutoff() + container.getVerletSkin());
    }
  }
}

template <typename Particle>
bool LogicHandler<Particle>::getNeighborListsInvalidDoDynamicRebuild() {
  return _neighborListInvalidDoDynamicRebuild;
}

template <typename Particle>
bool LogicHandler<Particle>::neighborListsAreValid() {
  // Implement rebuild indicator as function, so it is only evaluated when needed.
  const auto needRebuild = [&](const InteractionTypeOption &interactionOption) {
    return _interactionTypes.count(interactionOption) != 0 and
           _autoTunerRefs[interactionOption]->willRebuildNeighborLists();
  };

  if (_stepsSinceLastListRebuild >= _neighborListRebuildFrequency
#ifdef AUTOPAS_ENABLE_DYNAMIC_CONTAINERS
      or getNeighborListsInvalidDoDynamicRebuild()
#endif
      or needRebuild(InteractionTypeOption::pairwise) or needRebuild(InteractionTypeOption::triwise)) {
    _neighborListsAreValid.store(false, std::memory_order_relaxed);
  }

  return _neighborListsAreValid.load(std::memory_order_relaxed);
}

template <typename Particle>
void LogicHandler<Particle>::checkNeighborListsInvalidDoDynamicRebuild() {
#ifdef AUTOPAS_ENABLE_DYNAMIC_CONTAINERS
  const auto skin = getContainer().getVerletSkin();
  // (skin/2)^2
  const auto halfSkinSquare = skin * skin * 0.25;
  // The owned particles in buffer are ignored because they do not rely on the structure of the particle containers,
  // e.g. neighbour list, and these are iterated over using the region iterator. Movement of particles in buffer doesn't
  // require a rebuild of neighbor lists.
  AUTOPAS_OPENMP(parallel reduction(or : _neighborListInvalidDoDynamicRebuild))
  for (auto iter = this->begin(IteratorBehavior::owned | IteratorBehavior::containerOnly); iter.isValid(); ++iter) {
    const auto distance = iter->calculateDisplacementSinceRebuild();
    const double distanceSquare = utils::ArrayMath::dot(distance, distance);

    _neighborListInvalidDoDynamicRebuild |= distanceSquare >= halfSkinSquare;
  }
#endif
}

template <typename Particle>
void LogicHandler<Particle>::resetNeighborListsInvalidDoDynamicRebuild() {
  _neighborListInvalidDoDynamicRebuild = false;
}

template <typename Particle>
void LogicHandler<Particle>::setParticleBuffers(const std::vector<FullParticleCell<Particle>> &particleBuffers,
                                                const std::vector<FullParticleCell<Particle>> &haloParticleBuffers) {
  auto exchangeBuffer = [](const auto &newBuffers, auto &oldBuffers, auto &particleCounter) {
    // sanity check
    if (oldBuffers.size() < newBuffers.size()) {
      autopas::utils::ExceptionHandler::exception(
          "The number of new buffers ({}) is larger than number of existing buffers ({})!", newBuffers.size(),
          oldBuffers.size());
    }

    // we will clear the old buffers so subtract the particles from the counters.
    const auto numParticlesInOldBuffers =
        std::transform_reduce(oldBuffers.begin(), std::next(oldBuffers.begin(), newBuffers.size()), 0, std::plus<>(),
                              [](const auto &cell) { return cell.size(); });
    particleCounter.fetch_sub(numParticlesInOldBuffers, std::memory_order_relaxed);

    // clear the old buffers and copy the content of the new buffers over.
    size_t numParticlesInNewBuffers = 0;
    for (size_t i = 0; i < newBuffers.size(); ++i) {
      oldBuffers[i].clear();
      for (const auto &p : newBuffers[i]) {
        ++numParticlesInNewBuffers;
        oldBuffers[i].addParticle(p);
      }
    }
    // update the counters.
    particleCounter.fetch_add(numParticlesInNewBuffers, std::memory_order_relaxed);
  };

  exchangeBuffer(particleBuffers, _particleBuffer, _numParticlesOwned);
  exchangeBuffer(haloParticleBuffers, _haloParticleBuffer, _numParticlesHalo);
}

template <typename Particle>
std::tuple<const std::vector<FullParticleCell<Particle>> &, const std::vector<FullParticleCell<Particle>> &>
LogicHandler<Particle>::getParticleBuffers() const {
  return {_particleBuffer, _haloParticleBuffer};
}

template <typename Particle>
template <class Functor>
IterationMeasurements LogicHandler<Particle>::computeInteractions(Functor &functor, TraversalInterface &traversal) {
  // Helper to derive the Functor type at compile time
  constexpr auto interactionType = [] {
    if (utils::isPairwiseFunctor<Functor>()) {
      return InteractionTypeOption::pairwise;
    } else if (utils::isTriwiseFunctor<Functor>()) {
      return InteractionTypeOption::triwise;
    } else {
      utils::ExceptionHandler::exception(
          "LogicHandler::computeInteractions(): Functor is not valid. Only pairwise and triwise functors are "
          "supported. "
          "Please use a functor derived from "
          "PairwiseFunctor or TriwiseFunctor.");
    }
  }();

<<<<<<< HEAD
=======
  const bool doListRebuild = not _neighborListsAreValid.load(std::memory_order_relaxed);
>>>>>>> f4e3df44
  auto &autoTuner = *_autoTunerRefs[interactionType];
  auto &container = _containerSelector.getCurrentContainer();

  autopas::utils::Timer timerTotal;
  autopas::utils::Timer timerRebuild;
  autopas::utils::Timer timerComputeInteractions;
  autopas::utils::Timer timerComputeRemainder;

  const bool energyMeasurementsPossible = autoTuner.resetEnergy();

  timerTotal.start();
  functor.initTraversal();

  // if lists are not valid -> rebuild;
  if (not _neighborListsAreValid.load(std::memory_order_relaxed)) {
    timerRebuild.start();
#ifdef AUTOPAS_ENABLE_DYNAMIC_CONTAINERS
    this->updateRebuildPositions();
#endif
    container.rebuildNeighborLists(&traversal);
#ifdef AUTOPAS_ENABLE_DYNAMIC_CONTAINERS
    this->resetNeighborListsInvalidDoDynamicRebuild();
#endif
    timerRebuild.stop();
    _neighborListsAreValid.store(true, std::memory_order_relaxed);
  }

  timerComputeInteractions.start();
  container.computeInteractions(&traversal);
  timerComputeInteractions.stop();

  timerComputeRemainder.start();
  const bool newton3 = autoTuner.getCurrentConfig().newton3;
  const auto dataLayout = autoTuner.getCurrentConfig().dataLayout;
  computeRemainderInteractions(functor, newton3, dataLayout);
  timerComputeRemainder.stop();

  functor.endTraversal(newton3);

  const auto [energyPsys, energyPkg, energyRam, energyTotal] = autoTuner.sampleEnergy();
  timerTotal.stop();

  constexpr auto nanD = std::numeric_limits<double>::quiet_NaN();
  constexpr auto nanL = std::numeric_limits<long>::quiet_NaN();
  return {timerComputeInteractions.getTotalTime(),
          timerComputeRemainder.getTotalTime(),
          timerRebuild.getTotalTime(),
          timerTotal.getTotalTime(),
          energyMeasurementsPossible,
          energyMeasurementsPossible ? energyPsys : nanD,
          energyMeasurementsPossible ? energyPkg : nanD,
          energyMeasurementsPossible ? energyRam : nanD,
          energyMeasurementsPossible ? energyTotal : nanL};
}

template <typename Particle>
template <class Functor>
void LogicHandler<Particle>::computeRemainderInteractions(Functor &functor, bool newton3, bool useSoA) {
  auto &container = _containerSelector.getCurrentContainer();

  withStaticContainerType(container, [&](auto &actualContainerType) {
    if constexpr (utils::isPairwiseFunctor<Functor>()) {
      if (newton3) {
        computeRemainderInteractions2B<true>(&functor, actualContainerType, _particleBuffer, _haloParticleBuffer,
                                             useSoA);
      } else {
        computeRemainderInteractions2B<false>(&functor, actualContainerType, _particleBuffer, _haloParticleBuffer,
                                              useSoA);
      }
    } else if constexpr (utils::isTriwiseFunctor<Functor>()) {
      if (newton3) {
        computeRemainderInteractions3B<true>(&functor, actualContainerType, _particleBuffer, _haloParticleBuffer);
      } else {
        computeRemainderInteractions3B<false>(&functor, actualContainerType, _particleBuffer, _haloParticleBuffer);
      }
    }
  });
}

template <class Particle>
template <bool newton3, class ContainerType, class PairwiseFunctor>
void LogicHandler<Particle>::computeRemainderInteractions2B(
    PairwiseFunctor *f, ContainerType &container, std::vector<FullParticleCell<Particle>> &particleBuffers,
    std::vector<FullParticleCell<Particle>> &haloParticleBuffers, bool useSoA) {
  // Sanity check. If this is violated feel free to add some logic here that adapts the number of locks.
  if (_bufferLocks.size() < particleBuffers.size()) {
    utils::ExceptionHandler::exception("Not enough locks for non-halo buffers! Num Locks: {}, Buffers: {}",
                                       _bufferLocks.size(), particleBuffers.size());
  }

  // Balance buffers. This makes processing them with static scheduling quite efficient.
  // Also, if particles were not inserted in parallel, this enables us to process them in parallel now.
  // Cost is at max O(2N) worst O(N) per buffer collection and negligible compared to interacting them.
  auto cellToVec = [](auto &cell) -> std::vector<Particle> & { return cell._particles; };
  utils::ArrayUtils::balanceVectors(particleBuffers, cellToVec);
  utils::ArrayUtils::balanceVectors(haloParticleBuffers, cellToVec);

  // The following part performs the main remainder traversal. The actual calculation is done in 4 steps carried out
  // in three helper functions.

  // only activate time measurements if it will actually be logged
#if SPDLOG_ACTIVE_LEVEL <= SPDLOG_LEVEL_TRACE
  autopas::utils::Timer timerBufferContainer;
  autopas::utils::Timer timerPBufferPBuffer;
  autopas::utils::Timer timerPBufferHBuffer;
  autopas::utils::Timer timerBufferSoAConversion;

  timerBufferContainer.start();
#endif
  // steps 1 & 2.
  // particleBuffer with all particles close in container
  // and haloParticleBuffer with owned, close particles in container.
  // This is always AoS-based because the container particles are found with region iterators,
  // which don't have an SoA interface.
  remainderHelperBufferContainerAoS<newton3>(f, container, particleBuffers, haloParticleBuffers);

#if SPDLOG_ACTIVE_LEVEL <= SPDLOG_LEVEL_TRACE
  timerBufferContainer.stop();
  timerBufferSoAConversion.start();
#endif
  if (useSoA) {
    // All (halo-)buffer interactions shall happen vectorized, hence, load all buffer data into SoAs
    for (auto &buffer : particleBuffers) {
      f->SoALoader(buffer, buffer._particleSoABuffer, 0, /*skipSoAResize*/ false);
    }
    for (auto &buffer : haloParticleBuffers) {
      f->SoALoader(buffer, buffer._particleSoABuffer, 0, /*skipSoAResize*/ false);
    }
  }
#if SPDLOG_ACTIVE_LEVEL <= SPDLOG_LEVEL_TRACE
  timerBufferSoAConversion.stop();
  timerPBufferPBuffer.start();
#endif

  // step 3. particleBuffer with itself and all other buffers
  remainderHelperBufferBuffer<newton3>(f, particleBuffers, useSoA);

#if SPDLOG_ACTIVE_LEVEL <= SPDLOG_LEVEL_TRACE
  timerPBufferPBuffer.stop();
  timerPBufferHBuffer.start();
#endif

  // step 4. particleBuffer with haloParticleBuffer
  remainderHelperBufferHaloBuffer(f, particleBuffers, haloParticleBuffers, useSoA);

#if SPDLOG_ACTIVE_LEVEL <= SPDLOG_LEVEL_TRACE
  timerPBufferHBuffer.stop();
#endif

  // unpack particle SoAs. Halo data is not interesting
  if (useSoA) {
    for (auto &buffer : particleBuffers) {
      f->SoAExtractor(buffer, buffer._particleSoABuffer, 0);
    }
  }

  AutoPasLog(TRACE, "Timer Buffers <-> Container  (1+2): {}", timerBufferContainer.getTotalTime());
  AutoPasLog(TRACE, "Timer PBuffers<-> PBuffer    (  3): {}", timerPBufferPBuffer.getTotalTime());
  AutoPasLog(TRACE, "Timer PBuffers<-> HBuffer    (  4): {}", timerPBufferHBuffer.getTotalTime());
  AutoPasLog(TRACE, "Timer Load and extract SoA buffers: {}", timerBufferSoAConversion.getTotalTime());

  // Note: haloParticleBuffer with itself is NOT needed, as interactions between halo particles are unneeded!
}

template <class Particle>
template <bool newton3, class ContainerType, class PairwiseFunctor>
void LogicHandler<Particle>::remainderHelperBufferContainerAoS(
    PairwiseFunctor *f, ContainerType &container, std::vector<FullParticleCell<Particle>> &particleBuffers,
    std::vector<FullParticleCell<Particle>> &haloParticleBuffers) {
  using autopas::utils::ArrayUtils::static_cast_copy_array;
  using namespace autopas::utils::ArrayMath::literals;

  // Bunch of shorthands
  const auto cutoff = container.getCutoff();
  const auto interactionLength = container.getInteractionLength();
  const auto interactionLengthInv = 1. / interactionLength;
  const auto haloBoxMin = container.getBoxMin() - interactionLength;
  const auto totalBoxLengthInv = 1. / (container.getBoxMax() + interactionLength - haloBoxMin);
  const std::array<size_t, 3> spacialLocksPerDim{
      _spacialLocks.size(),
      _spacialLocks[0].size(),
      _spacialLocks[0][0].size(),
  };

  // Helper function to obtain the lock responsible for a given position.
  // Implemented as lambda because it can reuse a lot of information that is known in this context.
  const auto getSpacialLock = [&](const std::array<double, 3> &pos) -> std::mutex & {
    const auto posDistFromLowerCorner = pos - haloBoxMin;
    const auto relativePos = posDistFromLowerCorner * totalBoxLengthInv;
    // Lock coordinates are the position scaled by the number of locks
    const auto lockCoords =
        static_cast_copy_array<size_t>(static_cast_copy_array<double>(spacialLocksPerDim) * relativePos);
    return *_spacialLocks[lockCoords[0]][lockCoords[1]][lockCoords[2]];
  };

  // one halo and particle buffer pair per thread
  AUTOPAS_OPENMP(parallel for schedule(static, 1) default(shared))
  for (int bufferId = 0; bufferId < particleBuffers.size(); ++bufferId) {
    auto &particleBuffer = particleBuffers[bufferId];
    auto &haloParticleBuffer = haloParticleBuffers[bufferId];
    // 1. particleBuffer with all close particles in container
    for (auto &&p1 : particleBuffer) {
      const auto pos = p1.getR();
      const auto min = pos - cutoff;
      const auto max = pos + cutoff;
      container.forEachInRegion(
          [&](auto &p2) {
            if constexpr (newton3) {
              const std::lock_guard<std::mutex> lock(getSpacialLock(p2.getR()));
              f->AoSFunctor(p1, p2, true);
            } else {
              f->AoSFunctor(p1, p2, false);
              // no need to calculate force enacted on a halo
              if (not p2.isHalo()) {
                const std::lock_guard<std::mutex> lock(getSpacialLock(p2.getR()));
                f->AoSFunctor(p2, p1, false);
              }
            }
          },
          min, max, IteratorBehavior::ownedOrHalo);
    }

    // 2. haloParticleBuffer with owned, close particles in container
    for (auto &&p1halo : haloParticleBuffer) {
      const auto pos = p1halo.getR();
      const auto min = pos - cutoff;
      const auto max = pos + cutoff;
      container.forEachInRegion(
          [&](auto &p2) {
            // No need to apply anything to p1halo
            //   -> AoSFunctor(p1, p2, false) not needed as it neither adds force nor Upot (potential energy)
            //   -> newton3 argument needed for correct globals
            const std::lock_guard<std::mutex> lock(getSpacialLock(p2.getR()));
            f->AoSFunctor(p2, p1halo, newton3);
          },
          min, max, IteratorBehavior::owned);
    }
  }
}

template <class Particle>
template <bool newton3, class PairwiseFunctor>
void LogicHandler<Particle>::remainderHelperBufferBuffer(PairwiseFunctor *f,
                                                         std::vector<FullParticleCell<Particle>> &particleBuffers,
                                                         bool useSoA) {
  if (useSoA) {
    remainderHelperBufferBufferSoA<newton3>(f, particleBuffers);
  } else {
    remainderHelperBufferBufferAoS<newton3>(f, particleBuffers);
  }
}

template <class Particle>
template <bool newton3, class PairwiseFunctor>
void LogicHandler<Particle>::remainderHelperBufferBufferAoS(PairwiseFunctor *f,
                                                            std::vector<FullParticleCell<Particle>> &particleBuffers) {
  // For all interactions between different buffers we turn newton3 always off,
  // which ensures that only one thread at a time is writing to a buffer.
  // This saves expensive locks.

  // We can not use collapse here without locks, otherwise races would occur.
  AUTOPAS_OPENMP(parallel for)
  for (size_t bufferIdxI = 0; bufferIdxI < particleBuffers.size(); ++bufferIdxI) {
    for (size_t bufferIdxJOffset = 0; bufferIdxJOffset < particleBuffers.size(); ++bufferIdxJOffset) {
      // Let each bufferI use a different starting point for bufferJ to minimize false sharing
      const auto bufferIdxJ = (bufferIdxI + bufferIdxJOffset) % particleBuffers.size();

      // interact the two buffers
      if (bufferIdxI == bufferIdxJ) {
        // CASE Same buffer
        // Only use Newton3 if it is allowed, and we are working on only one buffer. This avoids data races.
        const bool useNewton3 = newton3;
        auto &bufferRef = particleBuffers[bufferIdxI];
        const auto bufferSize = bufferRef.size();
        for (auto i = 0; i < bufferSize; ++i) {
          auto &p1 = bufferRef[i];
          // If Newton3 is disabled run over the whole buffer, otherwise only what is ahead
          for (auto j = useNewton3 ? i + 1 : 0; j < bufferSize; ++j) {
            if (i == j) {
              continue;
            }
            auto &p2 = bufferRef[j];
            f->AoSFunctor(p1, p2, useNewton3);
          }
        }
      } else {
        // CASE: Two buffers
        for (auto &p1 : particleBuffers[bufferIdxI]) {
          for (auto &p2 : particleBuffers[bufferIdxJ]) {
            f->AoSFunctor(p1, p2, false);
          }
        }
      }
    }
  }
}

template <class Particle>
template <bool newton3, class PairwiseFunctor>
void LogicHandler<Particle>::remainderHelperBufferBufferSoA(PairwiseFunctor *f,
                                                            std::vector<FullParticleCell<Particle>> &particleBuffers) {
  // we can not use collapse here without locks, otherwise races would occur.
  AUTOPAS_OPENMP(parallel for)
  for (size_t i = 0; i < particleBuffers.size(); ++i) {
    for (size_t jj = 0; jj < particleBuffers.size(); ++jj) {
      auto *particleBufferSoAA = &particleBuffers[i]._particleSoABuffer;
      const auto j = (i + jj) % particleBuffers.size();
      if (i == j) {
        // For buffer interactions where bufferA == bufferB we can always enable newton3 if it is allowed.
        f->SoAFunctorSingle(*particleBufferSoAA, newton3);
      } else {
        // For buffer interactions where bufferA == bufferB we can always enable newton3. For all interactions between
        // different buffers we turn newton3 always off, which ensures that only one thread at a time is writing to a
        // buffer. This saves expensive locks.
        auto *particleBufferSoAB = &particleBuffers[j]._particleSoABuffer;
        f->SoAFunctorPair(*particleBufferSoAA, *particleBufferSoAB, false);
      }
    }
  }
}

template <class Particle>
template <class PairwiseFunctor>
void LogicHandler<Particle>::remainderHelperBufferHaloBuffer(
    PairwiseFunctor *f, std::vector<FullParticleCell<Particle>> &particleBuffers,
    std::vector<FullParticleCell<Particle>> &haloParticleBuffers, bool useSoA) {
  if (useSoA) {
    remainderHelperBufferHaloBufferSoA<PairwiseFunctor>(f, particleBuffers, haloParticleBuffers);
  } else {
    remainderHelperBufferHaloBufferAoS<PairwiseFunctor>(f, particleBuffers, haloParticleBuffers);
  }
}

template <class Particle>
template <class PairwiseFunctor>
void LogicHandler<Particle>::remainderHelperBufferHaloBufferAoS(
    PairwiseFunctor *f, std::vector<FullParticleCell<Particle>> &particleBuffers,
    std::vector<FullParticleCell<Particle>> &haloParticleBuffers) {
  // Here, phase / color based parallelism turned out to be more efficient than tasks
  AUTOPAS_OPENMP(parallel)
  for (int interactionOffset = 0; interactionOffset < haloParticleBuffers.size(); ++interactionOffset) {
    AUTOPAS_OPENMP(for)
    for (size_t i = 0; i < particleBuffers.size(); ++i) {
      auto &particleBuffer = particleBuffers[i];
      auto &haloBuffer = haloParticleBuffers[(i + interactionOffset) % haloParticleBuffers.size()];

      for (auto &p1 : particleBuffer) {
        for (auto &p2 : haloBuffer) {
          f->AoSFunctor(p1, p2, false);
        }
      }
    }
  }
}

template <class Particle>
template <class PairwiseFunctor>
void LogicHandler<Particle>::remainderHelperBufferHaloBufferSoA(
    PairwiseFunctor *f, std::vector<FullParticleCell<Particle>> &particleBuffers,
    std::vector<FullParticleCell<Particle>> &haloParticleBuffers) {
  // Here, phase / color based parallelism turned out to be more efficient than tasks
  AUTOPAS_OPENMP(parallel)
  for (int interactionOffset = 0; interactionOffset < haloParticleBuffers.size(); ++interactionOffset) {
    AUTOPAS_OPENMP(for)
    for (size_t i = 0; i < particleBuffers.size(); ++i) {
      auto &particleBufferSoA = particleBuffers[i]._particleSoABuffer;
      auto &haloBufferSoA =
          haloParticleBuffers[(i + interactionOffset) % haloParticleBuffers.size()]._particleSoABuffer;
      f->SoAFunctorPair(particleBufferSoA, haloBufferSoA, false);
    }
  }
}

template <class Particle>
template <bool newton3, class ContainerType, class TriwiseFunctor>
void LogicHandler<Particle>::computeRemainderInteractions3B(
    TriwiseFunctor *f, ContainerType &container, std::vector<FullParticleCell<Particle>> &particleBuffers,
    std::vector<FullParticleCell<Particle>> &haloParticleBuffers) {
  // Vector to collect pointers to all buffer particles
  std::vector<Particle *> bufferParticles;
  const auto numOwnedBufferParticles = collectBufferParticles(bufferParticles, particleBuffers, haloParticleBuffers);

  // The following part performs the main remainder traversal.

  // only activate time measurements if it will actually be logged
#if SPDLOG_ACTIVE_LEVEL <= SPDLOG_LEVEL_TRACE
  autopas::utils::Timer timerBufferBufferBuffer;
  autopas::utils::Timer timerBufferBufferContainer;
  autopas::utils::Timer timerBufferContainerContainer;
  timerBufferBufferBuffer.start();
#endif

  // Step 1: Triwise interactions of all particles in the buffers (owned and halo)
  remainderHelper3bBufferBufferBufferAoS(bufferParticles, numOwnedBufferParticles, f);

#if SPDLOG_ACTIVE_LEVEL <= SPDLOG_LEVEL_TRACE
  timerBufferBufferBuffer.stop();
  timerBufferBufferContainer.start();
#endif

  // Step 2: Triwise interactions of 2 buffer particles with 1 container particle
  remainderHelper3bBufferBufferContainerAoS(bufferParticles, numOwnedBufferParticles, container, f);

#if SPDLOG_ACTIVE_LEVEL <= SPDLOG_LEVEL_TRACE
  timerBufferBufferContainer.stop();
  timerBufferContainerContainer.start();
#endif

  // Step 3: Triwise interactions of 1 buffer particle and 2 container particles
  remainderHelper3bBufferContainerContainerAoS<newton3>(bufferParticles, numOwnedBufferParticles, container, f);

#if SPDLOG_ACTIVE_LEVEL <= SPDLOG_LEVEL_TRACE
  timerBufferContainerContainer.stop();
#endif

  AutoPasLog(TRACE, "Timer Buffer <-> Buffer <-> Buffer       : {}", timerBufferBufferBuffer.getTotalTime());
  AutoPasLog(TRACE, "Timer Buffer <-> Buffer <-> Container    : {}", timerBufferBufferContainer.getTotalTime());
  AutoPasLog(TRACE, "Timer Buffer <-> Container <-> Container : {}", timerBufferContainerContainer.getTotalTime());
}

template <class Particle>
size_t LogicHandler<Particle>::collectBufferParticles(std::vector<Particle *> &bufferParticles,
                                                      std::vector<FullParticleCell<Particle>> &particleBuffers,
                                                      std::vector<FullParticleCell<Particle>> &haloParticleBuffers) {
  // Reserve the needed amount
  auto cellToVec = [](auto &cell) -> std::vector<Particle> & { return cell._particles; };

  const size_t numOwnedBufferParticles =
      std::transform_reduce(particleBuffers.begin(), particleBuffers.end(), 0, std::plus<>(),
                            [&](auto &vec) { return cellToVec(vec).size(); });

  const size_t numHaloBufferParticles =
      std::transform_reduce(haloParticleBuffers.begin(), haloParticleBuffers.end(), 0, std::plus<>(),
                            [&](auto &vec) { return cellToVec(vec).size(); });

  bufferParticles.reserve(numOwnedBufferParticles + numHaloBufferParticles);

  // Collect owned buffer particles
  for (auto &buffer : particleBuffers) {
    for (auto &particle : buffer._particles) {
      bufferParticles.push_back(&particle);
    }
  }

  // Collect halo buffer particles
  for (auto &buffer : haloParticleBuffers) {
    for (auto &particle : buffer._particles) {
      bufferParticles.push_back(&particle);
    }
  }

  return numOwnedBufferParticles;
}

template <class Particle>
template <class TriwiseFunctor>
void LogicHandler<Particle>::remainderHelper3bBufferBufferBufferAoS(const std::vector<Particle *> &bufferParticles,
                                                                    const size_t numOwnedBufferParticles,
                                                                    TriwiseFunctor *f) {
  AUTOPAS_OPENMP(parallel for)
  for (auto i = 0; i < numOwnedBufferParticles; ++i) {
    Particle &p1 = *bufferParticles[i];

    for (auto j = 0; j < bufferParticles.size(); ++j) {
      if (i == j) continue;
      Particle &p2 = *bufferParticles[j];

      for (auto k = j + 1; k < bufferParticles.size(); ++k) {
        if (k == i) continue;
        Particle &p3 = *bufferParticles[k];

        f->AoSFunctor(p1, p2, p3, false);
      }
    }
  }
}

template <class Particle>
template <class ContainerType, class TriwiseFunctor>
void LogicHandler<Particle>::remainderHelper3bBufferBufferContainerAoS(const std::vector<Particle *> &bufferParticles,
                                                                       const size_t numOwnedBufferParticles,
                                                                       ContainerType &container, TriwiseFunctor *f) {
  using autopas::utils::ArrayUtils::static_cast_copy_array;
  using namespace autopas::utils::ArrayMath::literals;

  const auto haloBoxMin = container.getBoxMin() - container.getInteractionLength();
  const auto interactionLengthInv = 1. / container.getInteractionLength();
  const double cutoff = container.getCutoff();

  AUTOPAS_OPENMP(parallel for)
  for (auto i = 0; i < bufferParticles.size(); ++i) {
    Particle &p1 = *bufferParticles[i];
    const auto pos = p1.getR();
    const auto min = pos - cutoff;
    const auto max = pos + cutoff;

    for (auto j = 0; j < bufferParticles.size(); ++j) {
      if (j == i) continue;
      Particle &p2 = *bufferParticles[j];

      container.forEachInRegion(
          [&](auto &p3) {
            const auto lockCoords = static_cast_copy_array<size_t>((p3.getR() - haloBoxMin) * interactionLengthInv);
            if (i < numOwnedBufferParticles) f->AoSFunctor(p1, p2, p3, false);
            if (!p3.isHalo() && i < j) {
              const std::lock_guard<std::mutex> lock(*_spacialLocks[lockCoords[0]][lockCoords[1]][lockCoords[2]]);
              f->AoSFunctor(p3, p1, p2, false);
            }
          },
          min, max, IteratorBehavior::ownedOrHalo);
    }
  }
}

template <class Particle>
template <bool newton3, class ContainerType, class TriwiseFunctor>
void LogicHandler<Particle>::remainderHelper3bBufferContainerContainerAoS(
    const std::vector<Particle *> &bufferParticles, const size_t numOwnedBufferParticles, ContainerType &container,
    TriwiseFunctor *f) {
  // Todo: parallelize without race conditions - https://github.com/AutoPas/AutoPas/issues/904
  using autopas::utils::ArrayUtils::static_cast_copy_array;
  using namespace autopas::utils::ArrayMath::literals;

  const double cutoff = container.getCutoff();

  for (auto i = 0; i < bufferParticles.size(); ++i) {
    Particle &p1 = *bufferParticles[i];
    const auto pos = p1.getR();
    const auto boxmin = pos - cutoff;
    const auto boxmax = pos + cutoff;

    auto p2Iter = container.getRegionIterator(
        boxmin, boxmax, IteratorBehavior::ownedOrHalo | IteratorBehavior::forceSequential, nullptr);
    for (; p2Iter.isValid(); ++p2Iter) {
      Particle &p2 = *p2Iter;

      auto p3Iter = p2Iter;
      ++p3Iter;

      for (; p3Iter.isValid(); ++p3Iter) {
        Particle &p3 = *p3Iter;

        if constexpr (newton3) {
          f->AoSFunctor(p1, p2, p3, true);
        } else {
          if (i < numOwnedBufferParticles) {
            f->AoSFunctor(p1, p2, p3, false);
          }
          if (p2.isOwned()) {
            f->AoSFunctor(p2, p1, p3, false);
          }
          if (p3.isOwned()) {
            f->AoSFunctor(p3, p1, p2, false);
          }
        }
      }
    }
  }
}

template <typename Particle>
template <class Functor>
std::tuple<Configuration, std::unique_ptr<TraversalInterface>, bool> LogicHandler<Particle>::selectConfiguration(
    Functor &functor, const InteractionTypeOption &interactionType) {
  bool stillTuning = false;
  Configuration configuration{};
  std::optional<std::unique_ptr<TraversalInterface>> traversalPtrOpt{};
  auto &autoTuner = *_autoTunerRefs[interactionType];
  // Todo: Make LiveInfo persistent between multiple functor calls in the same timestep (e.g. 2B + 3B)
  // https://github.com/AutoPas/AutoPas/issues/916
  LiveInfo info{};

  // if this iteration is not relevant take the same algorithm config as before.
  if (not functor.isRelevantForTuning()) {
    stillTuning = false;
    configuration = autoTuner.getCurrentConfig();
    // The currently selected container might not be compatible with the configuration for this functor. Check and
    // change if necessary. (see https://github.com/AutoPas/AutoPas/issues/871)
    if (_containerSelector.getCurrentContainer().getContainerType() != configuration.container) {
      _containerSelector.selectContainer(
          configuration.container,
          ContainerSelectorInfo(configuration.cellSizeFactor, _containerSelector.getCurrentContainer().getVerletSkin(),
                                _neighborListRebuildFrequency, _verletClusterSize, configuration.loadEstimator));
    }
    const auto &container = _containerSelector.getCurrentContainer();
    traversalPtrOpt = autopas::utils::withStaticCellType<Particle>(
        container.getParticleCellTypeEnum(), [&](const auto &particleCellDummy) -> decltype(traversalPtrOpt) {
          // Can't make this unique_ptr const otherwise we can't move it later.
          auto traversalPtr =
              TraversalSelector<std::decay_t<decltype(particleCellDummy)>>::template generateTraversal<Functor>(
                  configuration.traversal, functor, container.getTraversalSelectorInfo(), configuration.dataLayout,
                  configuration.newton3);

          // set sortingThreshold of the traversal if it can be casted to a CellTraversal and uses the CellFunctor
          if (auto *cellTraversalPtr =
                  dynamic_cast<autopas::CellTraversal<std::decay_t<decltype(particleCellDummy)>> *>(
                      traversalPtr.get())) {
            cellTraversalPtr->setSortingThreshold(_sortingThreshold);
          }
          if (traversalPtr->isApplicable()) {
            return std::optional{std::move(traversalPtr)};
          } else {
            return std::nullopt;
          }
        });
  } else {
    if (autoTuner.needsHomogeneityAndMaxDensityBeforePrepare()) {
      utils::Timer timerCalculateHomogeneity;
      timerCalculateHomogeneity.start();
      const auto &container = _containerSelector.getCurrentContainer();
      const auto [homogeneity, maxDensity] = autopas::utils::calculateHomogeneityAndMaxDensity(container);
      timerCalculateHomogeneity.stop();
      autoTuner.addHomogeneityAndMaxDensity(homogeneity, maxDensity, timerCalculateHomogeneity.getTotalTime());
    }

    const auto needsLiveInfo = autoTuner.prepareIteration();

    if (needsLiveInfo) {
      info.gather(_containerSelector.getCurrentContainer(), functor, _neighborListRebuildFrequency);
      autoTuner.receiveLiveInfo(info);
    }

    std::tie(configuration, stillTuning) = autoTuner.getNextConfig();

    // loop as long as we don't get a valid configuration
    bool rejectIndefinitely = false;
    while (true) {
      // applicability check also sets the container
      std::tie(traversalPtrOpt, rejectIndefinitely) =
          isConfigurationApplicable(configuration, functor, interactionType);
      if (traversalPtrOpt.has_value()) {
        break;
      }
      // if no config is left after rejecting this one an exception is thrown here.
      std::tie(configuration, stillTuning) = autoTuner.rejectConfig(configuration, rejectIndefinitely);
    }
  }

#ifdef AUTOPAS_LOG_LIVEINFO
  // if live info has not been gathered yet, gather it now and log it
  if (info.get().empty()) {
    info.gather(_containerSelector.getCurrentContainer(), functor, _neighborListRebuildFrequency);
  }
  _liveInfoLogger.logLiveInfo(info, _iteration);
#endif

  return {configuration, std::move(traversalPtrOpt.value()), stillTuning};
}

template <typename Particle>
template <class Functor>
bool LogicHandler<Particle>::computeInteractionsPipeline(Functor *functor,
                                                         const InteractionTypeOption &interactionType) {
  if (not _interactionTypes.count(interactionType)) {
    autopas::utils::ExceptionHandler::exception(
        "LogicHandler::computeInteractionsPipeline(): AutPas was not initialized for the Functor's interactions type: "
        "{}.",
        interactionType);
  }
  /// Selection of configuration (tuning if necessary)
  utils::Timer tuningTimer;
  tuningTimer.start();
  const auto [configuration, traversalPtr, stillTuning] = selectConfiguration(*functor, interactionType);
  tuningTimer.stop();
  auto &autoTuner = *_autoTunerRefs[interactionType];
  autoTuner.logTuningResult(stillTuning, tuningTimer.getTotalTime());

  // Retrieve rebuild info before calling `computeInteractions()` to get the correct value.
  const auto rebuildIteration = not _neighborListsAreValid.load(std::memory_order_relaxed);

  /// Computing the particle interactions
  AutoPasLog(DEBUG, "Iterating with configuration: {} tuning: {}", configuration.toString(), stillTuning);
  const IterationMeasurements measurements = computeInteractions(*functor, *traversalPtr);

  /// Debug Output
  auto bufferSizeListing = [](const auto &buffers) -> std::string {
    std::stringstream ss;
    size_t sum = 0;
    for (const auto &buffer : buffers) {
      ss << buffer.size() << ", ";
      sum += buffer.size();
    }
    ss << " Total: " << sum;
    return ss.str();
  };
  AutoPasLog(TRACE, "particleBuffer     size : {}", bufferSizeListing(_particleBuffer));
  AutoPasLog(TRACE, "haloParticleBuffer size : {}", bufferSizeListing(_haloParticleBuffer));
  AutoPasLog(DEBUG, "Type of interaction :          {}", interactionType.to_string());
  AutoPasLog(DEBUG, "Container::computeInteractions took {} ns", measurements.timeComputeInteractions);
  AutoPasLog(DEBUG, "RemainderTraversal             took {} ns", measurements.timeRemainderTraversal);
  AutoPasLog(DEBUG, "RebuildNeighborLists           took {} ns", measurements.timeRebuild);
  AutoPasLog(DEBUG, "AutoPas::computeInteractions   took {} ns", measurements.timeTotal);
  if (measurements.energyMeasurementsPossible) {
    AutoPasLog(DEBUG, "Energy Consumption: Psys: {} Joules Pkg: {} Joules Ram: {} Joules", measurements.energyPsys,
               measurements.energyPkg, measurements.energyRam);
  }
  _iterationLogger.logIteration(configuration, _iteration, functor->getName(), stillTuning, tuningTimer.getTotalTime(),
                                measurements);

  _flopLogger.logIteration(_iteration, functor->getNumFLOPs(), functor->getHitRate());

  /// Pass on measurements
  // if this was a major iteration add measurements
  if (functor->isRelevantForTuning()) {
    if (stillTuning) {
      // choose the metric of interest
      const auto measurement = [&]() {
        switch (autoTuner.getTuningMetric()) {
          case TuningMetricOption::time:
            return measurements.timeTotal;
          case TuningMetricOption::energy:
            return measurements.energyTotal;
          default:
            autopas::utils::ExceptionHandler::exception(
                "LogicHandler::computeInteractionsPipeline(): Unknown tuning metric.");
            return 0l;
        }
      }();
      autoTuner.addMeasurement(measurement, rebuildIteration);
    }
  } else {
    AutoPasLog(TRACE, "Skipping adding of sample because functor is not marked relevant.");
  }
  ++_functorCalls;
  return stillTuning;
}

template <typename Particle>
template <class Functor>
std::tuple<std::optional<std::unique_ptr<TraversalInterface>>, bool> LogicHandler<Particle>::isConfigurationApplicable(
    const Configuration &conf, Functor &functor, const InteractionTypeOption &interactionType) {
  // Check if the container supports the traversal
  const auto allContainerTraversals =
      compatibleTraversals::allCompatibleTraversals(conf.container, conf.interactionType);
  if (allContainerTraversals.find(conf.traversal) == allContainerTraversals.end()) {
    AutoPasLog(WARN, "Configuration rejected: Container {} does not support the traversal {}.", conf.container,
               conf.traversal);
    return {std::nullopt, true};
  }

  // Check if the required Newton 3 mode is supported by the functor
  if ((conf.newton3 == Newton3Option::enabled and not functor.allowsNewton3()) or
      (conf.newton3 == Newton3Option::disabled and not functor.allowsNonNewton3())) {
    AutoPasLog(DEBUG, "Configuration rejected: The functor doesn't support Newton 3 {}!", conf.newton3);
    return {std::nullopt, true};
  }

  // Check if the traversal is applicable to the current state of the container
  _containerSelector.selectContainer(
      conf.container,
      ContainerSelectorInfo(conf.cellSizeFactor, _containerSelector.getCurrentContainer().getVerletSkin(),
                            _neighborListRebuildFrequency, _verletClusterSize, conf.loadEstimator));
  const auto &container = _containerSelector.getCurrentContainer();
  const auto traversalInfo = container.getTraversalSelectorInfo();

  auto traversalPtrOpt = autopas::utils::withStaticCellType<Particle>(
      container.getParticleCellTypeEnum(),
      [&](const auto &particleCellDummy) -> std::optional<std::unique_ptr<TraversalInterface>> {
        // Can't make this unique_ptr const otherwise we can't move it later.
        auto traversalPtr =
            TraversalSelector<std::decay_t<decltype(particleCellDummy)>>::template generateTraversal<Functor>(
                conf.traversal, functor, traversalInfo, conf.dataLayout, conf.newton3);

        // set sortingThreshold of the traversal if it can be cast to a CellTraversal and uses the CellFunctor
        if (auto *cellTraversalPtr =
                dynamic_cast<autopas::CellTraversal<std::decay_t<decltype(particleCellDummy)>> *>(traversalPtr.get())) {
          cellTraversalPtr->setSortingThreshold(_sortingThreshold);
        }
        if (traversalPtr->isApplicable()) {
          return std::optional{std::move(traversalPtr)};
        } else {
          return std::nullopt;
        }
      });
  return {std::move(traversalPtrOpt), false};
}

}  // namespace autopas<|MERGE_RESOLUTION|>--- conflicted
+++ resolved
@@ -1218,10 +1218,6 @@
     }
   }();
 
-<<<<<<< HEAD
-=======
-  const bool doListRebuild = not _neighborListsAreValid.load(std::memory_order_relaxed);
->>>>>>> f4e3df44
   auto &autoTuner = *_autoTunerRefs[interactionType];
   auto &container = _containerSelector.getCurrentContainer();
 
