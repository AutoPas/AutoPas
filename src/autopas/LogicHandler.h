--- conflicted
+++ resolved
@@ -536,13 +536,7 @@
    * @return tuple of const references to the internal buffers.
    */
   std::tuple<const std::vector<FullParticleCell<Particle>> &, const std::vector<FullParticleCell<Particle>> &>
-<<<<<<< HEAD
   getParticleBuffers() const;
-=======
-  getParticleBuffers() {
-    return {_particleBuffer, _haloParticleBuffer};
-  }
->>>>>>> a681a820
 
  private:
   /**
