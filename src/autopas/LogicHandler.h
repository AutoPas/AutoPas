/**
 * @file LogicHandler.h
 * @author seckler
 * @date 31.05.19
 */

#pragma once
#include <atomic>
#include <limits>
#include <memory>
#include <optional>
#include <tuple>
#include <type_traits>
#include <vector>

#include "autopas/LogicHandlerInfo.h"
#include "autopas/cells/FullParticleCell.h"
#include "autopas/containers/TraversalInterface.h"
#include "autopas/iterators/ContainerIterator.h"
#include "autopas/options/IteratorBehavior.h"
#include "autopas/particles/Particle.h"
#include "autopas/tuning/AutoTuner.h"
#include "autopas/tuning/Configuration.h"
#include "autopas/tuning/selectors/ContainerSelector.h"
#include "autopas/tuning/selectors/ContainerSelectorInfo.h"
#include "autopas/tuning/selectors/TraversalSelector.h"
#include "autopas/utils/NumParticlesEstimator.h"
#include "autopas/utils/SimilarityFunctions.h"
#include "autopas/utils/StaticCellSelector.h"
#include "autopas/utils/StaticContainerSelector.h"
#include "autopas/utils/Timer.h"
#include "autopas/utils/WrapOpenMP.h"
#include "autopas/utils/logging/FLOPLogger.h"
#include "autopas/utils/logging/IterationLogger.h"
#include "autopas/utils/logging/IterationMeasurements.h"
#include "autopas/utils/logging/LiveInfoLogger.h"
#include "autopas/utils/logging/Logger.h"
#include "autopas/utils/markParticleAsDeleted.h"

namespace autopas {

/**
 * The LogicHandler takes care of the containers s.t. they are all in the same valid state.
 * This is mainly done by incorporating a global container rebuild frequency, which defines when containers and their
 * neighbor lists will be rebuild.
 */
template <typename Particle>
class LogicHandler {
 public:
  /**
   * Constructor of the LogicHandler.
   * @param autoTuner
   * @param logicHandlerInfo
   * @param rebuildFrequency
   * @param outputSuffix
   */
  LogicHandler(autopas::AutoTuner &autoTuner, const LogicHandlerInfo &logicHandlerInfo, unsigned int rebuildFrequency,
               const std::string &outputSuffix)
      : _neighborListRebuildFrequency{rebuildFrequency},
        _autoTuner(autoTuner),
        _particleBuffer(autopas_get_max_threads()),
        _haloParticleBuffer(autopas_get_max_threads()),
        _containerSelector(logicHandlerInfo.boxMin, logicHandlerInfo.boxMax, logicHandlerInfo.cutoff),
        _verletClusterSize(logicHandlerInfo.verletClusterSize),
        _sortingThreshold(logicHandlerInfo.sortingThreshold),
        _iterationLogger(outputSuffix, autoTuner.canMeasureEnergy()),
<<<<<<< HEAD
        _flopLogger(outputSuffix),
=======
        _liveInfoLogger(outputSuffix),
>>>>>>> 69cbfa93
        _bufferLocks(std::max(2, autopas::autopas_get_max_threads())) {
    using namespace autopas::utils::ArrayMath::literals;
    // initialize the container and make sure it is valid
    const auto configuration = _autoTuner.getCurrentConfig();
    const ContainerSelectorInfo containerSelectorInfo{
        configuration.cellSizeFactor, logicHandlerInfo.verletSkinPerTimestep, _neighborListRebuildFrequency,
        _verletClusterSize, configuration.loadEstimator};
    _containerSelector.selectContainer(configuration.container, containerSelectorInfo);
    checkMinimalSize();

    // initialize locks needed for remainder traversal
    const auto boxLength = logicHandlerInfo.boxMax - logicHandlerInfo.boxMin;
    const auto interactionLengthInv =
        1. / (logicHandlerInfo.cutoff + logicHandlerInfo.verletSkinPerTimestep * rebuildFrequency);
    initSpacialLocks(boxLength, interactionLengthInv);
    for (auto &lockPtr : _bufferLocks) {
      lockPtr = std::make_unique<std::mutex>();
    }
  }

  /**
   * Returns a non-const reference to the currently selected particle container.
   * @return Non-const reference to the container.
   */
  inline autopas::ParticleContainerInterface<Particle> &getContainer() {
    return _containerSelector.getCurrentContainer();
  }

  /**
   * Collects leaving particles from buffer and potentially inserts owned particles to the container.
   * @param insertOwnedParticlesToContainer Decides whether to insert owned particles to the container.
   * @return Leaving particles.
   */
  [[nodiscard]] std::vector<Particle> collectLeavingParticlesFromBuffer(bool insertOwnedParticlesToContainer) {
    const auto &boxMin = _containerSelector.getCurrentContainer().getBoxMin();
    const auto &boxMax = _containerSelector.getCurrentContainer().getBoxMax();
    std::vector<Particle> leavingBufferParticles{};
    for (auto &cell : _particleBuffer) {
      auto &buffer = cell._particles;
      if (insertOwnedParticlesToContainer) {
        for (const auto &p : buffer) {
          if (p.isDummy()) {
            continue;
          }
          if (utils::inBox(p.getR(), boxMin, boxMax)) {
            _containerSelector.getCurrentContainer().addParticle(p);
          } else {
            leavingBufferParticles.push_back(p);
          }
        }
        buffer.clear();
      } else {
        for (auto iter = buffer.begin(); iter < buffer.end();) {
          auto &p = *iter;

          auto fastRemoveP = [&]() {
            // Fast remove of particle, i.e., swap with last entry && pop.
            std::swap(p, buffer.back());
            buffer.pop_back();
            // Do not increment the iter afterwards!
          };
          if (p.isDummy()) {
            // We remove dummies!
            fastRemoveP();
            // In case we swapped a dummy here, don't increment the iterator and do another iteration to check again.
            continue;
          }
          // if p was a dummy a new particle might now be at the memory location of p so we need to check that.
          // We also just might have deleted the last particle in the buffer in that case the inBox check is meaningless
          if (not buffer.empty() and utils::notInBox(p.getR(), boxMin, boxMax)) {
            leavingBufferParticles.push_back(p);
            fastRemoveP();
          } else {
            ++iter;
          }
        }
      }
    }
    return leavingBufferParticles;
  }

  /**
   * @copydoc AutoPas::updateContainer()
   */
  [[nodiscard]] std::vector<Particle> updateContainer() {
    bool doDataStructureUpdate = not neighborListsAreValid();

    if (doDataStructureUpdate) {
      _neighborListsAreValid.store(false, std::memory_order_relaxed);
    }
    // The next call also adds particles to the container if doDataStructureUpdate is true.
    auto leavingBufferParticles = collectLeavingParticlesFromBuffer(doDataStructureUpdate);

    AutoPasLog(DEBUG, "Initiating container update.");
    auto leavingParticles = _containerSelector.getCurrentContainer().updateContainer(not doDataStructureUpdate);
    leavingParticles.insert(leavingParticles.end(), leavingBufferParticles.begin(), leavingBufferParticles.end());

    // Substract the amount of leaving particles from the number of owned particles.
    _numParticlesOwned.fetch_sub(leavingParticles.size(), std::memory_order_relaxed);
    // updateContainer deletes all halo particles.
    std::for_each(_haloParticleBuffer.begin(), _haloParticleBuffer.end(), [](auto &buffer) { buffer.clear(); });
    _numParticlesHalo.store(0, std::memory_order_relaxed);
    return leavingParticles;
  }

  /**
   * Pass values to the actual container.
   * @param boxMin
   * @param boxMax
   * @return Vector of particles that are outside the box after the resize.
   */
  std::vector<Particle> resizeBox(const std::array<double, 3> &boxMin, const std::array<double, 3> &boxMax) {
    using namespace autopas::utils::ArrayMath::literals;
    const auto &oldMin = _containerSelector.getCurrentContainer().getBoxMin();
    const auto &oldMax = _containerSelector.getCurrentContainer().getBoxMax();

    // if nothing changed do nothing
    if (oldMin == boxMin and oldMax == boxMax) {
      return {};
    }

    // sanity check that new size is actually positive
    for (size_t i = 0; i < boxMin.size(); ++i) {
      if (boxMin[i] >= boxMax[i]) {
        utils::ExceptionHandler::exception(
            "New box size in dimension {} is not positive!\nboxMin[{}] = {}\nboxMax[{}] = {}", i, i, boxMin[i], i,
            boxMax[i]);
      }
    }

    // warn if domain changes too drastically
    const auto newLength = boxMax - boxMin;
    const auto oldLength = oldMax - oldMin;
    const auto relDiffLength = newLength / oldLength;
    for (size_t i = 0; i < newLength.size(); ++i) {
      // warning threshold is set arbitrary and up for change if needed
      if (relDiffLength[i] > 1.3 or relDiffLength[i] < 0.7) {
        AutoPasLog(WARN,
                   "LogicHandler.resize(): Domain size changed drastically in dimension {}! Gathered AutoTuning "
                   "information might not be applicable anymore!\n"
                   "Size old box : {}\n"
                   "Size new box : {}\n"
                   "Relative diff: {}",
                   i, utils::ArrayUtils::to_string(oldLength), utils::ArrayUtils::to_string(newLength),
                   utils::ArrayUtils::to_string(relDiffLength));
      }
    }

    // check all particles
    std::vector<Particle> particlesNowOutside;
    for (auto pIter = _containerSelector.getCurrentContainer().begin(); pIter.isValid(); ++pIter) {
      // make sure only owned ones are present
      if (not pIter->isOwned()) {
        utils::ExceptionHandler::exception(
            "LogicHandler::resizeBox() encountered non owned particle. "
            "When calling resizeBox() these should be already deleted. "
            "This could be solved by calling updateContainer() before resizeBox().");
      }
      // owned particles that are now outside are removed from the container and returned
      if (not utils::inBox(pIter->getR(), boxMin, boxMax)) {
        particlesNowOutside.push_back(*pIter);
        decreaseParticleCounter(*pIter);
        internal::markParticleAsDeleted(*pIter);
      }
    }

    // actually resize the container
    _containerSelector.resizeBox(boxMin, boxMax);
    // The container might have changed sufficiently enough so that we need more or less spacial locks
    const auto boxLength = boxMax - boxMin;
    const auto interactionLengthInv = 1. / (_containerSelector.getCurrentContainer().getInteractionLength());
    initSpacialLocks(boxLength, interactionLengthInv);

    // Set this flag, s.t., the container is rebuilt!
    _neighborListsAreValid.store(false, std::memory_order_relaxed);

    return particlesNowOutside;
  }

  /**
   * Estimates number of halo particles via autopas::utils::NumParticlesEstimator::estimateNumHalosUniform() then
   * calls LogicHandler::reserve(size_t numParticles, size_t numHaloParticles).
   *
   * @param numParticles Total number of owned particles.
   */
  void reserve(size_t numParticles) {
    const auto &container = _containerSelector.getCurrentContainer();
    const auto numParticlesHaloEstimate = autopas::utils::NumParticlesEstimator::estimateNumHalosUniform(
        numParticles, container.getBoxMin(), container.getBoxMax(), container.getInteractionLength());
    reserve(numParticles, numParticlesHaloEstimate);
  }

  /**
   * Reserves space in the particle buffers and the container.
   *
   * @param numParticles Total number of owned particles.
   * @param numHaloParticles Total number of halo particles.
   */
  void reserve(size_t numParticles, size_t numHaloParticles) {
    const auto numHaloParticlesPerBuffer = numHaloParticles / _haloParticleBuffer.size();
    for (auto &buffer : _haloParticleBuffer) {
      buffer.reserve(numHaloParticlesPerBuffer);
    }
    // there is currently no good heuristic for this buffer so reuse the one for halos.
    for (auto &buffer : _particleBuffer) {
      buffer.reserve(numHaloParticlesPerBuffer);
    }

    _containerSelector.getCurrentContainer().reserve(numParticles, numHaloParticles);
  }

  /**
   * @copydoc AutoPas::addParticle()
   */
  void addParticle(const Particle &p) {
    // first check that the particle actually belongs in the container
    const auto &boxMin = _containerSelector.getCurrentContainer().getBoxMin();
    const auto &boxMax = _containerSelector.getCurrentContainer().getBoxMax();
    if (utils::notInBox(p.getR(), boxMin, boxMax)) {
      autopas::utils::ExceptionHandler::exception(
          "LogicHandler: Trying to add a particle that is not in the bounding box.\n"
          "Box Min {}\n"
          "Box Max {}\n"
          "{}",
          boxMin, boxMax, p.toString());
    }
    if (not neighborListsAreValid()) {
      // Container has to (about to) be invalid to be able to add Particles!
      _containerSelector.getCurrentContainer().template addParticle<false>(p);
    } else {
      // If the container is valid, we add it to the particle buffer.
      _particleBuffer[autopas_get_thread_num()].addParticle(p);
    }
    _numParticlesOwned.fetch_add(1, std::memory_order_relaxed);
  }

  /**
   * @copydoc AutoPas::addHaloParticle()
   */
  void addHaloParticle(const Particle &haloParticle) {
    auto &container = _containerSelector.getCurrentContainer();
    const auto &boxMin = container.getBoxMin();
    const auto &boxMax = container.getBoxMax();
    if (utils::inBox(haloParticle.getR(), boxMin, boxMax)) {
      autopas::utils::ExceptionHandler::exception(
          "LogicHandler: Trying to add a halo particle that is not outside the box of the container.\n"
          "Box Min {}\n"
          "Box Max {}\n"
          "{}",
          utils::ArrayUtils::to_string(boxMin), utils::ArrayUtils::to_string(boxMax), haloParticle.toString());
    }
    if (not neighborListsAreValid()) {
      // If the neighbor lists are not valid, we can add the particle.
      container.template addHaloParticle</* checkInBox */ false>(haloParticle);
    } else {
      // Check if we can update an existing halo(dummy) particle.
      bool updated = container.updateHaloParticle(haloParticle);
      if (not updated) {
        // If we couldn't find an existing particle, add it to the halo particle buffer.
        _haloParticleBuffer[autopas_get_thread_num()].addParticle(haloParticle);
        _haloParticleBuffer[autopas_get_thread_num()]._particles.back().setOwnershipState(OwnershipState::halo);
      }
    }
    _numParticlesHalo.fetch_add(1, std::memory_order_relaxed);
  }

  /**
   * @copydoc AutoPas::deleteAllParticles()
   */
  void deleteAllParticles() {
    _neighborListsAreValid.store(false, std::memory_order_relaxed);
    _containerSelector.getCurrentContainer().deleteAllParticles();
    std::for_each(_particleBuffer.begin(), _particleBuffer.end(), [](auto &buffer) { buffer.clear(); });
    std::for_each(_haloParticleBuffer.begin(), _haloParticleBuffer.end(), [](auto &buffer) { buffer.clear(); });
    // all particles are gone -> reset counters.
    _numParticlesOwned.store(0, std::memory_order_relaxed);
    _numParticlesHalo.store(0, std::memory_order_relaxed);
  }

  /**
   * Takes a particle, checks if it is in any of the particle buffers, and deletes it from them if found.
   * @param particle Particle to delete. If something was deleted this reference might point to a different particle or
   * invalid memory.
   * @return Tuple: <True iff the particle was found and deleted, True iff the reference is valid>
   */
  std::tuple<bool, bool> deleteParticleFromBuffers(Particle &particle) {
    // find the buffer the particle belongs to
    auto &bufferCollection = particle.isOwned() ? _particleBuffer : _haloParticleBuffer;
    for (auto &cell : bufferCollection) {
      auto &buffer = cell._particles;
      // if the address of the particle is between start and end of the buffer it is in this buffer
      if (not buffer.empty() and &(buffer.front()) <= &particle and &particle <= &(buffer.back())) {
        const bool isRearParticle = &particle == &buffer.back();
        // swap-delete
        particle = buffer.back();
        buffer.pop_back();
        return {true, not isRearParticle};
      }
    }
    return {false, true};
  }

  /**
   * Decrease the correct internal particle counters.
   * This function should always be called if individual particles are deleted.
   * @param particle reference to particles that should be deleted
   */
  void decreaseParticleCounter(Particle &particle) {
    if (particle.isOwned()) {
      _numParticlesOwned.fetch_sub(1, std::memory_order_relaxed);
    } else {
      _numParticlesHalo.fetch_sub(1, std::memory_order_relaxed);
    }
  }

  /**
   * This function covers the full pipeline of all mechanics happening during the pairwise iteration.
   * This includes:
   * - selecting a configuration
   *   - gather live info, homogeneity, and max density
   *   - get next config (tuning)
   *   - check applicability
   *   - instantiation of traversal and container
   * - triggering iteration and tuning result logger
   * - pairwise iteration
   *   - init and end traversal
   *   - remainder traversal
   *   - measurements
   * - pass measurements to tuner
   *
   * @tparam Functor
   * @param functor
   * @return True if this was a tuning iteration.
   */
  template <class Functor>
  bool iteratePairwisePipeline(Functor *functor);

  /**
   * Create the additional vectors vector for a given iterator behavior.
   * @tparam Iterator
   * @param behavior
   * @return Vector of pointers to buffer vectors.
   */
  template <class Iterator>
  typename Iterator::ParticleVecType gatherAdditionalVectors(IteratorBehavior behavior) {
    typename Iterator::ParticleVecType additionalVectors;
    additionalVectors.reserve(static_cast<bool>(behavior & IteratorBehavior::owned) * _particleBuffer.size() +
                              static_cast<bool>(behavior & IteratorBehavior::halo) * _haloParticleBuffer.size());
    if (behavior & IteratorBehavior::owned) {
      for (auto &buffer : _particleBuffer) {
        // Don't insert empty buffers. This also means that we won't pick up particles added during iterating if they
        // go to the buffers. But since we wouldn't pick them up if they go into the container to a cell that the
        // iterators already passed this is unsupported anyways.
        if (not buffer.isEmpty()) {
          additionalVectors.push_back(&(buffer._particles));
        }
      }
    }
    if (behavior & IteratorBehavior::halo) {
      for (auto &buffer : _haloParticleBuffer) {
        if (not buffer.isEmpty()) {
          additionalVectors.push_back(&(buffer._particles));
        }
      }
    }
    return additionalVectors;
  }

  /**
   * @copydoc AutoPas::begin()
   */
  autopas::ContainerIterator<Particle, true, false> begin(IteratorBehavior behavior) {
    auto additionalVectors = gatherAdditionalVectors<ContainerIterator<Particle, true, false>>(behavior);
    return _containerSelector.getCurrentContainer().begin(behavior, &additionalVectors);
  }

  /**
   * @copydoc AutoPas::begin()
   */
  autopas::ContainerIterator<Particle, false, false> begin(IteratorBehavior behavior) const {
    auto additionalVectors =
        const_cast<LogicHandler *>(this)->gatherAdditionalVectors<ContainerIterator<Particle, false, false>>(behavior);
    return _containerSelector.getCurrentContainer().begin(behavior, &additionalVectors);
  }

  /**
   * @copydoc AutoPas::getRegionIterator()
   */
  autopas::ContainerIterator<Particle, true, true> getRegionIterator(const std::array<double, 3> &lowerCorner,
                                                                     const std::array<double, 3> &higherCorner,
                                                                     IteratorBehavior behavior) {
    // sanity check: Most of our stuff depends on `inBox` which does not handle lowerCorner > higherCorner well.
    for (size_t d = 0; d < 3; ++d) {
      if (lowerCorner[d] > higherCorner[d]) {
        autopas::utils::ExceptionHandler::exception(
            "Requesting region Iterator where the upper corner is lower than the lower corner!\n"
            "Lower corner: {}\n"
            "Upper corner: {}",
            lowerCorner, higherCorner);
      }
    }

    auto additionalVectors = gatherAdditionalVectors<ContainerIterator<Particle, true, true>>(behavior);
    return _containerSelector.getCurrentContainer().getRegionIterator(lowerCorner, higherCorner, behavior,
                                                                      &additionalVectors);
  }

  /**
   * @copydoc AutoPas::getRegionIterator()
   */
  autopas::ContainerIterator<Particle, false, true> getRegionIterator(const std::array<double, 3> &lowerCorner,
                                                                      const std::array<double, 3> &higherCorner,
                                                                      IteratorBehavior behavior) const {
    // sanity check: Most of our stuff depends on `inBox` which does not handle lowerCorner > higherCorner well.
    for (size_t d = 0; d < 3; ++d) {
      if (lowerCorner[d] > higherCorner[d]) {
        autopas::utils::ExceptionHandler::exception(
            "Requesting region Iterator where the upper corner is lower than the lower corner!\n"
            "Lower corner: {}\n"
            "Upper corner: {}",
            lowerCorner, higherCorner);
      }
    }

    auto additionalVectors =
        const_cast<LogicHandler *>(this)->gatherAdditionalVectors<ContainerIterator<Particle, false, true>>(behavior);
    return std::as_const(_containerSelector)
        .getCurrentContainer()
        .getRegionIterator(lowerCorner, higherCorner, behavior, &additionalVectors);
  }

  /**
   * Get the number of owned particles.
   * @return
   */
  [[nodiscard]] unsigned long getNumberOfParticlesOwned() const { return _numParticlesOwned; }

  /**
   * Get the number of halo particles.
   * @return
   */
  [[nodiscard]] unsigned long getNumberOfParticlesHalo() const { return _numParticlesHalo; }

  /**
   * Checks if the given configuration can be used with the given functor and the current state of the simulation.
   *
   * @note For the checks we need to switch to the container in the config, hece this function can't be const.
   * Also we need to build the traversal, hence, it is returned.
   *
   * @tparam PairwiseFunctor
   * @param conf
   * @param pairwiseFunctor
   * @return tuple<optional<Traversal>, rejectIndefinitely> The optional is empty if the configuration is not applicable
   * The bool rejectIndefinitely indicates if the configuration can be completely removed from the search space because
   * it will never be applicable.
   */
  template <class PairwiseFunctor>
  [[nodiscard]] std::tuple<std::optional<std::unique_ptr<TraversalInterface>>, bool> isConfigurationApplicable(
      const Configuration &conf, PairwiseFunctor &pairwiseFunctor);

  /**
   * Directly exchange the internal particle and halo buffers with the given vectors and update particle counters.
   *
   * @note This function is for testing purposes only!
   * @warning This function only sets as many buffers as are given to it. E.g. if particleBuffers.size() == 3 but there
   * LogicHandler has 8 the last five buffers will not be touched.
   *
   * @param particleBuffers
   * @param haloParticleBuffers
   */
  void setParticleBuffers(const std::vector<FullParticleCell<Particle>> &particleBuffers,
                          const std::vector<FullParticleCell<Particle>> &haloParticleBuffers);

  /**
   * Getter for the particle buffers.
   *
   * @note Intended for tests only.
   *
   * @return tuple of const references to the internal buffers.
   */
  std::tuple<const std::vector<FullParticleCell<Particle>> &, const std::vector<FullParticleCell<Particle>> &>
  getParticleBuffers() const;

 private:
  /**
   * Initialize or update the spacial locks used during the remainder traversal.
   * If the locks are already initialized but the container size changed, surplus locks will
   * be deleted, new locks are allocated and locks that are still necessary are reused.
   *
   * @param boxLength
   * @param interactionLengthInv
   */
  void initSpacialLocks(const std::array<double, 3> &boxLength, double interactionLengthInv) {
    using namespace autopas::utils::ArrayMath::literals;
    using autopas::utils::ArrayMath::ceil;
    using autopas::utils::ArrayUtils::static_cast_copy_array;

    // one lock per interaction length + one for each halo region
    const auto locksPerDim = static_cast_copy_array<size_t>(ceil(boxLength * interactionLengthInv) + 2.);
    _spacialLocks.resize(locksPerDim[0]);
    for (auto &lockVecVec : _spacialLocks) {
      lockVecVec.resize(locksPerDim[1]);
      for (auto &lockVec : lockVecVec) {
        lockVec.resize(locksPerDim[2]);
        for (auto &lockPtr : lockVec) {
          if (not lockPtr) {
            lockPtr = std::make_unique<std::mutex>();
          }
        }
      }
    }
  }

  /**
   * Gathers dynamic data from the domain if necessary and retrieves the next configuration to use.
   * @tparam Functor
   * @param functor
   * @return
   */
  template <class Functor>
  std::tuple<Configuration, std::unique_ptr<TraversalInterface>, bool> selectConfiguration(Functor &functor);

  /**
   * Triggers the core steps of the pairwise iteration:
   *    - functor init- / end traversal
   *    - rebuilding of neighbor lists
   *    - container.iteratePairwise()
   *    - remainder traversal
   *    - time and energy measurements.
   *
   * @tparam PairwiseFunctor
   * @param functor
   * @param traversal
   * @return Struct containing time and energy measurements. If no energy measurements were possible the respective
   * fields are filled with NaN.
   */
  template <class PairwiseFunctor>
  IterationMeasurements iteratePairwise(PairwiseFunctor &functor, TraversalInterface &traversal);

  /**
   * Performs the interactions ParticleContainer::iteratePairwise() did not cover.
   *
   * These interactions are:
   *  - particleBuffer    <-> container
   *  - haloParticleBuffer -> container
   *  - particleBuffer    <-> particleBuffer
   *  - haloParticleBuffer -> particleBuffer
   *
   * @note Buffers need to have at least one (empty) cell. They must not be empty.
   *
   * @tparam newton3
   * @tparam ContainerType Type of the particle container.
   * @tparam PairwiseFunctor
   * @param f
   * @param container Reference the container. Preferably pass the container with the actual static type.
   * @param particleBuffers vector of particle buffers. These particles' force vectors will be updated.
   * @param haloParticleBuffers vector of halo particle buffers. These particles' force vectors will not necessarily be
   * updated.
   */
  template <bool newton3, class ContainerType, class PairwiseFunctor>
  void doRemainderTraversal(PairwiseFunctor *f, ContainerType &container,
                            std::vector<FullParticleCell<Particle>> &particleBuffers,
                            std::vector<FullParticleCell<Particle>> &haloParticleBuffers);

  /**
   * Helper Method for doRemainderTraversal. This method calculates all interactions between buffers and containers
   * @tparam newton3
   * @tparam ContainerType Type of the particle container.
   * @tparam PairwiseFunctor
   * @param f
   * @param container Reference the container. Preferably pass the container with the actual static type.
   * @param particleBuffers vector of particle buffers. These particles' force vectors will be updated.
   * @param haloParticleBuffers vector of halo particle buffers. These particles' force vectors will not necessarily be
   * updated.
   */
  template <bool newton3, class ContainerType, class PairwiseFunctor>
  void remainderHelperBufferContainer(PairwiseFunctor *f, ContainerType &container,
                                      std::vector<FullParticleCell<Particle>> &particleBuffers,
                                      std::vector<FullParticleCell<Particle>> &haloParticleBuffers);

  /**
   * Helper Method for doRemainderTraversal. This method calculates all interactions between buffers and buffers
   * @tparam newton3
   * @tparam PairwiseFunctor
   * @param f
   * @param particleBuffers vector of particle buffers. These particles' force vectors will be updated.
   * @param haloParticleBuffers vector of halo particle buffers. These particles' force vectors will not necessarily be
   * updated.
   */
  template <bool newton3, class PairwiseFunctor>
  void remainderHelperBufferBuffer(PairwiseFunctor *f, std::vector<FullParticleCell<Particle>> &particleBuffers,
                                   std::vector<FullParticleCell<Particle>> &haloParticleBuffers);

  /**
   * Helper Method for doRemainderTraversal. This method calculates all interactions between buffers and halo buffers
   * @tparam newton3
   * @tparam PairwiseFunctor
   * @param f
   * @param particleBuffers vector of particle buffers. These particles' force vectors will be updated.
   * @param haloParticleBuffers vector of halo particle buffers. These particles' force vectors will not necessarily be
   * updated.
   */
  template <bool newton3, class PairwiseFunctor>
  void remainderHelperBufferHaloBuffer(PairwiseFunctor *f, std::vector<FullParticleCell<Particle>> &particleBuffers,
                                       std::vector<FullParticleCell<Particle>> &haloParticleBuffers);

  /**
   * Check that the simulation box is at least of interaction length in each direction.
   *
   * Throws an exception if minimal size requirements are violated.
   */
  void checkMinimalSize() const;

  /**
   * Checks if in the next iteration the neighbor lists have to be rebuilt.
   *
   * This can be the case either because we hit the rebuild frequency or because the auto tuner tests
   * a new configuration.
   *
   * @return True iff the neighbor lists will not be rebuild.
   */
  bool neighborListsAreValid();

  /**
   * Specifies after how many pair-wise traversals the neighbor lists (if they exist) are to be rebuild.
   */
  unsigned int _neighborListRebuildFrequency;

  /**
   * Number of particles in a VCL cluster.
   */
  unsigned int _verletClusterSize;

  /**
   * Number of particles in two cells from which sorting should be performed for traversal that use the CellFunctor
   */
  size_t _sortingThreshold;

  /**
   * Reference to the AutoTuner which is managed by the AutoPas main interface.
   */
  autopas::AutoTuner &_autoTuner;

  /**
   * Specifies if the neighbor list is valid.
   */
  std::atomic<bool> _neighborListsAreValid{false};

  /**
   * Steps since last rebuild
   */
  unsigned int _stepsSinceLastListRebuild{std::numeric_limits<unsigned int>::max()};

  /**
   * The current iteration number.
   */
  unsigned int _iteration{0};

  /**
   * Atomic tracker of the number of owned particles.
   */
  std::atomic<size_t> _numParticlesOwned{0ul};

  /**
   * Atomic tracker of the number of halo particles.
   */
  std::atomic<size_t> _numParticlesHalo{0ul};

  /**
   * Buffer to store particles that should not yet be added to the container. There is one buffer per thread.
   */
  std::vector<FullParticleCell<Particle>> _particleBuffer;

  /**
   * Buffer to store halo particles that should not yet be added to the container. There is one buffer per thread.
   */
  std::vector<FullParticleCell<Particle>> _haloParticleBuffer;

  /**
   * Object holding the actual particle container with the ability to switch container types.
   */
  ContainerSelector<Particle> _containerSelector;

  /**
   * Locks for regions in the domain. Used for buffer <-> container interaction.
   */
  std::vector<std::vector<std::vector<std::unique_ptr<std::mutex>>>> _spacialLocks;

  /**
   * Locks for the particle buffers.
   */
  std::vector<std::unique_ptr<std::mutex>> _bufferLocks;

  /**
   * Logger for configuration used and time spent breakdown of iteratePairwise.
   */
  IterationLogger _iterationLogger;

<<<<<<< HEAD
  /**
   * Logger for FLOP count and hit rate.
   */
  FLOPLogger _flopLogger;
=======
  LiveInfoLogger _liveInfoLogger;
>>>>>>> 69cbfa93
};

template <typename Particle>
void LogicHandler<Particle>::checkMinimalSize() const {
  const auto &container = _containerSelector.getCurrentContainer();
  // check boxSize at least cutoff + skin
  for (unsigned int dim = 0; dim < 3; ++dim) {
    if (container.getBoxMax()[dim] - container.getBoxMin()[dim] < container.getInteractionLength()) {
      autopas::utils::ExceptionHandler::exception(
          "Box (boxMin[{}]={} and boxMax[{}]={}) is too small.\nHas to be at least cutoff({}) + skin({}) = {}.", dim,
          container.getBoxMin()[dim], dim, container.getBoxMax()[dim], container.getCutoff(), container.getVerletSkin(),
          container.getCutoff() + container.getVerletSkin());
    }
  }
}

template <typename Particle>
bool LogicHandler<Particle>::neighborListsAreValid() {
  if (_stepsSinceLastListRebuild >= _neighborListRebuildFrequency or _autoTuner.willRebuildNeighborLists()) {
    _neighborListsAreValid.store(false, std::memory_order_relaxed);
  }
  return _neighborListsAreValid.load(std::memory_order_relaxed);
}

template <typename Particle>
void LogicHandler<Particle>::setParticleBuffers(const std::vector<FullParticleCell<Particle>> &particleBuffers,
                                                const std::vector<FullParticleCell<Particle>> &haloParticleBuffers) {
  auto exchangeBuffer = [](const auto &newBuffers, auto &oldBuffers, auto &particleCounter) {
    // sanity check
    if (oldBuffers.size() < newBuffers.size()) {
      autopas::utils::ExceptionHandler::exception(
          "The number of new buffers ({}) is larger than number of existing buffers ({})!", newBuffers.size(),
          oldBuffers.size());
    }

    // we will clear the old buffers so subtract the particles from the counters.
    const auto numParticlesInOldBuffers =
        std::transform_reduce(oldBuffers.begin(), std::next(oldBuffers.begin(), newBuffers.size()), 0, std::plus<>(),
                              [](const auto &cell) { return cell.size(); });
    particleCounter.fetch_sub(numParticlesInOldBuffers, std::memory_order_relaxed);

    // clear the old buffers and copy the content of the new buffers over.
    size_t numParticlesInNewBuffers = 0;
    for (size_t i = 0; i < newBuffers.size(); ++i) {
      oldBuffers[i].clear();
      for (const auto &p : newBuffers[i]) {
        ++numParticlesInNewBuffers;
        oldBuffers[i].addParticle(p);
      }
    }
    // update the counters.
    particleCounter.fetch_add(numParticlesInNewBuffers, std::memory_order_relaxed);
  };

  exchangeBuffer(particleBuffers, _particleBuffer, _numParticlesOwned);
  exchangeBuffer(haloParticleBuffers, _haloParticleBuffer, _numParticlesHalo);
}

template <typename Particle>
std::tuple<const std::vector<FullParticleCell<Particle>> &, const std::vector<FullParticleCell<Particle>> &>
LogicHandler<Particle>::getParticleBuffers() const {
  return {_particleBuffer, _haloParticleBuffer};
}

template <typename Particle>
template <class PairwiseFunctor>
IterationMeasurements LogicHandler<Particle>::iteratePairwise(PairwiseFunctor &functor, TraversalInterface &traversal) {
  const bool doListRebuild = not neighborListsAreValid();
  const auto &configuration = _autoTuner.getCurrentConfig();
  auto &container = _containerSelector.getCurrentContainer();

  autopas::utils::Timer timerTotal;
  autopas::utils::Timer timerRebuild;
  autopas::utils::Timer timerIteratePairwise;
  autopas::utils::Timer timerRemainderTraversal;

  const bool energyMeasurementsPossible = _autoTuner.resetEnergy();
  timerTotal.start();

  functor.initTraversal();
  if (doListRebuild) {
    timerRebuild.start();
    container.rebuildNeighborLists(&traversal);
    timerRebuild.stop();
  }
  timerIteratePairwise.start();
  container.iteratePairwise(&traversal);
  timerIteratePairwise.stop();

  timerRemainderTraversal.start();
  withStaticContainerType(container, [&](auto &actualContainerType) {
    if (configuration.newton3) {
      doRemainderTraversal<true>(&functor, actualContainerType, _particleBuffer, _haloParticleBuffer);
    } else {
      doRemainderTraversal<false>(&functor, actualContainerType, _particleBuffer, _haloParticleBuffer);
    }
  });
  timerRemainderTraversal.stop();
  functor.endTraversal(configuration.newton3);

  const auto [energyPsys, energyPkg, energyRam, energyTotal] = _autoTuner.sampleEnergy();

  timerTotal.stop();

  constexpr auto nanD = std::numeric_limits<double>::quiet_NaN();
  constexpr auto nanL = std::numeric_limits<long>::quiet_NaN();
  return {timerIteratePairwise.getTotalTime(),
          timerRemainderTraversal.getTotalTime(),
          timerRebuild.getTotalTime(),
          timerTotal.getTotalTime(),
          energyMeasurementsPossible,
          energyMeasurementsPossible ? energyPsys : nanD,
          energyMeasurementsPossible ? energyPkg : nanD,
          energyMeasurementsPossible ? energyRam : nanD,
          energyMeasurementsPossible ? energyTotal : nanL};
}

template <class Particle>
template <bool newton3, class ContainerType, class PairwiseFunctor>
void LogicHandler<Particle>::doRemainderTraversal(PairwiseFunctor *f, ContainerType &container,
                                                  std::vector<FullParticleCell<Particle>> &particleBuffers,
                                                  std::vector<FullParticleCell<Particle>> &haloParticleBuffers) {
  // Sanity check. If this is violated feel free to add some logic here that adapts the number of locks.
  if (_bufferLocks.size() < particleBuffers.size()) {
    utils::ExceptionHandler::exception("Not enough locks for non-halo buffers! Num Locks: {}, Buffers: {}",
                                       _bufferLocks.size(), particleBuffers.size());
  }

  // Balance buffers. This makes processing them with static scheduling quite efficient.
  // Also, if particles were not inserted in parallel, this enables us to process them in parallel now.
  // Cost is at max O(2N) worst O(N) per buffer collection and negligible compared to interacting them.
  auto cellToVec = [](auto &cell) -> std::vector<Particle> & { return cell._particles; };
  utils::ArrayUtils::balanceVectors(particleBuffers, cellToVec);
  utils::ArrayUtils::balanceVectors(haloParticleBuffers, cellToVec);

  // The following part performs the main remainder traversal. The actual calculation is done in 4 steps carried out
  // in three helper functions.

  // only activate time measurements if it will actually be logged
#if SPDLOG_ACTIVE_LEVEL <= SPDLOG_LEVEL_TRACE
  autopas::utils::Timer timerBufferContainer;
  autopas::utils::Timer timerPBufferPBuffer;
  autopas::utils::Timer timerPBufferHBuffer;

  timerBufferContainer.start();
#endif
  // steps 1 & 2. particleBuffer with all close particles in container and haloParticleBuffer with owned, close
  // particles in container
  remainderHelperBufferContainer<newton3>(f, container, particleBuffers, haloParticleBuffers);

#if SPDLOG_ACTIVE_LEVEL <= SPDLOG_LEVEL_TRACE
  timerBufferContainer.stop();
  timerPBufferPBuffer.start();
#endif

  // step 3. particleBuffer with itself and all other buffers
  remainderHelperBufferBuffer<newton3>(f, particleBuffers, haloParticleBuffers);

#if SPDLOG_ACTIVE_LEVEL <= SPDLOG_LEVEL_TRACE
  timerPBufferPBuffer.stop();
  timerPBufferHBuffer.start();
#endif

  // step 4. particleBuffer with haloParticleBuffer
  remainderHelperBufferHaloBuffer<newton3>(f, particleBuffers, haloParticleBuffers);

#if SPDLOG_ACTIVE_LEVEL <= SPDLOG_LEVEL_TRACE
  timerPBufferHBuffer.stop();
#endif

  // unpack particle SoAs. Halo data is not interesting
  for (auto &buffer : particleBuffers) {
    f->SoAExtractor(buffer, buffer._particleSoABuffer, 0);
  }

  AutoPasLog(TRACE, "Timer Buffers <-> Container (1+2): {}", timerBufferContainer.getTotalTime());
  AutoPasLog(TRACE, "Timer PBuffers<-> PBuffer   (  3): {}", timerPBufferPBuffer.getTotalTime());
  AutoPasLog(TRACE, "Timer PBuffers<-> HBuffer   (  4): {}", timerPBufferHBuffer.getTotalTime());

  // Note: haloParticleBuffer with itself is NOT needed, as interactions between halo particles are unneeded!
}

template <class Particle>
template <bool newton3, class ContainerType, class PairwiseFunctor>
void LogicHandler<Particle>::remainderHelperBufferContainer(
    PairwiseFunctor *f, ContainerType &container, std::vector<FullParticleCell<Particle>> &particleBuffers,
    std::vector<FullParticleCell<Particle>> &haloParticleBuffers) {
  using autopas::utils::ArrayUtils::static_cast_copy_array;
  using namespace autopas::utils::ArrayMath::literals;

  const auto haloBoxMin = container.getBoxMin() - container.getInteractionLength();
  const auto interactionLengthInv = 1. / container.getInteractionLength();

  const double cutoff = container.getCutoff();
  // one halo and particle buffer pair per thread
  AUTOPAS_OPENMP(parallel for schedule(static, 1) shared(f, _spacialLocks, haloBoxMin, interactionLengthInv))
  for (int bufferId = 0; bufferId < particleBuffers.size(); ++bufferId) {
    auto &particleBuffer = particleBuffers[bufferId];
    auto &haloParticleBuffer = haloParticleBuffers[bufferId];
    // 1. particleBuffer with all close particles in container
    for (auto &&p1 : particleBuffer) {
      const auto pos = p1.getR();
      const auto min = pos - cutoff;
      const auto max = pos + cutoff;
      container.forEachInRegion(
          [&](auto &p2) {
            const auto lockCoords = static_cast_copy_array<size_t>((p2.getR() - haloBoxMin) * interactionLengthInv);
            if constexpr (newton3) {
              const std::lock_guard<std::mutex> lock(*_spacialLocks[lockCoords[0]][lockCoords[1]][lockCoords[2]]);
              f->AoSFunctor(p1, p2, true);
            } else {
              f->AoSFunctor(p1, p2, false);
              // no need to calculate force enacted on a halo
              if (not p2.isHalo()) {
                const std::lock_guard<std::mutex> lock(*_spacialLocks[lockCoords[0]][lockCoords[1]][lockCoords[2]]);
                f->AoSFunctor(p2, p1, false);
              }
            }
          },
          min, max, IteratorBehavior::ownedOrHalo);
    }

    // 2. haloParticleBuffer with owned, close particles in container
    for (auto &&p1halo : haloParticleBuffer) {
      const auto pos = p1halo.getR();
      const auto min = pos - cutoff;
      const auto max = pos + cutoff;
      container.forEachInRegion(
          [&](auto &p2) {
            const auto lockCoords = static_cast_copy_array<size_t>((p2.getR() - haloBoxMin) * interactionLengthInv);
            // No need to apply anything to p1halo
            //   -> AoSFunctor(p1, p2, false) not needed as it neither adds force nor Upot (potential energy)
            //   -> newton3 argument needed for correct globals
            const std::lock_guard<std::mutex> lock(*_spacialLocks[lockCoords[0]][lockCoords[1]][lockCoords[2]]);
            f->AoSFunctor(p2, p1halo, newton3);
          },
          min, max, IteratorBehavior::owned);
    }
  }
}

template <class Particle>
template <bool newton3, class PairwiseFunctor>
void LogicHandler<Particle>::remainderHelperBufferBuffer(PairwiseFunctor *f,
                                                         std::vector<FullParticleCell<Particle>> &particleBuffers,
                                                         std::vector<FullParticleCell<Particle>> &haloParticleBuffers) {
  // All (halo-)buffer interactions shall happen vectorized, hence, load all buffer data into SoAs
  for (auto &buffer : particleBuffers) {
    f->SoALoader(buffer, buffer._particleSoABuffer, 0, /*skipSoAResize*/ false);
  }
  for (auto &buffer : haloParticleBuffers) {
    f->SoALoader(buffer, buffer._particleSoABuffer, 0, /*skipSoAResize*/ false);
  }

  AUTOPAS_OPENMP(parallel) {
    // For buffer interactions where bufferA == bufferB we can always enable newton3. For all interactions between
    // different buffers we turn newton3 always off, which ensures that only one thread at a time is writing to a
    // buffer. This saves expensive locks.
    // we can not use collapse here without locks, otherwise races would occur.
    AUTOPAS_OPENMP(for)
    for (size_t i = 0; i < particleBuffers.size(); ++i) {
      for (size_t jj = 0; jj < particleBuffers.size(); ++jj) {
        auto *particleBufferSoAA = &particleBuffers[i]._particleSoABuffer;
        const auto j = (i + jj) % particleBuffers.size();
        if (i == j) {
          f->SoAFunctorSingle(*particleBufferSoAA, true);
        } else {
          auto *particleBufferSoAB = &particleBuffers[j]._particleSoABuffer;
          f->SoAFunctorPair(*particleBufferSoAA, *particleBufferSoAB, false);
        }
      }
    }
  }
}

template <class Particle>
template <bool newton3, class PairwiseFunctor>
void LogicHandler<Particle>::remainderHelperBufferHaloBuffer(
    PairwiseFunctor *f, std::vector<FullParticleCell<Particle>> &particleBuffers,
    std::vector<FullParticleCell<Particle>> &haloParticleBuffers) {
  // Here, phase / color based parallelism turned out to be more efficient than tasks
  AUTOPAS_OPENMP(parallel)
  for (int interactionOffset = 0; interactionOffset < haloParticleBuffers.size(); ++interactionOffset) {
    AUTOPAS_OPENMP(for)
    for (size_t i = 0; i < particleBuffers.size(); ++i) {
      auto &particleBufferSoA = particleBuffers[i]._particleSoABuffer;
      auto &haloBufferSoA =
          haloParticleBuffers[(i + interactionOffset) % haloParticleBuffers.size()]._particleSoABuffer;
      f->SoAFunctorPair(particleBufferSoA, haloBufferSoA, false);
    }
  }
}

template <typename Particle>
template <class Functor>
std::tuple<Configuration, std::unique_ptr<TraversalInterface>, bool> LogicHandler<Particle>::selectConfiguration(
    Functor &functor) {
  bool stillTuning = false;
  Configuration configuration{};
  std::optional<std::unique_ptr<TraversalInterface>> traversalPtrOpt{};
  LiveInfo info{};
  // if this iteration is not relevant take the same algorithm config as before.
  if (not functor.isRelevantForTuning()) {
    stillTuning = false;
    configuration = _autoTuner.getCurrentConfig();
    const auto &container = _containerSelector.getCurrentContainer();
    traversalPtrOpt = autopas::utils::withStaticCellType<Particle>(
        container.getParticleCellTypeEnum(), [&](const auto &particleCellDummy) -> decltype(traversalPtrOpt) {
          // Can't make this unique_ptr const otherwise we can't move it later.
          auto traversalPtr =
              TraversalSelector<std::decay_t<decltype(particleCellDummy)>>::template generateTraversal<Functor>(
                  configuration.traversal, functor, container.getTraversalSelectorInfo(), configuration.dataLayout,
                  configuration.newton3);

          // set sortingThreshold of the traversal if it can be casted to a CellPairTraversal and uses the CellFunctor
          if (auto *cellPairTraversalPtr =
                  dynamic_cast<autopas::CellPairTraversal<std::decay_t<decltype(particleCellDummy)>> *>(
                      traversalPtr.get())) {
            cellPairTraversalPtr->setSortingThreshold(_sortingThreshold);
          }

          if (traversalPtr->isApplicable()) {
            return std::optional{std::move(traversalPtr)};
          } else {
            return std::nullopt;
          }
        });
  } else {
    if (_autoTuner.needsHomogeneityAndMaxDensityBeforePrepare()) {
      utils::Timer timerCalculateHomogeneity;
      timerCalculateHomogeneity.start();
      const auto &container = _containerSelector.getCurrentContainer();
      const auto [homogeneity, maxDensity] = autopas::utils::calculateHomogeneityAndMaxDensity(container);
      timerCalculateHomogeneity.stop();
      _autoTuner.addHomogeneityAndMaxDensity(homogeneity, maxDensity, timerCalculateHomogeneity.getTotalTime());
    }

    const auto needsLiveInfo = _autoTuner.prepareIteration();

    if (needsLiveInfo) {
      info.gather(_containerSelector.getCurrentContainer(), functor, _neighborListRebuildFrequency);
      _autoTuner.receiveLiveInfo(info);
    }

    std::tie(configuration, stillTuning) = _autoTuner.getNextConfig();

    // loop as long as we don't get a valid configuration
    bool rejectIndefinitely = false;
    while (true) {
      // applicability check also sets the container
      std::tie(traversalPtrOpt, rejectIndefinitely) = isConfigurationApplicable(configuration, functor);
      if (traversalPtrOpt.has_value()) {
        break;
      }
      // if no config is left after rejecting this one an exception is thrown here.
      std::tie(configuration, stillTuning) = _autoTuner.rejectConfig(configuration, rejectIndefinitely);
    }
  }

#ifdef AUTOPAS_LOG_LIVEINFO
  // if live info has not been gathered yet, gather it now and log it
  if (info.get().empty()) {
    info.gather(_containerSelector.getCurrentContainer(), functor, _neighborListRebuildFrequency);
  }
  _liveInfoLogger.logLiveInfo(info, _iteration);
#endif

  return {configuration, std::move(traversalPtrOpt.value()), stillTuning};
}

template <typename Particle>
template <class Functor>
bool LogicHandler<Particle>::iteratePairwisePipeline(Functor *functor) {
  /// Selection of configuration (tuning if necessary)
  utils::Timer tuningTimer;
  tuningTimer.start();
  const auto [configuration, traversalPtr, stillTuning] = selectConfiguration(*functor);
  tuningTimer.stop();
  _autoTuner.logIteration(configuration, stillTuning, tuningTimer.getTotalTime());

  /// Pairwise iteration
  AutoPasLog(DEBUG, "Iterating with configuration: {} tuning: {}", configuration.toString(), stillTuning);
  const IterationMeasurements measurements = iteratePairwise(*functor, *traversalPtr);

  /// Debug Output
  auto bufferSizeListing = [](const auto &buffers) -> std::string {
    std::stringstream ss;
    size_t sum = 0;
    for (const auto &buffer : buffers) {
      ss << buffer.size() << ", ";
      sum += buffer.size();
    }
    ss << " Total: " << sum;
    return ss.str();
  };
  AutoPasLog(TRACE, "particleBuffer     size : {}", bufferSizeListing(_particleBuffer));
  AutoPasLog(TRACE, "haloParticleBuffer size : {}", bufferSizeListing(_haloParticleBuffer));
  AutoPasLog(DEBUG, "Container::iteratePairwise took {} ns", measurements.timeIteratePairwise);
  AutoPasLog(DEBUG, "RemainderTraversal         took {} ns", measurements.timeRemainderTraversal);
  AutoPasLog(DEBUG, "RebuildNeighborLists       took {} ns", measurements.timeRebuild);
  AutoPasLog(DEBUG, "Container::iteratePairwise took {} ns", measurements.timeTotal);
  if (measurements.energyMeasurementsPossible) {
    AutoPasLog(DEBUG, "Energy Consumption: Psys: {} Joules Pkg: {} Joules Ram: {} Joules", measurements.energyPsys,
               measurements.energyPkg, measurements.energyRam);
  }
  _iterationLogger.logIteration(configuration, _iteration, stillTuning, tuningTimer.getTotalTime(), measurements);

  _flopLogger.logIteration(_iteration, functor->getNumFLOPs(), functor->getHitRate());

  /// Pass on measurements
  // if this was a major iteration add measurements and bump counters
  if (functor->isRelevantForTuning()) {
    if (stillTuning) {
      // choose the metric of interest
      const auto measurement = [&]() {
        switch (_autoTuner.getTuningMetric()) {
          case TuningMetricOption::time:
            return measurements.timeTotal;
          case TuningMetricOption::energy:
            return measurements.energyTotal;
          default:
            autopas::utils::ExceptionHandler::exception(
                "LogicHandler::iteratePairwisePipeline(): Unknown tuning metric.");
            return 0l;
        }
      }();
      _autoTuner.addMeasurement(measurement, not neighborListsAreValid());
    } else {
      AutoPasLog(TRACE, "Skipping adding of sample because functor is not marked relevant.");
    }

    // this function depends on LogicHandler's and the AutoTuner's iteration counters,
    // that should not have been updated yet.
    if (not neighborListsAreValid() /*we have done a rebuild now*/) {
      // list is now valid
      _neighborListsAreValid.store(true, std::memory_order_relaxed);
      _stepsSinceLastListRebuild = 0;
    }
    ++_stepsSinceLastListRebuild;

    _containerSelector.getCurrentContainer().setStepsSinceLastRebuild(_stepsSinceLastListRebuild);

    _autoTuner.bumpIterationCounters();
    ++_iteration;
  }
  return stillTuning;
}

template <typename Particle>
template <class PairwiseFunctor>
std::tuple<std::optional<std::unique_ptr<TraversalInterface>>, bool> LogicHandler<Particle>::isConfigurationApplicable(
    const Configuration &conf, PairwiseFunctor &pairwiseFunctor) {
  // Check if the container supports the traversal
  const auto allContainerTraversals = compatibleTraversals::allCompatibleTraversals(conf.container);
  if (allContainerTraversals.find(conf.traversal) == allContainerTraversals.end()) {
    AutoPasLog(DEBUG, "Configuration rejected: Container {} does not support the traversal {}.", conf.container,
               conf.traversal);
    return {std::nullopt, true};
  }

  // Check if the required Newton 3 mode is supported by the functor
  if ((conf.newton3 == Newton3Option::enabled and not pairwiseFunctor.allowsNewton3()) or
      (conf.newton3 == Newton3Option::disabled and not pairwiseFunctor.allowsNonNewton3())) {
    AutoPasLog(DEBUG, "Configuration rejected: The functor doesn't support Newton 3 {}!", conf.newton3);
    return {std::nullopt, true};
  }

  // Check if the traversal is applicable to the current state of the container
  _containerSelector.selectContainer(
      conf.container,
      ContainerSelectorInfo(conf.cellSizeFactor,
                            _containerSelector.getCurrentContainer().getVerletSkin() / _neighborListRebuildFrequency,
                            _neighborListRebuildFrequency, _verletClusterSize, conf.loadEstimator));
  const auto &container = _containerSelector.getCurrentContainer();
  const auto traversalInfo = container.getTraversalSelectorInfo();

  auto traversalPtrOpt = autopas::utils::withStaticCellType<Particle>(
      container.getParticleCellTypeEnum(),
      [&](const auto &particleCellDummy) -> std::optional<std::unique_ptr<TraversalInterface>> {
        // Can't make this unique_ptr const otherwise we can't move it later.
        auto traversalPtr =
            TraversalSelector<std::decay_t<decltype(particleCellDummy)>>::template generateTraversal<PairwiseFunctor>(
                conf.traversal, pairwiseFunctor, traversalInfo, conf.dataLayout, conf.newton3);

        // set sortingThreshold of the traversal if it can be casted to a CellPairTraversal and uses the CellFunctor
        if (auto *cellPairTraversalPtr =
                dynamic_cast<autopas::CellPairTraversal<std::decay_t<decltype(particleCellDummy)>> *>(
                    traversalPtr.get())) {
          cellPairTraversalPtr->setSortingThreshold(_sortingThreshold);
        }

        if (traversalPtr->isApplicable()) {
          return std::optional{std::move(traversalPtr)};
        } else {
          return std::nullopt;
        }
      });
  return {std::move(traversalPtrOpt), false};
}

}  // namespace autopas<|MERGE_RESOLUTION|>--- conflicted
+++ resolved
@@ -64,11 +64,8 @@
         _verletClusterSize(logicHandlerInfo.verletClusterSize),
         _sortingThreshold(logicHandlerInfo.sortingThreshold),
         _iterationLogger(outputSuffix, autoTuner.canMeasureEnergy()),
-<<<<<<< HEAD
         _flopLogger(outputSuffix),
-=======
         _liveInfoLogger(outputSuffix),
->>>>>>> 69cbfa93
         _bufferLocks(std::max(2, autopas::autopas_get_max_threads())) {
     using namespace autopas::utils::ArrayMath::literals;
     // initialize the container and make sure it is valid
@@ -767,14 +764,12 @@
    */
   IterationLogger _iterationLogger;
 
-<<<<<<< HEAD
+  LiveInfoLogger _liveInfoLogger;
+
   /**
    * Logger for FLOP count and hit rate.
    */
   FLOPLogger _flopLogger;
-=======
-  LiveInfoLogger _liveInfoLogger;
->>>>>>> 69cbfa93
 };
 
 template <typename Particle>
