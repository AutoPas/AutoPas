/**
 * @file LogicHandler.h
 * @author seckler
 * @date 31.05.19
 */

#pragma once
#include <atomic>
#include <limits>
#include <memory>
#include <optional>
#include <tuple>
#include <type_traits>
#include <vector>

#include "autopas/LogicHandlerInfo.h"
#include "autopas/cells/FullParticleCell.h"
#include "autopas/containers/TraversalInterface.h"
#include "autopas/iterators/ContainerIterator.h"
#include "autopas/options/IteratorBehavior.h"
#include "autopas/particles/Particle.h"
#include "autopas/tuning/AutoTuner.h"
#include "autopas/tuning/Configuration.h"
#include "autopas/tuning/selectors/ContainerSelector.h"
#include "autopas/tuning/selectors/ContainerSelectorInfo.h"
#include "autopas/tuning/selectors/TraversalSelector.h"
#include "autopas/utils/NumParticlesEstimator.h"
#include "autopas/utils/SimilarityFunctions.h"
#include "autopas/utils/StaticCellSelector.h"
#include "autopas/utils/StaticContainerSelector.h"
#include "autopas/utils/Timer.h"
#include "autopas/utils/logging/IterationLogger.h"
#include "autopas/utils/logging/Logger.h"
#include "autopas/utils/markParticleAsDeleted.h"

namespace autopas {

/**
 * The LogicHandler takes care of the containers s.t. they are all in the same valid state.
 * This is mainly done by incorporating a global container rebuild frequency, which defines when containers and their
 * neighbor lists will be rebuild.
 */
template <typename Particle>
class LogicHandler {
 public:
  /**
   * Constructor of the LogicHandler.
   * @param autoTuner
   * @param logicHandlerInfo
   * @param rebuildFrequency
   * @param outputSuffix
   */
  LogicHandler(autopas::AutoTuner &autoTuner, const LogicHandlerInfo &logicHandlerInfo, unsigned int rebuildFrequency,
               const std::string &outputSuffix)
      : _neighborListRebuildFrequency{rebuildFrequency},
        _autoTuner(autoTuner),
        _particleBuffer(autopas_get_max_threads()),
        _haloParticleBuffer(autopas_get_max_threads()),
        _containerSelector(logicHandlerInfo.boxMin, logicHandlerInfo.boxMax, logicHandlerInfo.cutoff),
        _verletClusterSize(logicHandlerInfo.verletClusterSize),
        _iterationLogger(outputSuffix),
        _bufferLocks(std::max(2, autopas::autopas_get_max_threads())) {
    using namespace autopas::utils::ArrayMath::literals;
    // initialize the container and make sure it is valid
    const auto configuration = _autoTuner.getCurrentConfig();
    const ContainerSelectorInfo containerSelectorInfo{
        configuration.cellSizeFactor, logicHandlerInfo.verletSkinPerTimestep, _neighborListRebuildFrequency,
        _verletClusterSize, configuration.loadEstimator};
    _containerSelector.selectContainer(configuration.container, containerSelectorInfo);
    checkMinimalSize();

    // initialize locks needed for remainder traversal
    const auto boxLength = logicHandlerInfo.boxMax - logicHandlerInfo.boxMin;
    const auto interactionLengthInv =
        1. / (logicHandlerInfo.cutoff + logicHandlerInfo.verletSkinPerTimestep * rebuildFrequency);
    initSpacialLocks(boxLength, interactionLengthInv);
    for (auto &lockPtr : _bufferLocks) {
      lockPtr = std::make_unique<std::mutex>();
    }
  }

  /**
   * Returns a non-const reference to the currently selected particle container.
   * @return Non-const reference to the container.
   */
  inline autopas::ParticleContainerInterface<Particle> &getContainer() {
    return _containerSelector.getCurrentContainer();
  }

  /**
   * Collects leaving particles from buffer and potentially inserts owned particles to the container.
   * @param insertOwnedParticlesToContainer Decides whether to insert owned particles to the container.
   * @return Leaving particles.
   */
  [[nodiscard]] std::vector<Particle> collectLeavingParticlesFromBuffer(bool insertOwnedParticlesToContainer) {
    const auto &boxMin = _containerSelector.getCurrentContainer().getBoxMin();
    const auto &boxMax = _containerSelector.getCurrentContainer().getBoxMax();
    std::vector<Particle> leavingBufferParticles{};
    for (auto &cell : _particleBuffer) {
      auto &buffer = cell._particles;
      if (insertOwnedParticlesToContainer) {
        for (const auto &p : buffer) {
          if (p.isDummy()) {
            continue;
          }
          if (utils::inBox(p.getR(), boxMin, boxMax)) {
            _containerSelector.getCurrentContainer().addParticle(p);
          } else {
            leavingBufferParticles.push_back(p);
          }
        }
        buffer.clear();
      } else {
        for (auto iter = buffer.begin(); iter != buffer.end();) {
          auto &p = *iter;

          auto fastRemoveP = [&]() {
            // Fast remove of particle, i.e., swap with last entry && pop.
            std::swap(p, buffer.back());
            buffer.pop_back();
            // Do not increment the iter afterwards!
          };
          if (p.isDummy()) {
            // We remove dummies!
            fastRemoveP();
          }
          if (utils::notInBox(p.getR(), boxMin, boxMax)) {
            leavingBufferParticles.push_back(p);
            fastRemoveP();
          } else {
            ++iter;
          }
        }
      }
    }
    return leavingBufferParticles;
  }

  /**
   * @copydoc AutoPas::updateContainer()
   */
  [[nodiscard]] std::vector<Particle> updateContainer() {
    neighborListsAreValid();
    bool doDataStructureUpdate = not _neighborListsAreValid.load(std::memory_order_relaxed);

    // The next call also adds particles to the container if doDataStructureUpdate is true.
    auto leavingBufferParticles = collectLeavingParticlesFromBuffer(doDataStructureUpdate);

    AutoPasLog(DEBUG, "Initiating container update.");
    auto leavingParticles = _containerSelector.getCurrentContainer().updateContainer(not doDataStructureUpdate);
    leavingParticles.insert(leavingParticles.end(), leavingBufferParticles.begin(), leavingBufferParticles.end());

    // Substract the amount of leaving particles from the number of owned particles.
    _numParticlesOwned.fetch_sub(leavingParticles.size(), std::memory_order_relaxed);
    // updateContainer deletes all halo particles.
    std::for_each(_haloParticleBuffer.begin(), _haloParticleBuffer.end(), [](auto &buffer) { buffer.clear(); });
    _numParticlesHalo.store(0, std::memory_order_relaxed);
    return leavingParticles;
  }

  /**
   * Pass values to the actual container.
   * @param boxMin
   * @param boxMax
   * @return Vector of particles that are outside the box after the resize.
   */
  std::vector<Particle> resizeBox(const std::array<double, 3> &boxMin, const std::array<double, 3> &boxMax) {
    using namespace autopas::utils::ArrayMath::literals;
    const auto &oldMin = _containerSelector.getCurrentContainer().getBoxMin();
    const auto &oldMax = _containerSelector.getCurrentContainer().getBoxMax();

    // if nothing changed do nothing
    if (oldMin == boxMin and oldMax == boxMax) {
      return {};
    }

    // sanity check that new size is actually positive
    for (size_t i = 0; i < boxMin.size(); ++i) {
      if (boxMin[i] >= boxMax[i]) {
        utils::ExceptionHandler::exception(
            "New box size in dimension {} is not positive!\nboxMin[{}] = {}\nboxMax[{}] = {}", i, i, boxMin[i], i,
            boxMax[i]);
      }
    }

    // warn if domain changes too drastically
    const auto newLength = boxMax - boxMin;
    const auto oldLength = oldMax - oldMin;
    const auto relDiffLength = newLength / oldLength;
    for (size_t i = 0; i < newLength.size(); ++i) {
      // warning threshold is set arbitrary and up for change if needed
      if (relDiffLength[i] > 1.3 or relDiffLength[i] < 0.7) {
        AutoPasLog(WARN,
                   "LogicHandler.resize(): Domain size changed drastically in dimension {}! Gathered AutoTuning "
                   "information might not be applicable anymore!\n"
                   "Size old box : {}\n"
                   "Size new box : {}\n"
                   "Relative diff: {}",
                   i, utils::ArrayUtils::to_string(oldLength), utils::ArrayUtils::to_string(newLength),
                   utils::ArrayUtils::to_string(relDiffLength));
      }
    }

    // check all particles
    std::vector<Particle> particlesNowOutside;
    for (auto pIter = _containerSelector.getCurrentContainer().begin(); pIter.isValid(); ++pIter) {
      // make sure only owned ones are present
      if (not pIter->isOwned()) {
        utils::ExceptionHandler::exception(
            "LogicHandler::resizeBox() encountered non owned particle. "
            "When calling resizeBox() these should be already deleted. "
            "This could be solved by calling updateContainer() before resizeBox().");
      }
      // owned particles that are now outside are removed from the container and returned
      if (not utils::inBox(pIter->getR(), boxMin, boxMax)) {
        particlesNowOutside.push_back(*pIter);
        decreaseParticleCounter(*pIter);
        internal::markParticleAsDeleted(*pIter);
      }
    }

    // actually resize the container
    _containerSelector.resizeBox(boxMin, boxMax);
    // The container might have changed sufficiently enough so that we need more or less spacial locks
    const auto boxLength = boxMax - boxMin;
    const auto interactionLengthInv = 1. / (_containerSelector.getCurrentContainer().getInteractionLength());
    initSpacialLocks(boxLength, interactionLengthInv);

    // Set this flag, s.t., the container is rebuilt!
    _neighborListsAreValid.store(false, std::memory_order_relaxed);

    return particlesNowOutside;
  }

  /**
   * Estimates number of halo particles via autopas::utils::NumParticlesEstimator::estimateNumHalosUniform() then
   * calls LogicHandler::reserve(size_t numParticles, size_t numHaloParticles).
   *
   * @param numParticles Total number of owned particles.
   */
  void reserve(size_t numParticles) {
    const auto &container = _containerSelector.getCurrentContainer();
    const auto numParticlesHaloEstimate = autopas::utils::NumParticlesEstimator::estimateNumHalosUniform(
        numParticles, container.getBoxMin(), container.getBoxMax(), container.getInteractionLength());
    reserve(numParticles, numParticlesHaloEstimate);
  }

  /**
   * Reserves space in the particle buffers and the container.
   *
   * @param numParticles Total number of owned particles.
   * @param numHaloParticles Total number of halo particles.
   */
  void reserve(size_t numParticles, size_t numHaloParticles) {
    const auto numHaloParticlesPerBuffer = numHaloParticles / _haloParticleBuffer.size();
    for (auto &buffer : _haloParticleBuffer) {
      buffer.reserve(numHaloParticlesPerBuffer);
    }
    // there is currently no good heuristic for this buffer so reuse the one for halos.
    for (auto &buffer : _particleBuffer) {
      buffer.reserve(numHaloParticlesPerBuffer);
    }

    _containerSelector.getCurrentContainer().reserve(numParticles, numHaloParticles);
  }

  /**
   * @copydoc AutoPas::addParticle()
   */
  void addParticle(const Particle &p) {
    // first check that the particle actually belongs in the container
    const auto &boxMin = _containerSelector.getCurrentContainer().getBoxMin();
    const auto &boxMax = _containerSelector.getCurrentContainer().getBoxMax();
    if (utils::notInBox(p.getR(), boxMin, boxMax)) {
      autopas::utils::ExceptionHandler::exception(
          "LogicHandler: Trying to add a particle that is not in the bounding box.\n"
          "Box Min {}\n"
          "Box Max {}\n"
          "{}",
          boxMin, boxMax, p.toString());
    }
    if (not _neighborListsAreValid.load(std::memory_order_relaxed)) {
      // Container has to (about to) be invalid to be able to add Particles!
      _containerSelector.getCurrentContainer().template addParticle<false>(p);
    } else {
      // If the container is valid, we add it to the particle buffer.
      _particleBuffer[autopas_get_thread_num()].addParticle(p);
    }
    _numParticlesOwned.fetch_add(1, std::memory_order_relaxed);
  }

  /**
   * @copydoc AutoPas::addHaloParticle()
   */
  void addHaloParticle(const Particle &haloParticle) {
    auto &container = _containerSelector.getCurrentContainer();
    const auto &boxMin = container.getBoxMin();
    const auto &boxMax = container.getBoxMax();
    if (utils::inBox(haloParticle.getR(), boxMin, boxMax)) {
      autopas::utils::ExceptionHandler::exception(
          "LogicHandler: Trying to add a halo particle that is not outside the box of the container.\n"
          "Box Min {}\n"
          "Box Max {}\n"
          "{}",
          utils::ArrayUtils::to_string(boxMin), utils::ArrayUtils::to_string(boxMax), haloParticle.toString());
    }
    if (not _neighborListsAreValid.load(std::memory_order_relaxed)) {
      // If the neighbor lists are not valid, we can add the particle.
      container.template addHaloParticle</* checkInBox */ false>(haloParticle);
    } else {
      // Check if we can update an existing halo(dummy) particle.
      bool updated = container.updateHaloParticle(haloParticle);
      if (not updated) {
        // If we couldn't find an existing particle, add it to the halo particle buffer.
        _haloParticleBuffer[autopas_get_thread_num()].addParticle(haloParticle);
        _haloParticleBuffer[autopas_get_thread_num()]._particles.back().setOwnershipState(OwnershipState::halo);
      }
    }
    _numParticlesHalo.fetch_add(1, std::memory_order_relaxed);
  }

  /**
   * @copydoc AutoPas::deleteAllParticles()
   */
  void deleteAllParticles() {
    _neighborListsAreValid.store(false, std::memory_order_relaxed);
    _containerSelector.getCurrentContainer().deleteAllParticles();
    std::for_each(_particleBuffer.begin(), _particleBuffer.end(), [](auto &buffer) { buffer.clear(); });
    std::for_each(_haloParticleBuffer.begin(), _haloParticleBuffer.end(), [](auto &buffer) { buffer.clear(); });
    // all particles are gone -> reset counters.
    _numParticlesOwned.store(0, std::memory_order_relaxed);
    _numParticlesHalo.store(0, std::memory_order_relaxed);
  }

  /**
   * Takes a particle, checks if it is in any of the particle buffers, and deletes it from them if found.
   * @param particle Particle to delete. If something was deleted this reference might point to a different particle or
   * invalid memory.
   * @return Tuple: <True iff the particle was found and deleted, True iff the reference is valid>
   */
  std::tuple<bool, bool> deleteParticleFromBuffers(Particle &particle) {
    // find the buffer the particle belongs to
    auto &bufferCollection = particle.isOwned() ? _particleBuffer : _haloParticleBuffer;
    for (auto &cell : bufferCollection) {
      auto &buffer = cell._particles;
      // if the address of the particle is between start and end of the buffer it is in this buffer
      if (not buffer.empty() and &(buffer.front()) <= &particle and &particle <= &(buffer.back())) {
        const bool isRearParticle = &particle == &buffer.back();
        // swap-delete
        particle = buffer.back();
        buffer.pop_back();
        return {true, not isRearParticle};
      }
    }
    return {false, true};
  }

  /**
   * Decrease the correct internal particle counters.
   * This function should always be called if individual particles are deleted.
   * @param particle reference to particles that should be deleted
   */
  void decreaseParticleCounter(Particle &particle) {
    if (particle.isOwned()) {
      _numParticlesOwned.fetch_sub(1, std::memory_order_relaxed);
    } else {
      _numParticlesHalo.fetch_sub(1, std::memory_order_relaxed);
    }
  }

  /**
   * This function covers the full pipeline of all mechanics happening during the pairwise iteration.
   * This includes:
   * - selecting a configuration
   *   - gather live info, homogeneity, and max density
   *   - get next config (tuning)
   *   - check applicability
   *   - instantiation of traversal and container
   * - triggering iteration and tuning result logger
   * - pairwise iteration
   *   - init and end traversal
   *   - remainder traversal
   *   - measurements
   * - pass measurements to tuner
   *
   * @tparam Functor
   * @param functor
   * @return True if this was a tuning iteration.
   */
  template <class Functor>
<<<<<<< HEAD
  bool iteratePairwise(Functor *f) {
    const bool doRebuild = not _neighborListsAreValid.load(std::memory_order_relaxed);

    bool result = _autoTuner.iteratePairwise(f, doRebuild, _particleBuffer, _haloParticleBuffer);

    if (doRebuild /*we have done a rebuild now*/) {
      _neighborListsAreValid.store(true, std::memory_order_relaxed);
      _rebuildDistances.push_back(_stepsSinceLastListRebuild);
      _stepsSinceLastListRebuild = 0;
    }
    ++_stepsSinceLastListRebuild;

    return result;
  }
=======
  bool iteratePairwisePipeline(Functor *functor);
>>>>>>> 261878dc

  /**
   * Create the additional vectors vector for a given iterator behavior.
   * @tparam Iterator
   * @param behavior
   * @return Vector of pointers to buffer vectors.
   */
  template <class Iterator>
  typename Iterator::ParticleVecType gatherAdditionalVectors(IteratorBehavior behavior) {
    typename Iterator::ParticleVecType additionalVectors;
    additionalVectors.reserve(static_cast<bool>(behavior & IteratorBehavior::owned) * _particleBuffer.size() +
                              static_cast<bool>(behavior & IteratorBehavior::halo) * _haloParticleBuffer.size());
    if (behavior & IteratorBehavior::owned) {
      for (auto &buffer : _particleBuffer) {
        // Don't insert empty buffers. This also means that we won't pick up particles added during iterating if they
        // go to the buffers. But since we wouldn't pick them up if they go into the container to a cell that the
        // iterators already passed this is unsupported anyways.
        if (not buffer.isEmpty()) {
          additionalVectors.push_back(&(buffer._particles));
        }
      }
    }
    if (behavior & IteratorBehavior::halo) {
      for (auto &buffer : _haloParticleBuffer) {
        if (not buffer.isEmpty()) {
          additionalVectors.push_back(&(buffer._particles));
        }
      }
    }
    return additionalVectors;
  }

  /**
   * @copydoc AutoPas::begin()
   */
  autopas::ContainerIterator<Particle, true, false> begin(IteratorBehavior behavior) {
    auto additionalVectors = gatherAdditionalVectors<ContainerIterator<Particle, true, false>>(behavior);
    return _containerSelector.getCurrentContainer().begin(behavior, &additionalVectors);
  }

  /**
   * @copydoc AutoPas::begin()
   */
  autopas::ContainerIterator<Particle, false, false> begin(IteratorBehavior behavior) const {
    auto additionalVectors =
        const_cast<LogicHandler *>(this)->gatherAdditionalVectors<ContainerIterator<Particle, false, false>>(behavior);
    return _containerSelector.getCurrentContainer().begin(behavior, &additionalVectors);
  }

  /**
   * @copydoc AutoPas::getRegionIterator()
   */
  autopas::ContainerIterator<Particle, true, true> getRegionIterator(const std::array<double, 3> &lowerCorner,
                                                                     const std::array<double, 3> &higherCorner,
                                                                     IteratorBehavior behavior) {
    // sanity check: Most of our stuff depends on `inBox` which does not handle lowerCorner > higherCorner well.
    for (size_t d = 0; d < 3; ++d) {
      if (lowerCorner[d] > higherCorner[d]) {
        autopas::utils::ExceptionHandler::exception(
            "Requesting region Iterator where the upper corner is lower than the lower corner!\n"
            "Lower corner: {}\n"
            "Upper corner: {}",
            lowerCorner, higherCorner);
      }
    }

    auto additionalVectors = gatherAdditionalVectors<ContainerIterator<Particle, true, true>>(behavior);
    return _containerSelector.getCurrentContainer().getRegionIterator(lowerCorner, higherCorner, behavior,
                                                                      &additionalVectors);
  }

  /**
   * @copydoc AutoPas::getRegionIterator()
   */
  autopas::ContainerIterator<Particle, false, true> getRegionIterator(const std::array<double, 3> &lowerCorner,
                                                                      const std::array<double, 3> &higherCorner,
                                                                      IteratorBehavior behavior) const {
    // sanity check: Most of our stuff depends on `inBox` which does not handle lowerCorner > higherCorner well.
    for (size_t d = 0; d < 3; ++d) {
      if (lowerCorner[d] > higherCorner[d]) {
        autopas::utils::ExceptionHandler::exception(
            "Requesting region Iterator where the upper corner is lower than the lower corner!\n"
            "Lower corner: {}\n"
            "Upper corner: {}",
            lowerCorner, higherCorner);
      }
    }

    auto additionalVectors =
        const_cast<LogicHandler *>(this)->gatherAdditionalVectors<ContainerIterator<Particle, false, true>>(behavior);
    return std::as_const(_containerSelector)
        .getCurrentContainer()
        .getRegionIterator(lowerCorner, higherCorner, behavior, &additionalVectors);
  }

  /**
   * Get the number of owned particles.
   * @return
   */
  [[nodiscard]] unsigned long getNumberOfParticlesOwned() const { return _numParticlesOwned; }

  /**
   * Get the number of halo particles.
   * @return
   */
  [[nodiscard]] unsigned long getNumberOfParticlesHalo() const { return _numParticlesHalo; }

  /**
   * Checks if the given configuration can be used with the given functor and the current state of the simulation.
   *
   * @note For the checks we need to switch to the container in the config, hece this function can't be const.
   * Also we need to build the traversal, hence, it is returned.
   *
   * @tparam PairwiseFunctor
   * @param conf
   * @param pairwiseFunctor
   * @return tuple<optional<Traversal>, rejectIndefinitely> The optional is empty if the configuration is not applicable
   * The bool rejectIndefinitely indicates if the configuration can be completely removed from the search space because
   * it will never be applicable.
   */
  template <class PairwiseFunctor>
  [[nodiscard]] std::tuple<std::optional<std::unique_ptr<TraversalInterface>>, bool> isConfigurationApplicable(
      const Configuration &conf, PairwiseFunctor &pairwiseFunctor);

  /**
   * Directly exchange the internal particle and halo buffers with the given vectors and update particle counters.
   *
   * @note This function is for testing purposes only!
   * @warning This function only sets as many buffers as are given to it. E.g. if particleBuffers.size() == 3 but there
   * LogicHandler has 8 the last five buffers will not be touched.
   *
   * @param particleBuffers
   * @param haloParticleBuffers
   */
  void setParticleBuffers(const std::vector<FullParticleCell<Particle>> &particleBuffers,
                          const std::vector<FullParticleCell<Particle>> &haloParticleBuffers);

  /**
   * Getter for the particle buffers.
   *
   * @note Intended for tests only.
   *
   * @return tuple of const references to the internal buffers.
   */
  std::tuple<const std::vector<FullParticleCell<Particle>> &, const std::vector<FullParticleCell<Particle>> &>
  getParticleBuffers() const;

  [[nodiscard]] double getMeanRebuildFrequency () const {
    return _rebuildDistances.empty() ? 0 : (std::accumulate(_rebuildDistances.begin(), _rebuildDistances.end(), 0) * 1.0) / _rebuildDistances.size();
  }

 private:
  /**
   * Initialize or update the spacial locks used during the remainder traversal.
   * If the locks are already initialized but the container size changed, surplus locks will
   * be deleted, new locks are allocated and locks that are still necessary are reused.
   *
   * @param boxLength
   * @param interactionLengthInv
   */
  void initSpacialLocks(const std::array<double, 3> &boxLength, double interactionLengthInv) {
    using namespace autopas::utils::ArrayMath::literals;
    using autopas::utils::ArrayMath::ceil;
    using autopas::utils::ArrayUtils::static_cast_copy_array;

    // one lock per interaction length + one for each halo region
    const auto locksPerDim = static_cast_copy_array<size_t>(ceil(boxLength * interactionLengthInv) + 2.);
    _spacialLocks.resize(locksPerDim[0]);
    for (auto &lockVecVec : _spacialLocks) {
      lockVecVec.resize(locksPerDim[1]);
      for (auto &lockVec : lockVecVec) {
        lockVec.resize(locksPerDim[2]);
        for (auto &lockPtr : lockVec) {
          if (not lockPtr) {
            lockPtr = std::make_unique<std::mutex>();
          }
        }
      }
    }
  }

<<<<<<< HEAD
  void neighborListsAreValid() {
    _neighborListsAreValid.store(true, std::memory_order_relaxed);
    if (_stepsSinceLastListRebuild >= _neighborListRebuildFrequency or _autoTuner.willRebuild() or not _autoTuner.getContainer()->neighborListsAreValid()) {
      _neighborListsAreValid.store(false, std::memory_order_relaxed);
    }
  }
=======
  /**
   * Gathers dynamic data from the domain if necessary and retrieves the next configuration to use.
   * @tparam Functor
   * @param functor
   * @return
   */
  template <class Functor>
  std::tuple<Configuration, std::unique_ptr<TraversalInterface>, bool> selectConfiguration(Functor &functor);

  /**
   * Helper struct collecting all sorts of measurements taken during the pairwise iteration.
   */
  struct IterationMeasurements {
    /// Time
    long timeIteratePairwise{};
    long timeRemainderTraversal{};
    long timeRebuild{};
    long timeTotal{};
    /// Energy. See RaplMeter.h for the meaning of each field.
    bool energyMeasurementsPossible{false};
    double energyPsys{};
    double energyPkg{};
    double energyRam{};
    long energyTotal{};
  };

  /**
   * Triggers the core steps of the pairwise iteration:
   *    - functor init- / end traversal
   *    - rebuilding of neighbor lists
   *    - container.iteratePairwise()
   *    - remainder traversal
   *    - time and energy measurements.
   *
   * @tparam PairwiseFunctor
   * @param functor
   * @param traversal
   * @return Struct containing time and energy measurements. If no energy measurements were possible the respective
   * fields are filled with NaN.
   */
  template <class PairwiseFunctor>
  IterationMeasurements iteratePairwise(PairwiseFunctor &functor, TraversalInterface &traversal);

  /**
   * Performs the interactions ParticleContainer::iteratePairwise() did not cover.
   *
   * These interactions are:
   *  - particleBuffer    <-> container
   *  - haloParticleBuffer -> container
   *  - particleBuffer    <-> particleBuffer
   *  - haloParticleBuffer -> particleBuffer
   *
   * @note Buffers need to have at least one (empty) cell. They must not be empty.
   *
   * @tparam newton3
   * @tparam ContainerType Type of the particle container.
   * @tparam PairwiseFunctor
   * @param f
   * @param container Reference the container. Preferably pass the container with the actual static type.
   * @param particleBuffers vector of particle buffers. These particles' force vectors will be updated.
   * @param haloParticleBuffers vector of halo particle buffers. These particles' force vectors will not necessarily be
   * updated.
   */
  template <bool newton3, class ContainerType, class PairwiseFunctor>
  void doRemainderTraversal(PairwiseFunctor *f, ContainerType &container,
                            std::vector<FullParticleCell<Particle>> &particleBuffers,
                            std::vector<FullParticleCell<Particle>> &haloParticleBuffers);

  /**
   * Helper Method for doRemainderTraversal. This method calculates all interactions between buffers and containers
   * @tparam newton3
   * @tparam ContainerType Type of the particle container.
   * @tparam PairwiseFunctor
   * @param f
   * @param container Reference the container. Preferably pass the container with the actual static type.
   * @param particleBuffers vector of particle buffers. These particles' force vectors will be updated.
   * @param haloParticleBuffers vector of halo particle buffers. These particles' force vectors will not necessarily be
   * updated.
   */
  template <bool newton3, class ContainerType, class PairwiseFunctor>
  void remainderHelperBufferContainer(PairwiseFunctor *f, ContainerType &container,
                                      std::vector<FullParticleCell<Particle>> &particleBuffers,
                                      std::vector<FullParticleCell<Particle>> &haloParticleBuffers);

  /**
   * Helper Method for doRemainderTraversal. This method calculates all interactions between buffers and buffers
   * @tparam newton3
   * @tparam PairwiseFunctor
   * @param f
   * @param particleBuffers vector of particle buffers. These particles' force vectors will be updated.
   * @param haloParticleBuffers vector of halo particle buffers. These particles' force vectors will not necessarily be
   * updated.
   */
  template <bool newton3, class PairwiseFunctor>
  void remainderHelperBufferBuffer(PairwiseFunctor *f, std::vector<FullParticleCell<Particle>> &particleBuffers,
                                   std::vector<FullParticleCell<Particle>> &haloParticleBuffers);

  /**
   * Helper Method for doRemainderTraversal. This method calculates all interactions between buffers and halo buffers
   * @tparam newton3
   * @tparam PairwiseFunctor
   * @param f
   * @param particleBuffers vector of particle buffers. These particles' force vectors will be updated.
   * @param haloParticleBuffers vector of halo particle buffers. These particles' force vectors will not necessarily be
   * updated.
   */
  template <bool newton3, class PairwiseFunctor>
  void remainderHelperBufferHaloBuffer(PairwiseFunctor *f, std::vector<FullParticleCell<Particle>> &particleBuffers,
                                       std::vector<FullParticleCell<Particle>> &haloParticleBuffers);

  /**
   * Check that the simulation box is at least of interaction length in each direction.
   *
   * Throws an exception if minimal size requirements are violated.
   */
  void checkMinimalSize() const;

  /**
   * Checks if in the next iteration the neighbor lists have to be rebuilt.
   *
   * This can be the case either because we hit the rebuild frequency or because the auto tuner tests
   * a new configuration.
   *
   * @return True iff the neighbor lists will not be rebuild.
   */
  bool neighborListsAreValid();
>>>>>>> 261878dc

  /**
   * Specifies after how many pair-wise traversals the neighbor lists (if they exist) are to be rebuild.
   */
  unsigned int _neighborListRebuildFrequency;

  /**
   * Number of particles in a VCL cluster.
   */
  unsigned int _verletClusterSize;

  std::vector<int> _rebuildDistances;

  /**
   * Reference to the AutoTuner that owns the container, ...
   */
  autopas::AutoTuner &_autoTuner;

  /**
   * Specifies if the neighbor list is valid.
   */
  std::atomic<bool> _neighborListsAreValid{false};

  /**
   * Steps since last rebuild
   */
  unsigned int _stepsSinceLastListRebuild{std::numeric_limits<unsigned int>::max()};

  /**
   * The current iteration number.
   */
  unsigned int _iteration{0};

  /**
   * Atomic tracker of the number of owned particles.
   */
  std::atomic<size_t> _numParticlesOwned{0ul};

  /**
   * Atomic tracker of the number of halo particles.
   */
  std::atomic<size_t> _numParticlesHalo{0ul};

  /**
   * Buffer to store particles that should not yet be added to the container. There is one buffer per thread.
   */
  std::vector<FullParticleCell<Particle>> _particleBuffer;

  /**
   * Buffer to store halo particles that should not yet be added to the container. There is one buffer per thread.
   */
  std::vector<FullParticleCell<Particle>> _haloParticleBuffer;

  /**
   * Object holding the actual particle container with the ability to switch container types.
   */
  ContainerSelector<Particle> _containerSelector;

  /**
   * Locks for regions in the domain. Used for buffer <-> container interaction.
   */
  std::vector<std::vector<std::vector<std::unique_ptr<std::mutex>>>> _spacialLocks;

  /**
   * Locks for the particle buffers.
   */
  std::vector<std::unique_ptr<std::mutex>> _bufferLocks;

  IterationLogger _iterationLogger;
};

template <typename Particle>
void LogicHandler<Particle>::checkMinimalSize() const {
  const auto &container = _containerSelector.getCurrentContainer();
  // check boxSize at least cutoff + skin
  for (unsigned int dim = 0; dim < 3; ++dim) {
    if (container.getBoxMax()[dim] - container.getBoxMin()[dim] < container.getInteractionLength()) {
      autopas::utils::ExceptionHandler::exception(
          "Box (boxMin[{}]={} and boxMax[{}]={}) is too small.\nHas to be at least cutoff({}) + skin({}) = {}.", dim,
          container.getBoxMin()[dim], dim, container.getBoxMax()[dim], container.getCutoff(), container.getVerletSkin(),
          container.getCutoff() + container.getVerletSkin());
    }
  }
}

template <typename Particle>
bool LogicHandler<Particle>::neighborListsAreValid() {
  if (_stepsSinceLastListRebuild >= _neighborListRebuildFrequency or _autoTuner.willRebuildNeighborLists()) {
    _neighborListsAreValid.store(false, std::memory_order_relaxed);
  }
  return _neighborListsAreValid.load(std::memory_order_relaxed);
}

template <typename Particle>
void LogicHandler<Particle>::setParticleBuffers(const std::vector<FullParticleCell<Particle>> &particleBuffers,
                                                const std::vector<FullParticleCell<Particle>> &haloParticleBuffers) {
  auto exchangeBuffer = [](const auto &newBuffers, auto &oldBuffers, auto &particleCounter) {
    // sanity check
    if (oldBuffers.size() < newBuffers.size()) {
      autopas::utils::ExceptionHandler::exception(
          "The number of new buffers ({}) is larger than number of existing buffers ({})!", newBuffers.size(),
          oldBuffers.size());
    }

    // we will clear the old buffers so subtract the particles from the counters.
    const auto numParticlesInOldBuffers =
        std::transform_reduce(oldBuffers.begin(), std::next(oldBuffers.begin(), newBuffers.size()), 0, std::plus<>(),
                              [](const auto &cell) { return cell.size(); });
    particleCounter.fetch_sub(numParticlesInOldBuffers, std::memory_order_relaxed);

    // clear the old buffers and copy the content of the new buffers over.
    size_t numParticlesInNewBuffers = 0;
    for (size_t i = 0; i < newBuffers.size(); ++i) {
      oldBuffers[i].clear();
      for (const auto &p : newBuffers[i]) {
        ++numParticlesInNewBuffers;
        oldBuffers[i].addParticle(p);
      }
    }
    // update the counters.
    particleCounter.fetch_add(numParticlesInNewBuffers, std::memory_order_relaxed);
  };

  exchangeBuffer(particleBuffers, _particleBuffer, _numParticlesOwned);
  exchangeBuffer(haloParticleBuffers, _haloParticleBuffer, _numParticlesHalo);
}

template <typename Particle>
std::tuple<const std::vector<FullParticleCell<Particle>> &, const std::vector<FullParticleCell<Particle>> &>
LogicHandler<Particle>::getParticleBuffers() const {
  return {_particleBuffer, _haloParticleBuffer};
}

template <typename Particle>
template <class PairwiseFunctor>
typename LogicHandler<Particle>::IterationMeasurements LogicHandler<Particle>::iteratePairwise(
    PairwiseFunctor &functor, TraversalInterface &traversal) {
  const bool doListRebuild = not neighborListsAreValid();
  const auto &configuration = _autoTuner.getCurrentConfig();
  auto &container = _containerSelector.getCurrentContainer();

  autopas::utils::Timer timerTotal;
  autopas::utils::Timer timerRebuild;
  autopas::utils::Timer timerIteratePairwise;
  autopas::utils::Timer timerRemainderTraversal;

  const bool energyMeasurementsPossible = _autoTuner.resetEnergy();
  timerTotal.start();

  functor.initTraversal();
  if (doListRebuild) {
    timerRebuild.start();
    container.rebuildNeighborLists(&traversal);
    timerRebuild.stop();
  }
  timerIteratePairwise.start();
  container.iteratePairwise(&traversal);
  timerIteratePairwise.stop();

  timerRemainderTraversal.start();
  withStaticContainerType(container, [&](auto &actualContainerType) {
    if (configuration.newton3) {
      doRemainderTraversal<true>(&functor, actualContainerType, _particleBuffer, _haloParticleBuffer);
    } else {
      doRemainderTraversal<false>(&functor, actualContainerType, _particleBuffer, _haloParticleBuffer);
    }
  });
  timerRemainderTraversal.stop();
  functor.endTraversal(configuration.newton3);

  const auto [energyPsys, energyPkg, energyRam, energyTotal] = _autoTuner.sampleEnergy();

  timerTotal.stop();

  constexpr auto nanD = std::numeric_limits<double>::quiet_NaN();
  constexpr auto nanL = std::numeric_limits<long>::quiet_NaN();
  return {timerIteratePairwise.getTotalTime(),
          timerRemainderTraversal.getTotalTime(),
          timerRebuild.getTotalTime(),
          timerTotal.getTotalTime(),
          energyMeasurementsPossible,
          energyMeasurementsPossible ? energyPsys : nanD,
          energyMeasurementsPossible ? energyPkg : nanD,
          energyMeasurementsPossible ? energyRam : nanD,
          energyMeasurementsPossible ? energyTotal : nanL};
}

template <class Particle>
template <bool newton3, class ContainerType, class PairwiseFunctor>
void LogicHandler<Particle>::doRemainderTraversal(PairwiseFunctor *f, ContainerType &container,
                                                  std::vector<FullParticleCell<Particle>> &particleBuffers,
                                                  std::vector<FullParticleCell<Particle>> &haloParticleBuffers) {
  // Sanity check. If this is violated feel free to add some logic here that adapts the number of locks.
  if (_bufferLocks.size() < particleBuffers.size()) {
    utils::ExceptionHandler::exception("Not enough locks for non-halo buffers! Num Locks: {}, Buffers: {}",
                                       _bufferLocks.size(), particleBuffers.size());
  }

  // Balance buffers. This makes processing them with static scheduling quite efficient.
  // Also, if particles were not inserted in parallel, this enables us to process them in parallel now.
  // Cost is at max O(2N) worst O(N) per buffer collection and negligible compared to interacting them.
  auto cellToVec = [](auto &cell) -> std::vector<Particle> & { return cell._particles; };
  utils::ArrayUtils::balanceVectors(particleBuffers, cellToVec);
  utils::ArrayUtils::balanceVectors(haloParticleBuffers, cellToVec);

  // The following part performs the main remainder traversal. The actual calculation is done in 4 steps carried out
  // in three helper functions.

  // only activate time measurements if it will actually be logged
#if SPDLOG_ACTIVE_LEVEL <= SPDLOG_LEVEL_TRACE
  autopas::utils::Timer timerBufferContainer;
  autopas::utils::Timer timerPBufferPBuffer;
  autopas::utils::Timer timerPBufferHBuffer;

  timerBufferContainer.start();
#endif
  // steps 1 & 2. particleBuffer with all close particles in container and haloParticleBuffer with owned, close
  // particles in container
  remainderHelperBufferContainer<newton3>(f, container, particleBuffers, haloParticleBuffers);

#if SPDLOG_ACTIVE_LEVEL <= SPDLOG_LEVEL_TRACE
  timerBufferContainer.stop();
  timerPBufferPBuffer.start();
#endif

  // step 3. particleBuffer with itself and all other buffers
  remainderHelperBufferBuffer<newton3>(f, particleBuffers, haloParticleBuffers);

#if SPDLOG_ACTIVE_LEVEL <= SPDLOG_LEVEL_TRACE
  timerPBufferPBuffer.stop();
  timerPBufferHBuffer.start();
#endif

  // step 4. particleBuffer with haloParticleBuffer
  remainderHelperBufferHaloBuffer<newton3>(f, particleBuffers, haloParticleBuffers);

#if SPDLOG_ACTIVE_LEVEL <= SPDLOG_LEVEL_TRACE
  timerPBufferHBuffer.stop();
#endif

  // unpack particle SoAs. Halo data is not interesting
  for (auto &buffer : particleBuffers) {
    f->SoAExtractor(buffer, buffer._particleSoABuffer, 0);
  }

  AutoPasLog(TRACE, "Timer Buffers <-> Container (1+2): {}", timerBufferContainer.getTotalTime());
  AutoPasLog(TRACE, "Timer PBuffers<-> PBuffer   (  3): {}", timerPBufferPBuffer.getTotalTime());
  AutoPasLog(TRACE, "Timer PBuffers<-> HBuffer   (  4): {}", timerPBufferHBuffer.getTotalTime());

  // Note: haloParticleBuffer with itself is NOT needed, as interactions between halo particles are unneeded!
}

template <class Particle>
template <bool newton3, class ContainerType, class PairwiseFunctor>
void LogicHandler<Particle>::remainderHelperBufferContainer(
    PairwiseFunctor *f, ContainerType &container, std::vector<FullParticleCell<Particle>> &particleBuffers,
    std::vector<FullParticleCell<Particle>> &haloParticleBuffers) {
  using autopas::utils::ArrayUtils::static_cast_copy_array;
  using namespace autopas::utils::ArrayMath::literals;

  const auto haloBoxMin = container.getBoxMin() - container.getInteractionLength();
  const auto interactionLengthInv = 1. / container.getInteractionLength();

  const double cutoff = container.getCutoff();
#ifdef AUTOPAS_OPENMP
// one halo and particle buffer pair per thread
#pragma omp parallel for schedule(static, 1), shared(f, _spacialLocks, haloBoxMin, interactionLengthInv)
#endif
  for (int bufferId = 0; bufferId < particleBuffers.size(); ++bufferId) {
    auto &particleBuffer = particleBuffers[bufferId];
    auto &haloParticleBuffer = haloParticleBuffers[bufferId];
    // 1. particleBuffer with all close particles in container
    for (auto &&p1 : particleBuffer) {
      const auto pos = p1.getR();
      const auto min = pos - cutoff;
      const auto max = pos + cutoff;
      container.forEachInRegion(
          [&](auto &p2) {
            const auto lockCoords = static_cast_copy_array<size_t>((p2.getR() - haloBoxMin) * interactionLengthInv);
            if constexpr (newton3) {
              const std::lock_guard<std::mutex> lock(*_spacialLocks[lockCoords[0]][lockCoords[1]][lockCoords[2]]);
              f->AoSFunctor(p1, p2, true);
            } else {
              f->AoSFunctor(p1, p2, false);
              // no need to calculate force enacted on a halo
              if (not p2.isHalo()) {
                const std::lock_guard<std::mutex> lock(*_spacialLocks[lockCoords[0]][lockCoords[1]][lockCoords[2]]);
                f->AoSFunctor(p2, p1, false);
              }
            }
          },
          min, max, IteratorBehavior::ownedOrHalo);
    }

    // 2. haloParticleBuffer with owned, close particles in container
    for (auto &&p1halo : haloParticleBuffer) {
      const auto pos = p1halo.getR();
      const auto min = pos - cutoff;
      const auto max = pos + cutoff;
      container.forEachInRegion(
          [&](auto &p2) {
            const auto lockCoords = static_cast_copy_array<size_t>((p2.getR() - haloBoxMin) * interactionLengthInv);
            // No need to apply anything to p1halo
            //   -> AoSFunctor(p1, p2, false) not needed as it neither adds force nor Upot (potential energy)
            //   -> newton3 argument needed for correct globals
            const std::lock_guard<std::mutex> lock(*_spacialLocks[lockCoords[0]][lockCoords[1]][lockCoords[2]]);
            f->AoSFunctor(p2, p1halo, newton3);
          },
          min, max, IteratorBehavior::owned);
    }
  }
}

template <class Particle>
template <bool newton3, class PairwiseFunctor>
void LogicHandler<Particle>::remainderHelperBufferBuffer(PairwiseFunctor *f,
                                                         std::vector<FullParticleCell<Particle>> &particleBuffers,
                                                         std::vector<FullParticleCell<Particle>> &haloParticleBuffers) {
  // All (halo-)buffer interactions shall happen vectorized, hence, load all buffer data into SoAs
  for (auto &buffer : particleBuffers) {
    f->SoALoader(buffer, buffer._particleSoABuffer, 0);
  }
  for (auto &buffer : haloParticleBuffers) {
    f->SoALoader(buffer, buffer._particleSoABuffer, 0);
  }

#ifdef AUTOPAS_OPENMP
#pragma omp parallel
#endif
  {
    // For buffer interactions where bufferA == bufferB we can always enable newton3. For all interactions between
    // different buffers we turn newton3 always off, which ensures that only one thread at a time is writing to a
    // buffer. This saves expensive locks.
#ifdef AUTOPAS_OPENMP
    // we can not use collapse here without locks, otherwise races would occur.
#pragma omp for
#endif
    for (size_t i = 0; i < particleBuffers.size(); ++i) {
      for (size_t jj = 0; jj < particleBuffers.size(); ++jj) {
        auto *particleBufferSoAA = &particleBuffers[i]._particleSoABuffer;
        const auto j = (i + jj) % particleBuffers.size();
        if (i == j) {
          f->SoAFunctorSingle(*particleBufferSoAA, true);
        } else {
          auto *particleBufferSoAB = &particleBuffers[j]._particleSoABuffer;
          f->SoAFunctorPair(*particleBufferSoAA, *particleBufferSoAB, false);
        }
      }
    }
  }
}

template <class Particle>
template <bool newton3, class PairwiseFunctor>
void LogicHandler<Particle>::remainderHelperBufferHaloBuffer(
    PairwiseFunctor *f, std::vector<FullParticleCell<Particle>> &particleBuffers,
    std::vector<FullParticleCell<Particle>> &haloParticleBuffers) {
#ifdef AUTOPAS_OPENMP
  // Here, phase / color based parallelism turned out to be more efficient than tasks
#pragma omp parallel
#endif
  for (int interactionOffset = 0; interactionOffset < haloParticleBuffers.size(); ++interactionOffset) {
#ifdef AUTOPAS_OPENMP
#pragma omp for
#endif
    for (size_t i = 0; i < particleBuffers.size(); ++i) {
      auto &particleBufferSoA = particleBuffers[i]._particleSoABuffer;
      auto &haloBufferSoA =
          haloParticleBuffers[(i + interactionOffset) % haloParticleBuffers.size()]._particleSoABuffer;
      f->SoAFunctorPair(particleBufferSoA, haloBufferSoA, false);
    }
  }
}

template <typename Particle>
template <class Functor>
std::tuple<Configuration, std::unique_ptr<TraversalInterface>, bool> LogicHandler<Particle>::selectConfiguration(
    Functor &functor) {
  bool stillTuning = false;
  Configuration configuration{};
  std::optional<std::unique_ptr<TraversalInterface>> traversalPtrOpt{};
  // if this iteration is not relevant take the same algorithm config as before.
  if (not functor.isRelevantForTuning()) {
    stillTuning = false;
    configuration = _autoTuner.getCurrentConfig();
    const auto &container = _containerSelector.getCurrentContainer();
    traversalPtrOpt = autopas::utils::withStaticCellType<Particle>(
        container.getParticleCellTypeEnum(), [&](const auto &particleCellDummy) -> decltype(traversalPtrOpt) {
          // Can't make this unique_ptr const otherwise we can't move it later.
          auto traversalPtr =
              TraversalSelector<std::decay_t<decltype(particleCellDummy)>>::template generateTraversal<Functor>(
                  configuration.traversal, functor, container.getTraversalSelectorInfo(), configuration.dataLayout,
                  configuration.newton3);
          if (traversalPtr->isApplicable()) {
            return std::optional{std::move(traversalPtr)};
          } else {
            return std::nullopt;
          }
        });
  } else {
    if (_autoTuner.needsHomogeneityAndMaxDensityBeforePrepare()) {
      utils::Timer timerCalculateHomogeneity;
      timerCalculateHomogeneity.start();
      const auto &container = _containerSelector.getCurrentContainer();
      const auto [homogeneity, maxDensity] =
          autopas::utils::calculateHomogeneityAndMaxDensity(container, container.getBoxMin(), container.getBoxMax());
      timerCalculateHomogeneity.stop();
      _autoTuner.addHomogeneityAndMaxDensity(homogeneity, maxDensity, timerCalculateHomogeneity.getTotalTime());
    }

    const auto needsLiveInfo = _autoTuner.prepareIteration();

    if (needsLiveInfo) {
      LiveInfo info{};
      info.gather(_containerSelector.getCurrentContainer(), functor, _neighborListRebuildFrequency);
      _autoTuner.receiveLiveInfo(info);
    }

    std::tie(configuration, stillTuning) = _autoTuner.getNextConfig();

    // loop as long as we don't get a valid configuration
    bool rejectIndefinitely = false;
    while (true) {
      // applicability check also sets the container
      std::tie(traversalPtrOpt, rejectIndefinitely) = isConfigurationApplicable(configuration, functor);
      if (traversalPtrOpt.has_value()) {
        break;
      }
      // if no config is left after rejecting this one an exception is thrown here.
      std::tie(configuration, stillTuning) = _autoTuner.rejectConfig(configuration, rejectIndefinitely);
    }
  }

  return {configuration, std::move(traversalPtrOpt.value()), stillTuning};
}

template <typename Particle>
template <class Functor>
bool LogicHandler<Particle>::iteratePairwisePipeline(Functor *functor) {
  /// Selection of configuration (tuning if necessary)
  utils::Timer tuningTimer;
  tuningTimer.start();
  const auto [configuration, traversalPtr, stillTuning] = selectConfiguration(*functor);
  tuningTimer.stop();
  _autoTuner.logIteration(configuration, stillTuning, tuningTimer.getTotalTime());

  /// Pairwise iteration
  AutoPasLog(DEBUG, "Iterating with configuration: {} tuning: {}", configuration.toString(), stillTuning);
  const IterationMeasurements measurements = iteratePairwise(*functor, *traversalPtr);

  /// Debug Output
  auto bufferSizeListing = [](const auto &buffers) -> std::string {
    std::stringstream ss;
    size_t sum = 0;
    for (const auto &buffer : buffers) {
      ss << buffer.size() << ", ";
      sum += buffer.size();
    }
    ss << " Total: " << sum;
    return ss.str();
  };
  AutoPasLog(TRACE, "particleBuffer     size : {}", bufferSizeListing(_particleBuffer));
  AutoPasLog(TRACE, "haloParticleBuffer size : {}", bufferSizeListing(_haloParticleBuffer));
  AutoPasLog(DEBUG, "Container::iteratePairwise took {} ns", measurements.timeIteratePairwise);
  AutoPasLog(DEBUG, "RemainderTraversal         took {} ns", measurements.timeRemainderTraversal);
  AutoPasLog(DEBUG, "RebuildNeighborLists       took {} ns", measurements.timeRebuild);
  AutoPasLog(DEBUG, "Container::iteratePairwise took {} ns", measurements.timeTotal);
  if (measurements.energyMeasurementsPossible) {
    AutoPasLog(DEBUG, "Energy Consumption: Psys: {} Joules Pkg: {} Joules Ram: {} Joules", measurements.energyPsys,
               measurements.energyPkg, measurements.energyRam);
  }
  _iterationLogger.logIteration(configuration, _iteration, stillTuning, measurements.timeIteratePairwise,
                                measurements.timeRemainderTraversal, measurements.timeRebuild, measurements.timeTotal,
                                tuningTimer.getTotalTime(), measurements.energyPsys, measurements.energyPkg,
                                measurements.energyRam);

  /// Pass on measurements
  // if this was a major iteration add measurements and bump counters
  if (functor->isRelevantForTuning()) {
    if (stillTuning) {
      switch (_autoTuner.getTuningMetric()) {
        case TuningMetricOption::time:
          _autoTuner.addMeasurement(measurements.timeTotal, not neighborListsAreValid());
          break;
        case TuningMetricOption::energy:
          _autoTuner.addMeasurement(measurements.energyTotal, not neighborListsAreValid());
          break;
      }
    } else {
      AutoPasLog(TRACE, "Skipping adding of sample because functor is not marked relevant.");
    }

    // this function depends on LogicHandler's and the AutoTuner's iteration counters,
    // that should not have been updated yet.
    if (not neighborListsAreValid() /*we have done a rebuild now*/) {
      // list is now valid
      _neighborListsAreValid.store(true, std::memory_order_relaxed);
      _stepsSinceLastListRebuild = 0;
    }
    ++_stepsSinceLastListRebuild;

    _autoTuner.bumpIterationCounters();
    ++_iteration;
  }
  return stillTuning;
}

template <typename Particle>
template <class PairwiseFunctor>
std::tuple<std::optional<std::unique_ptr<TraversalInterface>>, bool> LogicHandler<Particle>::isConfigurationApplicable(
    const Configuration &conf, PairwiseFunctor &pairwiseFunctor) {
  // Check if the container supports the traversal
  const auto allContainerTraversals = compatibleTraversals::allCompatibleTraversals(conf.container);
  if (allContainerTraversals.find(conf.traversal) == allContainerTraversals.end()) {
    AutoPasLog(DEBUG, "Configuration rejected: Container {} does not support the traversal {}.", conf.container,
               conf.traversal);
    return {std::nullopt, true};
  }

  // Check if the required Newton 3 mode is supported by the functor
  if ((conf.newton3 == Newton3Option::enabled and not pairwiseFunctor.allowsNewton3()) or
      (conf.newton3 == Newton3Option::disabled and not pairwiseFunctor.allowsNonNewton3())) {
    AutoPasLog(DEBUG, "Configuration rejected: The functor doesn't support Newton 3 {}!", conf.newton3);
    return {std::nullopt, true};
  }

  // Check if the traversal is applicable to the current state of the container
  _containerSelector.selectContainer(
      conf.container,
      ContainerSelectorInfo(conf.cellSizeFactor,
                            _containerSelector.getCurrentContainer().getVerletSkin() / _neighborListRebuildFrequency,
                            _neighborListRebuildFrequency, _verletClusterSize, conf.loadEstimator));
  const auto &container = _containerSelector.getCurrentContainer();
  const auto traversalInfo = container.getTraversalSelectorInfo();

  auto traversalPtrOpt = autopas::utils::withStaticCellType<Particle>(
      container.getParticleCellTypeEnum(),
      [&](const auto &particleCellDummy) -> std::optional<std::unique_ptr<TraversalInterface>> {
        // Can't make this unique_ptr const otherwise we can't move it later.
        auto traversalPtr =
            TraversalSelector<std::decay_t<decltype(particleCellDummy)>>::template generateTraversal<PairwiseFunctor>(
                conf.traversal, pairwiseFunctor, traversalInfo, conf.dataLayout, conf.newton3);
        if (traversalPtr->isApplicable()) {
          return std::optional{std::move(traversalPtr)};
        } else {
          return std::nullopt;
        }
      });
  return {std::move(traversalPtrOpt), false};
}

}  // namespace autopas<|MERGE_RESOLUTION|>--- conflicted
+++ resolved
@@ -388,24 +388,7 @@
    * @return True if this was a tuning iteration.
    */
   template <class Functor>
-<<<<<<< HEAD
-  bool iteratePairwise(Functor *f) {
-    const bool doRebuild = not _neighborListsAreValid.load(std::memory_order_relaxed);
-
-    bool result = _autoTuner.iteratePairwise(f, doRebuild, _particleBuffer, _haloParticleBuffer);
-
-    if (doRebuild /*we have done a rebuild now*/) {
-      _neighborListsAreValid.store(true, std::memory_order_relaxed);
-      _rebuildDistances.push_back(_stepsSinceLastListRebuild);
-      _stepsSinceLastListRebuild = 0;
-    }
-    ++_stepsSinceLastListRebuild;
-
-    return result;
-  }
-=======
   bool iteratePairwisePipeline(Functor *functor);
->>>>>>> 261878dc
 
   /**
    * Create the additional vectors vector for a given iterator behavior.
@@ -587,14 +570,6 @@
     }
   }
 
-<<<<<<< HEAD
-  void neighborListsAreValid() {
-    _neighborListsAreValid.store(true, std::memory_order_relaxed);
-    if (_stepsSinceLastListRebuild >= _neighborListRebuildFrequency or _autoTuner.willRebuild() or not _autoTuner.getContainer()->neighborListsAreValid()) {
-      _neighborListsAreValid.store(false, std::memory_order_relaxed);
-    }
-  }
-=======
   /**
    * Gathers dynamic data from the domain if necessary and retrieves the next configuration to use.
    * @tparam Functor
@@ -715,13 +690,12 @@
   /**
    * Checks if in the next iteration the neighbor lists have to be rebuilt.
    *
-   * This can be the case either because we hit the rebuild frequency or because the auto tuner tests
+   * This can be the case either because we hit the rebuild frequency, the dynamic rebuild criterion or because the auto tuner tests
    * a new configuration.
    *
-   * @return True iff the neighbor lists will not be rebuild.
-   */
-  bool neighborListsAreValid();
->>>>>>> 261878dc
+   * stores the value in _neighborListsAreValid
+   */
+  void neighborListsAreValid();
 
   /**
    * Specifies after how many pair-wise traversals the neighbor lists (if they exist) are to be rebuild.
@@ -808,11 +782,11 @@
 }
 
 template <typename Particle>
-bool LogicHandler<Particle>::neighborListsAreValid() {
-  if (_stepsSinceLastListRebuild >= _neighborListRebuildFrequency or _autoTuner.willRebuildNeighborLists()) {
+void LogicHandler<Particle>::neighborListsAreValid() {
+  _neighborListsAreValid.store(true, std::memory_order_relaxed);
+  if (_stepsSinceLastListRebuild >= _neighborListRebuildFrequency or _autoTuner.willRebuildNeighborLists() or not getContainer().neighborListsAreValid()) {
     _neighborListsAreValid.store(false, std::memory_order_relaxed);
   }
-  return _neighborListsAreValid.load(std::memory_order_relaxed);
 }
 
 template <typename Particle>
@@ -859,7 +833,7 @@
 template <class PairwiseFunctor>
 typename LogicHandler<Particle>::IterationMeasurements LogicHandler<Particle>::iteratePairwise(
     PairwiseFunctor &functor, TraversalInterface &traversal) {
-  const bool doListRebuild = not neighborListsAreValid();
+  const bool doListRebuild = _neighborListsAreValid.load(std::memory_order_relaxed);
   const auto &configuration = _autoTuner.getCurrentConfig();
   auto &container = _containerSelector.getCurrentContainer();
 
@@ -1204,10 +1178,10 @@
     if (stillTuning) {
       switch (_autoTuner.getTuningMetric()) {
         case TuningMetricOption::time:
-          _autoTuner.addMeasurement(measurements.timeTotal, not neighborListsAreValid());
+          _autoTuner.addMeasurement(measurements.timeTotal, not _neighborListsAreValid.load(std::memory_order_relaxed));
           break;
         case TuningMetricOption::energy:
-          _autoTuner.addMeasurement(measurements.energyTotal, not neighborListsAreValid());
+          _autoTuner.addMeasurement(measurements.energyTotal, not _neighborListsAreValid.load(std::memory_order_relaxed));
           break;
       }
     } else {
@@ -1216,7 +1190,7 @@
 
     // this function depends on LogicHandler's and the AutoTuner's iteration counters,
     // that should not have been updated yet.
-    if (not neighborListsAreValid() /*we have done a rebuild now*/) {
+    if (not _neighborListsAreValid.load(std::memory_order_relaxed) /*we have done a rebuild now*/) {
       // list is now valid
       _neighborListsAreValid.store(true, std::memory_order_relaxed);
       _stepsSinceLastListRebuild = 0;
