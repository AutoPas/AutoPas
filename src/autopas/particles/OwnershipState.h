--- conflicted
+++ resolved
@@ -33,11 +33,7 @@
  * @param b second operand
  * @return a & b
  */
-<<<<<<< HEAD
-inline OwnershipState operator&(const OwnershipState a, const OwnershipState b) {
-=======
 constexpr OwnershipState operator&(const OwnershipState a, const OwnershipState b) {
->>>>>>> cc50ae0d
   return static_cast<OwnershipState>(static_cast<int64_t>(a) & static_cast<int64_t>(b));
 }
 
@@ -47,11 +43,7 @@
  * @param b second operand
  * @return a | b
  */
-<<<<<<< HEAD
-inline OwnershipState operator|(const OwnershipState a, const OwnershipState b) {
-=======
 constexpr OwnershipState operator|(const OwnershipState a, const OwnershipState b) {
->>>>>>> cc50ae0d
   return static_cast<OwnershipState>(static_cast<int64_t>(a) | static_cast<int64_t>(b));
 }
 
@@ -61,11 +53,7 @@
  * @param a OwnershipState
  * @return const int64_t value of a given OwnershipState
  */
-<<<<<<< HEAD
-inline int64_t toInt64(const OwnershipState a) { return static_cast<int64_t>(a); }
-=======
 constexpr int64_t toInt64(const OwnershipState a) { return static_cast<int64_t>(a); }
->>>>>>> cc50ae0d
 
 /**
  * Insertion operator for OwnershipState.
