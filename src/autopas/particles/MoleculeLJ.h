--- conflicted
+++ resolved
@@ -16,7 +16,7 @@
  * lennard jones molecule class
  */
 template <typename floatType>
-class MoleculeLJBase : public ParticleBase<floatType> {
+class MoleculeLJBase : public ParticleBase<floatType, unsigned long> {
  public:
   MoleculeLJBase() = default;
 
@@ -27,13 +27,9 @@
    * @param id id of the molecule
    */
   explicit MoleculeLJBase(std::array<double, 3> r, std::array<double, 3> v, unsigned long id)
-      : ParticleBase<floatType>(r, v, id) {}
+      : ParticleBase<floatType, unsigned long>(r, v, id) {}
 
-<<<<<<< HEAD
   virtual ~MoleculeLJBase() = default;
-=======
-  ~MoleculeLJ() override = default;
->>>>>>> 6d6a10d2
 
   /**
    * get epsilon (characteristic energy of the lj potential)
@@ -57,11 +53,7 @@
    * set sigma (characteristic length of the lj potential)
    * @param sigma
    */
-<<<<<<< HEAD
   static void setSigma(double sigma);
-=======
-  static void setSigma(double sigma) { SIGMA = sigma; }
->>>>>>> 6d6a10d2
 
  private:
   static double EPSILON, SIGMA;
