/**
 * @file SimilarityFunctions.h
 * @author J. Kroll
 * @date 01.06.2020
 */

#pragma once

#include "ThreeDimensionalMapping.h"
#include "autopas/containers/ParticleContainerInterface.h"
#include "autopas/utils/ArrayMath.h"
#include "autopas/utils/WrapMPI.h"

namespace autopas::utils {

/**
 * Calculates homogeneity and max density of given AutoPas container.
 * Both values are computed at once to avoid iterating over the same space twice.
 * homogeneity > 0.0, normally < 1.0, but for extreme scenarios > 1.0
 * maxDensity > 0.0, normally < 3.0, but for extreme scenarios > 3.0
 *
<<<<<<< HEAD
 * These values are calculated by dividing the domain into bins of perfectly equal cuboid shapes.
 *
 * @note The bin shapes between different AutoPas container will not match if the dimensions of their domains don't
=======
 * These values are calculated by dividing the container's domain into bins of perfectly equal cuboid shapes.
 *
 * @note The bin shapes between different AutoPas containers will not match if the dimensions of their domains don't
>>>>>>> 97ba18af
 * match. Bins with greater surface area are probably more likely to feature fluctuations in the density.
 *
 * Not a rigorous proof, but should give an idea:
 * - Assume homogeneous distribution.
 * - For every particle assume it could move in any direction with equal probability (not a terrible assumption).
<<<<<<< HEAD
 * - So every particle near a bin face has a chance to more into the neighboring bin.
=======
 * - So every particle near a bin face has a chance to move into the neighboring bin.
>>>>>>> 97ba18af
 * - And this probability is independent of the bin (i.e. the bin shape)
 * - With a larger surface area, there are more particles with a probability of moving into the neighboring bin.
 * - On average, same density, but each individual bin has a greater probability of losing or gaining a lot of
 * particles.
 *
 * This is probably still fine for MPI Parallelized Tuning purposes, but be careful with comparing homogeneities and
 * densities.
 *
 * @tparam Particle
 * @param container container of current simulation
 * @return {homogeneity, maxDensity}
 */
<<<<<<< HEAD
template <class Container>
std::pair<double, double> calculateHomogeneityAndMaxDensity(const Container &container,
                                                            const std::array<double, 3> &startCorner,
                                                            const std::array<double, 3> &endCorner) {
  using namespace autopas::utils::ArrayMath::literals;

  const auto numberOfParticles = container.getNumberOfParticles();
  const auto domainDimensions = endCorner - startCorner;
=======
template <typename Particle>
std::pair<double, double> calculateHomogeneityAndMaxDensity(const ParticleContainerInterface<Particle> &container) {
  using namespace autopas::utils::ArrayMath::literals;

  const auto numberOfParticles = container.getNumberOfParticles();
  const auto domainDimensions = container.getBoxMax() - container.getBoxMin();
>>>>>>> 97ba18af
  const auto domainVolume = domainDimensions[0] * domainDimensions[1] * domainDimensions[2];

  // We scale the dimensions of the domain to bins with volumes which give approximately 10 particles per bin.
  const auto targetNumberOfBins = std::ceil(numberOfParticles / 10.);
<<<<<<< HEAD
  const auto targetNumberOfBinsPerDim = std::cbrt((double)targetNumberOfBins);
  // This is probably not an integer, so we floor to get more than 10 particles per bin than too small bins
  const auto numberOfBinsPerDim = static_cast<int>(std::floor(targetNumberOfBinsPerDim));
  const auto numberOfBins = numberOfBinsPerDim * numberOfBinsPerDim * numberOfBinsPerDim;
  const auto binVolume = domainVolume / (double)numberOfBins;
  const auto binDimensions = domainDimensions / (double)numberOfBinsPerDim;

  // Calculate the actual number of bins per dimension. The rounding is needed in case the division slightly
  // underestimates the division. The choice of dimension 0 is arbitrary.
  const int binsPerDimension = static_cast<int>(std::round(domainDimensions[0] / binDimensions[0]));

  std::vector<size_t> particlesPerBin(numberOfBins, 0);

=======
  const auto targetNumberOfBinsPerDim = std::cbrt(static_cast<double>(targetNumberOfBins));
  // This is probably not an integer, so we floor to get more than 10 particles per bin than too small bins
  const auto numberOfBinsPerDim = static_cast<int>(std::floor(targetNumberOfBinsPerDim));
  const auto binDimensions = domainDimensions / static_cast<double>(numberOfBinsPerDim);

  const auto numberOfBins = numberOfBinsPerDim * numberOfBinsPerDim * numberOfBinsPerDim;
  const auto binVolume = domainVolume / static_cast<double>(numberOfBins);

  std::vector<size_t> particlesPerBin(numberOfBins, 0);

>>>>>>> 97ba18af
  // add particles accordingly to their bin to get the amount of particles in each bin
  for (auto particleItr = container.begin(autopas::IteratorBehavior::owned); particleItr.isValid(); ++particleItr) {
    const auto &particleLocation = particleItr->getR();

<<<<<<< HEAD
    const auto binIndex3d = autopas::utils::ArrayMath::floorToInt((particleLocation - startCorner) / binDimensions);
    const auto binIndex1d = autopas::utils::ThreeDimensionalMapping::threeToOneD(
        binIndex3d, {binsPerDimension, binsPerDimension, binsPerDimension});
=======
    const auto binIndex3d =
        autopas::utils::ArrayMath::floorToInt((particleLocation - container.getBoxMin()) / binDimensions);
    const auto binIndex1d = autopas::utils::ThreeDimensionalMapping::threeToOneD(
        binIndex3d, {numberOfBinsPerDim, numberOfBinsPerDim, numberOfBinsPerDim});
>>>>>>> 97ba18af

    particlesPerBin[binIndex1d] += 1;
  }

  // calculate density for each bin and track max density
  double maxDensity{0.};
<<<<<<< HEAD
  std::vector<double> densityPerBin;
  densityPerBin.reserve(numberOfBins);
  for (size_t i = 0; i < numberOfBins; i++) {
    densityPerBin[i] = (double)particlesPerBin[i] / binVolume;
    if (densityPerBin[i] > maxDensity) {
      maxDensity = densityPerBin[i];
    }
  }

  if (maxDensity < 0.0) {
    throw std::runtime_error("maxDensity can never be smaller than 0.0, but is:" + std::to_string(maxDensity));
  }
  // get mean and reserve variable for densityVariance
  const double densityMean = numberOfParticles / domainVolume;
  double densityVariance = 0.0;

  // calculate densityVariance
  for (size_t i = 0; i < numberOfBins; ++i) {
    const double densityDifference = densityPerBin[i] - densityMean;
    densityVariance += (densityDifference * densityDifference / numberOfBins);
=======
  std::vector<double> densityPerBin{};
  densityPerBin.reserve(numberOfBins);
  for (size_t i = 0; i < numberOfBins; i++) {
    densityPerBin[i] = static_cast<double>(particlesPerBin[i]) / binVolume;
    maxDensity = std::max(maxDensity, densityPerBin[i]);
  }

  if (maxDensity < 0.0) {
    utils::ExceptionHandler::exception(
        "calculateHomogeneityAndMaxDensity(): maxDensity can never be smaller than 0.0, but is: {}", maxDensity);
  }
  // get mean and reserve variable for densityVariance
  const double densityMean = numberOfParticles / domainVolume;

  double densityVariance{0.};
  for (size_t i = 0; i < numberOfBins; ++i) {
    const double densityDifference = densityPerBin[i] - densityMean;
    densityVariance += (densityDifference * densityDifference);
>>>>>>> 97ba18af
  }

  /*
    double densityVariance = std::transform_reduce(
          densityPerBin.begin(), densityPerBin.end(), 0.0,
          std::plus<>(),
          [densityMean](double density) {
              double densityDifference = density - densityMean;
              return densityDifference * densityDifference;
          }
      );
  */
  densityVariance = densityVariance / numberOfBins;
  std::cout << densityVariance << "\n";

  // finally calculate standard deviation
  const double homogeneity = std::sqrt(densityVariance);
  // normally between 0.0 and 1.5
  if (homogeneity < 0.0) {
    throw std::runtime_error("homogeneity can never be smaller than 0.0, but is:" + std::to_string(homogeneity));
  }
  return {homogeneity, maxDensity};
}

}  // namespace autopas::utils<|MERGE_RESOLUTION|>--- conflicted
+++ resolved
@@ -19,25 +19,15 @@
  * homogeneity > 0.0, normally < 1.0, but for extreme scenarios > 1.0
  * maxDensity > 0.0, normally < 3.0, but for extreme scenarios > 3.0
  *
-<<<<<<< HEAD
- * These values are calculated by dividing the domain into bins of perfectly equal cuboid shapes.
- *
- * @note The bin shapes between different AutoPas container will not match if the dimensions of their domains don't
-=======
  * These values are calculated by dividing the container's domain into bins of perfectly equal cuboid shapes.
  *
  * @note The bin shapes between different AutoPas containers will not match if the dimensions of their domains don't
->>>>>>> 97ba18af
  * match. Bins with greater surface area are probably more likely to feature fluctuations in the density.
  *
  * Not a rigorous proof, but should give an idea:
  * - Assume homogeneous distribution.
  * - For every particle assume it could move in any direction with equal probability (not a terrible assumption).
-<<<<<<< HEAD
- * - So every particle near a bin face has a chance to more into the neighboring bin.
-=======
  * - So every particle near a bin face has a chance to move into the neighboring bin.
->>>>>>> 97ba18af
  * - And this probability is independent of the bin (i.e. the bin shape)
  * - With a larger surface area, there are more particles with a probability of moving into the neighboring bin.
  * - On average, same density, but each individual bin has a greater probability of losing or gaining a lot of
@@ -50,42 +40,16 @@
  * @param container container of current simulation
  * @return {homogeneity, maxDensity}
  */
-<<<<<<< HEAD
-template <class Container>
-std::pair<double, double> calculateHomogeneityAndMaxDensity(const Container &container,
-                                                            const std::array<double, 3> &startCorner,
-                                                            const std::array<double, 3> &endCorner) {
-  using namespace autopas::utils::ArrayMath::literals;
-
-  const auto numberOfParticles = container.getNumberOfParticles();
-  const auto domainDimensions = endCorner - startCorner;
-=======
 template <typename Particle>
 std::pair<double, double> calculateHomogeneityAndMaxDensity(const ParticleContainerInterface<Particle> &container) {
   using namespace autopas::utils::ArrayMath::literals;
 
   const auto numberOfParticles = container.getNumberOfParticles();
   const auto domainDimensions = container.getBoxMax() - container.getBoxMin();
->>>>>>> 97ba18af
   const auto domainVolume = domainDimensions[0] * domainDimensions[1] * domainDimensions[2];
 
   // We scale the dimensions of the domain to bins with volumes which give approximately 10 particles per bin.
   const auto targetNumberOfBins = std::ceil(numberOfParticles / 10.);
-<<<<<<< HEAD
-  const auto targetNumberOfBinsPerDim = std::cbrt((double)targetNumberOfBins);
-  // This is probably not an integer, so we floor to get more than 10 particles per bin than too small bins
-  const auto numberOfBinsPerDim = static_cast<int>(std::floor(targetNumberOfBinsPerDim));
-  const auto numberOfBins = numberOfBinsPerDim * numberOfBinsPerDim * numberOfBinsPerDim;
-  const auto binVolume = domainVolume / (double)numberOfBins;
-  const auto binDimensions = domainDimensions / (double)numberOfBinsPerDim;
-
-  // Calculate the actual number of bins per dimension. The rounding is needed in case the division slightly
-  // underestimates the division. The choice of dimension 0 is arbitrary.
-  const int binsPerDimension = static_cast<int>(std::round(domainDimensions[0] / binDimensions[0]));
-
-  std::vector<size_t> particlesPerBin(numberOfBins, 0);
-
-=======
   const auto targetNumberOfBinsPerDim = std::cbrt(static_cast<double>(targetNumberOfBins));
   // This is probably not an integer, so we floor to get more than 10 particles per bin than too small bins
   const auto numberOfBinsPerDim = static_cast<int>(std::floor(targetNumberOfBinsPerDim));
@@ -96,49 +60,20 @@
 
   std::vector<size_t> particlesPerBin(numberOfBins, 0);
 
->>>>>>> 97ba18af
   // add particles accordingly to their bin to get the amount of particles in each bin
   for (auto particleItr = container.begin(autopas::IteratorBehavior::owned); particleItr.isValid(); ++particleItr) {
     const auto &particleLocation = particleItr->getR();
 
-<<<<<<< HEAD
-    const auto binIndex3d = autopas::utils::ArrayMath::floorToInt((particleLocation - startCorner) / binDimensions);
-    const auto binIndex1d = autopas::utils::ThreeDimensionalMapping::threeToOneD(
-        binIndex3d, {binsPerDimension, binsPerDimension, binsPerDimension});
-=======
     const auto binIndex3d =
         autopas::utils::ArrayMath::floorToInt((particleLocation - container.getBoxMin()) / binDimensions);
     const auto binIndex1d = autopas::utils::ThreeDimensionalMapping::threeToOneD(
         binIndex3d, {numberOfBinsPerDim, numberOfBinsPerDim, numberOfBinsPerDim});
->>>>>>> 97ba18af
 
     particlesPerBin[binIndex1d] += 1;
   }
 
   // calculate density for each bin and track max density
   double maxDensity{0.};
-<<<<<<< HEAD
-  std::vector<double> densityPerBin;
-  densityPerBin.reserve(numberOfBins);
-  for (size_t i = 0; i < numberOfBins; i++) {
-    densityPerBin[i] = (double)particlesPerBin[i] / binVolume;
-    if (densityPerBin[i] > maxDensity) {
-      maxDensity = densityPerBin[i];
-    }
-  }
-
-  if (maxDensity < 0.0) {
-    throw std::runtime_error("maxDensity can never be smaller than 0.0, but is:" + std::to_string(maxDensity));
-  }
-  // get mean and reserve variable for densityVariance
-  const double densityMean = numberOfParticles / domainVolume;
-  double densityVariance = 0.0;
-
-  // calculate densityVariance
-  for (size_t i = 0; i < numberOfBins; ++i) {
-    const double densityDifference = densityPerBin[i] - densityMean;
-    densityVariance += (densityDifference * densityDifference / numberOfBins);
-=======
   std::vector<double> densityPerBin{};
   densityPerBin.reserve(numberOfBins);
   for (size_t i = 0; i < numberOfBins; i++) {
@@ -157,7 +92,6 @@
   for (size_t i = 0; i < numberOfBins; ++i) {
     const double densityDifference = densityPerBin[i] - densityMean;
     densityVariance += (densityDifference * densityDifference);
->>>>>>> 97ba18af
   }
 
   /*
