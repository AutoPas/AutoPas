/**
 * @file Logger.h
 * @author seckler
 * @date 20.04.18
 */

#pragma once

#include <spdlog/sinks/ostream_sink.h>
#include <spdlog/spdlog.h>
#include <iostream>

/**
 * Returns the filename without full path.
 */
#define __FILENAME__                           \
  ({                                           \
    const char* pStr = strrchr(__FILE__, '/'); \
    pStr ? pStr + 1 : __FILE__;                \
  })

#ifdef AUTOPAS_VERBOSE_LOG
/**
 * Macro for logging providing common meta information.
 * @param lvl Possible levels: trace, debug, info, warn, error, critical.
 * @param fmt Message with formatting tokens
 * @param ... Formatting arguments
 */
#define AutoPasLog(lvl, fmt, ...)                                        \
  {                                                                      \
    size_t textwidth = 26; /* If filenames get cropped increase this! */ \
    std::string s;                                                       \
    s.reserve(textwidth);                                                \
    s.append(__FILENAME__);                                              \
    s.append(":");                                                       \
    s.append(std::to_string(__LINE__));                                  \
    s.resize(textwidth, ' ');                                            \
    spdlog::get("AutoPasLog")->lvl("[{}] " fmt, s, ##__VA_ARGS__);       \
  }
#else
/**
 * Macro for logging providing common meta information without filename.
 * @param lvl Possible levels: trace, debug, info, warn, error, critical.
 * @param fmt Message with formatting tokens
 * @param ... Formatting arguments
<<<<<<< HEAD
 * @note a ; is enforced at the end of the macro.
=======
 * @note A ';' is enforced at the end of the macro.
>>>>>>> f7e92f04
 */
#define AutoPasLog(lvl, fmt, ...) spdlog::get("AutoPasLog")->lvl(fmt, ##__VA_ARGS__)

#endif

namespace autopas {
/**
 * Logger class to provide interface to basic functions of the logger.
 * You can create the spdlog's logger or delete it using the provided functions.
 */
class Logger {
 private:
  static inline auto loggerName() { return "AutoPasLog"; };

 public:
  /**
   * Typalias for log levels.
   */
  typedef spdlog::level::level_enum LogLevel;
  /**
   * create a logger writing to the file system
   * @param filename
   */
  static void create(std::string& filename) {
    // drop an already registered Logger if it exists
    if (spdlog::get(loggerName())) spdlog::drop(loggerName());
    spdlog::basic_logger_mt(loggerName(), filename);
  }

  /**
   * create a logger with an arbitrary ostream.
   * default is std::cout
   * @param oss
   */
  static void create(std::ostream& oss = std::cout) {
    // drop an already registered Logger if it exists
    if (spdlog::get(loggerName())) spdlog::drop(loggerName());
    auto ostream_sink = std::make_shared<spdlog::sinks::ostream_sink_mt>(oss);
    auto logger = std::make_shared<spdlog::logger>(loggerName(), ostream_sink);
    spdlog::register_logger(logger);
  }

  /**
   * removes the logger. This should only be done at teardown of the simulation or
   * for tests.
   * logging after the logger has been removed and no new logger has been defined
   * will lead to undefined behavior!!!
   */
  static void unregister() { spdlog::drop(loggerName()); }

  /**
   * Get a pointer to the actual logger object.
   * @return Pointer to logger.
   */
  static auto get() { return spdlog::get(loggerName()); }
};  // class Logger
}  // namespace autopas<|MERGE_RESOLUTION|>--- conflicted
+++ resolved
@@ -43,11 +43,7 @@
  * @param lvl Possible levels: trace, debug, info, warn, error, critical.
  * @param fmt Message with formatting tokens
  * @param ... Formatting arguments
-<<<<<<< HEAD
- * @note a ; is enforced at the end of the macro.
-=======
  * @note A ';' is enforced at the end of the macro.
->>>>>>> f7e92f04
  */
 #define AutoPasLog(lvl, fmt, ...) spdlog::get("AutoPasLog")->lvl(fmt, ##__VA_ARGS__)
 
