--- conflicted
+++ resolved
@@ -37,33 +37,19 @@
   bool energyMeasurementsPossible{false};
 
   /**
-<<<<<<< HEAD
-   * Total energy consumed in watts.
-=======
    * Average energy consumed per time in Watts.
->>>>>>> 0338ff17
    */
   double energyWatts{};
 
   /**
-<<<<<<< HEAD
-   * Total energy consumed in joules.
-=======
    * Total energy consumed in Joules.
->>>>>>> 0338ff17
    */
   double energyJoules{};
 
   /**
-<<<<<<< HEAD
-   * Time in which energy was consumed.
-   */
-  double energySeconds{};
-=======
    * Time in seconds during which energy was consumed.
    */
   double energyDeltaT{};
->>>>>>> 0338ff17
 
   /**
    * Total energy consumed so far
