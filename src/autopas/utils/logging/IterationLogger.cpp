--- conflicted
+++ resolved
@@ -36,11 +36,7 @@
     csvHeader.append(
         ",energyWatts[W],"
         "energyJoules[J],"
-<<<<<<< HEAD
-        "energySeconds[S]");
-=======
         "energyDeltaT[s]");
->>>>>>> 0338ff17
   }
   headerLogger->info(csvHeader, Configuration().getCSVHeader());
   spdlog::drop(headerLoggerName);
@@ -64,20 +60,12 @@
                                             const IterationMeasurements &measurements) const {
 #ifdef AUTOPAS_LOG_ITERATIONS
   const auto &[timeIteratePairwise, timeRemainderTraversal, timeRebuild, timeTotal, energyMeasurementsPossible,
-<<<<<<< HEAD
-               energyWatts, energyJoules, energySeconds, energyTotal] = measurements;
-=======
                energyWatts, energyJoules, energyDeltaT, energyTotal] = measurements;
->>>>>>> 0338ff17
   if (energyMeasurementsPossible) {
     spdlog::get(_loggerName)
         ->info("{},{},{},{},{},{},{},{},{},{},{},{}", iteration, functorName, inTuningPhase ? "true" : "false",
                configuration.getCSVLine(), timeIteratePairwise, timeRemainderTraversal, timeRebuild, timeTotal,
-<<<<<<< HEAD
-               timeTuning, energyWatts, energyJoules, energySeconds);
-=======
                timeTuning, energyWatts, energyJoules, energyDeltaT);
->>>>>>> 0338ff17
   } else {
     spdlog::get(_loggerName)
         ->info("{},{},{},{},{},{},{},{},{}", iteration, functorName, inTuningPhase ? "true" : "false",
