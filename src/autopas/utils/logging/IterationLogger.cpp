/**
 * @file IterationLogger.cpp
 * @author F. Gratl
 * @date 25/01/2021
 */

#include "IterationLogger.h"

#include "utils/Timer.h"

autopas::IterationLogger::IterationLogger(const std::string &outputSuffix, bool energyMeasurements)
    : _loggerName("IterationLogger" + outputSuffix) {
#ifdef AUTOPAS_LOG_ITERATIONS
  const auto *fillerAfterSuffix = outputSuffix.empty() or outputSuffix.back() == '_' ? "" : "_";
  const auto outputFileName("AutoPas_iterationPerformance_" + outputSuffix + fillerAfterSuffix +
                            utils::Timer::getDateStamp() + ".csv");
  // Start of workaround: Because we want to use an asynchronous logger we can't quickly switch patterns for the header.
  // Create and register a non-asynchronous logger to write the header.
  const auto headerLoggerName = _loggerName + "header";
  auto headerLogger = spdlog::basic_logger_mt(headerLoggerName, outputFileName);
  // set the pattern to the message only
  headerLogger->set_pattern("%v");
  // print csv header
  std::string csvHeader =
      "Date,"
      "Iteration,"
      "Functor,"
      "inTuningPhase,"
      "{},"
      "iterateInteractions[ns],"
      "remainderTraversal[ns],"
      "rebuildNeighborLists[ns],"
<<<<<<< HEAD
      "iterateInteractionsTotal[ns],"
      "tuning[ns],"
      "energyPsys[J],"
      "energyPkg[J],"
      "energyRam[J]",
      Configuration().getCSVHeader());
=======
      "iteratePairwiseTotal[ns],"
      "tuning[ns]";
  if (energyMeasurements) {
    csvHeader.append(
        ",energyPsys[J],"
        "energyPkg[J],"
        "energyRam[J]");
  }
  headerLogger->info(csvHeader, Configuration().getCSVHeader());
>>>>>>> 563528b4
  spdlog::drop(headerLoggerName);
  // End of workaround

  // create and register the actual logger
  auto logger = spdlog::basic_logger_mt<spdlog::async_factory>(_loggerName, outputFileName);
  // set pattern to provide date
  logger->set_pattern("%Y-%m-%d %T,%v");
#endif
}

autopas::IterationLogger::~IterationLogger() {
#ifdef AUTOPAS_LOG_ITERATIONS
  spdlog::drop(_loggerName);
#endif
}

void autopas::IterationLogger::logIteration(const autopas::Configuration &configuration, size_t iteration,
<<<<<<< HEAD
                                            std::string functorName, bool inTuningPhase, long timeIterateInteractions,
                                            long timeRemainderTraversal, long timeRebuildNeighborLists,
                                            long timeIterateInteractionsTotal, long timeTuning, double energyPsys,
                                            double energyPkg, double energyRam) {
#ifdef AUTOPAS_LOG_ITERATIONS
  spdlog::get(_loggerName)
      ->info("{},{},{},{},{},{},{},{},{},{},{},{}", iteration, functorName, inTuningPhase ? "true" : "false",
             configuration.getCSVLine(), timeIterateInteractions, timeRemainderTraversal, timeRebuildNeighborLists,
             timeIterateInteractionsTotal, timeTuning, energyPsys, energyPkg, energyRam);
=======
                                            bool inTuningPhase, long timeTuning,
                                            const IterationMeasurements &measurements) {
#ifdef AUTOPAS_LOG_ITERATIONS
  const auto &[timeIteratePairwise, timeRemainderTraversal, timeRebuild, timeTotal, energyMeasurementsPossible,
               energyPsys, energyPkg, energyRam, energyTotal] = measurements;
  if (energyMeasurementsPossible) {
    spdlog::get(_loggerName)
        ->info("{},{},{},{},{},{},{},{},{},{},{}", iteration, inTuningPhase ? "true" : "false",
               configuration.getCSVLine(), timeIteratePairwise, timeRemainderTraversal, timeRebuild, timeTotal,
               timeTuning, energyPsys, energyPkg, energyRam);
  } else {
    spdlog::get(_loggerName)
        ->info("{},{},{},{},{},{},{},{}", iteration, inTuningPhase ? "true" : "false", configuration.getCSVLine(),
               timeIteratePairwise, timeRemainderTraversal, timeRebuild, timeTotal, timeTuning);
  }
>>>>>>> 563528b4
#endif
}<|MERGE_RESOLUTION|>--- conflicted
+++ resolved
@@ -30,15 +30,7 @@
       "iterateInteractions[ns],"
       "remainderTraversal[ns],"
       "rebuildNeighborLists[ns],"
-<<<<<<< HEAD
       "iterateInteractionsTotal[ns],"
-      "tuning[ns],"
-      "energyPsys[J],"
-      "energyPkg[J],"
-      "energyRam[J]",
-      Configuration().getCSVHeader());
-=======
-      "iteratePairwiseTotal[ns],"
       "tuning[ns]";
   if (energyMeasurements) {
     csvHeader.append(
@@ -47,7 +39,6 @@
         "energyRam[J]");
   }
   headerLogger->info(csvHeader, Configuration().getCSVHeader());
->>>>>>> 563528b4
   spdlog::drop(headerLoggerName);
   // End of workaround
 
@@ -65,32 +56,20 @@
 }
 
 void autopas::IterationLogger::logIteration(const autopas::Configuration &configuration, size_t iteration,
-<<<<<<< HEAD
-                                            std::string functorName, bool inTuningPhase, long timeIterateInteractions,
-                                            long timeRemainderTraversal, long timeRebuildNeighborLists,
-                                            long timeIterateInteractionsTotal, long timeTuning, double energyPsys,
-                                            double energyPkg, double energyRam) {
-#ifdef AUTOPAS_LOG_ITERATIONS
-  spdlog::get(_loggerName)
-      ->info("{},{},{},{},{},{},{},{},{},{},{},{}", iteration, functorName, inTuningPhase ? "true" : "false",
-             configuration.getCSVLine(), timeIterateInteractions, timeRemainderTraversal, timeRebuildNeighborLists,
-             timeIterateInteractionsTotal, timeTuning, energyPsys, energyPkg, energyRam);
-=======
-                                            bool inTuningPhase, long timeTuning,
+                                            std::string functorName, bool inTuningPhase, long timeTuning,
                                             const IterationMeasurements &measurements) {
 #ifdef AUTOPAS_LOG_ITERATIONS
   const auto &[timeIteratePairwise, timeRemainderTraversal, timeRebuild, timeTotal, energyMeasurementsPossible,
                energyPsys, energyPkg, energyRam, energyTotal] = measurements;
   if (energyMeasurementsPossible) {
     spdlog::get(_loggerName)
-        ->info("{},{},{},{},{},{},{},{},{},{},{}", iteration, inTuningPhase ? "true" : "false",
+        ->info("{},{},{},{},{},{},{},{},{},{},{},{}", iteration, functorName, inTuningPhase ? "true" : "false",
                configuration.getCSVLine(), timeIteratePairwise, timeRemainderTraversal, timeRebuild, timeTotal,
                timeTuning, energyPsys, energyPkg, energyRam);
   } else {
     spdlog::get(_loggerName)
-        ->info("{},{},{},{},{},{},{},{}", iteration, inTuningPhase ? "true" : "false", configuration.getCSVLine(),
+        ->info("{},{},{},{},{},{},{},{},{}", iteration, functorName, inTuningPhase ? "true" : "false", configuration.getCSVLine(),
                timeIteratePairwise, timeRemainderTraversal, timeRebuild, timeTotal, timeTuning);
   }
->>>>>>> 563528b4
 #endif
 }