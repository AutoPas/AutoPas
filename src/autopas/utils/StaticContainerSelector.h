--- conflicted
+++ resolved
@@ -16,7 +16,6 @@
 #include "autopas/containers/verletListsCellBased/varVerletLists/VarVerletLists.h"
 #include "autopas/containers/verletListsCellBased/verletLists/DynamicVerletLists.h"
 #include "autopas/containers/verletListsCellBased/verletLists/VerletLists.h"
-#include "autopas/containers/verletListsCellBased/verletLists/NewVerletLists.h"
 #include "autopas/containers/verletListsCellBased/verletListsCells/VerletListsCells.h"
 #include "autopas/containers/verletListsCellBased/verletListsCells/DynamicVerletListsCells.h"
 
@@ -43,38 +42,24 @@
     case ContainerOption::linkedCellsReferences:
       return function(dynamic_cast<autopas::LinkedCellsReferences<Particle> &>(container));
     case ContainerOption::verletLists:
-<<<<<<< HEAD
-      return function(dynamic_cast<autopas::VerletLists<Particle> *>(containerPtr));
+      return function(dynamic_cast<autopas::VerletLists<Particle> &>(container));
     case ContainerOption::dynamicVerletLists:
-      return function(dynamic_cast<autopas::DynamicVerletLists<Particle> *>(containerPtr));
-    case ContainerOption::experimentalVerletLists:
-      return function(dynamic_cast<autopas::NewVerletLists<Particle, StaticVLNeighborList<Particle>> *>(containerPtr));
-    case ContainerOption::experimentalDynamicVerletLists:
-      return function(dynamic_cast<autopas::NewVerletLists<Particle, DynamicVLNeighborList<Particle>> *>(containerPtr));
-    case ContainerOption::verletListsCells:
-      return function(
-          dynamic_cast<autopas::VerletListsCells<Particle, VLCAllCellsNeighborList<Particle>> *>(containerPtr));
-    case ContainerOption::dynamicVerletListsCells:
-      return function(
-          dynamic_cast<autopas::DynamicVerletListsCells<Particle, VLCAllCellsNeighborList<Particle>>*>(containerPtr));
-=======
-      return function(dynamic_cast<autopas::VerletLists<Particle> &>(container));
+      return function(dynamic_cast<autopas::DynamicVerletLists<Particle> &>(container));
     case ContainerOption::verletListsCells:
       return function(
           dynamic_cast<autopas::VerletListsCells<Particle, VLCAllCellsNeighborList<Particle>> &>(container));
->>>>>>> 261878dc
+    case ContainerOption::dynamicVerletListsCells:
+      return function(
+          dynamic_cast<autopas::DynamicVerletListsCells<Particle, VLCAllCellsNeighborList<Particle>> &>(container));
     case ContainerOption::verletClusterLists:
       return function(dynamic_cast<autopas::VerletClusterLists<Particle> &>(container));
     case ContainerOption::pairwiseVerletLists:
       return function(
-<<<<<<< HEAD
-          dynamic_cast<autopas::VerletListsCells<Particle, VLCCellPairNeighborList<Particle>> *>(containerPtr));
+          dynamic_cast<autopas::VerletListsCells<Particle, VLCCellPairNeighborList<Particle>> &>(container));
     case ContainerOption::dynamicPairwiseVerletLists:
       return function(
-        dynamic_cast<autopas::VerletListsCells<Particle, VLCCellPairNeighborList<Particle>> *>(containerPtr));
-=======
-          dynamic_cast<autopas::VerletListsCells<Particle, VLCCellPairNeighborList<Particle>> &>(container));
->>>>>>> 261878dc
+        dynamic_cast<autopas::VerletListsCells<Particle, VLCCellPairNeighborList<Particle>> &>(container));
+
     case ContainerOption::varVerletListsAsBuild:
       return function(
           dynamic_cast<autopas::VarVerletLists<Particle, VerletNeighborListAsBuild<Particle>> &>(container));
