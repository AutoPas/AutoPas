--- conflicted
+++ resolved
@@ -48,17 +48,13 @@
     case ContainerOption::verletClusterLists:
       return function(dynamic_cast<autopas::VerletClusterLists<Particle> *>(containerPtr));
     case ContainerOption::pairwiseVerletLists:
-<<<<<<< HEAD
-      return function(dynamic_cast<autopas::VerletListsCells<Particle> *>(containerPtr));
-    case ContainerOption::octree:
-      return function(dynamic_cast<autopas::Octree> * > (containerPtr))
-=======
       return function(
           dynamic_cast<autopas::VerletListsCells<Particle, VLCCellPairNeighborList<Particle>> *>(containerPtr));
     case ContainerOption::varVerletListsAsBuild:
       return function(
           dynamic_cast<autopas::VarVerletLists<Particle, VerletNeighborListAsBuild<Particle>> *>(containerPtr));
->>>>>>> 8b4b58d1
+    case ContainerOption::octree:
+      return function(dynamic_cast<autopas::Octree<Particle> *>(containerPtr));
   }
   autopas::utils::ExceptionHandler::exception("Unknown type of container in StaticContainerSelector.h. Type: {}",
                                               container->getContainerType());
