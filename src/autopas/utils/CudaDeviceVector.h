/**
 * @file CudaDeviceVector.h
 * @author jspahl
 * @date 2/4/18
 */

#pragma once

#include "autopas/utils/CudaExceptionHandler.h"
#include "autopas/utils/ExceptionHandler.h"
#if defined(AUTOPAS_CUDA)
#include "cuda_runtime.h"
#endif

namespace autopas::utils {

/**
 * This class handles storage of vectors on the gpu.
 * @tparam T types of the elements in the vector
 */
template <typename T>
class CudaDeviceVector {
#if defined(AUTOPAS_CUDA)
 public:
  /**
   * @brief Construct vector without allocating memory
   */
  CudaDeviceVector() : _max_size(0), _size(0), _padToMultiple(1024) {}

  /**
   * @brief Construct vector with custom maximal length and allocate the Memory on the GPU
   * @param max size to be allocated
   */
  CudaDeviceVector(size_t max) : _max_size(max), _size(0), _padToMultiple(1024) {
    autopas::utils::CudaExceptionHandler::checkErrorCode(cudaMalloc((void **)&_data, sizeof(T) * _max_size));
  }

  /**
   * @brief Copy Constructor
   * @param obj other object
   */
<<<<<<< HEAD
  CudaDeviceVector(const CudaDeviceVector<T>& obj) : _max_size(obj._max_size), _size(obj._size) {
    if (obj._max_size > 0) {
      autopas::utils::CudaExceptionHandler::checkErrorCode(cudaMalloc((void**)&_data, sizeof(T) * _max_size));
      cudaMemcpy(_data, obj._data, _size * sizeof(T), cudaMemcpyDeviceToDevice);
    }
=======
  CudaDeviceVector(const CudaDeviceVector<T> &obj) : _max_size(obj._max_size), _size(obj._size) {
    autopas::utils::CudaExceptionHandler::checkErrorCode(cudaMalloc((void **)&_data, sizeof(T) * _max_size));
    cudaMemcpy(_data, obj._data, _size * sizeof(T), cudaMemcpyDeviceToDevice);
>>>>>>> 6d6a10d2
  }

  /**
   * @brief Frees Memory on GPU
   */
  virtual ~CudaDeviceVector() {
    if (_max_size > 0) autopas::utils::CudaExceptionHandler::checkErrorCode(cudaFree(_data));
  }

  /**
   * @brief return Pointer to the data in the GPU Memory
   * @return Pointer to the data in the GPU Memory
   */
  T *get() { return _data; }

  /**
   * @brief return number of elemnts in the vector
   * @return number of elemnts in the vector
   */
  size_t size() { return _size; }

  /**
   * @brief copy data from host to this vector on the device
   * @param n number of elements
   * @param hostData Pointer to host data
   * @param stream Cuda Stream to use for the copy
   */
  void copyHostToDevice(const size_t n, T *hostData, const cudaStream_t stream = 0) {
    _size = n;
    if (n > _max_size) {
      if (_max_size > 0) autopas::utils::CudaExceptionHandler::checkErrorCode(cudaFree(_data));
      _max_size = (n / _padToMultiple + 1) * _padToMultiple;

<<<<<<< HEAD
      autopas::utils::CudaExceptionHandler::checkErrorCode(cudaMalloc((void**)&_data, sizeof(T) * _max_size));
=======
      autopas::utils::CudaExceptionHandler::checkErrorCode(cudaFree(_data));
      autopas::utils::CudaExceptionHandler::checkErrorCode(cudaMalloc((void **)&_data, sizeof(T) * _max_size));
>>>>>>> 6d6a10d2
    }
    autopas::utils::CudaExceptionHandler::checkErrorCode(
        cudaMemcpyAsync(_data, hostData, n * sizeof(T), cudaMemcpyHostToDevice, stream));
  }

  /**
   * @brief copy data from this vectors device Memory back to the host
   * @param n number of elements
   * @param hostData Pointer to host data
   * @param stream Cuda Stream to use for the copy
   */
  void copyDeviceToHost(const size_t n, T *hostData, const cudaStream_t stream = 0) {
    autopas::utils::CudaExceptionHandler::checkErrorCode(
        cudaMemcpyAsync(hostData, _data, n * sizeof(T), cudaMemcpyDeviceToHost, stream));
  }

 private:
  size_t _max_size;
  size_t _size;
  size_t _padToMultiple;

  T *_data;

#else
 public:
  /**
   * @brief Dummy default constructor.
   */
  CudaDeviceVector() {}
  /**
   * @brief Dummy constructor.
   * @param max initial maximal vector size
   */
  CudaDeviceVector(size_t max) {}

  /**
   * @brief Dummy Copy Constructor
   * @param obj other object
   */
  CudaDeviceVector(const CudaDeviceVector<T> &obj) {}
#endif
};

}  // namespace autopas::utils<|MERGE_RESOLUTION|>--- conflicted
+++ resolved
@@ -39,17 +39,11 @@
    * @brief Copy Constructor
    * @param obj other object
    */
-<<<<<<< HEAD
-  CudaDeviceVector(const CudaDeviceVector<T>& obj) : _max_size(obj._max_size), _size(obj._size) {
+  CudaDeviceVector(const CudaDeviceVector<T> &obj) : _max_size(obj._max_size), _size(obj._size) {
     if (obj._max_size > 0) {
-      autopas::utils::CudaExceptionHandler::checkErrorCode(cudaMalloc((void**)&_data, sizeof(T) * _max_size));
+      autopas::utils::CudaExceptionHandler::checkErrorCode(cudaMalloc((void **)&_data, sizeof(T) * _max_size));
       cudaMemcpy(_data, obj._data, _size * sizeof(T), cudaMemcpyDeviceToDevice);
     }
-=======
-  CudaDeviceVector(const CudaDeviceVector<T> &obj) : _max_size(obj._max_size), _size(obj._size) {
-    autopas::utils::CudaExceptionHandler::checkErrorCode(cudaMalloc((void **)&_data, sizeof(T) * _max_size));
-    cudaMemcpy(_data, obj._data, _size * sizeof(T), cudaMemcpyDeviceToDevice);
->>>>>>> 6d6a10d2
   }
 
   /**
@@ -83,12 +77,7 @@
       if (_max_size > 0) autopas::utils::CudaExceptionHandler::checkErrorCode(cudaFree(_data));
       _max_size = (n / _padToMultiple + 1) * _padToMultiple;
 
-<<<<<<< HEAD
-      autopas::utils::CudaExceptionHandler::checkErrorCode(cudaMalloc((void**)&_data, sizeof(T) * _max_size));
-=======
-      autopas::utils::CudaExceptionHandler::checkErrorCode(cudaFree(_data));
       autopas::utils::CudaExceptionHandler::checkErrorCode(cudaMalloc((void **)&_data, sizeof(T) * _max_size));
->>>>>>> 6d6a10d2
     }
     autopas::utils::CudaExceptionHandler::checkErrorCode(
         cudaMemcpyAsync(_data, hostData, n * sizeof(T), cudaMemcpyHostToDevice, stream));
