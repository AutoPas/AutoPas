--- conflicted
+++ resolved
@@ -143,12 +143,7 @@
   generateDistribution(numConfigs, commSize, rank, containerOptions, cellSizeFactors, traversalOptions,
                        loadEstimatorOptions, dataLayoutOptions, newton3Options);
 
-<<<<<<< HEAD
-  size_t cellSizeFactorsSize = cellSizeFactors.isFinite() ? cellSizeFactors.size() : 1;
   AutoPasLog(DEBUG,
-=======
-  AutoPasLog(debug,
->>>>>>> 0cd957c4
              "After distributing: {} containers, {} cellSizeFactors, {} traversals, {} dataLayouts, {} newton3s"
              " => {} total configs",
              containerOptions.size(), /*cellSizeFactorsSize*/ (cellSizeFactors.isFinite() ? cellSizeFactors.size() : 1),
