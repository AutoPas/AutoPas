--- conflicted
+++ resolved
@@ -157,13 +157,11 @@
     case autopas::TraversalOption::c01CombinedSoA: {
       return "c01-combined-SoA";
     }
-<<<<<<< HEAD
+    case autopas::TraversalOption::verletClusters: {
+      return "verlet-clusters";
+    }
     case autopas::TraversalOption::varVerletTraversalAsBuild: {
       return "var-verlet-lists-as-build";
-=======
-    case autopas::TraversalOption::verletClusters: {
-      return "verlet-clusters";
->>>>>>> a5c9feaf
     }
   }
   // do not implement default case to provoke compiler warnings if new options are introduced.
@@ -274,13 +272,10 @@
   auto words = tokenize(traversalOptionsString, delimiters);
 
   for (auto &word : words) {
-<<<<<<< HEAD
     if (word.find("var") != std::string::npos) {
       traversalOptions.insert(autopas::TraversalOption::varVerletTraversalAsBuild);
-=======
-    if (word.find("verlet-clusters") != std::string::npos) {
+    } else if (word.find("verlet-clusters") != std::string::npos) {
       traversalOptions.insert(autopas::TraversalOption::verletClusters);
->>>>>>> a5c9feaf
     } else if (word.find("verlet-lists") != std::string::npos) {
       traversalOptions.insert(autopas::TraversalOption::verletTraversal);
     } else if (word.find("01") != std::string::npos) {
