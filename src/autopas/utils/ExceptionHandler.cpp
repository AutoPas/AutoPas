--- conflicted
+++ resolved
@@ -75,15 +75,8 @@
   int myRank{};
   autopas::AutoPas_MPI_Comm_rank(AUTOPAS_MPI_COMM_WORLD, &myRank);
   _description = "Rank " + std::to_string(myRank) + " : " + _description;
-<<<<<<< HEAD
-  // if there is an AutoPas logger active, flush it
-  if (autopas::Logger::get()) {
-    autopas::Logger::get()->flush();
-  }
-=======
   // Flush all existing loggers (main AutoPas, optional csv loggers, ...)
   spdlog::apply_all([](auto loggerPtr) { loggerPtr->flush(); });
->>>>>>> 4b6011d8
 }
 
 autopas::utils::ExceptionHandler::AutoPasException::AutoPasException(
