--- conflicted
+++ resolved
@@ -48,7 +48,7 @@
    */
   explicit LJFunctorAVX(double cutoff, double epsilon, double sigma, double shift, bool duplicatedCalculation = false)
 #ifdef __AVX__
-      : Functor<Particle, ParticleCell>(cutoff),
+      : Functor<Particle, ParticleCell, SoAArraysType, LJFunctorAVX<Particle, ParticleCell>>(cutoff),
         _one{_mm256_set1_pd(1.)},
         _masks{
             _mm256_set_epi64x(0, 0, 0, -1),
@@ -445,7 +445,6 @@
     utils::ExceptionHandler::exception("Verlet SoA functor not implemented!");
   }
 
-<<<<<<< HEAD
   constexpr static std::array<typename Particle::AttributeNames, 8> neededAttr{
       Particle::AttributeNames::id,     Particle::AttributeNames::posX,   Particle::AttributeNames::posY,
       Particle::AttributeNames::posZ,   Particle::AttributeNames::forceX, Particle::AttributeNames::forceY,
@@ -453,43 +452,6 @@
 
   constexpr static std::array<typename Particle::AttributeNames, 3> computedAttr{
       Particle::AttributeNames::forceX, Particle::AttributeNames::forceY, Particle::AttributeNames::forceZ};
-=======
-  /**
-   * SoALoader
-   * @param cell
-   * @param soa
-   * @param offset
-   */
-  AUTOPAS_FUNCTOR_SOALOADER(cell, soa, offset,
-                            // @todo it is probably better to resize the soa only once, before calling
-                            // SoALoader (verlet-list only)
-                            soa.resizeArrays(offset + cell.numParticles());
-
-                            if (cell.numParticles() == 0) return;
-
-                            auto *const __restrict__ idptr = soa.template begin<Particle::AttributeNames::id>();
-                            double *const __restrict__ xptr = soa.template begin<Particle::AttributeNames::posX>();
-                            double *const __restrict__ yptr = soa.template begin<Particle::AttributeNames::posY>();
-                            double *const __restrict__ zptr = soa.template begin<Particle::AttributeNames::posZ>();
-                            double *const __restrict__ fxptr = soa.template begin<Particle::AttributeNames::forceX>();
-                            double *const __restrict__ fyptr = soa.template begin<Particle::AttributeNames::forceY>();
-                            double *const __restrict__ fzptr = soa.template begin<Particle::AttributeNames::forceZ>();
-                            auto *const __restrict__ ownedptr = soa.template begin<Particle::AttributeNames::owned>();
-
-                            auto cellIter = cell.begin();
-                            // load particles in SoAs
-                            for (size_t i = offset; cellIter.isValid(); ++cellIter, ++i) {
-                              idptr[i] = cellIter->getID();
-                              xptr[i] = cellIter->getR()[0];
-                              yptr[i] = cellIter->getR()[1];
-                              zptr[i] = cellIter->getR()[2];
-                              fxptr[i] = cellIter->getF()[0];
-                              fyptr[i] = cellIter->getF()[1];
-                              fzptr[i] = cellIter->getF()[2];
-                              ownedptr[i] = cellIter->isOwned() ? 1. : 0.;
-                            })
-
->>>>>>> 7cbcf2e9
   /**
    * soaextractor
    * @param cell
