/**
 * @file LJFunctorCuda.cuh
 *
 * @date 14.12.2018
 * @author jspahl
 */

#pragma once

#include "cuda_runtime.h"
#include "autopas/pairwiseFunctors/FunctorCuda.cuh"

namespace autopas {

/**
 * Stores all pointers to the device Memory SoAs as needed by the LJ Functor
 * @tparam floatType of all vectors
 */
template<typename floatType>
<<<<<<< HEAD
class LJFunctorCudaSoA {
=======
class LJFunctorCudaSoA: public FunctorCudaSoA<floatType> {
>>>>>>> 2b412300
public:
	/**
	 * Constructor for only positions
	 * @param size Number of particles
	 * @posX x positions of the particles
	 * @posY y positions of the particles
	 * @posZ z positions of the particles
	 */
	LJFunctorCudaSoA(unsigned int size, floatType* posX, floatType* posY,
			floatType* posZ) :
			_size(size), _posX(posX), _posY(posY), _posZ(posZ), _forceX(NULL), _forceY(
					NULL), _forceZ(NULL) {

	}

	/**
	 * Constructor for only positions
	 * @param size Number of particles
	 * @posX x positions of the particles
	 * @posY y positions of the particles
	 * @posZ z positions of the particles
	 * @forceX x forces of the particles
	 * @forceY y forces of the particles
	 * @forceZ z forces of the particles
	 */
	LJFunctorCudaSoA(unsigned int size, floatType* posX, floatType* posY,
			floatType* posZ, floatType* forceX, floatType* forceY,
			floatType* forceZ) :
			_size(size), _posX(posX), _posY(posY), _posZ(posZ), _forceX(forceX), _forceY(
					forceY), _forceZ(forceZ) {
	}

	/**
	 * CopyConstructor
	 * @param obj other object
	 */
	LJFunctorCudaSoA(const LJFunctorCudaSoA& obj) :
			_size(obj._size), _posX(obj._posX), _posY(obj._posY), _posZ(
					obj._posZ), _forceX(obj._forceX), _forceY(obj._forceY), _forceZ(
					obj._forceZ) {
	}

	unsigned int _size;
	floatType* _posX;
	floatType* _posY;
	floatType* _posZ;
	floatType* _forceX;
	floatType* _forceY;
	floatType* _forceZ;
};

/**
 * Stores all constants needed for the calculation
 * @tparam floatType of constants
 */
template<typename floatType>
class LJFunctorConstants: public FunctorCudaConstants<floatType> {
public:
	LJFunctorConstants() {

	}
	LJFunctorConstants(floatType csq, floatType ep24, floatType sqs,
			floatType sh6) :
			cutoffsquare(csq), epsilon24(ep24), sigmasquare(sqs), shift6(sh6) {
	}
	floatType cutoffsquare;
	floatType epsilon24;
	floatType sigmasquare;
	floatType shift6;
};

/**
 * Wraps vectors of size 3 with the required precision
 * @tparam T floating point Type
 */
template<typename T> struct vec3 {
	typedef T Type;
};
template<> struct vec3<float> {
	typedef float3 Type;
};
template<> struct vec3<double> {
	typedef double3 Type;
};

template<typename floatType>
class LJFunctorCudaWrapper: public CudaWrapperInterface<floatType> {
public:
	LJFunctorCudaWrapper() {
		_num_threads = 32;
	}
	virtual ~LJFunctorCudaWrapper() {

	}

	void setNumThreads(int num_threads) override {
		_num_threads = num_threads;
	}

	void loadConstants(FunctorCudaConstants<floatType>* constants) override;

	void SoAFunctorNoN3Wrapper(FunctorCudaSoA<floatType>* cell1Base,
			cudaStream_t stream = 0) override;
	void SoAFunctorNoN3PairWrapper(FunctorCudaSoA<floatType>* cell1Base,
			FunctorCudaSoA<floatType>* cell2Base, cudaStream_t stream) override;

	void SoAFunctorN3Wrapper(FunctorCudaSoA<floatType>* cell1Base,
			cudaStream_t stream = 0) override;
	void SoAFunctorN3PairWrapper(FunctorCudaSoA<floatType>* cell1Base,
			FunctorCudaSoA<floatType>* cell2Base, cudaStream_t stream) override;

	void LinkedCellsTraversalNoN3Wrapper(FunctorCudaSoA<floatType>* cell1Base,
			unsigned int reqThreads, unsigned int cids_size, unsigned int* cids,
			unsigned int cellSizes_size, size_t* cellSizes,
			unsigned int offsets_size, int* offsets, cudaStream_t stream)
					override;

	void LinkedCellsTraversalN3Wrapper(FunctorCudaSoA<floatType>* cell1Base,
			unsigned int reqThreads, unsigned int cids_size, unsigned int* cids,
			unsigned int cellSizes_size, size_t* cellSizes,
<<<<<<< HEAD
			unsigned int offsets_size, int* offsets, cudaStream_t stream);

	template<typename floatType>
	void CellVerletTraversalNoN3Wrapper(LJFunctorCudaSoA<floatType> cell1,
			unsigned int ncells,unsigned int clusterSize, unsigned int others_size,
			unsigned int* other_ids, cudaStream_t stream);

	template<typename floatType>
	void CellVerletTraversalN3Wrapper(LJFunctorCudaSoA<floatType> cell1,
			unsigned int ncells, unsigned int clusterSize, unsigned int others_size,
			unsigned int* other_ids, cudaStream_t stream);
=======
			unsigned int offsets_size, int* offsets, cudaStream_t stream)
					override;
>>>>>>> 2b412300

private:
	int numRequiredBlocks(int n) {
		return ((n - 1) / _num_threads) + 1;
	}

	int _num_threads;
};

} // namespace autopas
<|MERGE_RESOLUTION|>--- conflicted
+++ resolved
@@ -7,8 +7,8 @@
 
 #pragma once
 
+#include "autopas/pairwiseFunctors/FunctorCuda.cuh"
 #include "cuda_runtime.h"
-#include "autopas/pairwiseFunctors/FunctorCuda.cuh"
 
 namespace autopas {
 
@@ -16,155 +16,127 @@
  * Stores all pointers to the device Memory SoAs as needed by the LJ Functor
  * @tparam floatType of all vectors
  */
-template<typename floatType>
-<<<<<<< HEAD
-class LJFunctorCudaSoA {
-=======
-class LJFunctorCudaSoA: public FunctorCudaSoA<floatType> {
->>>>>>> 2b412300
-public:
-	/**
-	 * Constructor for only positions
-	 * @param size Number of particles
-	 * @posX x positions of the particles
-	 * @posY y positions of the particles
-	 * @posZ z positions of the particles
-	 */
-	LJFunctorCudaSoA(unsigned int size, floatType* posX, floatType* posY,
-			floatType* posZ) :
-			_size(size), _posX(posX), _posY(posY), _posZ(posZ), _forceX(NULL), _forceY(
-					NULL), _forceZ(NULL) {
+template <typename floatType>
+class LJFunctorCudaSoA : public FunctorCudaSoA<floatType> {
+ public:
+  /**
+   * Constructor for only positions
+   * @param size Number of particles
+   * @posX x positions of the particles
+   * @posY y positions of the particles
+   * @posZ z positions of the particles
+   */
+  LJFunctorCudaSoA(unsigned int size, floatType* posX, floatType* posY, floatType* posZ)
+      : _size(size), _posX(posX), _posY(posY), _posZ(posZ), _forceX(NULL), _forceY(NULL), _forceZ(NULL) {}
 
-	}
+  /**
+   * Constructor for only positions
+   * @param size Number of particles
+   * @posX x positions of the particles
+   * @posY y positions of the particles
+   * @posZ z positions of the particles
+   * @forceX x forces of the particles
+   * @forceY y forces of the particles
+   * @forceZ z forces of the particles
+   */
+  LJFunctorCudaSoA(unsigned int size, floatType* posX, floatType* posY, floatType* posZ, floatType* forceX,
+                   floatType* forceY, floatType* forceZ)
+      : _size(size), _posX(posX), _posY(posY), _posZ(posZ), _forceX(forceX), _forceY(forceY), _forceZ(forceZ) {}
 
-	/**
-	 * Constructor for only positions
-	 * @param size Number of particles
-	 * @posX x positions of the particles
-	 * @posY y positions of the particles
-	 * @posZ z positions of the particles
-	 * @forceX x forces of the particles
-	 * @forceY y forces of the particles
-	 * @forceZ z forces of the particles
-	 */
-	LJFunctorCudaSoA(unsigned int size, floatType* posX, floatType* posY,
-			floatType* posZ, floatType* forceX, floatType* forceY,
-			floatType* forceZ) :
-			_size(size), _posX(posX), _posY(posY), _posZ(posZ), _forceX(forceX), _forceY(
-					forceY), _forceZ(forceZ) {
-	}
+  /**
+   * CopyConstructor
+   * @param obj other object
+   */
+  LJFunctorCudaSoA(const LJFunctorCudaSoA& obj)
+      : _size(obj._size),
+        _posX(obj._posX),
+        _posY(obj._posY),
+        _posZ(obj._posZ),
+        _forceX(obj._forceX),
+        _forceY(obj._forceY),
+        _forceZ(obj._forceZ) {}
 
-	/**
-	 * CopyConstructor
-	 * @param obj other object
-	 */
-	LJFunctorCudaSoA(const LJFunctorCudaSoA& obj) :
-			_size(obj._size), _posX(obj._posX), _posY(obj._posY), _posZ(
-					obj._posZ), _forceX(obj._forceX), _forceY(obj._forceY), _forceZ(
-					obj._forceZ) {
-	}
-
-	unsigned int _size;
-	floatType* _posX;
-	floatType* _posY;
-	floatType* _posZ;
-	floatType* _forceX;
-	floatType* _forceY;
-	floatType* _forceZ;
+  unsigned int _size;
+  floatType* _posX;
+  floatType* _posY;
+  floatType* _posZ;
+  floatType* _forceX;
+  floatType* _forceY;
+  floatType* _forceZ;
 };
 
 /**
  * Stores all constants needed for the calculation
  * @tparam floatType of constants
  */
-template<typename floatType>
-class LJFunctorConstants: public FunctorCudaConstants<floatType> {
-public:
-	LJFunctorConstants() {
-
-	}
-	LJFunctorConstants(floatType csq, floatType ep24, floatType sqs,
-			floatType sh6) :
-			cutoffsquare(csq), epsilon24(ep24), sigmasquare(sqs), shift6(sh6) {
-	}
-	floatType cutoffsquare;
-	floatType epsilon24;
-	floatType sigmasquare;
-	floatType shift6;
+template <typename floatType>
+class LJFunctorConstants : public FunctorCudaConstants<floatType> {
+ public:
+  LJFunctorConstants() {}
+  LJFunctorConstants(floatType csq, floatType ep24, floatType sqs, floatType sh6)
+      : cutoffsquare(csq), epsilon24(ep24), sigmasquare(sqs), shift6(sh6) {}
+  floatType cutoffsquare;
+  floatType epsilon24;
+  floatType sigmasquare;
+  floatType shift6;
 };
 
 /**
  * Wraps vectors of size 3 with the required precision
  * @tparam T floating point Type
  */
-template<typename T> struct vec3 {
-	typedef T Type;
+template <typename T>
+struct vec3 {
+  typedef T Type;
 };
-template<> struct vec3<float> {
-	typedef float3 Type;
+template <>
+struct vec3<float> {
+  typedef float3 Type;
 };
-template<> struct vec3<double> {
-	typedef double3 Type;
+template <>
+struct vec3<double> {
+  typedef double3 Type;
 };
 
-template<typename floatType>
-class LJFunctorCudaWrapper: public CudaWrapperInterface<floatType> {
-public:
-	LJFunctorCudaWrapper() {
-		_num_threads = 32;
-	}
-	virtual ~LJFunctorCudaWrapper() {
+template <typename floatType>
+class LJFunctorCudaWrapper : public CudaWrapperInterface<floatType> {
+ public:
+  LJFunctorCudaWrapper() { _num_threads = 32; }
+  virtual ~LJFunctorCudaWrapper() {}
 
-	}
+  void setNumThreads(int num_threads) override { _num_threads = num_threads; }
 
-	void setNumThreads(int num_threads) override {
-		_num_threads = num_threads;
-	}
+  void loadConstants(FunctorCudaConstants<floatType>* constants) override;
 
-	void loadConstants(FunctorCudaConstants<floatType>* constants) override;
+  void SoAFunctorNoN3Wrapper(FunctorCudaSoA<floatType>* cell1Base, cudaStream_t stream = 0) override;
+  void SoAFunctorNoN3PairWrapper(FunctorCudaSoA<floatType>* cell1Base, FunctorCudaSoA<floatType>* cell2Base,
+                                 cudaStream_t stream) override;
 
-	void SoAFunctorNoN3Wrapper(FunctorCudaSoA<floatType>* cell1Base,
-			cudaStream_t stream = 0) override;
-	void SoAFunctorNoN3PairWrapper(FunctorCudaSoA<floatType>* cell1Base,
-			FunctorCudaSoA<floatType>* cell2Base, cudaStream_t stream) override;
+  void SoAFunctorN3Wrapper(FunctorCudaSoA<floatType>* cell1Base, cudaStream_t stream = 0) override;
+  void SoAFunctorN3PairWrapper(FunctorCudaSoA<floatType>* cell1Base, FunctorCudaSoA<floatType>* cell2Base,
+                               cudaStream_t stream) override;
 
-	void SoAFunctorN3Wrapper(FunctorCudaSoA<floatType>* cell1Base,
-			cudaStream_t stream = 0) override;
-	void SoAFunctorN3PairWrapper(FunctorCudaSoA<floatType>* cell1Base,
-			FunctorCudaSoA<floatType>* cell2Base, cudaStream_t stream) override;
+  void LinkedCellsTraversalNoN3Wrapper(FunctorCudaSoA<floatType>* cell1Base, unsigned int reqThreads,
+                                       unsigned int cids_size, unsigned int* cids, unsigned int cellSizes_size,
+                                       size_t* cellSizes, unsigned int offsets_size, int* offsets,
+                                       cudaStream_t stream) override;
 
-	void LinkedCellsTraversalNoN3Wrapper(FunctorCudaSoA<floatType>* cell1Base,
-			unsigned int reqThreads, unsigned int cids_size, unsigned int* cids,
-			unsigned int cellSizes_size, size_t* cellSizes,
-			unsigned int offsets_size, int* offsets, cudaStream_t stream)
-					override;
+  void LinkedCellsTraversalN3Wrapper(FunctorCudaSoA<floatType>* cell1Base, unsigned int reqThreads,
+                                     unsigned int cids_size, unsigned int* cids, unsigned int cellSizes_size,
+                                     size_t* cellSizes, unsigned int offsets_size, int* offsets,
+                                     cudaStream_t stream) override;
 
-	void LinkedCellsTraversalN3Wrapper(FunctorCudaSoA<floatType>* cell1Base,
-			unsigned int reqThreads, unsigned int cids_size, unsigned int* cids,
-			unsigned int cellSizes_size, size_t* cellSizes,
-<<<<<<< HEAD
-			unsigned int offsets_size, int* offsets, cudaStream_t stream);
+  void CellVerletTraversalNoN3Wrapper(FunctorCudaSoA<floatType>* cell1Base, unsigned int ncells,
+                                      unsigned int clusterSize, unsigned int others_size, unsigned int* other_ids,
+                                      cudaStream_t stream) override;
 
-	template<typename floatType>
-	void CellVerletTraversalNoN3Wrapper(LJFunctorCudaSoA<floatType> cell1,
-			unsigned int ncells,unsigned int clusterSize, unsigned int others_size,
-			unsigned int* other_ids, cudaStream_t stream);
+  void CellVerletTraversalN3Wrapper(FunctorCudaSoA<floatType>* cell1Base, unsigned int ncells, unsigned int clusterSize,
+                                    unsigned int others_size, unsigned int* other_ids, cudaStream_t stream) override;
 
-	template<typename floatType>
-	void CellVerletTraversalN3Wrapper(LJFunctorCudaSoA<floatType> cell1,
-			unsigned int ncells, unsigned int clusterSize, unsigned int others_size,
-			unsigned int* other_ids, cudaStream_t stream);
-=======
-			unsigned int offsets_size, int* offsets, cudaStream_t stream)
-					override;
->>>>>>> 2b412300
+ private:
+  int numRequiredBlocks(int n) { return ((n - 1) / _num_threads) + 1; }
 
-private:
-	int numRequiredBlocks(int n) {
-		return ((n - 1) / _num_threads) + 1;
-	}
-
-	int _num_threads;
+  int _num_threads;
 };
 
-} // namespace autopas
+}  // namespace autopas