/**
 * @file Functor.h
 *
 * @date 17 Jan 2018
 * @author tchipevn
 */

#pragma once

#include <type_traits>

#include "autopas/options/DataLayoutOption.h"
#include "autopas/options/VectorizationPatternOption.h"
#include "autopas/utils/AlignedAllocator.h"
#include "autopas/utils/SoAView.h"
#include "autopas/utils/logging/FLOPLogger.h"

namespace autopas {

/**
 * Newton 3 modes for the LJFunctor.
 */
enum class FunctorN3Modes {
  Newton3Only,
  Newton3Off,
  Both,
};

template <class Particle>
class VerletListHelpers;

/**
 * Functor class. This class describes the pairwise interactions between
 * particles.
 * Both an array of structure (AoS) and a structure of array (SoA) are supported
 * to be used with functors.
 * Newton3: A functor does not have to implement both a newton3 and a
 * non-newton3 version. Instead you can specify, which version you use by
 * overriding allowsNonNewton3 resp. allowsNewton3
 *
 * @tparam Particle the type of Particle
 * @tparam ParticleCell_t the type of ParticleCell
 */
template <class Particle, class CRTP_T>
class Functor {
 public:
  /**
   * Structure of the SoAs defined by the particle.
   */
  using SoAArraysType = typename Particle::SoAArraysType;

  /**
   * Make the Implementation type template publicly available.
   */
  using Functor_T = CRTP_T;
  /**
   * Constructor
   * @param cutoff
   */
  explicit Functor(double cutoff) : _cutoff(cutoff){};

  virtual ~Functor() = default;

  /**
   * This function is called at the start of each traversal.
   * Use it for resetting global values or initializing them.
   */
  virtual void initTraversal(){};

  /**
   * This function is called at the end of each traversal.
   * You may accumulate values in this step.
   * @param newton3
   */
  virtual void endTraversal(bool newton3){};

  /**
   * Functor for arrays of structures (AoS).
   *
   * This functor should calculate the forces or any other pair-wise interaction
   * between two particles.
   * This should include a cutoff check if needed!
   * @param i Particle i
   * @param j Particle j
   * @param newton3 defines whether or whether not to use newton 3
   */
  virtual void AoSFunctor(Particle &i, Particle &j, bool newton3) {
    utils::ExceptionHandler::exception("Functor::AoSFunctor: not yet implemented");
  }

  /**
   * Get attributes needed for computation.
   * @return Attributes needed for computation.
   * @todo C++20: make this function virtual
   */
  constexpr static std::array<typename Particle::AttributeNames, 0> getNeededAttr() {
    return std::array<typename Particle::AttributeNames, 0>{};
  }

  /**
   * Get attributes needed for computation without N3 optimization.
   * @return Attributes needed for computation.
   * @todo C++20: make this function virtual
   */
  constexpr static std::array<typename Particle::AttributeNames, 0> getNeededAttr(std::false_type) {
    return Functor_T::getNeededAttr();
  }

  /**
   * Get attributes computed by this functor.
   * @return Attributes computed by this functor.
   * @todo C++20: make this function virtual
   */
  constexpr static std::array<typename Particle::AttributeNames, 0> getComputedAttr() {
    return std::array<typename Particle::AttributeNames, 0>{};
  }

  /**
   * Functor for structure of arrays (SoA)
   *
   * This functor should calculate the forces or any other pair-wise interaction
   * between all particles in an soa.
   * This should include a cutoff check if needed!
   *
   * @param soa Structure of arrays
   * @param newton3 defines whether or whether not to use newton 3
   */
  virtual void SoAFunctorSingle(SoAView<SoAArraysType> soa, bool newton3) {
    utils::ExceptionHandler::exception("Functor::SoAFunctorSingle: not yet implemented");
  }

  /**
   * Functor for structure of arrays (SoA) for neighbor lists
   *
   * This functor should calculate the forces or any other pair-wise interaction
   * between the particle in the SoA with index indexFirst and all particles with indices in the neighborList.
   * This should include a cutoff check if needed!
   *
   * @param soa Structure of arrays
   * @param indexFirst The index of the first particle for each interaction
   * @param neighborList The list of neighbors
   * @param newton3 defines whether or whether not to use newton 3
   */
  virtual void SoAFunctorVerlet(SoAView<SoAArraysType> soa, const size_t indexFirst,
                                const std::vector<size_t, AlignedAllocator<size_t>> &neighborList, bool newton3) {
    utils::ExceptionHandler::exception("Functor::SoAFunctorVerlet: not yet implemented");
  }

  /**
   * Functor for structure of arrays (SoA)
   *
   * This functor should calculate the forces or any other pair-wise interaction
   * between all particles of soa1 and soa2.
   * This should include a cutoff check if needed!
   *
   * @param soa1 First structure of arrays.
   * @param soa2 Second structure of arrays.
   * @param newton3 defines whether or whether not to use newton 3
   */
  virtual void SoAFunctorPair(SoAView<SoAArraysType> soa1, SoAView<SoAArraysType> soa2, bool newton3) {
    utils::ExceptionHandler::exception("Functor::SoAFunctorPair: not yet implemented");
  }

  /**
   * Copies the AoS data of the given cell in the given soa.
   *
   * @param cell Cell from where the data is loaded.
   * @param soa  Structure of arrays where the data is copied to.
   * @param offset Offset within the SoA. The data of the cell should be added to the SoA with the specified offset.
   * @param skipSoAResize If resizing of the SoA buffers should be skipped or not. If this is called with true, it must
   * be ensured before the call that there is sufficient capacity in the SoA.
   * @note The parameter skipSoAResize is usually set to false, only for VerletListsCellBased Containers it is set to
   * true, since they resize the SoA before the call to SoALoader.
   * @tparam ParticleCell Type of the cell.
   */
  template <class ParticleCell>
  void SoALoader(ParticleCell &cell, SoA<SoAArraysType> &soa, size_t offset, bool skipSoAResize) {
    SoALoaderImpl(cell, soa, offset, skipSoAResize, std::make_index_sequence<Functor_T::getNeededAttr().size()>{});
  }

  /**
   * Copies the data stored in the soa back into the cell.
   *
   * @param cell Cell where the data should be stored.
   * @param soa  Structure of arrays from where the data is loaded.
   * @param offset Offset within the SoA. The data of the soa should be
   * extracted starting at offset.
   * @tparam ParticleCell Type of the cell.
   */
  template <typename ParticleCell>
  void SoAExtractor(ParticleCell &cell, SoA<SoAArraysType> &soa, size_t offset) {
    SoAExtractorImpl(cell, soa, offset, std::make_index_sequence<Functor_T::getComputedAttr().size()>{});
  }

  /**
   * Specifies whether the functor is capable of Newton3-like functors.
   * If the functor provides an interface to soa or aos functions that utilize
   * Newton's third law of motion (actio = reactio) to reduce the computational
   * complexity this function should return true. If this is not the case this
   * function should return false.
   * @return true if and only if this functor provides an interface to
   * Newton3-like functions.
   */
  virtual bool allowsNewton3() = 0;

  /**
   * Specifies whether the functor is capable of non-Newton3-like functors.
   * If the functor provides an interface to soa or aos functions that do not
   * utilize Newton's third law of motion (actio = reactio) this function should
   * return true. If this is not the case this function should return false.
   * @return true if and only if this functor provides an interface to functions
   * that do not utilize Newton3.
   */
  virtual bool allowsNonNewton3() = 0;

  /**
   * Specifies whether the functor should be considered for the auto-tuning process.
   * @return true if and only if this functor is relevant for auto-tuning.
   */
  virtual bool isRelevantForTuning() = 0;

  /**
   * Getter for the functor's cutoff
   * @return
   */
  double getCutoff() const { return _cutoff; }

<<<<<<< HEAD
  virtual void setVecPattern(const VectorizationPatternOption::Value vecPattern) {}
=======
  /**
   * Get the number of FLOPs. Implementation required if FLOPLogger used.
   *
   * If derived class provides no implementation, the FLOPLogger interprets the default numeric_limits<size_t>::max()
   * output as invalid and leaves "Not Implemented" the log.
   * @return number of FLOPs
   */
  [[nodiscard]] virtual size_t getNumFLOPs() const { return std::numeric_limits<size_t>::max(); }

  /**
   * Get the hit rate. Implementation required if FLOPLogger used.
   *
   * If derived class provides no implementation, the FLOPLogger interprets the default NaN output as invalid and
   * leaves "Not Implemented" in the log.
   *
   * @return (number of kernel calls) / (number of distance calculations)
   */
  [[nodiscard]] virtual double getHitRate() const { return std::numeric_limits<double>::quiet_NaN(); }
>>>>>>> 651bb03f

 private:
  /**
   * Implements loading of SoA buffers.
   * @tparam cell_t Cell type.
   * @tparam I Attribute.
   * @param cell Cell from where the data is loaded.
   * @param soa  Structure of arrays where the data is copied to.
   * @param offset Offset within the SoA. The data of the cell should be added
   * @param skipSoAResize If resizing of the SoA buffers should be skipped or not. If this is called with true, it must
   * be ensured before the call that there is sufficient capacity in the SoA.
   * to the SoA with the specified offset.
   */

  template <typename cell_t, std::size_t... I>
  void SoALoaderImpl(cell_t &cell, ::autopas::SoA<SoAArraysType> &soa, size_t offset, bool skipSoAResize,
                     std::index_sequence<I...>) {
    if (not skipSoAResize) {
      soa.resizeArrays(offset + cell.size());
    }

    if (cell.isEmpty()) return;

    /**
     * Store the start address of all needed arrays inside the SoA buffer in a tuple. This avoids unnecessary look ups
     * in the following loop.
     */
    // maybe_unused necessary because gcc doesn't understand that pointer is used later
    [[maybe_unused]] auto const pointer = std::make_tuple(soa.template begin<Functor_T::getNeededAttr()[I]>()...);

    auto cellIter = cell.begin();
    // load particles in SoAs
    for (size_t i = offset; cellIter != cell.end(); ++cellIter, ++i) {
      /**
       * The following statement writes the values of all attributes defined in neededAttr into the respective position
       * inside the SoA buffer. I represents the index inside neededAttr. The whole expression is folded sizeof...(I)
       * times over the comma operator. E.g. like this (std::index_sequence<I...> = 0, 1):
       * ((std::get<0>(pointer)[i] = cellIter->template get<Functor_T::getNeededAttr()[0]>()),
       * (std::get<1>(pointer)[i] = cellIter->template get<Functor_T::getNeededAttr()[1]>()))
       */
      ((std::get<I>(pointer)[i] = cellIter->template get<Functor_T::getNeededAttr()[I]>()), ...);
    }
  }

  /**
   * Implements extraction of SoA buffers.
   * @tparam cell_t Cell type.
   * @tparam I Attribute.
   * @param cell Cell.
   * @param soa SoA buffer.
   * @param offset Offset
   */
  template <typename cell_t, std::size_t... I>
  void SoAExtractorImpl(cell_t &cell, ::autopas::SoA<SoAArraysType> &soa, size_t offset, std::index_sequence<I...>) {
    if (cell.isEmpty()) return;

    /**
     * Store the start address of all needed arrays inside the SoA buffer in a tuple. This avoids unnecessary look ups
     * in the following loop.
     */
    // maybe_unused necessary because gcc doesn't understand that pointer is used later
    [[maybe_unused]] auto const pointer = std::make_tuple(soa.template begin<Functor_T::getComputedAttr()[I]>()...);

    auto cellIter = cell.begin();
    // write values in SoAs back to particles
    for (size_t i = offset; cellIter != cell.end(); ++cellIter, ++i) {
      /**
       * The following statement writes the value of all attributes defined in computedAttr back into the particle.
       * I represents the index inside computedAttr.
       * The whole expression is folded sizeof...(I) times over the comma operator. E.g. like this
       * (std::index_sequence<I...> = 0, 1):
       * (cellIter->template set<Functor_T::getComputedAttr()[0]>(std::get<0>(pointer)[i]),
       * cellIter->template set<Functor_T::getComputedAttr()[1]>(std::get<1>(pointer)[i]))
       */
      (cellIter->template set<Functor_T::getComputedAttr()[I]>(std::get<I>(pointer)[i]), ...);
    }
  }

  double _cutoff;
};

}  // namespace autopas<|MERGE_RESOLUTION|>--- conflicted
+++ resolved
@@ -225,9 +225,8 @@
    */
   double getCutoff() const { return _cutoff; }
 
-<<<<<<< HEAD
   virtual void setVecPattern(const VectorizationPatternOption::Value vecPattern) {}
-=======
+
   /**
    * Get the number of FLOPs. Implementation required if FLOPLogger used.
    *
@@ -246,7 +245,6 @@
    * @return (number of kernel calls) / (number of distance calculations)
    */
   [[nodiscard]] virtual double getHitRate() const { return std::numeric_limits<double>::quiet_NaN(); }
->>>>>>> 651bb03f
 
  private:
   /**
