/**
 * @file CellFunctor.h
 *
 * @date 22 Jan 2018
 * @author tchipevn
 */

#pragma once

#include "autopas/cells/SortedCellView.h"
#include "autopas/options/DataLayoutOption.h"
#include "autopas/utils/ExceptionHandler.h"

namespace autopas::internal {
/**
 * A cell functor. This functor is built from the normal Functor of the template
 * type ParticleFunctor. It is an internal object to handle interactions between
 * two cells of particles.
 * @tparam Particle
 * @tparam ParticleCell
 * @tparam ParticleFunctor the functor which
 * @tparam dataLayout the dataLayout to be used
 * @tparam useNewton3
 * @tparam bidirectional if no newton3 is used processCellPair(cell1, cell2) should also handle processCellPair(cell2,
 * cell1)
 */
template <class Particle, class ParticleCell, class ParticleFunctor, DataLayoutOption::Value dataLayout,
          bool useNewton3 = true, bool bidirectional = true>
class CellFunctor {
 public:
  /**
   * The constructor of CellFunctor.
   * @param f The ParticleFunctor which should be used for the interaction.
   * @param sortingCutoff This paramater indicates the maximal distance the sorted particles are to interact. This
   * parameter is only relevant for optimization (sorting). This parameter normally should be the cutoff, for building
   * verlet lists, this should be cutoff+skin.
   */
  explicit CellFunctor(ParticleFunctor *f, const double sortingCutoff) : _functor(f), _sortingCutoff(sortingCutoff) {}

  /**
   * Process the interactions inside one cell.
   * @param cell All pairwise interactions of particles inside this cell are calculated.
   */
  void processCell(ParticleCell &cell);

  /**
   * Process the interactions between the particles of cell1 with particles of cell2.
   * @param cell1
   * @param cell2
   * @param sortingDirection Normalized vector connecting centers of cell1 and cell2. If no parameter or {0, 0, 0} is
   * given, sorting will be disabled.
   */
  void processCellPair(ParticleCell &cell1, ParticleCell &cell2,
                       const std::array<double, 3> &sortingDirection = {0., 0., 0.});

  /**
<<<<<<< HEAD
   * Getter
   * @return
   */
  [[nodiscard]] DataLayoutOption::Value getDataLayout() const { return dataLayout; }

  /**
   * Getter
   * @return
   */
  [[nodiscard]] bool getNewton3() const { return useNewton3; }

  /**
   * Getter
   * @return
   */
  [[nodiscard]] bool getBidirectional() const { return bidirectional; }
=======
   * Sets a boolean value that indicates whether the CellFunctor should apply sorting or not.
   * By default sorting is enabled
   *
   * @param useSorting If the CellFunctor should apply sorting when processing cells
   */
  void setUseSorting(bool useSorting);
>>>>>>> e0f84010

 private:
  /**
   * Applies the functor to all particle pairs exploiting newtons third law of
   * motion.
   * There is only one version of this function as newton3 is always allowed to be applied inside of a cell.
   * The value of newton3 defines whether or whether not to apply the aos version functor in a newton3 fashion or not:
   * - if newton3 is true: the aos functor will be applied once for each pair (only i,j), passing newton3=true.
   * - if newton3 is false: the aos functor will be applied twice for each pair (i,j and j,i), passing newton3=false.
   * @tparam newton3 defines whether or not to use newton3
   * @param cell
   */
  template <bool newton3>
  void processCellAoS(ParticleCell &cell);

  /**
   * Applies the functor to all particle pairs between cell1 and cell2
   * exploiting newtons third law of motion.
   * @param cell1
   * @param cell2
   * @param sortingDirection Normalized vector connecting centers of cell1 and cell2.
   */
  void processCellPairAoSN3(ParticleCell &cell1, ParticleCell &cell2, const std::array<double, 3> &sortingDirection);

  /**
   * Applies the functor to all particle pairs between cell1 and cell2
   * without exploiting newtons third law of motion.
   * @param cell1
   * @param cell2
   * @param sortingDirection Normalized vector connecting centers of cell1 and cell2.
   */
  void processCellPairAoSNoN3(ParticleCell &cell1, ParticleCell &cell2, const std::array<double, 3> &sortingDirection);

  void processCellPairSoAN3(ParticleCell &cell1, ParticleCell &cell2);

  void processCellPairSoANoN3(ParticleCell &cell1, ParticleCell &cell2);

  void processCellSoAN3(ParticleCell &cell);

  void processCellSoANoN3(ParticleCell &cell);

  ParticleFunctor *_functor;

  const double _sortingCutoff;

  /**
   * This value is used to switch on and off the sorting functionality of the CellFunctor. Sorting is enabled by default
   */
  bool _useSorting{true};

  /**
   * Min. number of particles to start sorting.
   * For details on the chosen threshold see: https://github.com/AutoPas/AutoPas/pull/619
   */
  constexpr static unsigned long _sortingThreshold = 8;
};

template <class Particle, class ParticleCell, class ParticleFunctor, DataLayoutOption::Value dataLayout,
          bool useNewton3, bool bidirectional>
<<<<<<< HEAD
void CellFunctor<Particle, ParticleCell, ParticleFunctor, dataLayout, useNewton3, bidirectional>::processCell(
=======
void CellFunctor<Particle, ParticleCell, ParticleFunctor, DataLayout, useNewton3, bidirectional>::setUseSorting(
    bool useSorting) {
  _useSorting = useSorting;
}

template <class Particle, class ParticleCell, class ParticleFunctor, DataLayoutOption::Value DataLayout,
          bool useNewton3, bool bidirectional>
void CellFunctor<Particle, ParticleCell, ParticleFunctor, DataLayout, useNewton3, bidirectional>::processCell(
>>>>>>> e0f84010
    ParticleCell &cell) {
  if ((dataLayout == DataLayoutOption::soa and cell._particleSoABuffer.size() == 0) or
      (dataLayout == DataLayoutOption::aos and cell.size() == 0)) {
    return;
  }

  // avoid force calculations if the cell contains only halo particles or if the cell is empty (=dummy)
  const bool cellHasOwnedParticles = toInt64(cell.getPossibleParticleOwnerships() & OwnershipState::owned);
  if (not cellHasOwnedParticles) {
    return;
  }

  switch (dataLayout) {
    case DataLayoutOption::aos:
      processCellAoS<useNewton3>(cell);
      break;
    case DataLayoutOption::soa:
      if constexpr (useNewton3) {
        processCellSoAN3(cell);
      } else {
        processCellSoANoN3(cell);
      }
      break;
  }
}

template <class Particle, class ParticleCell, class ParticleFunctor, DataLayoutOption::Value dataLayout,
          bool useNewton3, bool bidirectional>
void CellFunctor<Particle, ParticleCell, ParticleFunctor, dataLayout, useNewton3, bidirectional>::processCellPair(

    ParticleCell &cell1, ParticleCell &cell2, const std::array<double, 3> &sortingDirection) {
  if ((dataLayout == DataLayoutOption::soa and
       (cell1._particleSoABuffer.size() == 0 and cell2._particleSoABuffer.size() == 0)) or
      (dataLayout == DataLayoutOption::aos and (cell1.size() == 0 and cell2.size() == 0))) {
    return;
  }

  // avoid force calculations if both cells can not contain owned particles or if newton3==false and cell1 does not
  // contain owned particles
  const bool cell1HasOwnedParticles = toInt64(cell1.getPossibleParticleOwnerships() & OwnershipState::owned);
  const bool cell2HasOwnedParticles = toInt64(cell2.getPossibleParticleOwnerships() & OwnershipState::owned);

  if (((not cell1HasOwnedParticles) and (not useNewton3) and (not bidirectional)) or
      ((not cell1HasOwnedParticles) and (not cell2HasOwnedParticles))) {
    return;
  }

  switch (dataLayout) {
    case DataLayoutOption::aos:
      if constexpr (useNewton3) {
        processCellPairAoSN3(cell1, cell2, sortingDirection);
      } else {
        processCellPairAoSNoN3(cell1, cell2, sortingDirection);
      }
      break;
    case DataLayoutOption::soa:
      if constexpr (useNewton3) {
        processCellPairSoAN3(cell1, cell2);
      } else {
        processCellPairSoANoN3(cell1, cell2);
      }
      break;
  }
}

template <class Particle, class ParticleCell, class ParticleFunctor, DataLayoutOption::Value dataLayout,
          bool useNewton3, bool bidirectional>
template <bool newton3>
void CellFunctor<Particle, ParticleCell, ParticleFunctor, dataLayout, useNewton3, bidirectional>::processCellAoS(
    ParticleCell &cell) {
<<<<<<< HEAD
  // helper function
  const auto interactParticles = [&](auto &p1, auto &p2) {
    if constexpr (newton3) {
      _functor->AoSFunctor(p1, p2, true);
    } else {
      if (not p1.isHalo()) {
        _functor->AoSFunctor(p1, p2, false);
      }
      if (not p2.isHalo()) {
        _functor->AoSFunctor(p2, p1, false);
      }
    }
  };

  if (cell.size() > _startSorting) {
=======
  if (_useSorting and cell.size() > _sortingThreshold) {
>>>>>>> e0f84010
    SortedCellView<Particle, ParticleCell> cellSorted(
        cell, utils::ArrayMath::normalize(std::array<double, 3>{1.0, 1.0, 1.0}));

    for (auto cellIter1 = cellSorted._particles.begin(); cellIter1 != cellSorted._particles.end(); ++cellIter1) {
      auto &[p1Projection, p1Ptr] = *cellIter1;
      // start inner loop ahead of the outer loop
      for (auto cellIter2 = std::next(cellIter1); cellIter2 != cellSorted._particles.end(); ++cellIter2) {
        auto &[p2Projection, p2Ptr] = *cellIter2;
        if (std::abs(p1Projection - p2Projection) > _sortingCutoff) {
          break;
        }
        interactParticles(*p1Ptr, *p2Ptr);
      }
    }
  } else {
    for (auto cellIter1 = cell.begin(); cellIter1 != cell.end(); ++cellIter1) {
      auto cellIter2 = cellIter1;
      ++cellIter2;
      for (; cellIter2 != cell.end(); ++cellIter2) {
        interactParticles(*cellIter1, *cellIter2);
      }
    }
  }
}

template <class Particle, class ParticleCell, class ParticleFunctor, DataLayoutOption::Value dataLayout,
          bool useNewton3, bool bidirectional>
void CellFunctor<Particle, ParticleCell, ParticleFunctor, dataLayout, useNewton3, bidirectional>::processCellPairAoSN3(
    ParticleCell &cell1, ParticleCell &cell2, const std::array<double, 3> &sortingDirection) {
<<<<<<< HEAD
  if (cell1.size() + cell2.size() > _startSorting and sortingDirection != std::array<double, 3>{0., 0., 0.}) {
    SortedCellView<Particle, ParticleCell> cell1Sorted(cell1, sortingDirection);
    SortedCellView<Particle, ParticleCell> cell2Sorted(cell2, sortingDirection);
=======
  if (_useSorting and (cell1.size() + cell2.size() > _sortingThreshold) and
      (sortingDirection != std::array<double, 3>{0., 0., 0.})) {
    SortedCellView<Particle, ParticleCell> baseSorted(cell1, sortingDirection);
    SortedCellView<Particle, ParticleCell> outerSorted(cell2, sortingDirection);

    for (auto &outer : baseSorted._particles) {
      Particle &p1 = *outer.second;
>>>>>>> e0f84010

    for (auto &[p1Projection, p1Ptr] : cell1Sorted._particles) {
      for (auto &[p2Projection, p2Ptr] : cell2Sorted._particles) {
        if (std::abs(p1Projection - p2Projection) > _sortingCutoff) {
          break;
        }
        _functor->AoSFunctor(*p1Ptr, *p2Ptr, true);
      }
    }
  } else {
    for (auto &p1 : cell1) {
      for (auto &p2 : cell2) {
        _functor->AoSFunctor(p1, p2, true);
      }
    }
  }
}

template <class Particle, class ParticleCell, class ParticleFunctor, DataLayoutOption::Value dataLayout,
          bool useNewton3, bool bidirectional>
void CellFunctor<Particle, ParticleCell, ParticleFunctor, dataLayout, useNewton3,
                 bidirectional>::processCellPairAoSNoN3(ParticleCell &cell1, ParticleCell &cell2,
                                                        const std::array<double, 3> &sortingDirection) {
<<<<<<< HEAD
  // helper function
  const auto interactParticlesNoN3 = [&](auto &p1, auto &p2) {
    _functor->AoSFunctor(p1, p2, false);
    if constexpr (bidirectional) {
      if (p2.isOwned()) {
        _functor->AoSFunctor(p2, p1, false);
      }
    }
  };
=======
  if (_useSorting and (cell1.size() + cell2.size() > _sortingThreshold) and
      (sortingDirection != std::array<double, 3>{0., 0., 0.})) {
    SortedCellView<Particle, ParticleCell> baseSorted(cell1, sortingDirection);
    SortedCellView<Particle, ParticleCell> outerSorted(cell2, sortingDirection);
>>>>>>> e0f84010

  if (cell1.size() + cell2.size() > _startSorting and sortingDirection != std::array<double, 3>{0., 0., 0.}) {
    SortedCellView<Particle, ParticleCell> cell1Sorted(cell1, sortingDirection);
    SortedCellView<Particle, ParticleCell> cell2Sorted(cell2, sortingDirection);

    for (auto &[p1Projection, p1] : cell1Sorted._particles) {
      for (auto &[p2Projection, p2] : cell2Sorted._particles) {
        if (std::abs(p1Projection - p2Projection) > _sortingCutoff) {
          break;
        }
        interactParticlesNoN3(*p1, *p2);
      }
    }
  } else {
    for (auto &p1 : cell1) {
      for (auto &p2 : cell2) {
        interactParticlesNoN3(p1, p2);
      }
    }
  }
}

template <class Particle, class ParticleCell, class ParticleFunctor, DataLayoutOption::Value dataLayout,
          bool useNewton3, bool bidirectional>
void CellFunctor<Particle, ParticleCell, ParticleFunctor, dataLayout, useNewton3, bidirectional>::processCellPairSoAN3(
    ParticleCell &cell1, ParticleCell &cell2) {
  _functor->SoAFunctorPair(cell1._particleSoABuffer, cell2._particleSoABuffer, true);
}

template <class Particle, class ParticleCell, class ParticleFunctor, DataLayoutOption::Value dataLayout,
          bool useNewton3, bool bidirectional>
void CellFunctor<Particle, ParticleCell, ParticleFunctor, dataLayout, useNewton3,
                 bidirectional>::processCellPairSoANoN3(ParticleCell &cell1, ParticleCell &cell2) {
  _functor->SoAFunctorPair(cell1._particleSoABuffer, cell2._particleSoABuffer, false);
  if constexpr (bidirectional) {
    _functor->SoAFunctorPair(cell2._particleSoABuffer, cell1._particleSoABuffer, false);
  }
}

template <class Particle, class ParticleCell, class ParticleFunctor, DataLayoutOption::Value dataLayout,
          bool useNewton3, bool bidirectional>
void CellFunctor<Particle, ParticleCell, ParticleFunctor, dataLayout, useNewton3, bidirectional>::processCellSoAN3(
    ParticleCell &cell) {
  _functor->SoAFunctorSingle(cell._particleSoABuffer, true);
}

template <class Particle, class ParticleCell, class ParticleFunctor, DataLayoutOption::Value dataLayout,
          bool useNewton3, bool bidirectional>
void CellFunctor<Particle, ParticleCell, ParticleFunctor, dataLayout, useNewton3, bidirectional>::processCellSoANoN3(
    ParticleCell &cell) {
  _functor->SoAFunctorSingle(cell._particleSoABuffer, false);  // the functor has to enable this...
}
}  // namespace autopas::internal<|MERGE_RESOLUTION|>--- conflicted
+++ resolved
@@ -31,7 +31,7 @@
   /**
    * The constructor of CellFunctor.
    * @param f The ParticleFunctor which should be used for the interaction.
-   * @param sortingCutoff This paramater indicates the maximal distance the sorted particles are to interact. This
+   * @param sortingCutoff This parameter indicates the maximal distance the sorted particles are to interact. This
    * parameter is only relevant for optimization (sorting). This parameter normally should be the cutoff, for building
    * verlet lists, this should be cutoff+skin.
    */
@@ -54,7 +54,6 @@
                        const std::array<double, 3> &sortingDirection = {0., 0., 0.});
 
   /**
-<<<<<<< HEAD
    * Getter
    * @return
    */
@@ -71,14 +70,14 @@
    * @return
    */
   [[nodiscard]] bool getBidirectional() const { return bidirectional; }
-=======
+
+  /**
    * Sets a boolean value that indicates whether the CellFunctor should apply sorting or not.
    * By default sorting is enabled
    *
    * @param useSorting If the CellFunctor should apply sorting when processing cells
    */
   void setUseSorting(bool useSorting);
->>>>>>> e0f84010
 
  private:
   /**
@@ -136,20 +135,16 @@
   constexpr static unsigned long _sortingThreshold = 8;
 };
 
-template <class Particle, class ParticleCell, class ParticleFunctor, DataLayoutOption::Value dataLayout,
-          bool useNewton3, bool bidirectional>
-<<<<<<< HEAD
-void CellFunctor<Particle, ParticleCell, ParticleFunctor, dataLayout, useNewton3, bidirectional>::processCell(
-=======
+template <class Particle, class ParticleCell, class ParticleFunctor, DataLayoutOption::Value DataLayout,
+          bool useNewton3, bool bidirectional>
 void CellFunctor<Particle, ParticleCell, ParticleFunctor, DataLayout, useNewton3, bidirectional>::setUseSorting(
     bool useSorting) {
   _useSorting = useSorting;
 }
 
-template <class Particle, class ParticleCell, class ParticleFunctor, DataLayoutOption::Value DataLayout,
-          bool useNewton3, bool bidirectional>
-void CellFunctor<Particle, ParticleCell, ParticleFunctor, DataLayout, useNewton3, bidirectional>::processCell(
->>>>>>> e0f84010
+template <class Particle, class ParticleCell, class ParticleFunctor, DataLayoutOption::Value dataLayout,
+          bool useNewton3, bool bidirectional>
+void CellFunctor<Particle, ParticleCell, ParticleFunctor, dataLayout, useNewton3, bidirectional>::processCell(
     ParticleCell &cell) {
   if ((dataLayout == DataLayoutOption::soa and cell._particleSoABuffer.size() == 0) or
       (dataLayout == DataLayoutOption::aos and cell.size() == 0)) {
@@ -220,7 +215,6 @@
 template <bool newton3>
 void CellFunctor<Particle, ParticleCell, ParticleFunctor, dataLayout, useNewton3, bidirectional>::processCellAoS(
     ParticleCell &cell) {
-<<<<<<< HEAD
   // helper function
   const auto interactParticles = [&](auto &p1, auto &p2) {
     if constexpr (newton3) {
@@ -235,10 +229,7 @@
     }
   };
 
-  if (cell.size() > _startSorting) {
-=======
   if (_useSorting and cell.size() > _sortingThreshold) {
->>>>>>> e0f84010
     SortedCellView<Particle, ParticleCell> cellSorted(
         cell, utils::ArrayMath::normalize(std::array<double, 3>{1.0, 1.0, 1.0}));
 
@@ -268,19 +259,10 @@
           bool useNewton3, bool bidirectional>
 void CellFunctor<Particle, ParticleCell, ParticleFunctor, dataLayout, useNewton3, bidirectional>::processCellPairAoSN3(
     ParticleCell &cell1, ParticleCell &cell2, const std::array<double, 3> &sortingDirection) {
-<<<<<<< HEAD
-  if (cell1.size() + cell2.size() > _startSorting and sortingDirection != std::array<double, 3>{0., 0., 0.}) {
+  if (_useSorting and (cell1.size() + cell2.size() > _sortingThreshold) and
+      (sortingDirection != std::array<double, 3>{0., 0., 0.})) {
     SortedCellView<Particle, ParticleCell> cell1Sorted(cell1, sortingDirection);
     SortedCellView<Particle, ParticleCell> cell2Sorted(cell2, sortingDirection);
-=======
-  if (_useSorting and (cell1.size() + cell2.size() > _sortingThreshold) and
-      (sortingDirection != std::array<double, 3>{0., 0., 0.})) {
-    SortedCellView<Particle, ParticleCell> baseSorted(cell1, sortingDirection);
-    SortedCellView<Particle, ParticleCell> outerSorted(cell2, sortingDirection);
-
-    for (auto &outer : baseSorted._particles) {
-      Particle &p1 = *outer.second;
->>>>>>> e0f84010
 
     for (auto &[p1Projection, p1Ptr] : cell1Sorted._particles) {
       for (auto &[p2Projection, p2Ptr] : cell2Sorted._particles) {
@@ -304,7 +286,6 @@
 void CellFunctor<Particle, ParticleCell, ParticleFunctor, dataLayout, useNewton3,
                  bidirectional>::processCellPairAoSNoN3(ParticleCell &cell1, ParticleCell &cell2,
                                                         const std::array<double, 3> &sortingDirection) {
-<<<<<<< HEAD
   // helper function
   const auto interactParticlesNoN3 = [&](auto &p1, auto &p2) {
     _functor->AoSFunctor(p1, p2, false);
@@ -314,14 +295,9 @@
       }
     }
   };
-=======
+
   if (_useSorting and (cell1.size() + cell2.size() > _sortingThreshold) and
       (sortingDirection != std::array<double, 3>{0., 0., 0.})) {
-    SortedCellView<Particle, ParticleCell> baseSorted(cell1, sortingDirection);
-    SortedCellView<Particle, ParticleCell> outerSorted(cell2, sortingDirection);
->>>>>>> e0f84010
-
-  if (cell1.size() + cell2.size() > _startSorting and sortingDirection != std::array<double, 3>{0., 0., 0.}) {
     SortedCellView<Particle, ParticleCell> cell1Sorted(cell1, sortingDirection);
     SortedCellView<Particle, ParticleCell> cell2Sorted(cell2, sortingDirection);
 
