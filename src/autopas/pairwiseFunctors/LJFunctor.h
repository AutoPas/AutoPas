/**
 * @file LJFunctor.h
 *
 * @date 17 Jan 2018
 * @author tchipevn
 */

#pragma once

#include <array>
#include "autopas/iterators/SingleCellIterator.h"
#include "autopas/pairwiseFunctors/Functor.h"
#include "autopas/utils/AlignedAllocator.h"
#include "autopas/utils/ArrayMath.h"
#include "autopas/utils/WrapOpenMP.h"
#include "autopas/utils/inBox.h"
#if defined(AUTOPAS_CUDA)
#include "autopas/pairwiseFunctors/LJFunctorCuda.cuh"
#include "autopas/utils/CudaStreamHandler.h"
#else
#include "autopas/utils/ExceptionHandler.h"
#endif

namespace autopas {

/**
 * Newton 3 modes for the LJFunctor.
 */
enum FunctorN3Modes {
  Newton3Only,
  Newton3Off,
  Both,
};

/**
 * A functor to handle lennard-jones interactions between two particles (molecules).
 * @tparam Particle The type of particle.
 * @tparam ParticleCell The type of particlecell.
 * @tparam calculateGlobals Defines whether the global values are to be calculated (energy, virial).
 * @tparam relevantForTuning Whether or not the auto-tuner should consider this functor.
 */
template <class Particle, class ParticleCell, FunctorN3Modes useNewton3 = FunctorN3Modes::Both,
          bool calculateGlobals = false, bool relevantForTuning = true>
class LJFunctor
    : public Functor<Particle, ParticleCell, typename Particle::SoAArraysType, LJFunctor<Particle, ParticleCell>> {
  using SoAArraysType = typename Particle::SoAArraysType;
  using floatPrecision = typename Particle::ParticleFloatingPointType;

 public:
  /**
   * Deleted default constructor
   */
  LJFunctor() = delete;

  /**
   * Constructor, which sets the global values, i.e. cutoff, epsilon, sigma and shift.
   * @param cutoff
   * @param epsilon
   * @param sigma
   * @param shift
   * @param duplicatedCalculation Defines whether duplicated calculations are happening across processes / over the
   * simulation boundary. e.g. eightShell: false, fullShell: true.
   */
  explicit LJFunctor(floatPrecision cutoff, floatPrecision epsilon, floatPrecision sigma, floatPrecision shift,
                     bool duplicatedCalculation = true)
      : Functor<Particle, ParticleCell>(cutoff),
        _cutoffsquare{cutoff * cutoff},
        _epsilon24{epsilon * (floatPrecision)24.0},
        _sigmasquare{sigma * sigma},
        _shift6{shift * (floatPrecision)6.0},
        _upotSum{0.},
        _virialSum{0., 0., 0.},
        _aosThreadData(),
        _duplicatedCalculations{duplicatedCalculation},
        _postProcessed {
    false
  }
#if defined(AUTOPAS_CUDA)
  , _streams(32)
#endif
  {
    if (calculateGlobals) {
      _aosThreadData.resize(autopas_get_max_threads());
    }
#if defined(AUTOPAS_CUDA)
    LJFunctorConstants<floatPrecision> constants(_cutoffsquare, _epsilon24, _sigmasquare, _shift6);
    _cudawrapper.loadConstants(&constants);
#endif
  }

  bool isRelevantForTuning() override { return relevantForTuning; }

  bool allowsNewton3() override {
    return useNewton3 == FunctorN3Modes::Newton3Only or useNewton3 == FunctorN3Modes::Both;
  }

  bool allowsNonNewton3() override {
    return useNewton3 == FunctorN3Modes::Newton3Off or useNewton3 == FunctorN3Modes::Both;
  }

  void AoSFunctor(Particle &i, Particle &j, bool newton3) override {
    auto dr = ArrayMath::sub(i.getR(), j.getR());
    floatPrecision dr2 = ArrayMath::dot(dr, dr);

    if (dr2 > _cutoffsquare) return;

    floatPrecision invdr2 = 1. / dr2;
    floatPrecision lj6 = _sigmasquare * invdr2;
    lj6 = lj6 * lj6 * lj6;
    floatPrecision lj12 = lj6 * lj6;
    floatPrecision lj12m6 = lj12 - lj6;
    floatPrecision fac = _epsilon24 * (lj12 + lj12m6) * invdr2;
    auto f = ArrayMath::mulScalar(dr, fac);
    i.addF(f);
    if (newton3) {
      // only if we use newton 3 here, we want to
      j.subF(f);
    }
    if (calculateGlobals) {
      auto virial = ArrayMath::mul(dr, f);
      floatPrecision upot = _epsilon24 * lj12m6 + _shift6;

      const int threadnum = autopas_get_thread_num();
      if (_duplicatedCalculations) {
        // for non-newton3 the division is in the post-processing step.
        if (newton3) {
          upot *= 0.5;
          virial = ArrayMath::mulScalar(virial, (floatPrecision)0.5);
        }
        if (i.isOwned()) {
          _aosThreadData[threadnum].upotSum += upot;
          _aosThreadData[threadnum].virialSum = ArrayMath::add(_aosThreadData[threadnum].virialSum, virial);
        }
        // for non-newton3 the second particle will be considered in a separate calculation
        if (newton3 and j.isOwned()) {
          _aosThreadData[threadnum].upotSum += upot;
          _aosThreadData[threadnum].virialSum = ArrayMath::add(_aosThreadData[threadnum].virialSum, virial);
        }
      } else {
        // for non-newton3 we divide by 2 only in the postprocess step!
        _aosThreadData[threadnum].upotSum += upot;
        _aosThreadData[threadnum].virialSum = ArrayMath::add(_aosThreadData[threadnum].virialSum, virial);
      }
    }
  }

  /**
   * @copydoc Functor::SoAFunctor(SoA<SoAArraysType> &soa, bool newton3)
   * This functor ignores will use a newton3 like traversing of the soa, however, it still needs to know about newton3
   * to use it correctly for the global values.
   * @todo: Remove __attribute__((no_sanitize_thread)) when #285 is fixed.
   */
  void
#if defined(__has_feature)
#if __has_feature(thread_sanitizer)
      __attribute__((no_sanitize_thread))
#endif
#endif
      SoAFunctor(SoA<SoAArraysType> &soa, bool newton3) override {
    if (soa.getNumParticles() == 0) return;

    const auto *const __restrict__ xptr = soa.template begin<Particle::AttributeNames::posX>();
    const auto *const __restrict__ yptr = soa.template begin<Particle::AttributeNames::posY>();
    const auto *const __restrict__ zptr = soa.template begin<Particle::AttributeNames::posZ>();
    const auto *const __restrict__ ownedPtr = soa.template begin<Particle::AttributeNames::owned>();

    auto *const __restrict__ fxptr = soa.template begin<Particle::AttributeNames::forceX>();
    auto *const __restrict__ fyptr = soa.template begin<Particle::AttributeNames::forceY>();
    auto *const __restrict__ fzptr = soa.template begin<Particle::AttributeNames::forceZ>();
    // the local redeclaration of the following values helps the auto-generation of various compilers.
    const floatPrecision cutoffsquare = _cutoffsquare, epsilon24 = _epsilon24, sigmasquare = _sigmasquare,
                         shift6 = _shift6;

    if (calculateGlobals) {
      // Checks if the cell is a halo cell, if it is, we skip it.
      bool isHaloCell = ownedPtr[0] ? false : true;
      if (isHaloCell) {
        return;
      }
    }

    floatPrecision upotSum = 0.;
    floatPrecision virialSumX = 0.;
    floatPrecision virialSumY = 0.;
    floatPrecision virialSumZ = 0.;

    for (unsigned int i = 0; i < soa.getNumParticles(); ++i) {
      floatPrecision fxacc = 0.;
      floatPrecision fyacc = 0.;
      floatPrecision fzacc = 0.;

// icpc vectorizes this.
// g++ only with -ffast-math or -funsafe-math-optimizations
#pragma omp simd reduction(+ : fxacc, fyacc, fzacc, upotSum, virialSumX, virialSumY, virialSumZ)
      for (unsigned int j = i + 1; j < soa.getNumParticles(); ++j) {
        const floatPrecision drx = xptr[i] - xptr[j];
        const floatPrecision dry = yptr[i] - yptr[j];
        const floatPrecision drz = zptr[i] - zptr[j];

        const floatPrecision drx2 = drx * drx;
        const floatPrecision dry2 = dry * dry;
        const floatPrecision drz2 = drz * drz;

        const floatPrecision dr2 = drx2 + dry2 + drz2;

        const floatPrecision mask = (dr2 > cutoffsquare) ? 0. : 1.;

        const floatPrecision invdr2 = 1. / dr2;
        const floatPrecision lj2 = sigmasquare * invdr2;
        const floatPrecision lj6 = lj2 * lj2 * lj2;
        const floatPrecision lj12 = lj6 * lj6;
        const floatPrecision lj12m6 = lj12 - lj6;
        const floatPrecision fac = epsilon24 * (lj12 + lj12m6) * invdr2 * mask;

        const floatPrecision fx = drx * fac;
        const floatPrecision fy = dry * fac;
        const floatPrecision fz = drz * fac;

        fxacc += fx;
        fyacc += fy;
        fzacc += fz;

        // newton 3
        fxptr[j] -= fx;
        fyptr[j] -= fy;
        fzptr[j] -= fz;

        if (calculateGlobals) {
          const floatPrecision virialx = drx * fx;
          const floatPrecision virialy = dry * fy;
          const floatPrecision virialz = drz * fz;
          const floatPrecision upot = (epsilon24 * lj12m6 + shift6) * mask;

          // these calculations assume that this functor is not called for halo cells!
          upotSum += upot;
          virialSumX += virialx;
          virialSumY += virialy;
          virialSumZ += virialz;
        }
      }

      fxptr[i] += fxacc;
      fyptr[i] += fyacc;
      fzptr[i] += fzacc;
    }
    if (calculateGlobals) {
      const int threadnum = autopas_get_thread_num();
      // we assume newton3 to be enabled in this functor call, thus we multiply by two if the value of newton3 is false,
      // since for newton3 disabled we divide by two later on.
      _aosThreadData[threadnum].upotSum += upotSum * (newton3 ? 1. : 2.);
      _aosThreadData[threadnum].virialSum[0] += virialSumX * (newton3 ? 1. : 2.);
      _aosThreadData[threadnum].virialSum[1] += virialSumY * (newton3 ? 1. : 2.);
      _aosThreadData[threadnum].virialSum[2] += virialSumZ * (newton3 ? 1. : 2.);
    }
  }

  /**
   * @copydoc Functor::SoAFunctor(SoA<SoAArraysType> &soa1, SoA<SoAArraysType> &soa2, bool newton3)
   */
  void SoAFunctor(SoA<SoAArraysType> &soa1, SoA<SoAArraysType> &soa2, const bool newton3) override {
    if (soa1.getNumParticles() == 0 || soa2.getNumParticles() == 0) return;

    const auto *const __restrict__ x1ptr = soa1.template begin<Particle::AttributeNames::posX>();
    const auto *const __restrict__ y1ptr = soa1.template begin<Particle::AttributeNames::posY>();
    const auto *const __restrict__ z1ptr = soa1.template begin<Particle::AttributeNames::posZ>();
    const auto *const __restrict__ x2ptr = soa2.template begin<Particle::AttributeNames::posX>();
    const auto *const __restrict__ y2ptr = soa2.template begin<Particle::AttributeNames::posY>();
    const auto *const __restrict__ z2ptr = soa2.template begin<Particle::AttributeNames::posZ>();
    const auto *const __restrict__ ownedPtr1 = soa1.template begin<Particle::AttributeNames::owned>();
    const auto *const __restrict__ ownedPtr2 = soa2.template begin<Particle::AttributeNames::owned>();

    auto *const __restrict__ fx1ptr = soa1.template begin<Particle::AttributeNames::forceX>();
    auto *const __restrict__ fy1ptr = soa1.template begin<Particle::AttributeNames::forceY>();
    auto *const __restrict__ fz1ptr = soa1.template begin<Particle::AttributeNames::forceZ>();
    auto *const __restrict__ fx2ptr = soa2.template begin<Particle::AttributeNames::forceX>();
    auto *const __restrict__ fy2ptr = soa2.template begin<Particle::AttributeNames::forceY>();
    auto *const __restrict__ fz2ptr = soa2.template begin<Particle::AttributeNames::forceZ>();

    bool isHaloCell1 = false;
    bool isHaloCell2 = false;
    // Checks whether the cells are halo cells.
    // This check cannot be done if _lowCorner and _highCorner are not set. So we do this only if calculateGlobals is
    // defined. (as of 23.11.2018)
    if (calculateGlobals) {
      isHaloCell1 = ownedPtr1[0] ? false : true;
      isHaloCell2 = ownedPtr2[0] ? false : true;

      // This if is commented out because the AoS vs SoA test would fail otherwise. Even though it is physically
      // correct!
      /*if(_duplicatedCalculations and isHaloCell1 and isHaloCell2){
        return;
      }*/
    }
    floatPrecision upotSum = 0.;
    floatPrecision virialSumX = 0.;
    floatPrecision virialSumY = 0.;
    floatPrecision virialSumZ = 0.;

    const floatPrecision cutoffsquare = _cutoffsquare, epsilon24 = _epsilon24, sigmasquare = _sigmasquare,
                         shift6 = _shift6;
    for (unsigned int i = 0; i < soa1.getNumParticles(); ++i) {
      floatPrecision fxacc = 0;
      floatPrecision fyacc = 0;
      floatPrecision fzacc = 0;

// icpc vectorizes this.
// g++ only with -ffast-math or -funsafe-math-optimizations
#pragma omp simd reduction(+ : fxacc, fyacc, fzacc, upotSum, virialSumX, virialSumY, virialSumZ)
      for (unsigned int j = 0; j < soa2.getNumParticles(); ++j) {
        const floatPrecision drx = x1ptr[i] - x2ptr[j];
        const floatPrecision dry = y1ptr[i] - y2ptr[j];
        const floatPrecision drz = z1ptr[i] - z2ptr[j];

        const floatPrecision drx2 = drx * drx;
        const floatPrecision dry2 = dry * dry;
        const floatPrecision drz2 = drz * drz;

        const floatPrecision dr2 = drx2 + dry2 + drz2;

        const floatPrecision mask = (dr2 > cutoffsquare) ? 0. : 1.;

        const floatPrecision invdr2 = 1. / dr2;
        const floatPrecision lj2 = sigmasquare * invdr2;
        const floatPrecision lj6 = lj2 * lj2 * lj2;
        const floatPrecision lj12 = lj6 * lj6;
        const floatPrecision lj12m6 = lj12 - lj6;
        const floatPrecision fac = epsilon24 * (lj12 + lj12m6) * invdr2 * mask;

        const floatPrecision fx = drx * fac;
        const floatPrecision fy = dry * fac;
        const floatPrecision fz = drz * fac;

        fxacc += fx;
        fyacc += fy;
        fzacc += fz;
        if (newton3) {
          fx2ptr[j] -= fx;
          fy2ptr[j] -= fy;
          fz2ptr[j] -= fz;
        }

        if (calculateGlobals) {
          floatPrecision virialx = drx * fx;
          floatPrecision virialy = dry * fy;
          floatPrecision virialz = drz * fz;
          floatPrecision upot = (epsilon24 * lj12m6 + shift6) * mask;

          upotSum += upot;
          virialSumX += virialx;
          virialSumY += virialy;
          virialSumZ += virialz;
        }
      }
      fx1ptr[i] += fxacc;
      fy1ptr[i] += fyacc;
      fz1ptr[i] += fzacc;
    }
    if (calculateGlobals) {
      floatPrecision energyfactor = 1.;
      if (_duplicatedCalculations) {
        // if we have duplicated calculations, i.e., we calculate interactions multiple times, we have to take care
        // that we do not add the energy multiple times!
        energyfactor = isHaloCell1 ? 0. : 1.;
        if (newton3) {
          energyfactor += isHaloCell2 ? 0. : 1.;
          energyfactor *= 0.5;  // we count the energies partly to one of the two cells!
        }
      }

      const int threadnum = autopas_get_thread_num();

      _aosThreadData[threadnum].upotSum += upotSum * energyfactor;
      _aosThreadData[threadnum].virialSum[0] += virialSumX * energyfactor;
      _aosThreadData[threadnum].virialSum[1] += virialSumY * energyfactor;
      _aosThreadData[threadnum].virialSum[2] += virialSumZ * energyfactor;
    }
  }

  // clang-format off
  /**
   * @copydoc Functor::SoAFunctor(SoA<SoAArraysType> &soa, const std::vector<std::vector<size_t, autopas::AlignedAllocator<size_t>>> &neighborList, size_t iFrom, size_t iTo, bool newton3)
   * @note If you want to parallelize this by openmp, please ensure that there
   * are no dependencies, i.e. introduce colors and specify iFrom and iTo accordingly.
   */
  // clang-format on
  void SoAFunctor(SoA<SoAArraysType> &soa,
                  const std::vector<std::vector<size_t, autopas::AlignedAllocator<size_t>>> &neighborList, size_t iFrom,
                  size_t iTo, const bool newton3) override {
    if (newton3) {
      if (_duplicatedCalculations) {
        SoAFunctorImpl<true, true>(soa, neighborList, iFrom, iTo);
      } else {
        SoAFunctorImpl<true, false>(soa, neighborList, iFrom, iTo);
      }
    } else {
      if (_duplicatedCalculations) {
        SoAFunctorImpl<false, true>(soa, neighborList, iFrom, iTo);
      } else {
        SoAFunctorImpl<false, false>(soa, neighborList, iFrom, iTo);
      }
    }
  }

  /**
   * @brief Functor using Cuda on SoA in device Memory
   *
   * This Functor calculates the pair-wise interactions between particles in the device_handle on the GPU
   *
   * @param device_handle soa in device memory
   * @param newton3 defines whether or whether not to use newton
   */
  void CudaFunctor(CudaSoA<typename Particle::CudaDeviceArraysType> &device_handle, bool newton3) override {
#if defined(AUTOPAS_CUDA)
    const size_t size = device_handle.template get<Particle::AttributeNames::posX>().size();
    cudaStream_t stream = _streams.getStreamRandom();

    auto cudaSoA = this->createFunctorCudaSoA(device_handle);
    if (newton3) {
      _cudawrapper.SoAFunctorN3Wrapper(cudaSoA.get(), stream);
    } else {
      _cudawrapper.SoAFunctorNoN3Wrapper(cudaSoA.get(), stream);
    }

#else
    utils::ExceptionHandler::exception("AutoPas was compiled without CUDA support!");
#endif
  }

  /**
   * @brief Functor using Cuda on SoAs in device Memory
   *
   * This Functor calculates the pair-wise interactions between particles in the device_handle1 and device_handle2 on
   * the GPU
   *
   * @param device_handle1 first soa in device memory
   * @param device_handle2 second soa in device memory
   * @param newton3 defines whether or whether not to use newton
   */
  void CudaFunctor(CudaSoA<typename Particle::CudaDeviceArraysType> &device_handle1,
                   CudaSoA<typename Particle::CudaDeviceArraysType> &device_handle2, bool newton3) override {
#if defined(AUTOPAS_CUDA)
    const size_t size1 = device_handle1.template get<Particle::AttributeNames::posX>().size();
    const size_t size2 = device_handle2.template get<Particle::AttributeNames::posX>().size();
    cudaStream_t stream = _streams.getStreamRandom();
    auto cudaSoA1 = this->createFunctorCudaSoA(device_handle1);
    auto cudaSoA2 = this->createFunctorCudaSoA(device_handle2);

    if (newton3) {
      if (size1 > size2) {
        _cudawrapper.SoAFunctorN3PairWrapper(cudaSoA1.get(), cudaSoA2.get(), stream);
      } else {
        _cudawrapper.SoAFunctorN3PairWrapper(cudaSoA2.get(), cudaSoA1.get(), stream);
      }
    } else {
      _cudawrapper.SoAFunctorNoN3PairWrapper(cudaSoA1.get(), cudaSoA2.get(), stream);
    }
#else
    utils::ExceptionHandler::exception("AutoPas was compiled without CUDA support!");
#endif
  }
#if defined(AUTOPAS_CUDA)
  CudaWrapperInterface<floatPrecision> *getCudaWrapper() override { return &_cudawrapper; }

  std::unique_ptr<FunctorCudaSoA<floatPrecision>> createFunctorCudaSoA(
      CudaSoA<typename Particle::CudaDeviceArraysType> &device_handle) override {
    return std::make_unique<LJFunctorCudaSoA<floatPrecision>>(
        device_handle.template get<Particle::AttributeNames::posX>().size(),
        device_handle.template get<Particle::AttributeNames::posX>().get(),
        device_handle.template get<Particle::AttributeNames::posY>().get(),
        device_handle.template get<Particle::AttributeNames::posZ>().get(),
        device_handle.template get<Particle::AttributeNames::forceX>().get(),
        device_handle.template get<Particle::AttributeNames::forceY>().get(),
        device_handle.template get<Particle::AttributeNames::forceZ>().get());
  }
#endif

  /**
   * @copydoc Functor::deviceSoALoader
   */
  void deviceSoALoader(::autopas::SoA<SoAArraysType> &soa,
                       CudaSoA<typename Particle::CudaDeviceArraysType> &device_handle) override {
#if defined(AUTOPAS_CUDA)

    size_t size = soa.getNumParticles();
    if (size == 0) return;

    device_handle.template get<Particle::AttributeNames::posX>().copyHostToDevice(
        size, soa.template begin<Particle::AttributeNames::posX>());
    device_handle.template get<Particle::AttributeNames::posY>().copyHostToDevice(
        size, soa.template begin<Particle::AttributeNames::posY>());
    device_handle.template get<Particle::AttributeNames::posZ>().copyHostToDevice(
        size, soa.template begin<Particle::AttributeNames::posZ>());

    device_handle.template get<Particle::AttributeNames::forceX>().copyHostToDevice(
        size, soa.template begin<Particle::AttributeNames::forceX>());
    device_handle.template get<Particle::AttributeNames::forceY>().copyHostToDevice(
        size, soa.template begin<Particle::AttributeNames::forceY>());
    device_handle.template get<Particle::AttributeNames::forceZ>().copyHostToDevice(
        size, soa.template begin<Particle::AttributeNames::forceZ>());
#else
    utils::ExceptionHandler::exception("AutoPas was compiled without CUDA support!");
#endif
  }

  /**
   * @copydoc Functor::deviceSoAExtractor
   */
  void deviceSoAExtractor(::autopas::SoA<SoAArraysType> &soa,
                          CudaSoA<typename Particle::CudaDeviceArraysType> &device_handle) override {
#if defined(AUTOPAS_CUDA)

    size_t size = soa.getNumParticles();
    if (size == 0) return;

    device_handle.template get<Particle::AttributeNames::forceX>().copyDeviceToHost(
        size, soa.template begin<Particle::AttributeNames::forceX>());
    device_handle.template get<Particle::AttributeNames::forceY>().copyDeviceToHost(
        size, soa.template begin<Particle::AttributeNames::forceY>());
    device_handle.template get<Particle::AttributeNames::forceZ>().copyDeviceToHost(
        size, soa.template begin<Particle::AttributeNames::forceZ>());

#else
    utils::ExceptionHandler::exception("AutoPas was compiled without CUDA support!");
#endif
  }

<<<<<<< HEAD
  constexpr static std::array<typename Particle::AttributeNames, 8> neededAttr{
      Particle::AttributeNames::id,     Particle::AttributeNames::posX,   Particle::AttributeNames::posY,
      Particle::AttributeNames::posZ,   Particle::AttributeNames::forceX, Particle::AttributeNames::forceY,
      Particle::AttributeNames::forceZ, Particle::AttributeNames::owned};

  constexpr static std::array<typename Particle::AttributeNames, 3> computedAttr{
      Particle::AttributeNames::forceX, Particle::AttributeNames::forceY, Particle::AttributeNames::forceZ};
=======
  /**
   * SoALoader
   * @param cell
   * @param soa
   * @param offset
   */
  AUTOPAS_FUNCTOR_SOALOADER(cell, soa, offset,
                            // @todo it is probably better to resize the soa only once, before calling
                            // SoALoader (verlet-list only)
                            soa.resizeArrays(offset + cell.numParticles());

                            if (cell.numParticles() == 0) return;

                            auto *const __restrict__ idptr = soa.template begin<Particle::AttributeNames::id>();
                            auto *const __restrict__ xptr = soa.template begin<Particle::AttributeNames::posX>();
                            auto *const __restrict__ yptr = soa.template begin<Particle::AttributeNames::posY>();
                            auto *const __restrict__ zptr = soa.template begin<Particle::AttributeNames::posZ>();
                            auto *const __restrict__ fxptr = soa.template begin<Particle::AttributeNames::forceX>();
                            auto *const __restrict__ fyptr = soa.template begin<Particle::AttributeNames::forceY>();
                            auto *const __restrict__ fzptr = soa.template begin<Particle::AttributeNames::forceZ>();
                            auto *const __restrict__ ownedptr = soa.template begin<Particle::AttributeNames::owned>();

                            auto cellIter = cell.begin();
                            // load particles in SoAs
                            for (size_t i = offset; cellIter.isValid(); ++cellIter, ++i) {
                              idptr[i] = cellIter->getID();
                              xptr[i] = cellIter->getR()[0];
                              yptr[i] = cellIter->getR()[1];
                              zptr[i] = cellIter->getR()[2];
                              fxptr[i] = cellIter->getF()[0];
                              fyptr[i] = cellIter->getF()[1];
                              fzptr[i] = cellIter->getF()[2];
                              ownedptr[i] = cellIter->isOwned() ? 1. : 0.;
                            })
>>>>>>> 7cbcf2e9

  /**
   * soaextractor
   * @param cell
   * @param soa
   * @param offset
   */
  AUTOPAS_FUNCTOR_SOAEXTRACTOR(cell, soa, offset,
                               // body start
                               if (soa.getNumParticles() == 0) return;

                               auto cellIter = cell.begin();

#ifndef NDEBUG
                               auto *const __restrict__ idptr = soa.template begin<Particle::AttributeNames::id>();
#endif

                               auto *const __restrict__ fxptr = soa.template begin<Particle::AttributeNames::forceX>();
                               auto *const __restrict__ fyptr = soa.template begin<Particle::AttributeNames::forceY>();
                               auto *const __restrict__ fzptr = soa.template begin<Particle::AttributeNames::forceZ>();

                               for (size_t i = offset; cellIter.isValid(); ++i, ++cellIter) {
                                 assert(idptr[i] == cellIter->getID());
<<<<<<< HEAD
                                 cellIter->template set<Particle::AttributeNames::forceX>(fxptr[i]);
                                 cellIter->template set<Particle::AttributeNames::forceY>(fyptr[i]);
                                 cellIter->template set<Particle::AttributeNames::forceZ>(fzptr[i]);
=======
                                 cellIter->setF({fxptr[i], fyptr[i], fzptr[i]});
>>>>>>> 7cbcf2e9
                               })

  /**
   * Get the number of flops used per kernel call. This should count the
   * floating point operations needed for two particles that lie within a cutoff
   * radius.
   * @return the number of floating point operations
   */
  static unsigned long getNumFlopsPerKernelCall() {
    // Kernel: 12 = 1 (inverse R squared) + 8 (compute scale) + 3 (apply
    // scale) sum Forces: 6 (forces) kernel total = 12 + 6 = 18
    return 18ul;
  }

  /**
   * Reset the global values.
   * Will set the global values to zero to prepare for the next iteration.
   */
  void initTraversal() override {
    _upotSum = 0.;
    _virialSum = {0., 0., 0.};
    _postProcessed = false;
    for (size_t i = 0; i < _aosThreadData.size(); ++i) {
      _aosThreadData[i].setZero();
    }
  }

  /**
   * Postprocesses global values, e.g. upot and virial
   * @param newton3
   */
  void endTraversal(bool newton3) override {
    if (_postProcessed) {
      throw utils::ExceptionHandler::AutoPasException(
          "Already postprocessed, endTraversal(bool newton3) was called twice without calling initTraversal().");
    }
    for (size_t i = 0; i < _aosThreadData.size(); ++i) {
      _upotSum += _aosThreadData[i].upotSum;
      _virialSum = ArrayMath::add(_virialSum, _aosThreadData[i].virialSum);
    }
    if (not newton3) {
      // if the newton3 optimization is disabled we have added every energy contribution twice, so we divide by 2
      // here.
      _upotSum *= 0.5;
      _virialSum = ArrayMath::mulScalar(_virialSum, (floatPrecision)0.5);
    }
    // we have always calculated 6*upot, so we divide by 6 here!
    _upotSum /= 6.;
    _postProcessed = true;
  }

  /**
   * Get the potential Energy
   * @return the potential Energy
   */
  floatPrecision getUpot() {
    if (not calculateGlobals) {
      throw utils::ExceptionHandler::AutoPasException(
          "Trying to get upot even though calculateGlobals is false. If you want this functor to calculate global "
          "values, please specify calculateGlobals to be true.");
    }
    if (not _postProcessed) {
      throw utils::ExceptionHandler::AutoPasException("Cannot get upot, because endTraversal was not called.");
    }
    return _upotSum;
  }

  /**
   * Get the virial
   * @return the virial
   */
  floatPrecision getVirial() {
    if (not calculateGlobals) {
      throw utils::ExceptionHandler::AutoPasException(
          "Trying to get virial even though calculateGlobals is false. If you want this functor to calculate global "
          "values, please specify calculateGlobals to be true.");
    }
    if (not _postProcessed) {
      throw utils::ExceptionHandler::AutoPasException("Cannot get virial, because endTraversal was not called.");
    }
    return _virialSum[0] + _virialSum[1] + _virialSum[2];
  }

 private:
  template <bool newton3, bool duplicatedCalculations>
  void SoAFunctorImpl(SoA<SoAArraysType> &soa,
                      const std::vector<std::vector<size_t, autopas::AlignedAllocator<size_t>>> &neighborList,
                      size_t iFrom, size_t iTo) {
    if (soa.getNumParticles() == 0) return;

    const auto *const __restrict__ xptr = soa.template begin<Particle::AttributeNames::posX>();
    const auto *const __restrict__ yptr = soa.template begin<Particle::AttributeNames::posY>();
    const auto *const __restrict__ zptr = soa.template begin<Particle::AttributeNames::posZ>();

    auto *const __restrict__ fxptr = soa.template begin<Particle::AttributeNames::forceX>();
    auto *const __restrict__ fyptr = soa.template begin<Particle::AttributeNames::forceY>();
    auto *const __restrict__ fzptr = soa.template begin<Particle::AttributeNames::forceZ>();

    const auto *const __restrict__ ownedPtr = soa.template begin<Particle::AttributeNames::owned>();

    const floatPrecision cutoffsquare = _cutoffsquare, epsilon24 = _epsilon24, sigmasquare = _sigmasquare,
                         shift6 = _shift6;

    floatPrecision upotSum = 0.;
    floatPrecision virialSumX = 0.;
    floatPrecision virialSumY = 0.;
    floatPrecision virialSumZ = 0.;

    for (size_t i = iFrom; i < iTo; ++i) {
      floatPrecision fxacc = 0;
      floatPrecision fyacc = 0;
      floatPrecision fzacc = 0;
      const size_t listSizeI = neighborList[i].size();
      const size_t *const __restrict__ currentList = neighborList[i].data();

      // checks whether particle 1 is in the domain box, unused if _duplicatedCalculations is false!
      floatPrecision inbox1Mul = 0.;
      if (duplicatedCalculations) {  // only for duplicated calculations we need this value
        inbox1Mul = ownedPtr[i];
        if (newton3) {
          inbox1Mul *= 0.5;
        }
      }

      // this is a magic number, that should correspond to at least
      // vectorization width*N have testet multiple sizes:
      // 4: does not give a speedup, slower than original AoSFunctor
      // 8: small speedup compared to AoS
      // 12: highest speedup compared to Aos
      // 16: smaller speedup
      // in theory this is a variable, we could auto-tune over...
#ifdef __AVX512F__
      // use a multiple of 8 for avx
      constexpr size_t vecsize = 16;
#else
      // for everything else 12 is faster
      constexpr size_t vecsize = 12;
#endif
      size_t joff = 0;

      // if the size of the verlet list is larger than the given size vecsize,
      // we will use a vectorized version.
      if (listSizeI >= vecsize) {
        alignas(64) std::array<floatPrecision, vecsize> xtmp, ytmp, ztmp, xArr, yArr, zArr, fxArr, fyArr, fzArr,
            ownedArr;
        // broadcast of the position of particle i
        for (size_t tmpj = 0; tmpj < vecsize; tmpj++) {
          xtmp[tmpj] = xptr[i];
          ytmp[tmpj] = yptr[i];
          ztmp[tmpj] = zptr[i];
        }
        // loop over the verlet list from 0 to x*vecsize
        for (; joff < listSizeI - vecsize + 1; joff += vecsize) {
          // in each iteration we calculate the interactions of particle i with
          // vecsize particles in the neighborlist of particle i starting at
          // particle joff

          // gather position of particle j
#pragma omp simd safelen(vecsize)
          for (size_t tmpj = 0; tmpj < vecsize; tmpj++) {
            xArr[tmpj] = xptr[currentList[joff + tmpj]];
            yArr[tmpj] = yptr[currentList[joff + tmpj]];
            zArr[tmpj] = zptr[currentList[joff + tmpj]];
            ownedArr[tmpj] = ownedPtr[currentList[joff + tmpj]];
          }
          // do omp simd with reduction of the interaction
#pragma omp simd reduction(+ : fxacc, fyacc, fzacc, upotSum, virialSumX, virialSumY, virialSumZ) safelen(vecsize)
          for (size_t j = 0; j < vecsize; j++) {
            // const size_t j = currentList[jNeighIndex];

            const floatPrecision drx = xtmp[j] - xArr[j];
            const floatPrecision dry = ytmp[j] - yArr[j];
            const floatPrecision drz = ztmp[j] - zArr[j];

            const floatPrecision drx2 = drx * drx;
            const floatPrecision dry2 = dry * dry;
            const floatPrecision drz2 = drz * drz;

            const floatPrecision dr2 = drx2 + dry2 + drz2;

            const floatPrecision mask = (dr2 <= cutoffsquare) ? 1. : 0.;

            const floatPrecision invdr2 = 1. / dr2 * mask;
            const floatPrecision lj2 = sigmasquare * invdr2;
            const floatPrecision lj6 = lj2 * lj2 * lj2;
            const floatPrecision lj12 = lj6 * lj6;
            const floatPrecision lj12m6 = lj12 - lj6;
            const floatPrecision fac = epsilon24 * (lj12 + lj12m6) * invdr2;

            const floatPrecision fx = drx * fac;
            const floatPrecision fy = dry * fac;
            const floatPrecision fz = drz * fac;

            fxacc += fx;
            fyacc += fy;
            fzacc += fz;
            if (newton3) {
              fxArr[j] = fx;
              fyArr[j] = fy;
              fzArr[j] = fz;
            }
            if (calculateGlobals) {
              floatPrecision virialx = drx * fx;
              floatPrecision virialy = dry * fy;
              floatPrecision virialz = drz * fz;
              floatPrecision upot = (epsilon24 * lj12m6 + shift6) * mask;

              if (duplicatedCalculations) {
                // for non-newton3 the division is in the post-processing step.
                floatPrecision inboxMul = inbox1Mul + (newton3 ? ownedArr[j] * .5 : 0.);
                upotSum += upot * inboxMul;
                virialSumX += virialx * inboxMul;
                virialSumY += virialy * inboxMul;
                virialSumZ += virialz * inboxMul;

              } else {
                // for non-newton3 we divide by 2 only in the postprocess step!
                upotSum += upot;
                virialSumX += virialx;
                virialSumY += virialy;
                virialSumZ += virialz;
              }
            }
          }
          // scatter the forces to where they belong, this is only needed for newton3
          if (newton3) {
#pragma omp simd safelen(vecsize)
            for (size_t tmpj = 0; tmpj < vecsize; tmpj++) {
              const size_t j = currentList[joff + tmpj];
              fxptr[j] -= fxArr[tmpj];
              fyptr[j] -= fyArr[tmpj];
              fzptr[j] -= fzArr[tmpj];
            }
          }
        }
      }
      // this loop goes over the remainder and uses no optimizations
      for (size_t jNeighIndex = joff; jNeighIndex < listSizeI; ++jNeighIndex) {
        size_t j = neighborList[i][jNeighIndex];
        if (i == j) continue;

        const floatPrecision drx = xptr[i] - xptr[j];
        const floatPrecision dry = yptr[i] - yptr[j];
        const floatPrecision drz = zptr[i] - zptr[j];

        const floatPrecision drx2 = drx * drx;
        const floatPrecision dry2 = dry * dry;
        const floatPrecision drz2 = drz * drz;

        const floatPrecision dr2 = drx2 + dry2 + drz2;

        if (dr2 > cutoffsquare) continue;

        const floatPrecision invdr2 = 1. / dr2;
        const floatPrecision lj2 = sigmasquare * invdr2;
        const floatPrecision lj6 = lj2 * lj2 * lj2;
        const floatPrecision lj12 = lj6 * lj6;
        const floatPrecision lj12m6 = lj12 - lj6;
        const floatPrecision fac = epsilon24 * (lj12 + lj12m6) * invdr2;

        const floatPrecision fx = drx * fac;
        const floatPrecision fy = dry * fac;
        const floatPrecision fz = drz * fac;

        fxacc += fx;
        fyacc += fy;
        fzacc += fz;
        if (newton3) {
          fxptr[j] -= fx;
          fyptr[j] -= fy;
          fzptr[j] -= fz;
        }
        if (calculateGlobals) {
          floatPrecision virialx = drx * fx;
          floatPrecision virialy = dry * fy;
          floatPrecision virialz = drz * fz;
          floatPrecision upot = (epsilon24 * lj12m6 + shift6);

          if (duplicatedCalculations) {
            // for non-newton3 the division is in the post-processing step.
            if (newton3) {
              upot *= 0.5;
              virialx *= 0.5;
              virialy *= 0.5;
              virialz *= 0.5;
            }
            if (inbox1Mul) {
              upotSum += upot;
              virialSumX += virialx;
              virialSumY += virialy;
              virialSumZ += virialz;
            }
            // for non-newton3 the second particle will be considered in a separate calculation
            if (newton3 and ownedPtr[j]) {
              upotSum += upot;
              virialSumX += virialx;
              virialSumY += virialy;
              virialSumZ += virialz;
            }
          } else {
            // for non-newton3 we divide by 2 only in the postprocess step!
            upotSum += upot;
            virialSumX += virialx;
            virialSumY += virialy;
            virialSumZ += virialz;
          }
        }
      }

      fxptr[i] += fxacc;
      fyptr[i] += fyacc;
      fzptr[i] += fzacc;
    }

    if (calculateGlobals) {
      const int threadnum = autopas_get_thread_num();

      _aosThreadData[threadnum].upotSum += upotSum;
      _aosThreadData[threadnum].virialSum[0] += virialSumX;
      _aosThreadData[threadnum].virialSum[1] += virialSumY;
      _aosThreadData[threadnum].virialSum[2] += virialSumZ;
    }
  }

  /**
   * This class stores internal data of each thread, make sure that this data has proper size, i.e. k*64 Bytes!
   */
  class AoSThreadData {
   public:
    AoSThreadData() : virialSum{0., 0., 0.}, upotSum{0.}, __remainingTo64{} {}
    void setZero() {
      virialSum = {0., 0., 0.};
      upotSum = 0.;
    }

    // variables
    std::array<floatPrecision, 3> virialSum;
    floatPrecision upotSum;

   private:
    // dummy parameter to get the right size (64 bytes)
    floatPrecision __remainingTo64[4];
  };
  // make sure of the size of AoSThreadData
  // static_assert(sizeof(AoSThreadData) % 64 == 0, "AoSThreadData has wrong size");

  floatPrecision _cutoffsquare, _epsilon24, _sigmasquare, _shift6;

  // sum of the potential energy, only calculated if calculateGlobals is true
  floatPrecision _upotSum;
  // sum of the virial, only calculated if calculateGlobals is true
  std::array<floatPrecision, 3> _virialSum;

  // thread buffer for aos
  std::vector<AoSThreadData> _aosThreadData;

  // bool that defines whether duplicate calculations are happening
  bool _duplicatedCalculations;

  // defines whether or whether not the global values are already preprocessed
  bool _postProcessed;

#if defined(AUTOPAS_CUDA)
  // contains wrapper functions for cuda calls
  LJFunctorCudaWrapper<floatPrecision> _cudawrapper;

  // Handles all cuda streams
  utils::CudaStreamHandler _streams;
#endif

};  // class LJFunctor
}  // namespace autopas<|MERGE_RESOLUTION|>--- conflicted
+++ resolved
@@ -63,7 +63,7 @@
    */
   explicit LJFunctor(floatPrecision cutoff, floatPrecision epsilon, floatPrecision sigma, floatPrecision shift,
                      bool duplicatedCalculation = true)
-      : Functor<Particle, ParticleCell>(cutoff),
+      : Functor<Particle, ParticleCell, SoAArraysType, LJFunctor<Particle, ParticleCell>>(cutoff),
         _cutoffsquare{cutoff * cutoff},
         _epsilon24{epsilon * (floatPrecision)24.0},
         _sigmasquare{sigma * sigma},
@@ -524,7 +524,6 @@
 #endif
   }
 
-<<<<<<< HEAD
   constexpr static std::array<typename Particle::AttributeNames, 8> neededAttr{
       Particle::AttributeNames::id,     Particle::AttributeNames::posX,   Particle::AttributeNames::posY,
       Particle::AttributeNames::posZ,   Particle::AttributeNames::forceX, Particle::AttributeNames::forceY,
@@ -532,42 +531,6 @@
 
   constexpr static std::array<typename Particle::AttributeNames, 3> computedAttr{
       Particle::AttributeNames::forceX, Particle::AttributeNames::forceY, Particle::AttributeNames::forceZ};
-=======
-  /**
-   * SoALoader
-   * @param cell
-   * @param soa
-   * @param offset
-   */
-  AUTOPAS_FUNCTOR_SOALOADER(cell, soa, offset,
-                            // @todo it is probably better to resize the soa only once, before calling
-                            // SoALoader (verlet-list only)
-                            soa.resizeArrays(offset + cell.numParticles());
-
-                            if (cell.numParticles() == 0) return;
-
-                            auto *const __restrict__ idptr = soa.template begin<Particle::AttributeNames::id>();
-                            auto *const __restrict__ xptr = soa.template begin<Particle::AttributeNames::posX>();
-                            auto *const __restrict__ yptr = soa.template begin<Particle::AttributeNames::posY>();
-                            auto *const __restrict__ zptr = soa.template begin<Particle::AttributeNames::posZ>();
-                            auto *const __restrict__ fxptr = soa.template begin<Particle::AttributeNames::forceX>();
-                            auto *const __restrict__ fyptr = soa.template begin<Particle::AttributeNames::forceY>();
-                            auto *const __restrict__ fzptr = soa.template begin<Particle::AttributeNames::forceZ>();
-                            auto *const __restrict__ ownedptr = soa.template begin<Particle::AttributeNames::owned>();
-
-                            auto cellIter = cell.begin();
-                            // load particles in SoAs
-                            for (size_t i = offset; cellIter.isValid(); ++cellIter, ++i) {
-                              idptr[i] = cellIter->getID();
-                              xptr[i] = cellIter->getR()[0];
-                              yptr[i] = cellIter->getR()[1];
-                              zptr[i] = cellIter->getR()[2];
-                              fxptr[i] = cellIter->getF()[0];
-                              fyptr[i] = cellIter->getF()[1];
-                              fzptr[i] = cellIter->getF()[2];
-                              ownedptr[i] = cellIter->isOwned() ? 1. : 0.;
-                            })
->>>>>>> 7cbcf2e9
 
   /**
    * soaextractor
@@ -591,13 +554,9 @@
 
                                for (size_t i = offset; cellIter.isValid(); ++i, ++cellIter) {
                                  assert(idptr[i] == cellIter->getID());
-<<<<<<< HEAD
                                  cellIter->template set<Particle::AttributeNames::forceX>(fxptr[i]);
                                  cellIter->template set<Particle::AttributeNames::forceY>(fyptr[i]);
                                  cellIter->template set<Particle::AttributeNames::forceZ>(fzptr[i]);
-=======
-                                 cellIter->setF({fxptr[i], fyptr[i], fzptr[i]});
->>>>>>> 7cbcf2e9
                                })
 
   /**
