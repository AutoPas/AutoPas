--- conflicted
+++ resolved
@@ -87,9 +87,6 @@
     double fac = _epsilon24 * (lj12 + lj12m6) * invdr2;
     auto f = ArrayMath::mulScalar(dr, fac);
     i.addF(f);
-<<<<<<< HEAD
-    if (newton3) j.subF(f);
-=======
     if (newton3) {
       // only if we use newton 3 here, we want to
       j.subF(f);
@@ -120,7 +117,6 @@
         _aosThreadData[threadnum].virialSum = ArrayMath::add(_aosThreadData[threadnum].virialSum, virial);
       }
     }
->>>>>>> f0e0df9b
   }
 
   /**
