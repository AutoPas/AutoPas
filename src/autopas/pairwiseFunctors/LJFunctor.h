/**
 * @file LJFunctor.h
 *
 * @date 17 Jan 2018
 * @author tchipevn
 */

#pragma once

#include <array>
#include "autopas/iterators/SingleCellIterator.h"
#include "autopas/pairwiseFunctors/Functor.h"
#include "autopas/utils/AlignedAllocator.h"
#include "autopas/utils/ArrayMath.h"
#include "autopas/utils/WrapOpenMP.h"
#include "autopas/utils/inBox.h"
#if defined(AUTOPAS_CUDA)
#include "autopas/pairwiseFunctors/LJFunctorCuda.cuh"
#include "autopas/utils/CudaStreamHandler.h"
#else
#include "autopas/utils/ExceptionHandler.h"
#endif

namespace autopas {

/**
 * Newton 3 modes for the LJFunctor.
 */
enum class FunctorN3Modes {
  Newton3Only,
  Newton3Off,
  Both,
};

/**
 * A functor to handle lennard-jones interactions between two particles (molecules).
 * @tparam Particle The type of particle.
 * @tparam ParticleCell The type of particlecell.
 * @tparam calculateGlobals Defines whether the global values are to be calculated (energy, virial).
 * @tparam relevantForTuning Whether or not the auto-tuner should consider this functor.
 */
template <class Particle, class ParticleCell, FunctorN3Modes useNewton3 = FunctorN3Modes::Both,
          bool calculateGlobals = false, bool relevantForTuning = true>
class LJFunctor
    : public Functor<Particle, ParticleCell, typename Particle::SoAArraysType, LJFunctor<Particle, ParticleCell>> {
  using SoAArraysType = typename Particle::SoAArraysType;
  using floatPrecision = typename Particle::ParticleFloatingPointType;

 public:
  /**
   * Deleted default constructor
   */
  LJFunctor() = delete;

  /**
   * Constructor, which sets the global values, i.e. cutoff, epsilon, sigma and shift.
   * @param cutoff
   * @param epsilon
   * @param sigma
   * @param shift
   * @param duplicatedCalculation Defines whether duplicated calculations are happening across processes / over the
   * simulation boundary. e.g. eightShell: false, fullShell: true.
   */
  explicit LJFunctor(floatPrecision cutoff, floatPrecision epsilon, floatPrecision sigma, floatPrecision shift,
                     bool duplicatedCalculation = true)
      : Functor<Particle, ParticleCell, SoAArraysType, LJFunctor<Particle, ParticleCell>>(cutoff),
        _cutoffsquare{cutoff * cutoff},
        _epsilon24{epsilon * (floatPrecision)24.0},
        _sigmasquare{sigma * sigma},
        _shift6{shift * (floatPrecision)6.0},
        _upotSum{0.},
        _virialSum{0., 0., 0.},
        _aosThreadData(),
        _duplicatedCalculations{duplicatedCalculation},
        _postProcessed {
    false
  }
#if defined(AUTOPAS_CUDA)
  , _streams(32)
#endif
  {
    if (calculateGlobals) {
      _aosThreadData.resize(autopas_get_max_threads());
    }
#if defined(AUTOPAS_CUDA)
    LJFunctorConstants<floatPrecision> constants(_cutoffsquare, _epsilon24, _sigmasquare, _shift6);
    _cudawrapper.loadConstants(&constants);
#endif
  }

  bool isRelevantForTuning() override { return relevantForTuning; }

  bool allowsNewton3() override {
    return useNewton3 == FunctorN3Modes::Newton3Only or useNewton3 == FunctorN3Modes::Both;
  }

  bool allowsNonNewton3() override {
    return useNewton3 == FunctorN3Modes::Newton3Off or useNewton3 == FunctorN3Modes::Both;
  }

  void AoSFunctor(Particle &i, Particle &j, bool newton3) override {
    auto dr = ArrayMath::sub(i.getR(), j.getR());
    floatPrecision dr2 = ArrayMath::dot(dr, dr);

    if (dr2 > _cutoffsquare) return;

    floatPrecision invdr2 = 1. / dr2;
    floatPrecision lj6 = _sigmasquare * invdr2;
    lj6 = lj6 * lj6 * lj6;
    floatPrecision lj12 = lj6 * lj6;
    floatPrecision lj12m6 = lj12 - lj6;
    floatPrecision fac = _epsilon24 * (lj12 + lj12m6) * invdr2;
    auto f = ArrayMath::mulScalar(dr, fac);
    i.addF(f);
    if (newton3) {
      // only if we use newton 3 here, we want to
      j.subF(f);
    }
    if (calculateGlobals) {
      auto virial = ArrayMath::mul(dr, f);
      floatPrecision upot = _epsilon24 * lj12m6 + _shift6;

      const int threadnum = autopas_get_thread_num();
      if (_duplicatedCalculations) {
        // for non-newton3 the division is in the post-processing step.
        if (newton3) {
          upot *= 0.5;
          virial = ArrayMath::mulScalar(virial, (floatPrecision)0.5);
        }
        if (i.isOwned()) {
          _aosThreadData[threadnum].upotSum += upot;
          _aosThreadData[threadnum].virialSum = ArrayMath::add(_aosThreadData[threadnum].virialSum, virial);
        }
        // for non-newton3 the second particle will be considered in a separate calculation
        if (newton3 and j.isOwned()) {
          _aosThreadData[threadnum].upotSum += upot;
          _aosThreadData[threadnum].virialSum = ArrayMath::add(_aosThreadData[threadnum].virialSum, virial);
        }
      } else {
        // for non-newton3 we divide by 2 only in the postprocess step!
        _aosThreadData[threadnum].upotSum += upot;
        _aosThreadData[threadnum].virialSum = ArrayMath::add(_aosThreadData[threadnum].virialSum, virial);
      }
    }
  }

  /**
   * @copydoc Functor::SoAFunctor(SoAView<SoAArraysType> soa, bool newton3)
   * This functor ignores will use a newton3 like traversing of the soa, however, it still needs to know about newton3
   * to use it correctly for the global values.
   */
<<<<<<< HEAD
  void
#if defined(__has_feature)
#if __has_feature(thread_sanitizer)
      __attribute__((no_sanitize_thread))
#endif
#endif
      SoAFunctor(SoAView<SoAArraysType> soa, bool newton3) override {
=======
  void SoAFunctor(SoA<SoAArraysType> &soa, bool newton3) override {
>>>>>>> 216bd1d7
    if (soa.getNumParticles() == 0) return;

    const auto *const __restrict__ xptr = soa.template begin<Particle::AttributeNames::posX>();
    const auto *const __restrict__ yptr = soa.template begin<Particle::AttributeNames::posY>();
    const auto *const __restrict__ zptr = soa.template begin<Particle::AttributeNames::posZ>();
    const auto *const __restrict__ ownedPtr = soa.template begin<Particle::AttributeNames::owned>();

    auto *const __restrict__ fxptr = soa.template begin<Particle::AttributeNames::forceX>();
    auto *const __restrict__ fyptr = soa.template begin<Particle::AttributeNames::forceY>();
    auto *const __restrict__ fzptr = soa.template begin<Particle::AttributeNames::forceZ>();
    // the local redeclaration of the following values helps the auto-generation of various compilers.
    const floatPrecision cutoffsquare = _cutoffsquare, epsilon24 = _epsilon24, sigmasquare = _sigmasquare,
                         shift6 = _shift6;

    if (calculateGlobals) {
      // Checks if the cell is a halo cell, if it is, we skip it.
      bool isHaloCell = ownedPtr[0] ? false : true;
      if (isHaloCell) {
        return;
      }
    }

    floatPrecision upotSum = 0.;
    floatPrecision virialSumX = 0.;
    floatPrecision virialSumY = 0.;
    floatPrecision virialSumZ = 0.;

    for (unsigned int i = 0; i < soa.getNumParticles(); ++i) {
      floatPrecision fxacc = 0.;
      floatPrecision fyacc = 0.;
      floatPrecision fzacc = 0.;

// icpc vectorizes this.
// g++ only with -ffast-math or -funsafe-math-optimizations
#pragma omp simd reduction(+ : fxacc, fyacc, fzacc, upotSum, virialSumX, virialSumY, virialSumZ)
      for (unsigned int j = i + 1; j < soa.getNumParticles(); ++j) {
        const floatPrecision drx = xptr[i] - xptr[j];
        const floatPrecision dry = yptr[i] - yptr[j];
        const floatPrecision drz = zptr[i] - zptr[j];

        const floatPrecision drx2 = drx * drx;
        const floatPrecision dry2 = dry * dry;
        const floatPrecision drz2 = drz * drz;

        const floatPrecision dr2 = drx2 + dry2 + drz2;

        const floatPrecision mask = (dr2 > cutoffsquare) ? 0. : 1.;

        const floatPrecision invdr2 = 1. / dr2;
        const floatPrecision lj2 = sigmasquare * invdr2;
        const floatPrecision lj6 = lj2 * lj2 * lj2;
        const floatPrecision lj12 = lj6 * lj6;
        const floatPrecision lj12m6 = lj12 - lj6;
        const floatPrecision fac = epsilon24 * (lj12 + lj12m6) * invdr2 * mask;

        const floatPrecision fx = drx * fac;
        const floatPrecision fy = dry * fac;
        const floatPrecision fz = drz * fac;

        fxacc += fx;
        fyacc += fy;
        fzacc += fz;

        // newton 3
        fxptr[j] -= fx;
        fyptr[j] -= fy;
        fzptr[j] -= fz;

        if (calculateGlobals) {
          const floatPrecision virialx = drx * fx;
          const floatPrecision virialy = dry * fy;
          const floatPrecision virialz = drz * fz;
          const floatPrecision upot = (epsilon24 * lj12m6 + shift6) * mask;

          // these calculations assume that this functor is not called for halo cells!
          upotSum += upot;
          virialSumX += virialx;
          virialSumY += virialy;
          virialSumZ += virialz;
        }
      }

      fxptr[i] += fxacc;
      fyptr[i] += fyacc;
      fzptr[i] += fzacc;
    }
    if (calculateGlobals) {
      const int threadnum = autopas_get_thread_num();
      // we assume newton3 to be enabled in this functor call, thus we multiply by two if the value of newton3 is false,
      // since for newton3 disabled we divide by two later on.
      _aosThreadData[threadnum].upotSum += upotSum * (newton3 ? 1. : 2.);
      _aosThreadData[threadnum].virialSum[0] += virialSumX * (newton3 ? 1. : 2.);
      _aosThreadData[threadnum].virialSum[1] += virialSumY * (newton3 ? 1. : 2.);
      _aosThreadData[threadnum].virialSum[2] += virialSumZ * (newton3 ? 1. : 2.);
    }
  }

  /**
   * @copydoc Functor::SoAFunctor(SoAView<SoAArraysType> soa1, SoAView<SoAArraysType> soa2, bool newton3)
   */
  void SoAFunctor(SoAView<SoAArraysType> soa1, SoAView<SoAArraysType> soa2, const bool newton3) override {
    if (soa1.getNumParticles() == 0 || soa2.getNumParticles() == 0) return;

    const auto *const __restrict__ x1ptr = soa1.template begin<Particle::AttributeNames::posX>();
    const auto *const __restrict__ y1ptr = soa1.template begin<Particle::AttributeNames::posY>();
    const auto *const __restrict__ z1ptr = soa1.template begin<Particle::AttributeNames::posZ>();
    const auto *const __restrict__ x2ptr = soa2.template begin<Particle::AttributeNames::posX>();
    const auto *const __restrict__ y2ptr = soa2.template begin<Particle::AttributeNames::posY>();
    const auto *const __restrict__ z2ptr = soa2.template begin<Particle::AttributeNames::posZ>();
    const auto *const __restrict__ ownedPtr1 = soa1.template begin<Particle::AttributeNames::owned>();
    const auto *const __restrict__ ownedPtr2 = soa2.template begin<Particle::AttributeNames::owned>();

    auto *const __restrict__ fx1ptr = soa1.template begin<Particle::AttributeNames::forceX>();
    auto *const __restrict__ fy1ptr = soa1.template begin<Particle::AttributeNames::forceY>();
    auto *const __restrict__ fz1ptr = soa1.template begin<Particle::AttributeNames::forceZ>();
    auto *const __restrict__ fx2ptr = soa2.template begin<Particle::AttributeNames::forceX>();
    auto *const __restrict__ fy2ptr = soa2.template begin<Particle::AttributeNames::forceY>();
    auto *const __restrict__ fz2ptr = soa2.template begin<Particle::AttributeNames::forceZ>();

    bool isHaloCell1 = false;
    bool isHaloCell2 = false;
    // Checks whether the cells are halo cells.
    // This check cannot be done if _lowCorner and _highCorner are not set. So we do this only if calculateGlobals is
    // defined. (as of 23.11.2018)
    if (calculateGlobals) {
      isHaloCell1 = ownedPtr1[0] ? false : true;
      isHaloCell2 = ownedPtr2[0] ? false : true;

      // This if is commented out because the AoS vs SoA test would fail otherwise. Even though it is physically
      // correct!
      /*if(_duplicatedCalculations and isHaloCell1 and isHaloCell2){
        return;
      }*/
    }
    floatPrecision upotSum = 0.;
    floatPrecision virialSumX = 0.;
    floatPrecision virialSumY = 0.;
    floatPrecision virialSumZ = 0.;

    const floatPrecision cutoffsquare = _cutoffsquare, epsilon24 = _epsilon24, sigmasquare = _sigmasquare,
                         shift6 = _shift6;
    for (unsigned int i = 0; i < soa1.getNumParticles(); ++i) {
      floatPrecision fxacc = 0;
      floatPrecision fyacc = 0;
      floatPrecision fzacc = 0;

// icpc vectorizes this.
// g++ only with -ffast-math or -funsafe-math-optimizations
#pragma omp simd reduction(+ : fxacc, fyacc, fzacc, upotSum, virialSumX, virialSumY, virialSumZ)
      for (unsigned int j = 0; j < soa2.getNumParticles(); ++j) {
        const floatPrecision drx = x1ptr[i] - x2ptr[j];
        const floatPrecision dry = y1ptr[i] - y2ptr[j];
        const floatPrecision drz = z1ptr[i] - z2ptr[j];

        const floatPrecision drx2 = drx * drx;
        const floatPrecision dry2 = dry * dry;
        const floatPrecision drz2 = drz * drz;

        const floatPrecision dr2 = drx2 + dry2 + drz2;

        const floatPrecision mask = (dr2 > cutoffsquare) ? 0. : 1.;

        const floatPrecision invdr2 = 1. / dr2;
        const floatPrecision lj2 = sigmasquare * invdr2;
        const floatPrecision lj6 = lj2 * lj2 * lj2;
        const floatPrecision lj12 = lj6 * lj6;
        const floatPrecision lj12m6 = lj12 - lj6;
        const floatPrecision fac = epsilon24 * (lj12 + lj12m6) * invdr2 * mask;

        const floatPrecision fx = drx * fac;
        const floatPrecision fy = dry * fac;
        const floatPrecision fz = drz * fac;

        fxacc += fx;
        fyacc += fy;
        fzacc += fz;
        if (newton3) {
          fx2ptr[j] -= fx;
          fy2ptr[j] -= fy;
          fz2ptr[j] -= fz;
        }

        if (calculateGlobals) {
          floatPrecision virialx = drx * fx;
          floatPrecision virialy = dry * fy;
          floatPrecision virialz = drz * fz;
          floatPrecision upot = (epsilon24 * lj12m6 + shift6) * mask;

          upotSum += upot;
          virialSumX += virialx;
          virialSumY += virialy;
          virialSumZ += virialz;
        }
      }
      fx1ptr[i] += fxacc;
      fy1ptr[i] += fyacc;
      fz1ptr[i] += fzacc;
    }
    if (calculateGlobals) {
      floatPrecision energyfactor = 1.;
      if (_duplicatedCalculations) {
        // if we have duplicated calculations, i.e., we calculate interactions multiple times, we have to take care
        // that we do not add the energy multiple times!
        energyfactor = isHaloCell1 ? 0. : 1.;
        if (newton3) {
          energyfactor += isHaloCell2 ? 0. : 1.;
          energyfactor *= 0.5;  // we count the energies partly to one of the two cells!
        }
      }

      const int threadnum = autopas_get_thread_num();

      _aosThreadData[threadnum].upotSum += upotSum * energyfactor;
      _aosThreadData[threadnum].virialSum[0] += virialSumX * energyfactor;
      _aosThreadData[threadnum].virialSum[1] += virialSumY * energyfactor;
      _aosThreadData[threadnum].virialSum[2] += virialSumZ * energyfactor;
    }
  }

  // clang-format off
  /**
   * @copydoc Functor::SoAFunctor(SoAView<SoAArraysType> soa, const std::vector<std::vector<size_t, autopas::AlignedAllocator<size_t>>> &neighborList, size_t iFrom, size_t iTo, bool newton3)
   * @note If you want to parallelize this by openmp, please ensure that there
   * are no dependencies, i.e. introduce colors and specify iFrom and iTo accordingly.
   */
  // clang-format on
  void SoAFunctor(SoAView<SoAArraysType> soa,
                  const std::vector<std::vector<size_t, autopas::AlignedAllocator<size_t>>> &neighborList, size_t iFrom,
                  size_t iTo, const bool newton3) override {
    if (newton3) {
      if (_duplicatedCalculations) {
        SoAFunctorImpl<true, true>(soa, neighborList, iFrom, iTo);
      } else {
        SoAFunctorImpl<true, false>(soa, neighborList, iFrom, iTo);
      }
    } else {
      if (_duplicatedCalculations) {
        SoAFunctorImpl<false, true>(soa, neighborList, iFrom, iTo);
      } else {
        SoAFunctorImpl<false, false>(soa, neighborList, iFrom, iTo);
      }
    }
  }

  /**
   * @brief Functor using Cuda on SoA in device Memory
   *
   * This Functor calculates the pair-wise interactions between particles in the device_handle on the GPU
   *
   * @param device_handle soa in device memory
   * @param newton3 defines whether or whether not to use newton
   */
  void CudaFunctor(CudaSoA<typename Particle::CudaDeviceArraysType> &device_handle, bool newton3) override {
#if defined(AUTOPAS_CUDA)
    const size_t size = device_handle.template get<Particle::AttributeNames::posX>().size();
    cudaStream_t stream = _streams.getStreamRandom();

    auto cudaSoA = this->createFunctorCudaSoA(device_handle);
    if (newton3) {
      _cudawrapper.SoAFunctorN3Wrapper(cudaSoA.get(), stream);
    } else {
      _cudawrapper.SoAFunctorNoN3Wrapper(cudaSoA.get(), stream);
    }

#else
    utils::ExceptionHandler::exception("AutoPas was compiled without CUDA support!");
#endif
  }

  /**
   * @brief Functor using Cuda on SoAs in device Memory
   *
   * This Functor calculates the pair-wise interactions between particles in the device_handle1 and device_handle2 on
   * the GPU
   *
   * @param device_handle1 first soa in device memory
   * @param device_handle2 second soa in device memory
   * @param newton3 defines whether or whether not to use newton
   */
  void CudaFunctor(CudaSoA<typename Particle::CudaDeviceArraysType> &device_handle1,
                   CudaSoA<typename Particle::CudaDeviceArraysType> &device_handle2, bool newton3) override {
#if defined(AUTOPAS_CUDA)
    const size_t size1 = device_handle1.template get<Particle::AttributeNames::posX>().size();
    const size_t size2 = device_handle2.template get<Particle::AttributeNames::posX>().size();
    cudaStream_t stream = _streams.getStreamRandom();
    auto cudaSoA1 = this->createFunctorCudaSoA(device_handle1);
    auto cudaSoA2 = this->createFunctorCudaSoA(device_handle2);

    if (newton3) {
      if (size1 > size2) {
        _cudawrapper.SoAFunctorN3PairWrapper(cudaSoA1.get(), cudaSoA2.get(), stream);
      } else {
        _cudawrapper.SoAFunctorN3PairWrapper(cudaSoA2.get(), cudaSoA1.get(), stream);
      }
    } else {
      _cudawrapper.SoAFunctorNoN3PairWrapper(cudaSoA1.get(), cudaSoA2.get(), stream);
    }
#else
    utils::ExceptionHandler::exception("AutoPas was compiled without CUDA support!");
#endif
  }
#if defined(AUTOPAS_CUDA)
  CudaWrapperInterface<floatPrecision> *getCudaWrapper() override { return &_cudawrapper; }

  std::unique_ptr<FunctorCudaSoA<floatPrecision>> createFunctorCudaSoA(
      CudaSoA<typename Particle::CudaDeviceArraysType> &device_handle) override {
    return std::make_unique<LJFunctorCudaSoA<floatPrecision>>(
        device_handle.template get<Particle::AttributeNames::posX>().size(),
        device_handle.template get<Particle::AttributeNames::posX>().get(),
        device_handle.template get<Particle::AttributeNames::posY>().get(),
        device_handle.template get<Particle::AttributeNames::posZ>().get(),
        device_handle.template get<Particle::AttributeNames::forceX>().get(),
        device_handle.template get<Particle::AttributeNames::forceY>().get(),
        device_handle.template get<Particle::AttributeNames::forceZ>().get());
  }
#endif

  /**
   * @copydoc Functor::deviceSoALoader
   */
  void deviceSoALoader(::autopas::SoA<SoAArraysType> &soa,
                       CudaSoA<typename Particle::CudaDeviceArraysType> &device_handle) override {
#if defined(AUTOPAS_CUDA)

    size_t size = soa.getNumParticles();
    if (size == 0) return;

    device_handle.template get<Particle::AttributeNames::posX>().copyHostToDevice(
        size, soa.template begin<Particle::AttributeNames::posX>());
    device_handle.template get<Particle::AttributeNames::posY>().copyHostToDevice(
        size, soa.template begin<Particle::AttributeNames::posY>());
    device_handle.template get<Particle::AttributeNames::posZ>().copyHostToDevice(
        size, soa.template begin<Particle::AttributeNames::posZ>());

    device_handle.template get<Particle::AttributeNames::forceX>().copyHostToDevice(
        size, soa.template begin<Particle::AttributeNames::forceX>());
    device_handle.template get<Particle::AttributeNames::forceY>().copyHostToDevice(
        size, soa.template begin<Particle::AttributeNames::forceY>());
    device_handle.template get<Particle::AttributeNames::forceZ>().copyHostToDevice(
        size, soa.template begin<Particle::AttributeNames::forceZ>());
#else
    utils::ExceptionHandler::exception("AutoPas was compiled without CUDA support!");
#endif
  }

  /**
   * @copydoc Functor::deviceSoAExtractor
   */
  void deviceSoAExtractor(::autopas::SoA<SoAArraysType> &soa,
                          CudaSoA<typename Particle::CudaDeviceArraysType> &device_handle) override {
#if defined(AUTOPAS_CUDA)

    size_t size = soa.getNumParticles();
    if (size == 0) return;

    device_handle.template get<Particle::AttributeNames::forceX>().copyDeviceToHost(
        size, soa.template begin<Particle::AttributeNames::forceX>());
    device_handle.template get<Particle::AttributeNames::forceY>().copyDeviceToHost(
        size, soa.template begin<Particle::AttributeNames::forceY>());
    device_handle.template get<Particle::AttributeNames::forceZ>().copyDeviceToHost(
        size, soa.template begin<Particle::AttributeNames::forceZ>());

#else
    utils::ExceptionHandler::exception("AutoPas was compiled without CUDA support!");
#endif
  }

  /**
   * @copydoc Functor::getNeededAttr()
   */
  constexpr static const std::array<typename Particle::AttributeNames, 8> getNeededAttr() {
    return std::array<typename Particle::AttributeNames, 8>{
        Particle::AttributeNames::id,     Particle::AttributeNames::posX,   Particle::AttributeNames::posY,
        Particle::AttributeNames::posZ,   Particle::AttributeNames::forceX, Particle::AttributeNames::forceY,
        Particle::AttributeNames::forceZ, Particle::AttributeNames::owned};
  }

  /**
   * @copydoc Functor::getNeededAttr(std::false_type)
   */
  constexpr static const std::array<typename Particle::AttributeNames, 5> getNeededAttr(std::false_type) {
    return std::array<typename Particle::AttributeNames, 5>{
        Particle::AttributeNames::id, Particle::AttributeNames::posX, Particle::AttributeNames::posY,
        Particle::AttributeNames::posZ, Particle::AttributeNames::owned};
  }

  /**
   * @copydoc Functor::getComputedAttr()
   */
  constexpr static const std::array<typename Particle::AttributeNames, 3> getComputedAttr() {
    return std::array<typename Particle::AttributeNames, 3>{
        Particle::AttributeNames::forceX, Particle::AttributeNames::forceY, Particle::AttributeNames::forceZ};
  }

  /**
   * Get the number of flops used per kernel call. This should count the
   * floating point operations needed for two particles that lie within a cutoff
   * radius.
   * @return the number of floating point operations
   */
  static unsigned long getNumFlopsPerKernelCall() {
    // Kernel: 12 = 1 (inverse R squared) + 8 (compute scale) + 3 (apply
    // scale) sum Forces: 6 (forces) kernel total = 12 + 6 = 18
    return 18ul;
  }

  /**
   * Reset the global values.
   * Will set the global values to zero to prepare for the next iteration.
   */
  void initTraversal() override {
    _upotSum = 0.;
    _virialSum = {0., 0., 0.};
    _postProcessed = false;
    for (size_t i = 0; i < _aosThreadData.size(); ++i) {
      _aosThreadData[i].setZero();
    }
  }

  /**
   * Postprocesses global values, e.g. upot and virial
   * @param newton3
   */
  void endTraversal(bool newton3) override {
    if (_postProcessed) {
      throw utils::ExceptionHandler::AutoPasException(
          "Already postprocessed, endTraversal(bool newton3) was called twice without calling initTraversal().");
    }
    for (size_t i = 0; i < _aosThreadData.size(); ++i) {
      _upotSum += _aosThreadData[i].upotSum;
      _virialSum = ArrayMath::add(_virialSum, _aosThreadData[i].virialSum);
    }
    if (not newton3) {
      // if the newton3 optimization is disabled we have added every energy contribution twice, so we divide by 2
      // here.
      _upotSum *= 0.5;
      _virialSum = ArrayMath::mulScalar(_virialSum, (floatPrecision)0.5);
    }
    // we have always calculated 6*upot, so we divide by 6 here!
    _upotSum /= 6.;
    _postProcessed = true;
  }

  /**
   * Get the potential Energy
   * @return the potential Energy
   */
  floatPrecision getUpot() {
    if (not calculateGlobals) {
      throw utils::ExceptionHandler::AutoPasException(
          "Trying to get upot even though calculateGlobals is false. If you want this functor to calculate global "
          "values, please specify calculateGlobals to be true.");
    }
    if (not _postProcessed) {
      throw utils::ExceptionHandler::AutoPasException("Cannot get upot, because endTraversal was not called.");
    }
    return _upotSum;
  }

  /**
   * Get the virial
   * @return the virial
   */
  floatPrecision getVirial() {
    if (not calculateGlobals) {
      throw utils::ExceptionHandler::AutoPasException(
          "Trying to get virial even though calculateGlobals is false. If you want this functor to calculate global "
          "values, please specify calculateGlobals to be true.");
    }
    if (not _postProcessed) {
      throw utils::ExceptionHandler::AutoPasException("Cannot get virial, because endTraversal was not called.");
    }
    return _virialSum[0] + _virialSum[1] + _virialSum[2];
  }

 private:
  template <bool newton3, bool duplicatedCalculations>
  void SoAFunctorImpl(SoAView<SoAArraysType> &soa,
                      const std::vector<std::vector<size_t, autopas::AlignedAllocator<size_t>>> &neighborList,
                      size_t iFrom, size_t iTo) {
    if (soa.getNumParticles() == 0) return;

    const auto *const __restrict__ xptr = soa.template begin<Particle::AttributeNames::posX>();
    const auto *const __restrict__ yptr = soa.template begin<Particle::AttributeNames::posY>();
    const auto *const __restrict__ zptr = soa.template begin<Particle::AttributeNames::posZ>();

    auto *const __restrict__ fxptr = soa.template begin<Particle::AttributeNames::forceX>();
    auto *const __restrict__ fyptr = soa.template begin<Particle::AttributeNames::forceY>();
    auto *const __restrict__ fzptr = soa.template begin<Particle::AttributeNames::forceZ>();

    const auto *const __restrict__ ownedPtr = soa.template begin<Particle::AttributeNames::owned>();

    const floatPrecision cutoffsquare = _cutoffsquare, epsilon24 = _epsilon24, sigmasquare = _sigmasquare,
                         shift6 = _shift6;

    floatPrecision upotSum = 0.;
    floatPrecision virialSumX = 0.;
    floatPrecision virialSumY = 0.;
    floatPrecision virialSumZ = 0.;

    for (size_t i = iFrom; i < iTo; ++i) {
      floatPrecision fxacc = 0;
      floatPrecision fyacc = 0;
      floatPrecision fzacc = 0;
      const size_t listSizeI = neighborList[i].size();
      const size_t *const __restrict__ currentList = neighborList[i].data();

      // checks whether particle 1 is in the domain box, unused if _duplicatedCalculations is false!
      floatPrecision inbox1Mul = 0.;
      if (duplicatedCalculations) {  // only for duplicated calculations we need this value
        inbox1Mul = ownedPtr[i];
        if (newton3) {
          inbox1Mul *= 0.5;
        }
      }

      // this is a magic number, that should correspond to at least
      // vectorization width*N have testet multiple sizes:
      // 4: does not give a speedup, slower than original AoSFunctor
      // 8: small speedup compared to AoS
      // 12: highest speedup compared to Aos
      // 16: smaller speedup
      // in theory this is a variable, we could auto-tune over...
#ifdef __AVX512F__
      // use a multiple of 8 for avx
      constexpr size_t vecsize = 16;
#else
      // for everything else 12 is faster
      constexpr size_t vecsize = 12;
#endif
      size_t joff = 0;

      // if the size of the verlet list is larger than the given size vecsize,
      // we will use a vectorized version.
      if (listSizeI >= vecsize) {
        alignas(64) std::array<floatPrecision, vecsize> xtmp, ytmp, ztmp, xArr, yArr, zArr, fxArr, fyArr, fzArr,
            ownedArr;
        // broadcast of the position of particle i
        for (size_t tmpj = 0; tmpj < vecsize; tmpj++) {
          xtmp[tmpj] = xptr[i];
          ytmp[tmpj] = yptr[i];
          ztmp[tmpj] = zptr[i];
        }
        // loop over the verlet list from 0 to x*vecsize
        for (; joff < listSizeI - vecsize + 1; joff += vecsize) {
          // in each iteration we calculate the interactions of particle i with
          // vecsize particles in the neighborlist of particle i starting at
          // particle joff

          // gather position of particle j
#pragma omp simd safelen(vecsize)
          for (size_t tmpj = 0; tmpj < vecsize; tmpj++) {
            xArr[tmpj] = xptr[currentList[joff + tmpj]];
            yArr[tmpj] = yptr[currentList[joff + tmpj]];
            zArr[tmpj] = zptr[currentList[joff + tmpj]];
            ownedArr[tmpj] = ownedPtr[currentList[joff + tmpj]];
          }
          // do omp simd with reduction of the interaction
#pragma omp simd reduction(+ : fxacc, fyacc, fzacc, upotSum, virialSumX, virialSumY, virialSumZ) safelen(vecsize)
          for (size_t j = 0; j < vecsize; j++) {
            // const size_t j = currentList[jNeighIndex];

            const floatPrecision drx = xtmp[j] - xArr[j];
            const floatPrecision dry = ytmp[j] - yArr[j];
            const floatPrecision drz = ztmp[j] - zArr[j];

            const floatPrecision drx2 = drx * drx;
            const floatPrecision dry2 = dry * dry;
            const floatPrecision drz2 = drz * drz;

            const floatPrecision dr2 = drx2 + dry2 + drz2;

            const floatPrecision mask = (dr2 <= cutoffsquare) ? 1. : 0.;

            const floatPrecision invdr2 = 1. / dr2 * mask;
            const floatPrecision lj2 = sigmasquare * invdr2;
            const floatPrecision lj6 = lj2 * lj2 * lj2;
            const floatPrecision lj12 = lj6 * lj6;
            const floatPrecision lj12m6 = lj12 - lj6;
            const floatPrecision fac = epsilon24 * (lj12 + lj12m6) * invdr2;

            const floatPrecision fx = drx * fac;
            const floatPrecision fy = dry * fac;
            const floatPrecision fz = drz * fac;

            fxacc += fx;
            fyacc += fy;
            fzacc += fz;
            if (newton3) {
              fxArr[j] = fx;
              fyArr[j] = fy;
              fzArr[j] = fz;
            }
            if (calculateGlobals) {
              floatPrecision virialx = drx * fx;
              floatPrecision virialy = dry * fy;
              floatPrecision virialz = drz * fz;
              floatPrecision upot = (epsilon24 * lj12m6 + shift6) * mask;

              if (duplicatedCalculations) {
                // for non-newton3 the division is in the post-processing step.
                floatPrecision inboxMul = inbox1Mul + (newton3 ? ownedArr[j] * .5 : 0.);
                upotSum += upot * inboxMul;
                virialSumX += virialx * inboxMul;
                virialSumY += virialy * inboxMul;
                virialSumZ += virialz * inboxMul;

              } else {
                // for non-newton3 we divide by 2 only in the postprocess step!
                upotSum += upot;
                virialSumX += virialx;
                virialSumY += virialy;
                virialSumZ += virialz;
              }
            }
          }
          // scatter the forces to where they belong, this is only needed for newton3
          if (newton3) {
#pragma omp simd safelen(vecsize)
            for (size_t tmpj = 0; tmpj < vecsize; tmpj++) {
              const size_t j = currentList[joff + tmpj];
              fxptr[j] -= fxArr[tmpj];
              fyptr[j] -= fyArr[tmpj];
              fzptr[j] -= fzArr[tmpj];
            }
          }
        }
      }
      // this loop goes over the remainder and uses no optimizations
      for (size_t jNeighIndex = joff; jNeighIndex < listSizeI; ++jNeighIndex) {
        size_t j = neighborList[i][jNeighIndex];
        if (i == j) continue;

        const floatPrecision drx = xptr[i] - xptr[j];
        const floatPrecision dry = yptr[i] - yptr[j];
        const floatPrecision drz = zptr[i] - zptr[j];

        const floatPrecision drx2 = drx * drx;
        const floatPrecision dry2 = dry * dry;
        const floatPrecision drz2 = drz * drz;

        const floatPrecision dr2 = drx2 + dry2 + drz2;

        if (dr2 > cutoffsquare) continue;

        const floatPrecision invdr2 = 1. / dr2;
        const floatPrecision lj2 = sigmasquare * invdr2;
        const floatPrecision lj6 = lj2 * lj2 * lj2;
        const floatPrecision lj12 = lj6 * lj6;
        const floatPrecision lj12m6 = lj12 - lj6;
        const floatPrecision fac = epsilon24 * (lj12 + lj12m6) * invdr2;

        const floatPrecision fx = drx * fac;
        const floatPrecision fy = dry * fac;
        const floatPrecision fz = drz * fac;

        fxacc += fx;
        fyacc += fy;
        fzacc += fz;
        if (newton3) {
          fxptr[j] -= fx;
          fyptr[j] -= fy;
          fzptr[j] -= fz;
        }
        if (calculateGlobals) {
          floatPrecision virialx = drx * fx;
          floatPrecision virialy = dry * fy;
          floatPrecision virialz = drz * fz;
          floatPrecision upot = (epsilon24 * lj12m6 + shift6);

          if (duplicatedCalculations) {
            // for non-newton3 the division is in the post-processing step.
            if (newton3) {
              upot *= 0.5;
              virialx *= 0.5;
              virialy *= 0.5;
              virialz *= 0.5;
            }
            if (inbox1Mul) {
              upotSum += upot;
              virialSumX += virialx;
              virialSumY += virialy;
              virialSumZ += virialz;
            }
            // for non-newton3 the second particle will be considered in a separate calculation
            if (newton3 and ownedPtr[j]) {
              upotSum += upot;
              virialSumX += virialx;
              virialSumY += virialy;
              virialSumZ += virialz;
            }
          } else {
            // for non-newton3 we divide by 2 only in the postprocess step!
            upotSum += upot;
            virialSumX += virialx;
            virialSumY += virialy;
            virialSumZ += virialz;
          }
        }
      }

      if (fxacc != 0 or fyacc != 0 or fzacc != 0) {
        fxptr[i] += fxacc;
        fyptr[i] += fyacc;
        fzptr[i] += fzacc;
      }
    }

    if (calculateGlobals) {
      const int threadnum = autopas_get_thread_num();

      _aosThreadData[threadnum].upotSum += upotSum;
      _aosThreadData[threadnum].virialSum[0] += virialSumX;
      _aosThreadData[threadnum].virialSum[1] += virialSumY;
      _aosThreadData[threadnum].virialSum[2] += virialSumZ;
    }
  }

  /**
   * This class stores internal data of each thread, make sure that this data has proper size, i.e. k*64 Bytes!
   */
  class AoSThreadData {
   public:
    AoSThreadData() : virialSum{0., 0., 0.}, upotSum{0.}, __remainingTo64{} {}
    void setZero() {
      virialSum = {0., 0., 0.};
      upotSum = 0.;
    }

    // variables
    std::array<floatPrecision, 3> virialSum;
    floatPrecision upotSum;

   private:
    // dummy parameter to get the right size (64 bytes)
    floatPrecision __remainingTo64[4];
  };
  // make sure of the size of AoSThreadData
  // static_assert(sizeof(AoSThreadData) % 64 == 0, "AoSThreadData has wrong size");

  const floatPrecision _cutoffsquare, _epsilon24, _sigmasquare, _shift6;

  // sum of the potential energy, only calculated if calculateGlobals is true
  floatPrecision _upotSum;
  // sum of the virial, only calculated if calculateGlobals is true
  std::array<floatPrecision, 3> _virialSum;

  // thread buffer for aos
  std::vector<AoSThreadData> _aosThreadData;

  // bool that defines whether duplicate calculations are happening
  bool _duplicatedCalculations;

  // defines whether or whether not the global values are already preprocessed
  bool _postProcessed;

#if defined(AUTOPAS_CUDA)
  // contains wrapper functions for cuda calls
  LJFunctorCudaWrapper<floatPrecision> _cudawrapper;

  // Handles all cuda streams
  utils::CudaStreamHandler _streams;
#endif

};  // class LJFunctor
}  // namespace autopas<|MERGE_RESOLUTION|>--- conflicted
+++ resolved
@@ -149,17 +149,7 @@
    * This functor ignores will use a newton3 like traversing of the soa, however, it still needs to know about newton3
    * to use it correctly for the global values.
    */
-<<<<<<< HEAD
-  void
-#if defined(__has_feature)
-#if __has_feature(thread_sanitizer)
-      __attribute__((no_sanitize_thread))
-#endif
-#endif
-      SoAFunctor(SoAView<SoAArraysType> soa, bool newton3) override {
-=======
-  void SoAFunctor(SoA<SoAArraysType> &soa, bool newton3) override {
->>>>>>> 216bd1d7
+  void SoAFunctor(SoAView<SoAArraysType> soa, bool newton3) override {
     if (soa.getNumParticles() == 0) return;
 
     const auto *const __restrict__ xptr = soa.template begin<Particle::AttributeNames::posX>();
