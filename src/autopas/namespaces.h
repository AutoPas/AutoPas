--- conflicted
+++ resolved
@@ -102,7 +102,12 @@
 namespace SearchSpaceGenerators {}
 
 /**
-<<<<<<< HEAD
+ * Helper functions and type aliases for verlet lists cells.
+ * @tparam Particle
+ */
+namespace VerletListsCellsHelpers {}
+
+/**
  * Namespace that contains the fuzzy logic framework used by the FuzzyTuning-strategy.
  */
 namespace FuzzyLogic {}
@@ -121,11 +126,5 @@
  * Namespace that contains the generated parser for RuleFiles.
  */
 namespace AutopasGeneratedRuleSyntax {}
-=======
- * Helper functions and type aliases for verlet lists cells.
- * @tparam Particle
- */
-namespace VerletListsCellsHelpers {}
->>>>>>> 563528b4
 
 }  // namespace autopas