--- conflicted
+++ resolved
@@ -381,7 +381,6 @@
 }
 
 bool AutoTuner::isStartOfTuningPhase() const {
-<<<<<<< HEAD
 #if AUTOPAS_DYNAMIC_TUNING_INTERVALS_ENABLED
   return (_tuningTrigger->shouldStartTuningPhase(_iteration, _tuningInterval) and not _isTuning) or _forceRetune;
 #else
@@ -397,13 +396,6 @@
 #endif
 }
 
-=======
-  return (_iteration % _tuningInterval == 0 and not _isTuning) or _forceRetune;
-}
-
-bool AutoTuner::tuningPhaseAboutToBegin() const { return _iteration % _tuningInterval > _tuningInterval - 10; }
-
->>>>>>> 0ea349dd
 bool AutoTuner::needsLiveInfo() const {
   return (isStartOfTuningPhase() and _needsLiveInfo) or
          (tuningPhaseAboutToBegin() and _needsDomainSimilarityStatistics);
@@ -446,9 +438,14 @@
 const TuningMetricOption &AutoTuner::getTuningMetric() const { return _tuningMetric; }
 
 bool AutoTuner::inTuningPhase() const {
+#if AUTOPAS_DYNAMIC_TUNING_INTERVALS_ENABLED
+  return (_tuningTrigger->shouldStartTuningPhase(_iteration, _tuningInterval) or _isTuning or _forceRetune) and
+         not searchSpaceIsTrivial();
+#else
   // If _iteration % _tuningInterval == 0 we are in the first tuning iteration but tuneConfiguration has not
   // been called yet.
   return (_iteration % _tuningInterval == 0 or _isTuning or _forceRetune) and not searchSpaceIsTrivial();
+#endif
 }
 
 bool AutoTuner::inFirstTuningIteration() const { return (_iteration % _tuningInterval == 0); }
