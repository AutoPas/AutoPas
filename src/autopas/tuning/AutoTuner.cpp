--- conflicted
+++ resolved
@@ -371,15 +371,9 @@
   return (reducedValueBuilding + (_rebuildFrequency - 1) * reducedValueNotBuilding) / _rebuildFrequency;
 }
 
-<<<<<<< HEAD
-void AutoTuner::sendDomainSimilarityStatisticsAtStartOfTuningPhase() {
-  // Flag if this is the first iteration in a new tuning phase
-  const bool startOfTuningPhase = _iteration % _tuningInterval == 0 and not _isTuning;
-=======
 bool AutoTuner::isStartOfTuningPhase() const {
   return (_iteration % _tuningInterval == 0 and not _isTuning) or _forceRetune;
 }
->>>>>>> d14d8a89
 
 void AutoTuner::sendDomainSimilarityStatisticsAtStartOfTuningPhase() {
   // first tuning iteration -> send statistics to tuning strategies and reset _homogeneitiesOfLastTenIterations and
@@ -404,8 +398,6 @@
     for (const auto &tuningStrat : _tuningStrategies) {
       tuningStrat->receiveSmoothedHomogeneityAndMaxDensity(homogeneity, maxDensity);
     }
-<<<<<<< HEAD
-=======
 
     if (_forceRetune) {
       // If we have sent statistics because of a forced retune, throw a warning
@@ -413,7 +405,6 @@
                  "Due to a forced retune, domain similarity statistics, used by at least one tuning strategy, may"
                  "not be correct.");
     }
->>>>>>> d14d8a89
   }
 }
 
@@ -424,14 +415,7 @@
          _iteration % _tuningInterval > _tuningInterval - numIterationsForHomogeneity;
 }
 
-<<<<<<< HEAD
-bool AutoTuner::needsLiveInfo() const {
-  const bool startOfTuningPhase = _iteration % _tuningInterval == 0 and not _isTuning;
-  return startOfTuningPhase and _needsLiveInfo;
-}
-=======
 bool AutoTuner::needsLiveInfo() const { return isStartOfTuningPhase() and _needsLiveInfo; }
->>>>>>> d14d8a89
 
 const std::vector<Configuration> &AutoTuner::getConfigQueue() const { return _configQueue; }
 
