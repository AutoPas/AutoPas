/**
 * @file AutoTuner.cpp
 * @author F. Gratl
 * @date 21.06.23
 */

#include "AutoTuner.h"

#include <algorithm>
#include <iterator>
#include <numeric>
#include <vector>

#include "autopas/tuning/selectors/OptimumSelector.h"
#include "autopas/tuning/tuningStrategy/MPIParallelizedStrategy.h"
#include "autopas/tuning/utils/Smoothing.h"
#include "autopas/utils/ArrayUtils.h"
#include "autopas/utils/ExceptionHandler.h"
#include "autopas/utils/logging/Logger.h"

namespace autopas {
AutoTuner::AutoTuner(TuningStrategiesListType &tuningStrategies, const SearchSpaceType &searchSpace,
                     const AutoTunerInfo &autoTunerInfo, unsigned int rebuildFrequency, const std::string &outputSuffix)
    : _selectorStrategy(autoTunerInfo.selectorStrategy),
      _tuningStrategies(std::move(tuningStrategies)),
      _tuningInterval(autoTunerInfo.tuningInterval),
      _tuningMetric(autoTunerInfo.tuningMetric),
<<<<<<< HEAD
=======
      _useLOESSSmoothening(autoTunerInfo.useLOESSSmoothening),
      _energyMeasurementPossible(initEnergy()),
>>>>>>> 0338ff17
      _rebuildFrequency(rebuildFrequency),
      _maxSamples(autoTunerInfo.maxSamples),
      _needsHomogeneityAndMaxDensity(std::transform_reduce(
          _tuningStrategies.begin(), _tuningStrategies.end(), false, std::logical_or(),
          [](auto &tuningStrat) { return tuningStrat->needsSmoothedHomogeneityAndMaxDensity(); })),
      _needsLiveInfo(std::transform_reduce(_tuningStrategies.begin(), _tuningStrategies.end(), false, std::logical_or(),
                                           [](auto &tuningStrat) { return tuningStrat->needsLiveInfo(); })),
      _samplesNotRebuildingNeighborLists(autoTunerInfo.maxSamples),
      _searchSpace(searchSpace),
      _configQueue(searchSpace.begin(), searchSpace.end()),
      _tuningResultLogger(outputSuffix),
      _tuningDataLogger(autoTunerInfo.maxSamples, outputSuffix),
      _energySensor(autopas::utils::EnergySensor(autoTunerInfo.energySensor)) {
  _samplesRebuildingNeighborLists.reserve(autoTunerInfo.maxSamples);
  _homogeneitiesOfLastTenIterations.reserve(10);
  _maxDensitiesOfLastTenIterations.reserve(10);
  if (_searchSpace.empty()) {
    autopas::utils::ExceptionHandler::exception("AutoTuner: Passed tuning strategy has an empty search space.");
  }
  AutoPasLog(DEBUG, "Points in search space: {}", _searchSpace.size());
  AutoPasLog(DEBUG, "AutoTuner constructed with LOESS Smoothening {}.", _useLOESSSmoothening ? "enabled" : "disabled");
}

AutoTuner &AutoTuner::operator=(AutoTuner &&other) noexcept {
  _tuningStrategies = std::move(other._tuningStrategies);
  return *this;
}

void AutoTuner::addHomogeneityAndMaxDensity(double homogeneity, double maxDensity, long time) {
  _homogeneitiesOfLastTenIterations.push_back(homogeneity);
  _maxDensitiesOfLastTenIterations.push_back(maxDensity);
  _timerCalculateHomogeneity.addTime(time);
}

void AutoTuner::logTuningResult(bool tuningIteration, long tuningTime) const {
  // only log if we are at the end of a tuning phase
  if (_endOfTuningPhase) {
    // This string is part of several older scripts, hence it is not recommended to change it.
    const auto [conf, optimalEvidence] = _evidenceCollection.getLatestOptimalConfiguration();
    AutoPasLog(DEBUG, "Selected Configuration {}", conf.toString());
    _tuningResultLogger.logTuningResult(conf, _iteration, tuningTime, optimalEvidence.value);
  }
}

bool AutoTuner::searchSpaceIsTrivial() const { return _searchSpace.size() == 1; }

bool AutoTuner::searchSpaceIsEmpty() const { return _searchSpace.empty(); }

void AutoTuner::forceRetune() {
  if (inTuningPhase()) {
    AutoPasLog(WARN, "Warning: Currently running tuning phase is aborted a new one is started!");
  }
  _samplesNotRebuildingNeighborLists.resize(_maxSamples);
  _forceRetune = true;
  _iterationBaseline = 0;
}

bool AutoTuner::tuneConfiguration() {
  utils::Timer tuningTimer;
  tuningTimer.start();

  // We finished collection samples for this config so remove it from the queue
  _configQueue.pop_back();

  // We plan to test a new config so clear all samples.
  _samplesNotRebuildingNeighborLists.clear();
  _samplesRebuildingNeighborLists.clear();

  // Helper function to reset the ConfigQueue if something wipes it.
  auto restoreConfigQueueIfEmpty = [&](const auto &configQueueBackup, const TuningStrategyOption &stratOpt) {
    if (_configQueue.empty()) {
      _configQueue = configQueueBackup;
      AutoPasLog(WARN, "ConfigQueue wipe by {} detected! Resetting to previous state: (Size={}) {}",
                 stratOpt.to_string(), _configQueue.size(),
                 utils::ArrayUtils::to_string(_configQueue, ", ", {"[", "]"},
                                              [](const auto &conf) { return conf.toShortString(false); }));
    }
  };

  // Determine where in a tuning phase we are
  // If _iterationsInMostRecentTuningPhase >= _tuningInterval the current tuning phase takes more iterations than the
  // tuning interval -> continue tuning
  if ((_iteration % _tuningInterval == 0 and not _isTuning) or _forceRetune) {
    // CASE: Start of a new tuning phase
    _isTuning = true;
    _forceRetune = false;
    _iterationBaseline = 0;
    // in the first iteration of a tuning phase we reset all strategies
    // and refill the queue with the complete search space.
    // Reverse the order, because _configQueue is FiLo, and we aim to keep the order for legacy reasons.
    _configQueue.clear();
    _configQueue.reserve(_searchSpace.size());
    std::copy(_searchSpace.rbegin(), _searchSpace.rend(), std::back_inserter(_configQueue));
    AutoPasLog(DEBUG, "ConfigQueue at tuneConfiguration before reset: (Size={}) {}", _configQueue.size(),
               utils::ArrayUtils::to_string(_configQueue, ", ", {"[", "]"},
                                            [](const auto &conf) { return conf.toShortString(false); }));
    // then let the strategies filter and sort it
    std::for_each(_tuningStrategies.begin(), _tuningStrategies.end(), [&](auto &tuningStrategy) {
      const auto configQueueBackup = _configQueue;
      const auto intentionalWipe = tuningStrategy->reset(_iteration, _tuningPhase, _configQueue, _evidenceCollection);
      AutoPasLog(DEBUG, "ConfigQueue after applying {}::reset(): (Size={}) {}",
                 tuningStrategy->getOptionType().to_string(), _configQueue.size(),
                 utils::ArrayUtils::to_string(_configQueue, ", ", {"[", "]"},
                                              [](const auto &conf) { return conf.toShortString(false); }));
      if (not intentionalWipe) {
        restoreConfigQueueIfEmpty(configQueueBackup, tuningStrategy->getOptionType());
      }
    });
  } else {
    // CASE: somewhere in a tuning phase
    _isTuning = true;
    AutoPasLog(DEBUG, "ConfigQueue at tuneConfiguration before optimizeSuggestions: (Size={}) {}", _configQueue.size(),
               utils::ArrayUtils::to_string(_configQueue, ", ", {"[", "]"},
                                            [](const auto &conf) { return conf.toShortString(false); }));
    std::for_each(_tuningStrategies.begin(), _tuningStrategies.end(), [&](auto &tuningStrategy) {
      const auto configQueueBackup = _configQueue;
      const auto intentionalWipe = tuningStrategy->optimizeSuggestions(_configQueue, _evidenceCollection);
      AutoPasLog(DEBUG, "ConfigQueue after applying {}::optimizeSuggestions(): (Size={}) {}",
                 tuningStrategy->getOptionType().to_string(), _configQueue.size(),
                 utils::ArrayUtils::to_string(_configQueue, ", ", {"[", "]"},
                                              [](const auto &conf) { return conf.toShortString(false); }));
      if (not intentionalWipe) {
        restoreConfigQueueIfEmpty(configQueueBackup, tuningStrategy->getOptionType());
      }
    });
  }

  // CASE: End of a tuning phase. This is not exclusive to the other cases!
  if (_configQueue.empty()) {
    // If the queue is empty we are done tuning.
    _endOfTuningPhase = true;
    const auto [optConf, optEvidence] = _evidenceCollection.getOptimalConfiguration(_tuningPhase);
    _configQueue.push_back(optConf);
    _isTuning = false;
    // Fill up sample buffer to indicate we are not collecting samples anymore.
    _samplesRebuildingNeighborLists.resize(_maxSamples);
    _iterationBaseline = 0;
  }
  tuningTimer.stop();

  return _isTuning;
}

const Configuration &AutoTuner::getCurrentConfig() const { return _configQueue.back(); }

std::tuple<Configuration, bool> AutoTuner::getNextConfig() {
  // If we are not (yet) tuning or there is nothing to tune return immediately.
  if (not inTuningPhase()) {
    return {getCurrentConfig(), false};
  } else if (getCurrentNumSamples() < _maxSamples) {
    // If we are still collecting samples from one config return immediately.
    return {getCurrentConfig(), true};
  } else {
    // This case covers any iteration in a tuning phase where a new configuration is needed (even the start of a phase)
    // If we are at the start of a phase tuneConfiguration() will also refill the queue and call reset on all strategies
    const bool stillTuning = tuneConfiguration();
    return {getCurrentConfig(), stillTuning};
  }
}

std::tuple<Configuration, bool> AutoTuner::rejectConfig(const Configuration &rejectedConfig, bool indefinitely) {
  if (searchSpaceIsTrivial()) {
    utils::ExceptionHandler::exception("Rejected the only configuration in the search space!\n{}",
                                       rejectedConfig.toString());
  }

  // remove the config from the queue
  _configQueue.erase(std::remove_if(_configQueue.begin(), _configQueue.end(),
                                    [&](const auto &conf) { return conf == rejectedConfig; }),
                     _configQueue.end());

  if (indefinitely) {
    // delete rejected config from the search space and notify tuning strategies.
    _searchSpace.erase(rejectedConfig);
  }
  std::for_each(_tuningStrategies.begin(), _tuningStrategies.end(), [&](auto &tuningStrategy) {
    tuningStrategy->rejectConfiguration(rejectedConfig, indefinitely);
    AutoPasLog(DEBUG, "ConfigQueue after applying {}::rejectConfiguration(): (Size={}) {}",
               tuningStrategy->getOptionType().to_string(), _configQueue.size(),
               utils::ArrayUtils::to_string(_configQueue, ", ", {"[", "]"},
                                            [](const auto &conf) { return conf.toShortString(false); }));
  });

  // let all strategies optimize the queue in the order they are defined.
  // If any is still tuning consider the tuning phase still ongoing.
  std::for_each(_tuningStrategies.begin(), _tuningStrategies.end(), [&](auto &tuningStrategy) {
    tuningStrategy->optimizeSuggestions(_configQueue, _evidenceCollection);
    AutoPasLog(DEBUG, "ConfigQueue after applying {}::optimizeSuggestions(): (Size={}) {}",
               tuningStrategy->getOptionType().to_string(), _configQueue.size(),
               utils::ArrayUtils::to_string(_configQueue, ", ", {"[", "]"},
                                            [](const auto &conf) { return conf.toShortString(false); }));
  });
  const auto stillTuning = not _configQueue.empty();
  return {getCurrentConfig(), stillTuning};
}

void AutoTuner::addMeasurement(long sample, bool neighborListRebuilt) {
  const auto &currentConfig = _configQueue.back();
  // sanity check
  if (getCurrentNumSamples() >= _maxSamples) {
    utils::ExceptionHandler::exception(
        "AutoTuner::addMeasurement(): Trying to add a new measurement to the AutoTuner but there are already enough "
        "for this configuration!\n"
        "tuneConfiguration() should have been called before to process and flush samples.");
  }
  AutoPasLog(TRACE, "Adding sample {} to configuration {}.", sample, currentConfig.toShortString());
  if (neighborListRebuilt) {
    _samplesRebuildingNeighborLists.push_back(sample);
  } else {
    _samplesNotRebuildingNeighborLists.push_back(sample);
  }
  // if this was the last sample for this configuration:
  //  - calculate the evidence from the collected samples
  //  - log what was collected
  //  - remove the configuration from the queue
  if (getCurrentNumSamples() == _maxSamples) {
    const long reducedValue = estimateRuntimeFromSamples();
    _evidenceCollection.addEvidence(currentConfig, {_iteration, _tuningPhase, reducedValue});

    // If LOESS-based smoothening is enabled, use it to smooth evidence to remove high outliers. If smoothing results in
    // a higher value or if LOESS-based smoothening is disabled, use the original value.
    const auto smoothedValue =
        _useLOESSSmoothening
            ? std::min(reducedValue, smoothing::smoothLastPoint(*_evidenceCollection.getEvidence(currentConfig), 5))
            : reducedValue;

    // replace collected evidence with smoothed value to improve next smoothing
    _evidenceCollection.modifyLastEvidence(currentConfig).value = smoothedValue;

    std::for_each(_tuningStrategies.begin(), _tuningStrategies.end(), [&](auto &tuningStrategy) {
      tuningStrategy->addEvidence(getCurrentConfig(), _evidenceCollection.modifyLastEvidence(currentConfig));
    });

    // print config, times and reduced value
    AutoPasLog(
        DEBUG, "Collected {} for {}",
        [&]() {
          switch (this->_tuningMetric) {
            case TuningMetricOption::time:
              return "times";
            case TuningMetricOption::energy:
              return "energy consumption";
          }
          autopas::utils::ExceptionHandler::exception("AutoTuner::addMeasurement(): Unknown tuning metric.");
          return "Unknown tuning metric";
        }(),
        [&]() {
          std::ostringstream ss;
          // print config
          ss << currentConfig << " : ";
          // print all timings
          ss << utils::ArrayUtils::to_string(_samplesRebuildingNeighborLists, " ",
                                             {"With rebuilding neighbor lists [ ", " ] "});
          ss << utils::ArrayUtils::to_string(_samplesNotRebuildingNeighborLists, " ",
                                             {"Without rebuilding neighbor lists [ ", " ] "});
          ss << "Smoothed value: " << smoothedValue;
          return ss.str();
        }());

    _tuningDataLogger.logTuningData(currentConfig, _samplesRebuildingNeighborLists, _samplesNotRebuildingNeighborLists,
                                    _iteration, reducedValue, smoothedValue, _rebuildFrequency);
  }
}

void AutoTuner::bumpIterationCounters(bool needToWait) {
  // reset counter after all autotuners finished tuning
  if (not(needToWait or inTuningPhase() or _iterationBaseline < _tuningInterval)) {
    _iterationBaseline = 0;
  }
  ++_iterationBaseline;
  ++_iteration;
  AutoPasLog(DEBUG, "Iteration: {}", _iteration);
  _endOfTuningPhase = false;

  if (_iteration % _tuningInterval == 0) {
    ++_tuningPhase;

    if (_isTuning) {
      AutoPasLog(WARN, "Warning: Tuning needs more iterations than the specified tuning interval of {}!",
                 _tuningInterval);
    }
  }
}

bool AutoTuner::willRebuildNeighborLists() const {
  // AutoTuner only triggers rebuild during the tuning phase
  const auto iterationsPerConfig = this->inTuningPhase() ? _maxSamples : std::numeric_limits<unsigned int>::max();
  // _iterationBaseLine + 1 since we want to look ahead to the next iteration
  const auto iterationBaselineNextStep = _forceRetune ? _iterationBaseline : _iterationBaseline + 1;
  return (iterationBaselineNextStep % iterationsPerConfig) == 0;
}

<<<<<<< HEAD
=======
bool AutoTuner::initEnergy() {
  // Try to initialize the raplMeter
  return _energySensor.init(_tuningMetric == TuningMetricOption::energy);
}

>>>>>>> 0338ff17
bool AutoTuner::resetEnergy() { return _energySensor.startMeasurement(); }

std::tuple<double, double, double, long> AutoTuner::sampleEnergy() {
  _energySensor.endMeasurement();
<<<<<<< HEAD
  return {_energySensor.getWatts(), _energySensor.getJoules(), _energySensor.getSeconds(),
=======
  return {_energySensor.getWatts(), _energySensor.getJoules(), _energySensor.getEnergyDeltaT(),
>>>>>>> 0338ff17
          _energySensor.getNanoJoules()};
}

size_t AutoTuner::getCurrentNumSamples() const {
  return _samplesNotRebuildingNeighborLists.size() + _samplesRebuildingNeighborLists.size();
}

long AutoTuner::estimateRuntimeFromSamples() const {
  // reduce samples for rebuild and non-rebuild iterations with the given selector strategy
  const auto reducedValueBuilding =
      autopas::OptimumSelector::optimumValue(_samplesRebuildingNeighborLists, _selectorStrategy);
  // if there is no data for the non rebuild iterations we have to assume them taking the same time as rebuilding ones
  // this might neither be a good estimate nor fair but the best we can do
  const auto reducedValueNotBuilding =
      _samplesNotRebuildingNeighborLists.empty()
          ? reducedValueBuilding
          : autopas::OptimumSelector::optimumValue(_samplesNotRebuildingNeighborLists, _selectorStrategy);

  // Calculate weighted average as if there was exactly one sample for each iteration in the rebuild interval.
  return (reducedValueBuilding + (_rebuildFrequency - 1) * reducedValueNotBuilding) / _rebuildFrequency;
}

bool AutoTuner::prepareIteration() {
  // Flag if this is the first iteration in a new tuning phase
  const bool startOfTuningPhase = _iteration % _tuningInterval == 0 and not _isTuning;

  // first tuning iteration -> reset everything
  if (startOfTuningPhase) {
    // If needed, calculate homogeneity and maxDensity, and reset buffers.
    const auto [homogeneity, maxDensity] = [&]() {
      if (_needsHomogeneityAndMaxDensity) {
        const auto retTuple = std::make_tuple(OptimumSelector::medianValue(_homogeneitiesOfLastTenIterations),
                                              OptimumSelector::medianValue(_maxDensitiesOfLastTenIterations));
        _homogeneitiesOfLastTenIterations.clear();
        _maxDensitiesOfLastTenIterations.clear();
        AutoPasLog(DEBUG, "Calculating homogeneities over 10 iterations took in total {} ns on rank {}.",
                   _timerCalculateHomogeneity.getTotalTime(), []() {
                     int rank{0};
                     AutoPas_MPI_Comm_rank(AUTOPAS_MPI_COMM_WORLD, &rank);
                     return rank;
                   });
        return retTuple;
      } else {
        return std::make_tuple(-1., -1.);
      }
    }();

    // pass homogeneity and maxDensity info if needed
    for (const auto &tuningStrat : _tuningStrategies) {
      tuningStrat->receiveSmoothedHomogeneityAndMaxDensity(homogeneity, maxDensity);
    }
  }

  // if necessary, we need to collect live info in the first tuning iteration
  const bool needsLiveInfoNow = startOfTuningPhase and _needsLiveInfo;

  return needsLiveInfoNow;
}

bool AutoTuner::needsHomogeneityAndMaxDensityBeforePrepare() const {
  // calc homogeneity if needed, and we are within 10 iterations of the next tuning phase
  constexpr size_t numIterationsForHomogeneity = 10;
  return _needsHomogeneityAndMaxDensity and
         _iteration % _tuningInterval > _tuningInterval - numIterationsForHomogeneity;
}

const std::vector<Configuration> &AutoTuner::getConfigQueue() const { return _configQueue; }

const std::vector<std::unique_ptr<TuningStrategyInterface>> &AutoTuner::getTuningStrategies() const {
  return _tuningStrategies;
}

void AutoTuner::receiveLiveInfo(const LiveInfo &liveInfo) {
  for (auto &tuningStrategy : _tuningStrategies) {
    tuningStrategy->receiveLiveInfo(liveInfo);
  }
}

const TuningMetricOption &AutoTuner::getTuningMetric() const { return _tuningMetric; }

bool AutoTuner::inTuningPhase() const {
  // If _iteration % _tuningInterval == 0 we are in the first tuning iteration but tuneConfiguration has not
  // been called yet.
  return (_iteration % _tuningInterval == 0 or _isTuning or _forceRetune) and not searchSpaceIsTrivial();
}

bool AutoTuner::inFirstTuningIteration() const { return (_iteration % _tuningInterval == 0); }

bool AutoTuner::inLastTuningIteration() const { return _endOfTuningPhase; }

const EvidenceCollection &AutoTuner::getEvidenceCollection() const { return _evidenceCollection; }

<<<<<<< HEAD
bool AutoTuner::canMeasureEnergy() { return _energySensor.getOption() != EnergySensorOption::none; }
=======
bool AutoTuner::canMeasureEnergy() const { return _energyMeasurementPossible; }

void AutoTuner::setRebuildFrequency(double rebuildFrequency) { _rebuildFrequency = rebuildFrequency; }
>>>>>>> 0338ff17
}  // namespace autopas<|MERGE_RESOLUTION|>--- conflicted
+++ resolved
@@ -25,11 +25,8 @@
       _tuningStrategies(std::move(tuningStrategies)),
       _tuningInterval(autoTunerInfo.tuningInterval),
       _tuningMetric(autoTunerInfo.tuningMetric),
-<<<<<<< HEAD
-=======
       _useLOESSSmoothening(autoTunerInfo.useLOESSSmoothening),
       _energyMeasurementPossible(initEnergy()),
->>>>>>> 0338ff17
       _rebuildFrequency(rebuildFrequency),
       _maxSamples(autoTunerInfo.maxSamples),
       _needsHomogeneityAndMaxDensity(std::transform_reduce(
@@ -322,23 +319,16 @@
   return (iterationBaselineNextStep % iterationsPerConfig) == 0;
 }
 
-<<<<<<< HEAD
-=======
 bool AutoTuner::initEnergy() {
   // Try to initialize the raplMeter
   return _energySensor.init(_tuningMetric == TuningMetricOption::energy);
 }
 
->>>>>>> 0338ff17
 bool AutoTuner::resetEnergy() { return _energySensor.startMeasurement(); }
 
 std::tuple<double, double, double, long> AutoTuner::sampleEnergy() {
   _energySensor.endMeasurement();
-<<<<<<< HEAD
-  return {_energySensor.getWatts(), _energySensor.getJoules(), _energySensor.getSeconds(),
-=======
   return {_energySensor.getWatts(), _energySensor.getJoules(), _energySensor.getEnergyDeltaT(),
->>>>>>> 0338ff17
           _energySensor.getNanoJoules()};
 }
 
@@ -431,11 +421,7 @@
 
 const EvidenceCollection &AutoTuner::getEvidenceCollection() const { return _evidenceCollection; }
 
-<<<<<<< HEAD
-bool AutoTuner::canMeasureEnergy() { return _energySensor.getOption() != EnergySensorOption::none; }
-=======
 bool AutoTuner::canMeasureEnergy() const { return _energyMeasurementPossible; }
 
 void AutoTuner::setRebuildFrequency(double rebuildFrequency) { _rebuildFrequency = rebuildFrequency; }
->>>>>>> 0338ff17
 }  // namespace autopas