--- conflicted
+++ resolved
@@ -362,34 +362,15 @@
 }
 
 long AutoTuner::estimateRuntimeFromSamples() const {
-<<<<<<< HEAD
-  bool hasRebuildSamples = !_samplesRebuildingNeighborLists.empty();
-  bool hasNotRebuildSamples = !_samplesNotRebuildingNeighborLists.empty();
-
-  if (!hasRebuildSamples && !hasNotRebuildSamples) {
-=======
   const bool hasRebuildSamples = not _samplesRebuildingNeighborLists.empty();
   const bool hasNotRebuildSamples = not _samplesNotRebuildingNeighborLists.empty();
 
   if (not hasRebuildSamples and not hasNotRebuildSamples) {
->>>>>>> 6a792464
     AutoPasLog(DEBUG, "Trying to estimate runtime for current config, but no available samples.");
     return 0l;
   }
 
   // Reduce the values for rebuild and non-rebuild iterations according to the selector strategy.
-<<<<<<< HEAD
-  // If there is no data for either variant we have to assume that rebuilding and non-rebuilding iterations take the
-  // same time. This might neither be a good estimate nor fair but the best we can do.
-  auto reducedValueNotBuilding =
-      hasNotRebuildSamples
-          ? autopas::OptimumSelector::optimumValue(_samplesNotRebuildingNeighborLists, _selectorStrategy)
-          : autopas::OptimumSelector::optimumValue(_samplesRebuildingNeighborLists, _selectorStrategy);
-
-  auto reducedValueBuilding =
-      hasRebuildSamples ? autopas::OptimumSelector::optimumValue(_samplesRebuildingNeighborLists, _selectorStrategy)
-                        : reducedValueNotBuilding;
-=======
   // If there is no data for one variant, we have to assume that rebuilding and non-rebuilding iterations take the
   // same time. This might neither be a good estimate nor fair but the best we can do.
   auto reducedValueNotBuilding = OptimumSelector::optimumValue(_samplesNotRebuildingNeighborLists, _selectorStrategy);
@@ -401,7 +382,6 @@
   if (not hasNotRebuildSamples) {
     return reducedValueBuilding;
   }
->>>>>>> 6a792464
 
   // Calculate weighted average as if there was exactly one sample for each iteration in the rebuild interval.
   return (reducedValueBuilding + (_rebuildFrequency - 1) * reducedValueNotBuilding) / _rebuildFrequency;
