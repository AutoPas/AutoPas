/**
 * @file ContainerSelector.h
 * @author F. Gratl
 * @date 11.06.18
 */

#pragma once

#include <array>
#include <vector>

#include "autopas/containers/CellBasedParticleContainer.h"
#include "autopas/containers/directSum/DirectSum.h"
#include "autopas/containers/linkedCells/LinkedCells.h"
#include "autopas/containers/linkedCells/LinkedCellsReferences.h"
#include "autopas/containers/octree/Octree.h"
#include "autopas/containers/verletClusterLists/VerletClusterLists.h"
#include "autopas/containers/verletListsCellBased/varVerletLists/VarVerletLists.h"
#include "autopas/containers/verletListsCellBased/varVerletLists/neighborLists/asBuild/VerletNeighborListAsBuild.h"
#include "autopas/containers/verletListsCellBased/verletLists/VerletLists.h"
#include "autopas/containers/verletListsCellBased/verletListsCells/VerletListsCells.h"
#include "autopas/containers/verletListsCellBased/verletListsCells/VerletListsCellsHelpers.h"
#include "autopas/options/ContainerOption.h"
#include "autopas/tuning/selectors/ContainerSelectorInfo.h"
#include "autopas/utils/NumParticlesEstimator.h"
#include "autopas/utils/StringUtils.h"

namespace autopas {

/**
 * Selector for a particle container.
 *
 * The class is given a list of allowed container and traversal options to choose from.
 * This class selects the optimal container and delegates the choice of the optimal traversal down to this container.
 *
 * @tparam Particle
 * @tparam ParticleCell
 */
template <class Particle>
class ContainerSelector {
 public:
  /**
   * Constructor for the ContainerSelecor class.
   * @param boxMin Lower corner of the container.
   * @param boxMax Upper corner of the container.
   * @param cutoff Cutoff radius to be used in this container.
   */
  ContainerSelector(const std::array<double, 3> &boxMin, const std::array<double, 3> &boxMax, double cutoff)
      : _boxMin(boxMin), _boxMax(boxMax), _cutoff(cutoff), _currentContainer(nullptr), _currentInfo() {}

  /**
   * Sets the container to the given option.
   * @param containerOption container to generate
   * @param containerInfo additional parameter for the container
   */
  void selectContainer(ContainerOption containerOption, ContainerSelectorInfo containerInfo);

  /**
   * Set new  boundaries, convert the container and reevaluate particle ownership.
   * @param boxMin
   * @param boxMax
   */
  void resizeBox(const std::array<double, 3> &boxMin, const std::array<double, 3> &boxMax) {
    _boxMin = boxMin;
    _boxMax = boxMax;

    _currentContainer = std::move(generateContainer(_currentContainer->getContainerType(), _currentInfo));
  }

  /**
   * Getter for the optimal container. If no container is chosen yet the first allowed is selected.
   * @return Reference to the optimal container.
   */
  inline autopas::ParticleContainerInterface<Particle> &getCurrentContainer();

  /**
   * Getter for the optimal container. If no container is chosen yet the first allowed is selected.
   * @return Reference to the optimal container.
   */
  inline const autopas::ParticleContainerInterface<Particle> &getCurrentContainer() const;

 private:
  /**
   * Container factory that also copies all particles to the new container
   * @param containerChoice container to generate
   * @param containerInfo additional parameter for the container
   * @return Smartpointer to new container
   */
  std::unique_ptr<autopas::ParticleContainerInterface<Particle>> generateContainer(ContainerOption containerChoice,
                                                                                   ContainerSelectorInfo containerInfo);

  std::array<double, 3> _boxMin, _boxMax;
  const double _cutoff;
  std::unique_ptr<autopas::ParticleContainerInterface<Particle>> _currentContainer;
  ContainerSelectorInfo _currentInfo;
};

template <class Particle>
std::unique_ptr<autopas::ParticleContainerInterface<Particle>> ContainerSelector<Particle>::generateContainer(
    ContainerOption containerChoice, ContainerSelectorInfo containerInfo) {
  std::unique_ptr<autopas::ParticleContainerInterface<Particle>> container;
  switch (containerChoice) {
    case ContainerOption::directSum: {
      container = std::make_unique<DirectSum<Particle>>(_boxMin, _boxMax, _cutoff, containerInfo.verletSkin,
                                                        containerInfo.verletRebuildFrequency);
      break;
    }

    case ContainerOption::linkedCells: {
      container = std::make_unique<LinkedCells<Particle>>(_boxMin, _boxMax, _cutoff, containerInfo.verletSkin,
                                                          containerInfo.verletRebuildFrequency,
                                                          containerInfo.cellSizeFactor, containerInfo.loadEstimator);
      break;
    }
    case ContainerOption::linkedCellsReferences: {
      container = std::make_unique<LinkedCellsReferences<Particle>>(_boxMin, _boxMax, _cutoff, containerInfo.verletSkin,
                                                                    containerInfo.verletRebuildFrequency,
                                                                    containerInfo.cellSizeFactor);
      break;
    }
    case ContainerOption::verletLists: {
      container = std::make_unique<VerletLists<Particle>>(
          _boxMin, _boxMax, _cutoff, containerInfo.verletSkin, containerInfo.verletRebuildFrequency,
          VerletLists<Particle>::BuildVerletListType::VerletSoA, containerInfo.cellSizeFactor);
      break;
    }
    case ContainerOption::verletListsCells: {
      container = std::make_unique<VerletListsCells<Particle, VLCAllCellsNeighborList<Particle>>>(
<<<<<<< HEAD
          _boxMin, _boxMax, _cutoff, containerInfo.verletSkin, containerInfo.verletRebuildFrequency,
          containerInfo.cellSizeFactor, containerInfo.loadEstimator,
          VerletListsCellsHelpers<Particle>::VLCBuildType::soaBuild);
=======
          _boxMin, _boxMax, _cutoff, containerInfo.verletSkinPerTimestep, containerInfo.verletRebuildFrequency,
          containerInfo.cellSizeFactor, containerInfo.loadEstimator, VerletListsCellsHelpers::VLCBuildType::soaBuild);
>>>>>>> 563528b4
      break;
    }
    case ContainerOption::verletClusterLists: {
      container = std::make_unique<VerletClusterLists<Particle>>(
          _boxMin, _boxMax, _cutoff, containerInfo.verletSkin, containerInfo.verletRebuildFrequency,
          containerInfo.verletClusterSize, containerInfo.loadEstimator);
      break;
    }
    case ContainerOption::varVerletListsAsBuild: {
      container = std::make_unique<VarVerletLists<Particle, VerletNeighborListAsBuild<Particle>>>(
          _boxMin, _boxMax, _cutoff, containerInfo.verletSkin, containerInfo.verletRebuildFrequency,
          containerInfo.cellSizeFactor);
      break;
    }

    case ContainerOption::pairwiseVerletLists: {
      container = std::make_unique<VerletListsCells<Particle, VLCCellPairNeighborList<Particle>>>(
<<<<<<< HEAD
          _boxMin, _boxMax, _cutoff, containerInfo.verletSkin, containerInfo.verletRebuildFrequency,
          containerInfo.cellSizeFactor, containerInfo.loadEstimator,
          VerletListsCellsHelpers<Particle>::VLCBuildType::soaBuild);
=======
          _boxMin, _boxMax, _cutoff, containerInfo.verletSkinPerTimestep, containerInfo.verletRebuildFrequency,
          containerInfo.cellSizeFactor, containerInfo.loadEstimator, VerletListsCellsHelpers::VLCBuildType::soaBuild);
>>>>>>> 563528b4
      break;
    }
    case ContainerOption::octree: {
      container =
          std::make_unique<Octree<Particle>>(_boxMin, _boxMax, _cutoff, containerInfo.verletSkin,
                                             containerInfo.verletRebuildFrequency, containerInfo.cellSizeFactor);
      break;
    }
    default: {
      utils::ExceptionHandler::exception("ContainerSelector: Container type {} is not a known type!",
                                         containerChoice.to_string());
    }
  }

  // copy particles so they do not get lost when container is switched
  if (_currentContainer != nullptr) {
    // with these assumptions slightly more space is reserved as numParticlesTotal already includes halos
    const auto numParticlesTotal = _currentContainer->size();
    const auto numParticlesHalo = autopas::utils::NumParticlesEstimator::estimateNumHalosUniform(
        numParticlesTotal, _currentContainer->getBoxMin(), _currentContainer->getBoxMax(),
        _currentContainer->getInteractionLength());

    container->reserve(numParticlesTotal, numParticlesHalo);
    for (auto particleIter = _currentContainer->begin(IteratorBehavior::ownedOrHalo); particleIter.isValid();
         ++particleIter) {
      // add particle as inner if it is owned
      if (particleIter->isOwned()) {
        container->addParticle(*particleIter);
      } else {
        container->addHaloParticle(*particleIter);
      }
    }
  }

  return container;
}

template <class Particle>
autopas::ParticleContainerInterface<Particle> &ContainerSelector<Particle>::getCurrentContainer() {
  if (_currentContainer == nullptr) {
    autopas::utils::ExceptionHandler::exception(
        "ContainerSelector: getCurrentContainer() called before any container was selected!");
  }
  return *_currentContainer;
}

template <class Particle>
const autopas::ParticleContainerInterface<Particle> &ContainerSelector<Particle>::getCurrentContainer() const {
  if (_currentContainer == nullptr) {
    autopas::utils::ExceptionHandler::exception(
        "ContainerSelector: getCurrentContainer() called before any container was selected!");
  }
  return *_currentContainer;
}

template <class Particle>
void ContainerSelector<Particle>::selectContainer(ContainerOption containerOption,
                                                  ContainerSelectorInfo containerInfo) {
  // Only do something if we have no container, a new type is required, or the info changed
  if (_currentContainer == nullptr or _currentContainer->getContainerType() != containerOption or
      _currentInfo != containerInfo) {
    _currentContainer = std::move(generateContainer(containerOption, containerInfo));
    _currentInfo = containerInfo;
  }
}
}  // namespace autopas<|MERGE_RESOLUTION|>--- conflicted
+++ resolved
@@ -126,14 +126,8 @@
     }
     case ContainerOption::verletListsCells: {
       container = std::make_unique<VerletListsCells<Particle, VLCAllCellsNeighborList<Particle>>>(
-<<<<<<< HEAD
-          _boxMin, _boxMax, _cutoff, containerInfo.verletSkin, containerInfo.verletRebuildFrequency,
-          containerInfo.cellSizeFactor, containerInfo.loadEstimator,
-          VerletListsCellsHelpers<Particle>::VLCBuildType::soaBuild);
-=======
-          _boxMin, _boxMax, _cutoff, containerInfo.verletSkinPerTimestep, containerInfo.verletRebuildFrequency,
+          _boxMin, _boxMax, _cutoff, containerInfo.verletSkin, containerInfo.verletRebuildFrequency,
           containerInfo.cellSizeFactor, containerInfo.loadEstimator, VerletListsCellsHelpers::VLCBuildType::soaBuild);
->>>>>>> 563528b4
       break;
     }
     case ContainerOption::verletClusterLists: {
@@ -151,14 +145,8 @@
 
     case ContainerOption::pairwiseVerletLists: {
       container = std::make_unique<VerletListsCells<Particle, VLCCellPairNeighborList<Particle>>>(
-<<<<<<< HEAD
-          _boxMin, _boxMax, _cutoff, containerInfo.verletSkin, containerInfo.verletRebuildFrequency,
-          containerInfo.cellSizeFactor, containerInfo.loadEstimator,
-          VerletListsCellsHelpers<Particle>::VLCBuildType::soaBuild);
-=======
-          _boxMin, _boxMax, _cutoff, containerInfo.verletSkinPerTimestep, containerInfo.verletRebuildFrequency,
+          _boxMin, _boxMax, _cutoff, containerInfo.verletSkin, containerInfo.verletRebuildFrequency,
           containerInfo.cellSizeFactor, containerInfo.loadEstimator, VerletListsCellsHelpers::VLCBuildType::soaBuild);
->>>>>>> 563528b4
       break;
     }
     case ContainerOption::octree: {
