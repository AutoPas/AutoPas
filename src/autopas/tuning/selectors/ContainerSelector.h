--- conflicted
+++ resolved
@@ -117,95 +117,57 @@
   }
   switch (containerChoice) {
     case ContainerOption::directSum: {
-<<<<<<< HEAD
-      container = std::make_unique<DirectSum<Particle>>(_boxMin, _boxMax, cutoff, containerInfo.verletSkinPerTimestep,
-=======
-      container = std::make_unique<DirectSum<Particle>>(_boxMin, _boxMax, _cutoff, containerInfo.verletSkin,
->>>>>>> 0338ff17
+      container = std::make_unique<DirectSum<Particle>>(_boxMin, _boxMax, cutoff, containerInfo.verletSkin,
                                                         containerInfo.verletRebuildFrequency);
       break;
     }
 
     case ContainerOption::linkedCells: {
-<<<<<<< HEAD
-      container = std::make_unique<LinkedCells<Particle>>(_boxMin, _boxMax, cutoff, containerInfo.verletSkinPerTimestep,
-=======
-      container = std::make_unique<LinkedCells<Particle>>(_boxMin, _boxMax, _cutoff, containerInfo.verletSkin,
->>>>>>> 0338ff17
+      container = std::make_unique<LinkedCells<Particle>>(_boxMin, _boxMax, cutoff, containerInfo.verletSkin,
                                                           containerInfo.verletRebuildFrequency,
                                                           containerInfo.cellSizeFactor, containerInfo.loadEstimator);
       break;
     }
     case ContainerOption::linkedCellsReferences: {
-<<<<<<< HEAD
       container = std::make_unique<LinkedCellsReferences<Particle>>(
-          _boxMin, _boxMax, cutoff, containerInfo.verletSkinPerTimestep, containerInfo.verletRebuildFrequency,
+          _boxMin, _boxMax, cutoff, containerInfo.verletSkin, containerInfo.verletRebuildFrequency,
           containerInfo.cellSizeFactor);
-=======
-      container = std::make_unique<LinkedCellsReferences<Particle>>(_boxMin, _boxMax, _cutoff, containerInfo.verletSkin,
-                                                                    containerInfo.verletRebuildFrequency,
-                                                                    containerInfo.cellSizeFactor);
->>>>>>> 0338ff17
       break;
     }
     case ContainerOption::verletLists: {
       container = std::make_unique<VerletLists<Particle>>(
-<<<<<<< HEAD
-          _boxMin, _boxMax, cutoff, containerInfo.verletSkinPerTimestep, containerInfo.verletRebuildFrequency,
-=======
-          _boxMin, _boxMax, _cutoff, containerInfo.verletSkin, containerInfo.verletRebuildFrequency,
->>>>>>> 0338ff17
+          _boxMin, _boxMax, cutoff, containerInfo.verletSkin, containerInfo.verletRebuildFrequency,
           VerletLists<Particle>::BuildVerletListType::VerletSoA, containerInfo.cellSizeFactor);
       break;
     }
     case ContainerOption::verletListsCells: {
       container = std::make_unique<VerletListsCells<Particle, VLCAllCellsNeighborList<Particle>>>(
-<<<<<<< HEAD
-          _boxMin, _boxMax, cutoff, containerInfo.verletSkinPerTimestep, containerInfo.verletRebuildFrequency,
-=======
-          _boxMin, _boxMax, _cutoff, containerInfo.verletSkin, containerInfo.verletRebuildFrequency,
->>>>>>> 0338ff17
+          _boxMin, _boxMax, cutoff, containerInfo.verletSkin, containerInfo.verletRebuildFrequency,
           containerInfo.cellSizeFactor, containerInfo.loadEstimator, VerletListsCellsHelpers::VLCBuildType::soaBuild);
       break;
     }
     case ContainerOption::verletClusterLists: {
       container = std::make_unique<VerletClusterLists<Particle>>(
-<<<<<<< HEAD
-          _boxMin, _boxMax, cutoff, containerInfo.verletSkinPerTimestep, containerInfo.verletRebuildFrequency,
-=======
-          _boxMin, _boxMax, _cutoff, containerInfo.verletSkin, containerInfo.verletRebuildFrequency,
->>>>>>> 0338ff17
+          _boxMin, _boxMax, cutoff, containerInfo.verletSkin, containerInfo.verletRebuildFrequency,
           containerInfo.verletClusterSize, containerInfo.loadEstimator);
       break;
     }
     case ContainerOption::varVerletListsAsBuild: {
       container = std::make_unique<VarVerletLists<Particle, VerletNeighborListAsBuild<Particle>>>(
-<<<<<<< HEAD
-          _boxMin, _boxMax, cutoff, containerInfo.verletSkinPerTimestep, containerInfo.verletRebuildFrequency,
-=======
-          _boxMin, _boxMax, _cutoff, containerInfo.verletSkin, containerInfo.verletRebuildFrequency,
->>>>>>> 0338ff17
+          _boxMin, _boxMax, cutoff, containerInfo.verletSkin, containerInfo.verletRebuildFrequency,
           containerInfo.cellSizeFactor);
       break;
     }
 
     case ContainerOption::pairwiseVerletLists: {
       container = std::make_unique<VerletListsCells<Particle, VLCCellPairNeighborList<Particle>>>(
-<<<<<<< HEAD
-          _boxMin, _boxMax, cutoff, containerInfo.verletSkinPerTimestep, containerInfo.verletRebuildFrequency,
-=======
-          _boxMin, _boxMax, _cutoff, containerInfo.verletSkin, containerInfo.verletRebuildFrequency,
->>>>>>> 0338ff17
+          _boxMin, _boxMax, cutoff, containerInfo.verletSkin, containerInfo.verletRebuildFrequency,
           containerInfo.cellSizeFactor, containerInfo.loadEstimator, VerletListsCellsHelpers::VLCBuildType::soaBuild);
       break;
     }
     case ContainerOption::octree: {
       container =
-<<<<<<< HEAD
-          std::make_unique<Octree<Particle>>(_boxMin, _boxMax, cutoff, containerInfo.verletSkinPerTimestep,
-=======
-          std::make_unique<Octree<Particle>>(_boxMin, _boxMax, _cutoff, containerInfo.verletSkin,
->>>>>>> 0338ff17
+          std::make_unique<Octree<Particle>>(_boxMin, _boxMax, cutoff, containerInfo.verletSkin,
                                              containerInfo.verletRebuildFrequency, containerInfo.cellSizeFactor);
       break;
     }
@@ -215,7 +177,7 @@
         _cutoffs = {_cutoff / 4, _cutoff / 3, _cutoff / 2, _cutoff};
       }
       container = std::make_unique<HierarchicalGrid<Particle>>(
-          _boxMin, _boxMax, cutoff, _cutoffs, containerInfo.verletSkinPerTimestep, containerInfo.verletRebuildFrequency, containerInfo.cellSizeFactor);
+          _boxMin, _boxMax, cutoff, _cutoffs, containerInfo.verletSkin, containerInfo.verletRebuildFrequency, containerInfo.cellSizeFactor);
       break;
     }
     default: {
