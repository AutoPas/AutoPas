/**
 * @file TraversalSelector.h
 * @author F. Gratl
 * @date 11.06.18
 */

#pragma once

#include <array>
#include <numeric>
#include <unordered_map>
#include <vector>

#include "autopas/baseFunctors/CellFunctor.h"
#include "autopas/baseFunctors/TriwiseFunctor.h"
#include "autopas/containers/TraversalInterface.h"
#include "autopas/containers/directSum/traversals/DSSequentialTraversal.h"
#include "autopas/containers/directSum/traversals/DSSequentialTraversal3B.h"
#include "autopas/containers/linkedCells/traversals/LCC01Traversal.h"
#include "autopas/containers/linkedCells/traversals/LCC01Traversal3B.h"
#include "autopas/containers/linkedCells/traversals/LCC04CombinedSoATraversal.h"
#include "autopas/containers/linkedCells/traversals/LCC04HCPTraversal.h"
#include "autopas/containers/linkedCells/traversals/LCC04Traversal.h"
#include "autopas/containers/linkedCells/traversals/LCC08Traversal.h"
#include "autopas/containers/linkedCells/traversals/LCC18Traversal.h"
#include "autopas/containers/linkedCells/traversals/LCSlicedBalancedTraversal.h"
#include "autopas/containers/linkedCells/traversals/LCSlicedC02Traversal.h"
#include "autopas/containers/linkedCells/traversals/LCSlicedTraversal.h"
#include "autopas/containers/octree/traversals/OTC01Traversal.h"
#include "autopas/containers/octree/traversals/OTC18Traversal.h"
#include "autopas/containers/verletClusterLists/traversals/VCLC01BalancedTraversal.h"
#include "autopas/containers/verletClusterLists/traversals/VCLC06Traversal.h"
#include "autopas/containers/verletClusterLists/traversals/VCLClusterIterationTraversal.h"
#include "autopas/containers/verletClusterLists/traversals/VCLSlicedBalancedTraversal.h"
#include "autopas/containers/verletClusterLists/traversals/VCLSlicedC02Traversal.h"
#include "autopas/containers/verletClusterLists/traversals/VCLSlicedTraversal.h"
#include "autopas/containers/verletListsCellBased/varVerletLists/traversals/VVLAsBuildTraversal.h"
#include "autopas/containers/verletListsCellBased/verletLists/traversals/VLListIterationTraversal.h"
#include "autopas/containers/verletListsCellBased/verletListsCells/neighborLists/VLCAllCellsNeighborList.h"
#include "autopas/containers/verletListsCellBased/verletListsCells/neighborLists/VLCCellPairNeighborList.h"
#include "autopas/containers/verletListsCellBased/verletListsCells/traversals/VLCC01Traversal.h"
#include "autopas/containers/verletListsCellBased/verletListsCells/traversals/VLCC18Traversal.h"
#include "autopas/containers/verletListsCellBased/verletListsCells/traversals/VLCCellPairC08Traversal.h"
#include "autopas/containers/verletListsCellBased/verletListsCells/traversals/VLCSlicedBalancedTraversal.h"
#include "autopas/containers/verletListsCellBased/verletListsCells/traversals/VLCSlicedC02Traversal.h"
#include "autopas/containers/verletListsCellBased/verletListsCells/traversals/VLCSlicedTraversal.h"
#include "autopas/options/DataLayoutOption.h"
#include "autopas/options/Newton3Option.h"
#include "autopas/options/SelectorStrategyOption.h"
#include "autopas/options/TraversalOption.h"
#include "autopas/tuning/selectors/TraversalSelectorInfo.h"
#include "autopas/utils/ExceptionHandler.h"
#include "autopas/utils/StringUtils.h"
#include "autopas/utils/TrivialHash.h"
#include "autopas/utils/checkFunctorType.h"
#include "autopas/utils/logging/Logger.h"

namespace autopas {

/**
 * Selector for a container traversal.
 * @tparam ParticleCell
 */
template <class ParticleCell, InteractionTypeOption::Value interactionType>
class TraversalSelector {
 public:
  /**
   * Generates a given Traversal for the given properties.
<<<<<<< HEAD
   * @tparam Functor
   * @tparam dataLayout
   * @tparam useNewton3
   * @param traversalType
   * @param functor
   * @param info
   * @return Smartpointer to the traversal.
   */
  template <class Functor, DataLayoutOption::Value dataLayout, bool useNewton3>
  static std::unique_ptr<TraversalInterface<interactionType>> generateTraversal(TraversalOption traversalType,
                                                                                Functor &functor,
                                                                                const TraversalSelectorInfo &info);

  /**
   * Generates a given Traversal for the given properties.
=======
>>>>>>> 9c9c8bc4
   * Requires less templates but calls the templated version after a decision tree.
   * @tparam Functor
   * @param traversalType
<<<<<<< HEAD
   * @param functor
   * @param info
=======
   * @param pairwiseFunctor
   * @param traversalInfo
>>>>>>> 9c9c8bc4
   * @param dataLayout
   * @param useNewton3
   * @return Smartpointer to the traversal.
   */
<<<<<<< HEAD
  template <class Functor>
  static std::unique_ptr<TraversalInterface<interactionType>> generateTraversal(TraversalOption traversalType,
                                                                                Functor &functor,
                                                                                const TraversalSelectorInfo &info,
                                                                                DataLayoutOption dataLayout,
                                                                                Newton3Option useNewton3);

 private:
  template <class PairwiseFunctor, DataLayoutOption::Value dataLayout, bool useNewton3>
  static std::unique_ptr<TraversalInterface<InteractionTypeOption::pairwise>> generatePairwiseTraversal(
      TraversalOption traversalType, PairwiseFunctor &pairwiseFunctor, const TraversalSelectorInfo &info);

  template <class TriwiseFunctor, DataLayoutOption::Value dataLayout, bool useNewton3>
  static std::unique_ptr<TraversalInterface<InteractionTypeOption::threeBody>> generateTriwiseTraversal(
      TraversalOption traversalType, TriwiseFunctor &triwiseFunctor, const TraversalSelectorInfo &info);
};

template <class ParticleCell, InteractionTypeOption::Value interactionType>
template <class PairwiseFunctor, DataLayoutOption::Value dataLayout, bool useNewton3>
std::unique_ptr<TraversalInterface<InteractionTypeOption::pairwise>>
TraversalSelector<ParticleCell, interactionType>::generatePairwiseTraversal(TraversalOption traversalType,
                                                                            PairwiseFunctor &pairwiseFunctor,
                                                                            const TraversalSelectorInfo &info) {
=======
  template <class PairwiseFunctor>
  static std::unique_ptr<TraversalInterface> generateTraversal(TraversalOption traversalType,
                                                               PairwiseFunctor &pairwiseFunctor,
                                                               const TraversalSelectorInfo &traversalInfo,
                                                               DataLayoutOption dataLayout, bool useNewton3);
};

template <class ParticleCell>
template <class PairwiseFunctor>
std::unique_ptr<TraversalInterface> TraversalSelector<ParticleCell>::generateTraversal(
    TraversalOption traversalType, PairwiseFunctor &pairwiseFunctor, const TraversalSelectorInfo &traversalInfo,
    DataLayoutOption dataLayout, bool useNewton3) {
>>>>>>> 9c9c8bc4
  switch (traversalType) {
    // Direct sum
    case TraversalOption::ds_sequential: {
      return std::make_unique<DSSequentialTraversal<ParticleCell, PairwiseFunctor>>(
          &pairwiseFunctor,
          traversalInfo
              .interactionLength /*this is the cutoff, as generated by DirectSum::getTraversalSelectorInfo()!*/,
          dataLayout, useNewton3);
    }
    // Linked cell
    case TraversalOption::lc_sliced: {
      return std::make_unique<LCSlicedTraversal<ParticleCell, PairwiseFunctor>>(
          traversalInfo.cellsPerDim, &pairwiseFunctor, traversalInfo.interactionLength, traversalInfo.cellLength,
          dataLayout, useNewton3);
    }
    case TraversalOption::lc_sliced_c02: {
      return std::make_unique<LCSlicedC02Traversal<ParticleCell, PairwiseFunctor>>(
          traversalInfo.cellsPerDim, &pairwiseFunctor, traversalInfo.interactionLength, traversalInfo.cellLength,
          dataLayout, useNewton3);
    }
    case TraversalOption::lc_sliced_balanced: {
      return std::make_unique<LCSlicedBalancedTraversal<ParticleCell, PairwiseFunctor>>(
          traversalInfo.cellsPerDim, &pairwiseFunctor, traversalInfo.interactionLength, traversalInfo.cellLength,
          dataLayout, useNewton3);
    }
    case TraversalOption::lc_c01: {
      return std::make_unique<LCC01Traversal<ParticleCell, PairwiseFunctor, false>>(
          traversalInfo.cellsPerDim, &pairwiseFunctor, traversalInfo.interactionLength, traversalInfo.cellLength,
          dataLayout, useNewton3);
    }
    case TraversalOption::lc_c01_combined_SoA: {
      return std::make_unique<LCC01Traversal<ParticleCell, PairwiseFunctor, true>>(
          traversalInfo.cellsPerDim, &pairwiseFunctor, traversalInfo.interactionLength, traversalInfo.cellLength,
          dataLayout, useNewton3);
    }
    case TraversalOption::lc_c04_combined_SoA: {
      return std::make_unique<LCC04CombinedSoATraversal<ParticleCell, PairwiseFunctor>>(
          traversalInfo.cellsPerDim, &pairwiseFunctor, traversalInfo.interactionLength, traversalInfo.cellLength,
          dataLayout, useNewton3);
    }
    case TraversalOption::lc_c04: {
      return std::make_unique<LCC04Traversal<ParticleCell, PairwiseFunctor>>(
          traversalInfo.cellsPerDim, &pairwiseFunctor, traversalInfo.interactionLength, traversalInfo.cellLength,
          dataLayout, useNewton3);
    }
    case TraversalOption::lc_c04_HCP: {
      return std::make_unique<LCC04HCPTraversal<ParticleCell, PairwiseFunctor>>(
          traversalInfo.cellsPerDim, &pairwiseFunctor, traversalInfo.interactionLength, traversalInfo.cellLength,
          dataLayout, useNewton3);
    }
    case TraversalOption::lc_c08: {
      return std::make_unique<LCC08Traversal<ParticleCell, PairwiseFunctor>>(
          traversalInfo.cellsPerDim, &pairwiseFunctor, traversalInfo.interactionLength, traversalInfo.cellLength,
          dataLayout, useNewton3);
    }
    case TraversalOption::lc_c18: {
      return std::make_unique<LCC18Traversal<ParticleCell, PairwiseFunctor>>(
          traversalInfo.cellsPerDim, &pairwiseFunctor, traversalInfo.interactionLength, traversalInfo.cellLength,
          dataLayout, useNewton3);
    }
    // Verlet
    case TraversalOption::vl_list_iteration: {
      return std::make_unique<VLListIterationTraversal<ParticleCell, PairwiseFunctor>>(&pairwiseFunctor, dataLayout,
                                                                                       useNewton3);
    }
    // Var Verlet Lists
    case TraversalOption::vvl_as_built: {
      return std::make_unique<VVLAsBuildTraversal<ParticleCell, typename ParticleCell::ParticleType, PairwiseFunctor>>(
          &pairwiseFunctor, dataLayout, useNewton3);
    }
    // Verlet List Cells
    case TraversalOption::vlc_sliced: {
      return std::make_unique<VLCSlicedTraversal<ParticleCell, PairwiseFunctor,
                                                 VLCAllCellsNeighborList<typename ParticleCell::ParticleType>>>(
          traversalInfo.cellsPerDim, &pairwiseFunctor, traversalInfo.interactionLength, traversalInfo.cellLength,
          dataLayout, useNewton3, ContainerOption::verletListsCells);
    }
    case TraversalOption::vlc_sliced_c02: {
      return std::make_unique<VLCSlicedC02Traversal<ParticleCell, PairwiseFunctor,
                                                    VLCAllCellsNeighborList<typename ParticleCell::ParticleType>>>(
          traversalInfo.cellsPerDim, &pairwiseFunctor, traversalInfo.interactionLength, traversalInfo.cellLength,
          dataLayout, useNewton3, ContainerOption::verletListsCells);
    }
    case TraversalOption::vlc_sliced_balanced: {
      return std::make_unique<VLCSlicedBalancedTraversal<ParticleCell, PairwiseFunctor,
                                                         VLCAllCellsNeighborList<typename ParticleCell::ParticleType>>>(
          traversalInfo.cellsPerDim, &pairwiseFunctor, traversalInfo.interactionLength, traversalInfo.cellLength,
          dataLayout, useNewton3, ContainerOption::verletListsCells);
    }
    case TraversalOption::vlc_c01: {
      return std::make_unique<
          VLCC01Traversal<ParticleCell, PairwiseFunctor, VLCAllCellsNeighborList<typename ParticleCell::ParticleType>>>(
          traversalInfo.cellsPerDim, &pairwiseFunctor, traversalInfo.interactionLength, traversalInfo.cellLength,
          dataLayout, useNewton3, ContainerOption::verletListsCells);
    }
    case TraversalOption::vlc_c18: {
      return std::make_unique<
          VLCC18Traversal<ParticleCell, PairwiseFunctor, VLCAllCellsNeighborList<typename ParticleCell::ParticleType>>>(
          traversalInfo.cellsPerDim, &pairwiseFunctor, traversalInfo.interactionLength, traversalInfo.cellLength,
          dataLayout, useNewton3, ContainerOption::verletListsCells);
    }
    // Verlet Cluster Lists
    case TraversalOption::vcl_cluster_iteration: {
      return std::make_unique<VCLClusterIterationTraversal<ParticleCell, PairwiseFunctor>>(
          &pairwiseFunctor, traversalInfo.clusterSize, dataLayout, useNewton3);
    }
    case TraversalOption::vcl_c01_balanced: {
      return std::make_unique<VCLC01BalancedTraversal<typename ParticleCell::ParticleType, PairwiseFunctor>>(
          &pairwiseFunctor, traversalInfo.clusterSize, dataLayout, useNewton3);
    }
    case TraversalOption::vcl_sliced: {
      return std::make_unique<VCLSlicedTraversal<ParticleCell, PairwiseFunctor>>(
          traversalInfo.cellsPerDim, &pairwiseFunctor, traversalInfo.interactionLength, traversalInfo.cellLength,
          traversalInfo.clusterSize, dataLayout, useNewton3);
    }
    case TraversalOption::vcl_sliced_c02: {
      return std::make_unique<VCLSlicedC02Traversal<ParticleCell, PairwiseFunctor>>(
          traversalInfo.cellsPerDim, &pairwiseFunctor, traversalInfo.interactionLength, traversalInfo.cellLength,
          traversalInfo.clusterSize, dataLayout, useNewton3);
    }
    case TraversalOption::vcl_sliced_balanced: {
      return std::make_unique<VCLSlicedBalancedTraversal<ParticleCell, PairwiseFunctor>>(
          traversalInfo.cellsPerDim, &pairwiseFunctor, traversalInfo.interactionLength, traversalInfo.cellLength,
          traversalInfo.clusterSize, dataLayout, useNewton3);
    }
    case TraversalOption::vcl_c06: {
      return std::make_unique<VCLC06Traversal<ParticleCell, PairwiseFunctor>>(
          &pairwiseFunctor, traversalInfo.clusterSize, dataLayout, useNewton3);
    }
    // Pairwise Verlet Lists
    case TraversalOption::vlp_sliced: {
      return std::make_unique<VLCSlicedTraversal<ParticleCell, PairwiseFunctor,
                                                 VLCCellPairNeighborList<typename ParticleCell::ParticleType>>>(
          traversalInfo.cellsPerDim, &pairwiseFunctor, traversalInfo.interactionLength, traversalInfo.cellLength,
          dataLayout, useNewton3, ContainerOption::pairwiseVerletLists);
    }
    case TraversalOption::vlp_sliced_c02: {
      return std::make_unique<VLCSlicedC02Traversal<ParticleCell, PairwiseFunctor,
                                                    VLCCellPairNeighborList<typename ParticleCell::ParticleType>>>(
          traversalInfo.cellsPerDim, &pairwiseFunctor, traversalInfo.interactionLength, traversalInfo.cellLength,
          dataLayout, useNewton3, ContainerOption::pairwiseVerletLists);
    }
    case TraversalOption::vlp_sliced_balanced: {
      return std::make_unique<VLCSlicedBalancedTraversal<ParticleCell, PairwiseFunctor,
                                                         VLCCellPairNeighborList<typename ParticleCell::ParticleType>>>(
          traversalInfo.cellsPerDim, &pairwiseFunctor, traversalInfo.interactionLength, traversalInfo.cellLength,
          dataLayout, useNewton3, ContainerOption::pairwiseVerletLists);
    }
    case TraversalOption::vlp_c01: {
      return std::make_unique<
          VLCC01Traversal<ParticleCell, PairwiseFunctor, VLCCellPairNeighborList<typename ParticleCell::ParticleType>>>(
          traversalInfo.cellsPerDim, &pairwiseFunctor, traversalInfo.interactionLength, traversalInfo.cellLength,
          dataLayout, useNewton3, ContainerOption::pairwiseVerletLists);
    }
    case TraversalOption::vlp_c18: {
      return std::make_unique<
          VLCC18Traversal<ParticleCell, PairwiseFunctor, VLCCellPairNeighborList<typename ParticleCell::ParticleType>>>(
          traversalInfo.cellsPerDim, &pairwiseFunctor, traversalInfo.interactionLength, traversalInfo.cellLength,
          dataLayout, useNewton3, ContainerOption::pairwiseVerletLists);
    }
    case TraversalOption::vlp_c08: {
      return std::make_unique<VLCCellPairC08Traversal<ParticleCell, PairwiseFunctor>>(
          traversalInfo.cellsPerDim, &pairwiseFunctor, traversalInfo.interactionLength, traversalInfo.cellLength,
          dataLayout, useNewton3);
    }
    // Octree
    case TraversalOption::ot_c18: {
      using ParticleType = typename ParticleCell::ParticleType;
      return std::make_unique<OTC18Traversal<ParticleType, PairwiseFunctor>>(
          &pairwiseFunctor, traversalInfo.interactionLength, traversalInfo.interactionLength, dataLayout, useNewton3);
    }

    case TraversalOption::ot_c01: {
      using ParticleType = typename ParticleCell::ParticleType;
<<<<<<< HEAD
      return std::make_unique<OTC01Traversal<ParticleType, PairwiseFunctor, dataLayout, useNewton3>>(
          &pairwiseFunctor, info.interactionLength, info.interactionLength);
    }
    default: {
      autopas::utils::ExceptionHandler::exception("Traversal type {} is not a known pairwise traversal type!",
                                                  traversalType.to_string());
      return {nullptr};
    }
  }
}

template <class ParticleCell, InteractionTypeOption::Value interactionType>
template <class TriwiseFunctor, DataLayoutOption::Value dataLayout, bool useNewton3>
std::unique_ptr<TraversalInterface<InteractionTypeOption::threeBody>>
TraversalSelector<ParticleCell, interactionType>::generateTriwiseTraversal(TraversalOption traversalType,
                                                                           TriwiseFunctor &triwiseFunctor,
                                                                           const TraversalSelectorInfo &info) {
  switch (traversalType) {
    // Direct sum
    case TraversalOption::ds_sequential_3b: {
      return std::make_unique<DSSequentialTraversal3B<ParticleCell, TriwiseFunctor, dataLayout, useNewton3>>(
          &triwiseFunctor,
          info.interactionLength /*this is the cutoff, as generated by DirectSum::getTraversalSelectorInfo()!*/);
    }
      // Linked Cells
    case TraversalOption::lc_c01_3b: {
      return std::make_unique<LCC01Traversal3B<ParticleCell, TriwiseFunctor, dataLayout, useNewton3>>(
          info.cellsPerDim, &triwiseFunctor, info.interactionLength, info.cellLength);
    }
    default: {
      autopas::utils::ExceptionHandler::exception("Traversal type {} is not a known 3-body traversal type!",
                                                  traversalType.to_string());
      return {nullptr};
    }
  }
}

template <class ParticleCell, InteractionTypeOption::Value interactionType>
template <class Functor, DataLayoutOption::Value dataLayout, bool useNewton3>
std::unique_ptr<TraversalInterface<interactionType>>
TraversalSelector<ParticleCell, interactionType>::generateTraversal(TraversalOption traversalType, Functor &functor,
                                                                    const TraversalSelectorInfo &info) {
  if constexpr (utils::isPairwiseFunctor<Functor>()) {
    return generatePairwiseTraversal<Functor, dataLayout, useNewton3>(traversalType, functor, info);
  } else if constexpr (utils::isTriwiseFunctor<Functor>()) {
    return generateTriwiseTraversal<Functor, dataLayout, useNewton3>(traversalType, functor, info);
  }
  return {nullptr};
}

template <class ParticleCell, InteractionTypeOption::Value interactionType>
template <class Functor>
std::unique_ptr<TraversalInterface<interactionType>>
TraversalSelector<ParticleCell, interactionType>::generateTraversal(TraversalOption traversalType, Functor &functor,
                                                                    const TraversalSelectorInfo &traversalInfo,
                                                                    DataLayoutOption dataLayout,
                                                                    Newton3Option newton3) {
  switch (dataLayout) {
    case DataLayoutOption::aos: {
      if (newton3 == Newton3Option::enabled) {
        return TraversalSelector<ParticleCell, interactionType>::template generateTraversal<
            Functor, DataLayoutOption::aos, true>(traversalType, functor, traversalInfo);
      } else {
        return TraversalSelector<ParticleCell, interactionType>::template generateTraversal<
            Functor, DataLayoutOption::aos, false>(traversalType, functor, traversalInfo);
      }
    }
    case DataLayoutOption::soa: {
      if (newton3 == Newton3Option::enabled) {
        return TraversalSelector<ParticleCell, interactionType>::template generateTraversal<
            Functor, DataLayoutOption::soa, true>(traversalType, functor, traversalInfo);
      } else {
        return TraversalSelector<ParticleCell, interactionType>::template generateTraversal<
            Functor, DataLayoutOption::soa, false>(traversalType, functor, traversalInfo);
      }
=======
      return std::make_unique<OTC01Traversal<ParticleType, PairwiseFunctor>>(
          &pairwiseFunctor, traversalInfo.interactionLength, traversalInfo.interactionLength, dataLayout, useNewton3);
>>>>>>> 9c9c8bc4
    }
  }
  autopas::utils::ExceptionHandler::exception("Traversal type {} is not a known type!", traversalType.to_string());
  return {nullptr};
}
}  // namespace autopas<|MERGE_RESOLUTION|>--- conflicted
+++ resolved
@@ -66,76 +66,39 @@
  public:
   /**
    * Generates a given Traversal for the given properties.
-<<<<<<< HEAD
-   * @tparam Functor
-   * @tparam dataLayout
-   * @tparam useNewton3
-   * @param traversalType
-   * @param functor
-   * @param info
-   * @return Smartpointer to the traversal.
-   */
-  template <class Functor, DataLayoutOption::Value dataLayout, bool useNewton3>
-  static std::unique_ptr<TraversalInterface<interactionType>> generateTraversal(TraversalOption traversalType,
-                                                                                Functor &functor,
-                                                                                const TraversalSelectorInfo &info);
-
-  /**
-   * Generates a given Traversal for the given properties.
-=======
->>>>>>> 9c9c8bc4
    * Requires less templates but calls the templated version after a decision tree.
    * @tparam Functor
    * @param traversalType
-<<<<<<< HEAD
    * @param functor
-   * @param info
-=======
-   * @param pairwiseFunctor
    * @param traversalInfo
->>>>>>> 9c9c8bc4
    * @param dataLayout
    * @param useNewton3
    * @return Smartpointer to the traversal.
    */
-<<<<<<< HEAD
   template <class Functor>
   static std::unique_ptr<TraversalInterface<interactionType>> generateTraversal(TraversalOption traversalType,
                                                                                 Functor &functor,
-                                                                                const TraversalSelectorInfo &info,
+                                                                                const TraversalSelectorInfo &traversalInfo,
                                                                                 DataLayoutOption dataLayout,
-                                                                                Newton3Option useNewton3);
+                                                                                bool useNewton3);
 
  private:
-  template <class PairwiseFunctor, DataLayoutOption::Value dataLayout, bool useNewton3>
+  template <class PairwiseFunctor>
   static std::unique_ptr<TraversalInterface<InteractionTypeOption::pairwise>> generatePairwiseTraversal(
-      TraversalOption traversalType, PairwiseFunctor &pairwiseFunctor, const TraversalSelectorInfo &info);
-
-  template <class TriwiseFunctor, DataLayoutOption::Value dataLayout, bool useNewton3>
+      TraversalOption traversalType, PairwiseFunctor &pairwiseFunctor, const TraversalSelectorInfo &info, DataLayoutOption dataLayout, bool useNewton3);
+
+  template <class TriwiseFunctor>
   static std::unique_ptr<TraversalInterface<InteractionTypeOption::threeBody>> generateTriwiseTraversal(
-      TraversalOption traversalType, TriwiseFunctor &triwiseFunctor, const TraversalSelectorInfo &info);
+      TraversalOption traversalType, TriwiseFunctor &triwiseFunctor, const TraversalSelectorInfo &info, DataLayoutOption dataLayout, bool useNewton3);
 };
 
 template <class ParticleCell, InteractionTypeOption::Value interactionType>
-template <class PairwiseFunctor, DataLayoutOption::Value dataLayout, bool useNewton3>
+template <class PairwiseFunctor>
 std::unique_ptr<TraversalInterface<InteractionTypeOption::pairwise>>
 TraversalSelector<ParticleCell, interactionType>::generatePairwiseTraversal(TraversalOption traversalType,
                                                                             PairwiseFunctor &pairwiseFunctor,
-                                                                            const TraversalSelectorInfo &info) {
-=======
-  template <class PairwiseFunctor>
-  static std::unique_ptr<TraversalInterface> generateTraversal(TraversalOption traversalType,
-                                                               PairwiseFunctor &pairwiseFunctor,
-                                                               const TraversalSelectorInfo &traversalInfo,
-                                                               DataLayoutOption dataLayout, bool useNewton3);
-};
-
-template <class ParticleCell>
-template <class PairwiseFunctor>
-std::unique_ptr<TraversalInterface> TraversalSelector<ParticleCell>::generateTraversal(
-    TraversalOption traversalType, PairwiseFunctor &pairwiseFunctor, const TraversalSelectorInfo &traversalInfo,
+                                                                            const TraversalSelectorInfo &traversalInfo,
     DataLayoutOption dataLayout, bool useNewton3) {
->>>>>>> 9c9c8bc4
   switch (traversalType) {
     // Direct sum
     case TraversalOption::ds_sequential: {
@@ -310,9 +273,8 @@
 
     case TraversalOption::ot_c01: {
       using ParticleType = typename ParticleCell::ParticleType;
-<<<<<<< HEAD
-      return std::make_unique<OTC01Traversal<ParticleType, PairwiseFunctor, dataLayout, useNewton3>>(
-          &pairwiseFunctor, info.interactionLength, info.interactionLength);
+      return std::make_unique<OTC01Traversal<ParticleType, PairwiseFunctor>>(
+          &pairwiseFunctor, traversalInfo.interactionLength, traversalInfo.interactionLength, dataLayout, useNewton3);
     }
     default: {
       autopas::utils::ExceptionHandler::exception("Traversal type {} is not a known pairwise traversal type!",
@@ -323,11 +285,12 @@
 }
 
 template <class ParticleCell, InteractionTypeOption::Value interactionType>
-template <class TriwiseFunctor, DataLayoutOption::Value dataLayout, bool useNewton3>
+template <class TriwiseFunctor>
 std::unique_ptr<TraversalInterface<InteractionTypeOption::threeBody>>
 TraversalSelector<ParticleCell, interactionType>::generateTriwiseTraversal(TraversalOption traversalType,
                                                                            TriwiseFunctor &triwiseFunctor,
-                                                                           const TraversalSelectorInfo &info) {
+                                                                           const TraversalSelectorInfo &info, DataLayoutOption dataLayout,
+                                                                           bool useNewton3) {
   switch (traversalType) {
     // Direct sum
     case TraversalOption::ds_sequential_3b: {
@@ -349,10 +312,11 @@
 }
 
 template <class ParticleCell, InteractionTypeOption::Value interactionType>
-template <class Functor, DataLayoutOption::Value dataLayout, bool useNewton3>
+template <class Functor>
 std::unique_ptr<TraversalInterface<interactionType>>
 TraversalSelector<ParticleCell, interactionType>::generateTraversal(TraversalOption traversalType, Functor &functor,
-                                                                    const TraversalSelectorInfo &info) {
+                                                                    const TraversalSelectorInfo &info, DataLayoutOption dataLayout,
+                                                                    bool useNewton3) {
   if constexpr (utils::isPairwiseFunctor<Functor>()) {
     return generatePairwiseTraversal<Functor, dataLayout, useNewton3>(traversalType, functor, info);
   } else if constexpr (utils::isTriwiseFunctor<Functor>()) {
@@ -360,39 +324,4 @@
   }
   return {nullptr};
 }
-
-template <class ParticleCell, InteractionTypeOption::Value interactionType>
-template <class Functor>
-std::unique_ptr<TraversalInterface<interactionType>>
-TraversalSelector<ParticleCell, interactionType>::generateTraversal(TraversalOption traversalType, Functor &functor,
-                                                                    const TraversalSelectorInfo &traversalInfo,
-                                                                    DataLayoutOption dataLayout,
-                                                                    Newton3Option newton3) {
-  switch (dataLayout) {
-    case DataLayoutOption::aos: {
-      if (newton3 == Newton3Option::enabled) {
-        return TraversalSelector<ParticleCell, interactionType>::template generateTraversal<
-            Functor, DataLayoutOption::aos, true>(traversalType, functor, traversalInfo);
-      } else {
-        return TraversalSelector<ParticleCell, interactionType>::template generateTraversal<
-            Functor, DataLayoutOption::aos, false>(traversalType, functor, traversalInfo);
-      }
-    }
-    case DataLayoutOption::soa: {
-      if (newton3 == Newton3Option::enabled) {
-        return TraversalSelector<ParticleCell, interactionType>::template generateTraversal<
-            Functor, DataLayoutOption::soa, true>(traversalType, functor, traversalInfo);
-      } else {
-        return TraversalSelector<ParticleCell, interactionType>::template generateTraversal<
-            Functor, DataLayoutOption::soa, false>(traversalType, functor, traversalInfo);
-      }
-=======
-      return std::make_unique<OTC01Traversal<ParticleType, PairwiseFunctor>>(
-          &pairwiseFunctor, traversalInfo.interactionLength, traversalInfo.interactionLength, dataLayout, useNewton3);
->>>>>>> 9c9c8bc4
-    }
-  }
-  autopas::utils::ExceptionHandler::exception("Traversal type {} is not a known type!", traversalType.to_string());
-  return {nullptr};
-}
 }  // namespace autopas