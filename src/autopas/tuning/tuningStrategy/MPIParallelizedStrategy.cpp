--- conflicted
+++ resolved
@@ -66,13 +66,6 @@
   return false;
 }
 
-<<<<<<< HEAD
-Configuration MPIParallelizedStrategy::createFallBackConfiguration(const std::set<Configuration> &searchSpace) {
-  Configuration fallBackConfig{ContainerOption::linkedCells, 1.,
-                               TraversalOption::lc_c08,      LoadEstimatorOption::none,
-                               DataLayoutOption::aos,        Newton3Option::disabled,
-                               VectorizationPatternOption::p1xVec};
-=======
 Configuration MPIParallelizedStrategy::createFallBackConfiguration(const std::set<Configuration> &searchSpace,
                                                                    const InteractionTypeOption &interactionType) {
   Configuration fallBackConfig{ContainerOption::linkedCells,
@@ -81,12 +74,12 @@
                                LoadEstimatorOption::none,
                                DataLayoutOption::aos,
                                Newton3Option::disabled,
-                               interactionType};
+                               interactionType,
+                               VectorizationPatternOption::p1xVec};
 
   if (interactionType == InteractionTypeOption::triwise) {
     fallBackConfig.traversal = TraversalOption::lc_c01;
   }
->>>>>>> ae7e4b63
 
   // Go through the search space and see if SoA or N3 are allowed.
   bool foundSoA{false};
