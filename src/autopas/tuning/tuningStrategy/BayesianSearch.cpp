--- conflicted
+++ resolved
@@ -12,28 +12,15 @@
 #include "autopas/tuning/searchSpace/EvidenceCollection.h"
 #include "autopas/utils/StringUtils.h"
 
-<<<<<<< HEAD
-autopas::BayesianSearch::BayesianSearch(const std::set<ContainerOption> &allowedContainerOptions,
-                                        const autopas::NumberSet<double> &allowedCellSizeFactors,
-                                        const std::set<TraversalOption> &allowedTraversalOptions,
-                                        const std::set<LoadEstimatorOption> &allowedLoadEstimatorOptions,
-                                        const std::set<DataLayoutOption> &allowedDataLayoutOptions,
-                                        const std::set<Newton3Option> &allowedNewton3Options,
-                                        size_t maxEvidence,
-                                        autopas::AcquisitionFunctionOption predAcqFunction, size_t predNumLHSamples,
-                                        unsigned long seed,
-                                        const std::set<VectorizationPatternOption> &allowedVecPatternOptions)
-    : _containerOptionsSet(allowedContainerOptions),
-=======
 autopas::BayesianSearch::BayesianSearch(
     const InteractionTypeOption &interactionType, const std::set<ContainerOption> &allowedContainerOptions,
     const autopas::NumberSet<double> &allowedCellSizeFactors, const std::set<TraversalOption> &allowedTraversalOptions,
     const std::set<LoadEstimatorOption> &allowedLoadEstimatorOptions,
     const std::set<DataLayoutOption> &allowedDataLayoutOptions, const std::set<Newton3Option> &allowedNewton3Options,
-    size_t maxEvidence, autopas::AcquisitionFunctionOption predAcqFunction, size_t predNumLHSamples, unsigned long seed)
+    size_t maxEvidence, autopas::AcquisitionFunctionOption predAcqFunction, size_t predNumLHSamples, unsigned long seed,
+    const std::set<VectorizationPatternOption> &allowedVecPatternOptions)
     : _interactionType(interactionType),
       _containerOptionsSet(allowedContainerOptions),
->>>>>>> ae7e4b63
       _dataLayoutOptions(allowedDataLayoutOptions.begin(), allowedDataLayoutOptions.end()),
       _newton3Options(allowedNewton3Options.begin(), allowedNewton3Options.end()),
       _vecPatternOptions(allowedVecPatternOptions.begin(), allowedVecPatternOptions.end()),
