--- conflicted
+++ resolved
@@ -166,15 +166,9 @@
    * @param functor The functor to gather the infos from.
    * @param rebuildFrequency The current verlet rebuild frequency that is used in the simulation.
    */
-<<<<<<< HEAD
-  template <class Particle, class PairwiseFunctor>
-  void gather(const autopas::ParticleContainerInterface<Particle> &container, ContainerIterator<Particle, true, false> particleIter, const PairwiseFunctor &functor,
+  template <class Particle_T, class PairwiseFunctor>
+  void gather(const autopas::ParticleContainerInterface<Particle_T> &container, ContainerIterator<Particle, true, false> particleIter, const PairwiseFunctor &functor,
               size_t rebuildFrequency, size_t numOwnedParticles) {
-=======
-  template <class Particle_T, class PairwiseFunctor>
-  void gather(const autopas::ParticleContainerInterface<Particle_T> &container, const PairwiseFunctor &functor,
-              unsigned int rebuildFrequency) {
->>>>>>> 10100e93
     using namespace autopas::utils::ArrayMath::literals;
     using autopas::utils::ArrayMath::castedCeil;
 
@@ -191,9 +185,9 @@
     infos["cutoff"] = cutoff;
     infos["skin"] = container.getVerletSkin();
     infos["rebuildFrequency"] = static_cast<size_t>(rebuildFrequency);
-    infos["particleSize"] = sizeof(Particle);
+    infos["particleSize"] = sizeof(Particle_T);
     infos["threadCount"] = static_cast<size_t>(autopas::autopas_get_max_threads());
-    constexpr size_t particleSizeNeededByFunctor = calculateParticleSizeNeededByFunctor<Particle, PairwiseFunctor>(
+    constexpr size_t particleSizeNeededByFunctor = calculateParticleSizeNeededByFunctor<Particle_T, PairwiseFunctor>(
         std::make_index_sequence<PairwiseFunctor::getNeededAttr().size()>());
     infos["particleSizeNeededByFunctor"] = particleSizeNeededByFunctor;
 
@@ -204,7 +198,6 @@
     infos["domainSizeY"] = domainSize[1];
     infos["domainSizeZ"] = domainSize[2];
 
-<<<<<<< HEAD
 
     // ---- Build Cell-Bin Structure ----
     auto cellBinStruct = buildCellBinStructure(domainSize, interactionLength, boxMin, boxMax, cutoff);
@@ -229,71 +222,6 @@
           cellBinStruct.countParticle(particlePos);
           particleDependentBinStruct.countParticle(particlePos);
           blurredBinStruct.countParticle(particlePos);
-=======
-    infos["particleSize"] = sizeof(Particle_T);
-
-    // Calculate number of cells for a linked cells container, assuming cell size factor == 1
-    const auto cellsPerDim = ceilToInt(domainSize * cutoffInv);
-    const auto numCells = static_cast<size_t>(cellsPerDim[0] * cellsPerDim[1] * cellsPerDim[2]);
-    infos["numCells"] = numCells;
-
-    // Count how many particles are in each cell via bin counting
-    std::vector<size_t> particleBins;
-    // +1 because we count all halo particles in the last bin
-    particleBins.resize(numCells + 1);
-    // Blurred cells divide the domain into 3x3x3 equivalent boxes.
-    std::vector<size_t> particleBinsBlurred;
-    particleBinsBlurred.resize(27);
-    const auto blurredCellDimsReciproc = std::array<double, 3>{3.0, 3.0, 3.0} / domainSize;
-    for (const Particle_T &particle : container) {
-      if (utils::inBox(particle.getR(), boxMin, boxMax)) {
-        // find the actual cell
-        const auto offsetIntoBox = particle.getR() - boxMin;
-        const auto cell = floorToInt(offsetIntoBox * cutoffInv);
-        const auto binIndex = (cell[2] * cellsPerDim[1] + cell[1]) * cellsPerDim[0] + cell[0];
-        particleBins[binIndex]++;
-
-        // find the blurred cell
-        const auto cellBlurred = floorToInt(offsetIntoBox * blurredCellDimsReciproc);
-        const auto binIndexBlurred = (cellBlurred[2] * 3 + cellBlurred[1]) * 3 + cellBlurred[0];
-        particleBinsBlurred[binIndexBlurred]++;
-      } else {
-        // found a halo particle
-        particleBins.back()++;
-      }
-    }
-
-    infos["numHaloParticles"] = particleBins.back();
-
-    // calculate statistics about particle distributions per cell
-    const auto avgParticlesPerCell = numParticles == 0
-                                         ? 0.
-                                         : static_cast<double>(container.getNumberOfParticles() - particleBins.back()) /
-                                               static_cast<double>(numCells);
-    const auto avgParticlesPerBlurredCell =
-        numParticles == 0 ? 0.
-                          : static_cast<double>(container.getNumberOfParticles() - particleBins.back()) /
-                                static_cast<double>(particleBinsBlurred.size());
-
-    const auto [estimatedNumNeighborInteractions, maxDiff, sumStddev, numEmptyCells, maxParticlesPerCell,
-                minParticlesPerCell] = [&]() {
-      double estimatedNumNeighborInteractionsLambda = 0.;
-      double maxDiffLambda = 0.;
-      double sumStddevLambda = 0.;
-      size_t numEmptyCellsLambda = 0;
-      size_t maxParticlesPerCellLambda = std::numeric_limits<size_t>::min();
-      size_t minParticlesPerCellLambda = std::numeric_limits<size_t>::max();
-      // go over all bins and calculate statistics
-      for (size_t i = 0; i < particleBins.size() - 1; i++) {
-        const auto particlesInBin = particleBins[i];
-        if (particlesInBin == 0) {
-          ++numEmptyCellsLambda;
-        } else {
-          const auto estimatedNumParticlesInVicinity = particlesInBin * (particlesInBin * 27 - 1);
-          // ratio of sphere volume to volume of 3x3x3 cubes where edge size of cube is same as the radius of sphere
-          constexpr double probabilityParticleWithinCutoff = 0.155;
-          estimatedNumNeighborInteractionsLambda += estimatedNumParticlesInVicinity * probabilityParticleWithinCutoff;
->>>>>>> 10100e93
         }
       } else if (particleIter->isHalo()){
         numHaloParticlesCount++;
@@ -306,7 +234,6 @@
                  "counted using the iterator ({}).", numOwnedParticles, numOwnedParticlesCount);
     }
 
-<<<<<<< HEAD
     infos["numOwnedParticles"] = numOwnedParticlesCount;
     infos["numHaloParticles"] = numHaloParticlesCount;
 
@@ -332,11 +259,6 @@
 
     // write blurred bin statistics to live info
     infos["relativeParticlesPerBlurredCellStdDev"] = blurredBinStruct.getRelStdDevParticlesPerBin();
-=======
-    constexpr size_t particleSizeNeededByFunctor = calculateParticleSizeNeededByFunctor<Particle_T, PairwiseFunctor>(
-        std::make_index_sequence<PairwiseFunctor::getNeededAttr().size()>());
-    infos["particleSizeNeededByFunctor"] = particleSizeNeededByFunctor;
->>>>>>> 10100e93
   }
 
   /**
