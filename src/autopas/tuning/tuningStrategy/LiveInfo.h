--- conflicted
+++ resolved
@@ -12,27 +12,16 @@
 #include <limits>
 #include <variant>
 
-<<<<<<< HEAD
-#include "autopas/cells/ParticleCell.h"
-=======
 #include "autopas/containers/CellBlock3D.h"
->>>>>>> f7e14361
 #include "autopas/containers/ParticleContainerInterface.h"
-#include "autopas/containers/CellBlock3D.h"
 #include "autopas/options/ContainerOption.h"
 #include "autopas/options/DataLayoutOption.h"
 #include "autopas/options/LoadEstimatorOption.h"
 #include "autopas/options/Newton3Option.h"
 #include "autopas/options/TraversalOption.h"
-#include "autopas/particles/OwnershipState.h"
 #include "autopas/utils/ArrayMath.h"
-<<<<<<< HEAD
-#include "autopas/utils/ThreeDimensionalMapping.h"
-=======
 #include "autopas/utils/ParticleBinStructure.h"
->>>>>>> f7e14361
 #include "autopas/utils/WrapOpenMP.h"
-#include "autopas/utils/ParticleBinStructure.h"
 
 namespace autopas {
 
@@ -46,17 +35,6 @@
   // ParticleBase would suffice, but iteration doesn't work that way at the moment.
 
  private:
-<<<<<<< HEAD
-
-  /**
-   * Returns a particle bin structure that mimics a Linked Cells container with cell size factor 1.
-   *
-   * @param domainSize size of (sub)domain
-   * @param interactionLength interaction length (cutoff + skin)
-   * @return
-   */
-  static utils::ParticleBinStructure buildCellBinStructure(const std::array<double, 3> &domainSize, const double interactionLength, const std::array<double, 3> &boxMin, const std::array<double, 3> &boxMax, double cutoff) {
-=======
   /**
    * Returns a particle bin structure that mimics a Linked Cells container with cell size factor 1.
    *
@@ -71,7 +49,6 @@
                                                            const double interactionLength,
                                                            const std::array<double, 3> &boxMin,
                                                            const std::array<double, 3> &boxMax, double cutoff) {
->>>>>>> f7e14361
     std::array<size_t, 3> cellsPerDim{};
     std::array<double, 3> cellLength{};
 
@@ -86,45 +63,6 @@
   }
 
   /**
-<<<<<<< HEAD
-   * Returns a bin structure where there are, on average, roughly ten particles per bin, and the bin dimensions are
-   * simply a scaling of the domain dimensions. Forces there to be at least one bin, e.g. in the case of no particles.
-   *
-   * Todo The choice of 10 is arbitrary and probably can be optimized.
-   *
-   * @param domainSize size of (sub)domain
-   * @param numParticles number of particles
-   * @return
-   */
-  static utils::ParticleBinStructure buildParticleDependentBinStructure(const std::array<double, 3> &domainSize, const size_t numParticles, const std::array<double, 3> &boxMin, const std::array<double, 3> &boxMax, double cutoff) {
-    using namespace autopas::utils::ArrayMath::literals;
-
-    const auto domainVolume = domainSize[0] * domainSize[1] * domainSize[2];
-
-    // Todo The choice of 10 is arbitrary and probably can be optimized
-    const auto targetNumberOfBins = std::max(std::ceil(static_cast<double>(numParticles) / 10.), 1.);
-    const auto targetNumberOfBinsPerDim = std::cbrt(targetNumberOfBins);
-    // This is probably not an integer, so we floor to get more than 10 particles per bin than too small bins
-    const auto numberOfBinsPerDim = static_cast<size_t>(std::floor(targetNumberOfBinsPerDim));
-    const auto binDimensions = domainSize / static_cast<double>(numberOfBinsPerDim);
-
-    const auto numberOfBins = numberOfBinsPerDim * numberOfBinsPerDim * numberOfBinsPerDim;
-
-    return {numberOfBinsPerDim, binDimensions, boxMin, boxMax, cutoff};
-  }
-
-  /**
-   * Returns a bin structure where there are, on average, roughly ten particles per bin, and the bin dimensions are
-   * simply a scaling of the domain dimensions.
-   *
-   * Todo The choice of 10 is arbitrary and probably can be optimized.
-   *
-   * @param domainSize size of (sub)domain
-   * @param numParticles number of particles
-   * @return
-   */
-  static utils::ParticleBinStructure buildBlurredBinStructure(const std::array<double, 3> &domainSize, const std::array<double, 3> &boxMin, const std::array<double, 3> &boxMax, double cutoff) {
-=======
    * Returns a bin structure the domain is divided into 3x3x3 uniform bins.
    *
    * @param domainSize size of (sub)domain
@@ -136,7 +74,6 @@
   static utils::ParticleBinStructure buildBlurredBinStructure(const std::array<double, 3> &domainSize,
                                                               const std::array<double, 3> &boxMin,
                                                               const std::array<double, 3> &boxMax, double cutoff) {
->>>>>>> f7e14361
     using namespace autopas::utils::ArrayMath::literals;
 
     const auto binLength = domainSize / 3.;
@@ -144,10 +81,6 @@
     return {3, binLength, boxMin, boxMax, cutoff};
   }
 
-<<<<<<< HEAD
-
-=======
->>>>>>> f7e14361
  public:
   /**
    * The type of an info.
@@ -162,19 +95,6 @@
    * A lot of the information is based on a couple of different spatial bin resolutions:
    * - cells: Bin dimensions are the same as cells in the Linked Cells container with CSF 1.
    * - blurredBins: The domain is divided equally into 3x3x3 "blurred" bins
-   *
-   * A lot of the information is based on a couple of different spatial bin resolutions:
-   * - cells: Bin dimensions are the same as cells in the Linked Cells container with CSF 1.
-   * - particleDependentBins: Bin dimensions are designed such that the are approximately 10 particles per bin.
-   * - blurredBins: The domain is divided equally into 3x3x3 "blurred" bins
-   *
-   * @note It is not clear how useful the statistics derived from the particleDependentBins are, as the "resolution"
-   * varies depending on the number of particles. E.g. Consider a sparse simulation with a "macroscopic" heterogeneity
-   * and a dense simulation with a "microscopic" heterogeneity but at a "macroscopic" level is rather homogeneous.
-   * These could have the same particleDependentBin homogeneity (relative std. dev. of bin counts) but would respond
-   * to traversals very differently. This could, however, provide a useful metric for homogeneity which is somewhat
-   * independent of particle density (e.g. could be useful for determining the best traversal with one statistic
-   * independently of what cell-size factor is chosen)
    *
    * Currently, it provides:
    * ---- Bin Independent Statistics ----
@@ -186,26 +106,6 @@
    * - domainSizeY: The size of the domain on the y-axis.
    * - domainSizeZ: The size of the domain on the z-axis.
    * - particleSize: The number of bytes one particle in AoS layout needs.
-<<<<<<< HEAD
-   * - particleSizeNeededByFunctor: The number of bytes the information needed by the functor from each particle
-   * occupies. Important for the SoA data layout, but irrelevant for the AoS data layout.
-   * - threadCount: The number of threads that can be used.
-   * - rebuildFrequency: The current verlet-rebuild-frequency of the simulation.
-   * ---- Cell Statistics ----
-   * - numCells: The number of cell-bins in the domain.
-   * - emptyCellRatio: The ratio of cells that are empty.
-   * - minParticlesPerCell: The minimum number of particles a cell in the domain contains.
-   * - maxParticlesPerCell: The maximum number of particles a cell in the domain contains.
-   * - avgParticlesPerCell: The average number of particles per cell.
-   * - estimatedNumNeighborInteractions: Rough estimation of number of neighbor interactions. Assumes that neighboring
-   * cells contain roughly the same number of particles. Estimation does not work well if this is not the case.
-   * - percentParticlesPerCellStdDev: The standard deviation of the number of particles in each cell from the
-   * average number of particles per cell, divided by the avgParticlesPerCell.
-   * ---- Particle Dependent Bin Statistics ----
-   * ---- Blurred Bin Statistics ----
-   * -percentParticlesPerBlurredCellStdDev: The standard deviation of the number of particles in each blurred cell,
-   * divided by the average number of particles per blurred cell. A blurred cell is exactly 1/27th of the domain.
-=======
    * - threadCount: The number of OMP threads that can be used.
    * - rebuildFrequency: The current verlet-rebuild-frequency of the simulation.
    * ---- Cell Statistics ----
@@ -232,7 +132,6 @@
    * - particlesPerBlurredBinStdDev: The standard deviation in the number of particles per blurred bin.
    * - relativeParticlesPerBlurredBinStdDev: The, relative to the mean, standard deviation in the number of particles
    * per blurred bin.
->>>>>>> f7e14361
    *
    * @tparam Particle_T The type of particle the container stores.
    * @param particleIter Iterator to the first particle in the AutoPas container.
@@ -243,33 +142,6 @@
    * @param cutoff The cutoff.
    * @param skin The (Verlet) skin.
    */
-<<<<<<< HEAD
-  template <class Particle, class PairwiseFunctor>
-  void gather(const autopas::ParticleContainerInterface<Particle> &container, ContainerIterator<Particle, true, false> particleIter, const PairwiseFunctor &functor,
-              size_t rebuildFrequency, size_t numOwnedParticles) {
-    using namespace autopas::utils::ArrayMath::literals;
-    using autopas::utils::ArrayMath::castedCeil;
-
-    // Aliases and info of particle distribution independent information
-
-    // Some aliases for quicker access
-    const auto &boxMin = container.getBoxMin();
-    const auto &boxMax = container.getBoxMax();
-    const auto cutoff = container.getCutoff();
-    const auto skin = container.getVerletSkin();
-    const auto interactionLength = cutoff + skin;
-    const auto interactionLengthInv = 1. / interactionLength;
-
-    infos["cutoff"] = cutoff;
-    infos["skin"] = container.getVerletSkin();
-    infos["rebuildFrequency"] = static_cast<size_t>(rebuildFrequency);
-    infos["particleSize"] = sizeof(Particle);
-    infos["threadCount"] = static_cast<size_t>(autopas::autopas_get_max_threads());
-
-    constexpr size_t particleSizeNeededByFunctor = calculateParticleSizeNeededByFunctor<Particle, PairwiseFunctor>(
-        std::make_index_sequence<PairwiseFunctor::getNeededAttr().size()>());
-    infos["particleSizeNeededByFunctor"] = particleSizeNeededByFunctor;
-=======
   template <class Particle_T>
   void gather(ContainerIterator<Particle_T, true, false> particleIter, size_t rebuildFrequency,
               size_t numOwnedParticles, std::array<double, 3> boxMin, std::array<double, 3> boxMax, double cutoff,
@@ -285,7 +157,6 @@
     infos["rebuildFrequency"] = rebuildFrequency;
     infos["particleSize"] = sizeof(Particle_T);
     infos["threadCount"] = static_cast<size_t>(autopas_get_max_threads());
->>>>>>> f7e14361
 
     infos["numOwnedParticles"] = numOwnedParticles;
 
@@ -294,42 +165,6 @@
     infos["domainSizeY"] = domainSize[1];
     infos["domainSizeZ"] = domainSize[2];
 
-<<<<<<< HEAD
-
-    // ---- Build Cell-Bin Structure ----
-    auto cellBinStruct = buildCellBinStructure(domainSize, interactionLength, boxMin, boxMax, cutoff);
-
-    infos["numCells"] = cellBinStruct.getNumberOfBins();
-    const auto cellVolume = cellBinStruct.getBinVolume();
-
-    // ---- Build Particle Dependent Bin Structure ----
-    auto particleDependentBinStruct = buildParticleDependentBinStructure(domainSize, numOwnedParticles, boxMin, boxMax, cutoff);
-
-    // ---- Build Blurred Bin Structure ----
-    auto blurredBinStruct = buildBlurredBinStructure(domainSize, boxMin, boxMax, cutoff);
-
-    // Count the number of owned particles per bin for each bin structure. Also include total count for halo particles.
-    size_t numOwnedParticlesCount = 0;
-    size_t numHaloParticlesCount = 0;
-    for (; particleIter.isValid(); ++particleIter) {
-      if (particleIter->isOwned()) {
-        numOwnedParticlesCount++;
-        const auto particlePos = particleIter->getR();
-        if (utils::inBox(particlePos, boxMin, boxMax)) {
-          cellBinStruct.countParticle(particlePos);
-          particleDependentBinStruct.countParticle(particlePos);
-          blurredBinStruct.countParticle(particlePos);
-        }
-      } else if (particleIter->isHalo()){
-        numHaloParticlesCount++;
-      }
-    }
-
-    // Sanity Check
-    if (numOwnedParticlesCount != numOwnedParticles) {
-      AutoPasLog(ERROR, "Number of owned particles tracked by AutoPas ({}) does not match number of owned particles "
-                 "counted using the iterator ({}).", numOwnedParticles, numOwnedParticlesCount);
-=======
     // Build bin structures
     auto cellBinStruct = buildCellBinStructure(domainSize, interactionLength, boxMin, boxMax, cutoff);
     auto blurredBinStruct = buildBlurredBinStructure(domainSize, boxMin, boxMax, cutoff);
@@ -358,7 +193,6 @@
                  "Number of owned particles tracked by AutoPas ({}) does not match number of owned particles "
                  "counted using the iterator ({}).",
                  numOwnedParticles, numOwnedParticlesCount);
->>>>>>> f7e14361
     }
 
     infos["numOwnedParticles"] = numOwnedParticlesCount;
@@ -366,10 +200,6 @@
 
     // calculate statistics
     cellBinStruct.calculateStatistics();
-<<<<<<< HEAD
-    particleDependentBinStruct.calculateStatistics();
-=======
->>>>>>> f7e14361
     blurredBinStruct.calculateStatistics();
 
     // write cellBinStruct statistics to live info
@@ -379,18 +209,6 @@
     infos["medianParticlesPerCell"] = cellBinStruct.getMedianParticlesPerBin();
     infos["lowerQuartileParticlesPerCell"] = cellBinStruct.getLowerQuartileParticlesPerBin();
     infos["upperQuartileParticlesPerCell"] = cellBinStruct.getUpperQuartileParticlesPerBin();
-<<<<<<< HEAD
-    infos["relativeParticlesPerCellStdDev"] = cellBinStruct.getRelStdDevParticlesPerBin();
-    infos["meanParticlesPerCell"] = cellBinStruct.getMeanParticlesPerBin();
-    infos["estimatedNumNeighborInteractions"] = cellBinStruct.getEstimatedNumberOfNeighborInteractions();
-
-    // write particle dependent bin statistics to live info
-    infos["particleDependentBinMaxDensity"] = particleDependentBinStruct.getMaxDensity();
-    infos["particleDependentBinDensityStdDev"] = particleDependentBinStruct.getStdDevDensity();
-
-    // write blurred bin statistics to live info
-    infos["relativeParticlesPerBlurredCellStdDev"] = blurredBinStruct.getRelStdDevParticlesPerBin();
-=======
     infos["meanParticlesPerCell"] = cellBinStruct.getMeanParticlesPerBin();
     infos["relativeParticlesPerCellStdDev"] = cellBinStruct.getRelStdDevParticlesPerBin();
     infos["particlesPerCellStdDev"] = cellBinStruct.getStdDevParticlesPerBin();
@@ -405,7 +223,6 @@
     infos["meanParticlesPerBlurredBin"] = blurredBinStruct.getMeanParticlesPerBin();
     infos["relativeParticlesPerBlurredBinStdDev"] = blurredBinStruct.getRelStdDevParticlesPerBin();
     infos["particlesPerBlurredBinStdDev"] = blurredBinStruct.getStdDevParticlesPerBin();
->>>>>>> f7e14361
   }
 
   /**
