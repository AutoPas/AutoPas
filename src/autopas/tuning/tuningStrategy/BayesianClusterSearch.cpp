--- conflicted
+++ resolved
@@ -10,30 +10,16 @@
 #include "autopas/utils/ExceptionHandler.h"
 #include "autopas/utils/StringUtils.h"
 
-<<<<<<< HEAD
-autopas::BayesianClusterSearch::BayesianClusterSearch(const std::set<ContainerOption> &allowedContainerOptions,
-                                                      const NumberSet<double> &allowedCellSizeFactors,
-                                                      const std::set<TraversalOption> &allowedTraversalOptions,
-                                                      const std::set<LoadEstimatorOption> &allowedLoadEstimatorOptions,
-                                                      const std::set<DataLayoutOption> &allowedDataLayoutOptions,
-                                                      const std::set<Newton3Option> &allowedNewton3Options,
-                                                      size_t maxEvidence, AcquisitionFunctionOption predAcqFunction,
-                                                      const std::string &outputSuffix, size_t predNumLHSamples,
-                                                      unsigned long seed,
-                                                      const std::set<VectorizationPatternOption> &allowedVecPatternOptions)
-    : _containerOptionsSet(allowedContainerOptions),
-      _vecPatternOptions(allowedVecPatternOptions.begin(), allowedVecPatternOptions.end()),
-=======
 autopas::BayesianClusterSearch::BayesianClusterSearch(
     const InteractionTypeOption &interactionType, const std::set<ContainerOption> &allowedContainerOptions,
     const NumberSet<double> &allowedCellSizeFactors, const std::set<TraversalOption> &allowedTraversalOptions,
     const std::set<LoadEstimatorOption> &allowedLoadEstimatorOptions,
     const std::set<DataLayoutOption> &allowedDataLayoutOptions, const std::set<Newton3Option> &allowedNewton3Options,
     size_t maxEvidence, AcquisitionFunctionOption predAcqFunction, const std::string &outputSuffix,
-    size_t predNumLHSamples, unsigned long seed)
+    size_t predNumLHSamples, unsigned long seed, const std::set<VectorizationPatternOption> &allowedVecPatternOptions)
     : _interactionType(interactionType),
       _containerOptionsSet(allowedContainerOptions),
->>>>>>> ae7e4b63
+      _vecPatternOptions(allowedVecPatternOptions.begin(), allowedVecPatternOptions.end()),
       _dataLayoutOptions(allowedDataLayoutOptions.begin(), allowedDataLayoutOptions.end()),
       _newton3Options(allowedNewton3Options.begin(), allowedNewton3Options.end()),
       _cellSizeFactors(allowedCellSizeFactors.clone()),
