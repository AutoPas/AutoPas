/**
 * @file SearchSpaceGenerators.cpp
 * @author F. Gratl
 * @date 23.06.23
 */

#include "autopas/tuning/utils/SearchSpaceGenerators.h"

#include <memory>
#include <set>

#include "autopas/containers/CompatibleLoadEstimators.h"
#include "autopas/containers/CompatibleTraversals.h"
#include "autopas/utils/NumberSet.h"

namespace autopas {

std::set<Configuration> SearchSpaceGenerators::cartesianProduct(
    const std::set<ContainerOption> &allowedContainerOptions, const std::set<TraversalOption> &allowedTraversalOptions,
    const std::set<LoadEstimatorOption> &allowedLoadEstimatorOptions,
    const std::set<DataLayoutOption> &allowedDataLayoutOptions, const std::set<Newton3Option> &allowedNewton3Options,
<<<<<<< HEAD
    const NumberSet<double> *allowedCellSizeFactors, const std::set<VectorizationPatternOption> &allowedVecPatternOptions) {
=======
    const NumberSet<double> *allowedCellSizeFactors, const InteractionTypeOption &interactionType) {
>>>>>>> ae7e4b63
  if (allowedCellSizeFactors->isInterval()) {
    utils::ExceptionHandler::exception("Cross product does not work with continuous cell size factors!");
  }
  const auto cellSizeFactors = allowedCellSizeFactors->getAll();

  std::set<Configuration> searchSet;
  // generate all potential configs
  for (const auto &containerOption : allowedContainerOptions) {
    // get all traversals of the container and restrict them to the allowed ones
    const std::set<TraversalOption> &allContainerTraversals =
        compatibleTraversals::allCompatibleTraversals(containerOption, interactionType);
    std::set<TraversalOption> allowedAndApplicable;
    std::set_intersection(allowedTraversalOptions.begin(), allowedTraversalOptions.end(),
                          allContainerTraversals.begin(), allContainerTraversals.end(),
                          std::inserter(allowedAndApplicable, allowedAndApplicable.begin()));

    for (const auto &traversalOption : allowedAndApplicable) {
      // if load estimators are not applicable LoadEstimatorOption::none is returned.
      const std::set<LoadEstimatorOption> allowedAndApplicableLoadEstimators =
          loadEstimators::getApplicableLoadEstimators(containerOption, traversalOption, allowedLoadEstimatorOptions);
      for (const auto csf : cellSizeFactors) {
        for (const auto &loadEstimatorOption : allowedAndApplicableLoadEstimators) {
          for (const auto &dataLayoutOption : allowedDataLayoutOptions) {
            for (const auto &newton3Option : allowedNewton3Options) {
<<<<<<< HEAD
              for (const auto &vecPatternOption : allowedVecPatternOptions) {
                const Configuration configuration{containerOption,  csf,          traversalOption, loadEstimatorOption,
                                                  dataLayoutOption, newton3Option, vecPatternOption};
                if (configuration.hasCompatibleValues()) {
                  searchSet.insert(configuration);
                }
=======
              const Configuration configuration{containerOption,  csf,           traversalOption, loadEstimatorOption,
                                                dataLayoutOption, newton3Option, interactionType};
              if (configuration.hasCompatibleValues()) {
                searchSet.insert(configuration);
>>>>>>> ae7e4b63
              }
            }
          }
        }
      }
    }
  }

  if (searchSet.empty()) {
    utils::ExceptionHandler::exception("No valid configurations could be created.");
  }
  return searchSet;
}

SearchSpaceGenerators::OptionSpace SearchSpaceGenerators::inferOptionDimensions(
    const std::set<Configuration> &searchSet) {
  OptionSpace optionSpace;
<<<<<<< HEAD
  for (const auto &[container, traversal, vecPattern, loadEst, dataLayout, newton3, csf] : searchSet) {
=======
  for (const auto &[container, traversal, loadEst, dataLayout, newton3, csf, interactT] : searchSet) {
>>>>>>> ae7e4b63
    optionSpace.containerOptions.insert(container);
    optionSpace.traversalOptions.insert(traversal);
    optionSpace.loadEstimatorOptions.insert(loadEst);
    optionSpace.dataLayoutOptions.insert(dataLayout);
    optionSpace.newton3Options.insert(newton3);
    optionSpace.cellSizeFactors.insert(csf);
    optionSpace.vecPatternOptions.insert(vecPattern);
  }
  return optionSpace;
}

std::set<double> SearchSpaceGenerators::calculateRelevantCsfs(const NumberInterval<double> &numberInterval,
                                                              double interactionLength, double domainLengthX) {
  // helper function for readability
  auto calcCsf = [](double domainLength, double interactionLength, unsigned int numberOfCells) {
    return domainLength / (static_cast<double>(numberOfCells) * interactionLength);
  };

  // ceil to stay within the given interval
  const auto numCellsMin =
      static_cast<unsigned int>(std::ceil(domainLengthX / (interactionLength * numberInterval.getMax())));
  // floor to stay within the given interval
  const auto numCellsMax =
      static_cast<unsigned int>(std::floor(domainLengthX / (interactionLength * numberInterval.getMin())));

  // find the CSFs for all possible amounts of cells in the interval
  std::set<double> relevantCsfs{};
  for (auto numCells = numCellsMin; numCells <= numCellsMax; ++numCells) {
    relevantCsfs.insert(calcCsf(domainLengthX, interactionLength, numCells));
  }

  return relevantCsfs;
}

SearchSpaceGenerators::OptionSpace::OptionSpace() = default;

SearchSpaceGenerators::OptionSpace::~OptionSpace() noexcept = default;
}  // namespace autopas<|MERGE_RESOLUTION|>--- conflicted
+++ resolved
@@ -19,11 +19,8 @@
     const std::set<ContainerOption> &allowedContainerOptions, const std::set<TraversalOption> &allowedTraversalOptions,
     const std::set<LoadEstimatorOption> &allowedLoadEstimatorOptions,
     const std::set<DataLayoutOption> &allowedDataLayoutOptions, const std::set<Newton3Option> &allowedNewton3Options,
-<<<<<<< HEAD
-    const NumberSet<double> *allowedCellSizeFactors, const std::set<VectorizationPatternOption> &allowedVecPatternOptions) {
-=======
-    const NumberSet<double> *allowedCellSizeFactors, const InteractionTypeOption &interactionType) {
->>>>>>> ae7e4b63
+    const NumberSet<double> *allowedCellSizeFactors, const std::set<VectorizationPatternOption> &allowedVecPatternOptions, 
+    const InteractionTypeOption &interactionType) {
   if (allowedCellSizeFactors->isInterval()) {
     utils::ExceptionHandler::exception("Cross product does not work with continuous cell size factors!");
   }
@@ -48,19 +45,12 @@
         for (const auto &loadEstimatorOption : allowedAndApplicableLoadEstimators) {
           for (const auto &dataLayoutOption : allowedDataLayoutOptions) {
             for (const auto &newton3Option : allowedNewton3Options) {
-<<<<<<< HEAD
               for (const auto &vecPatternOption : allowedVecPatternOptions) {
                 const Configuration configuration{containerOption,  csf,          traversalOption, loadEstimatorOption,
-                                                  dataLayoutOption, newton3Option, vecPatternOption};
+                                                  dataLayoutOption, newton3Option, interactionType, vecPatternOption};
                 if (configuration.hasCompatibleValues()) {
                   searchSet.insert(configuration);
                 }
-=======
-              const Configuration configuration{containerOption,  csf,           traversalOption, loadEstimatorOption,
-                                                dataLayoutOption, newton3Option, interactionType};
-              if (configuration.hasCompatibleValues()) {
-                searchSet.insert(configuration);
->>>>>>> ae7e4b63
               }
             }
           }
@@ -78,11 +68,7 @@
 SearchSpaceGenerators::OptionSpace SearchSpaceGenerators::inferOptionDimensions(
     const std::set<Configuration> &searchSet) {
   OptionSpace optionSpace;
-<<<<<<< HEAD
-  for (const auto &[container, traversal, vecPattern, loadEst, dataLayout, newton3, csf] : searchSet) {
-=======
-  for (const auto &[container, traversal, loadEst, dataLayout, newton3, csf, interactT] : searchSet) {
->>>>>>> ae7e4b63
+  for (const auto &[container, traversal, vecPattern, loadEst, dataLayout, newton3, csf, interactT] : searchSet) {
     optionSpace.containerOptions.insert(container);
     optionSpace.traversalOptions.insert(traversal);
     optionSpace.loadEstimatorOptions.insert(loadEst);
