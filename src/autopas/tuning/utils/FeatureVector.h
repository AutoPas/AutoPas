/**
 * @file FeatureVector.h
 * @author Jan Nguyen
 * @date 22.05.19
 */

#pragma once

#include <Eigen/Core>
#include <vector>

#include "autopas/tuning/Configuration.h"
#include "autopas/utils/NumberSet.h"
#include "autopas/utils/Random.h"

namespace autopas {

/**
 * FeatureVector representation of a Configuration.
 */
class FeatureVector : public Configuration {
 public:
  /**
   * Number of tune-able dimensions.
   * container-traversal-estimator + dataLayout + newton3 + cellSizeFactor
   * Interaction type is not a tunable dimension.
   */
  static constexpr size_t featureSpaceDims = 4;

  /**
   * Consider Container, Traversal and LoadEstimator options as one dimension.
   */
  using ContainerTraversalEstimatorOption = std::tuple<ContainerOption, TraversalOption, LoadEstimatorOption>;

  /**
   * Default constructor. Results in invalid vector.
   */
  FeatureVector() : Configuration() {}

  /**
   * Constructor
   * @param container
   * @param traversal
   * @param loadEstimator
   * @param dataLayout
   * @param newton3
   * @param cellSizeFactor
   * @param interactionType
   */
  FeatureVector(ContainerOption container, double cellSizeFactor, TraversalOption traversal,
                LoadEstimatorOption loadEstimator, DataLayoutOption dataLayout, Newton3Option newton3,
<<<<<<< HEAD
                VectorizationPatternOption vecPattern)
      : Configuration(container, cellSizeFactor, traversal, loadEstimator, dataLayout, newton3, vecPattern) {}
=======
                InteractionTypeOption interactionType)
      : Configuration(container, cellSizeFactor, traversal, loadEstimator, dataLayout, newton3, interactionType) {}
>>>>>>> ae7e4b63

  /**
   * Construct from Configuration.
   * @param conf
   */
  FeatureVector(Configuration conf) : Configuration(conf) {}

  /**
   * Distance between two FeatureVectors.
   * Since there is no real ordering all discrete options are assumed to have a distance
   * of one to each other.
   * @param other
   * @return
   */
  Eigen::VectorXd operator-(const FeatureVector &other) const {
    Eigen::VectorXd result(featureSpaceDims);
    result << cellSizeFactor - other.cellSizeFactor,
        (container == other.container and traversal == other.traversal and loadEstimator == other.loadEstimator) ? 0.
                                                                                                                 : 1.,
        dataLayout == other.dataLayout ? 0. : 1., newton3 == other.newton3 ? 0. : 1.;
    return result;
  }
};

/**
 * Stream insertion operator.
 * @param os
 * @param featureVector
 * @return
 */
inline std::ostream &operator<<(std::ostream &os, const FeatureVector &featureVector) {
  return os << featureVector.toString();
}

}  // namespace autopas<|MERGE_RESOLUTION|>--- conflicted
+++ resolved
@@ -49,13 +49,8 @@
    */
   FeatureVector(ContainerOption container, double cellSizeFactor, TraversalOption traversal,
                 LoadEstimatorOption loadEstimator, DataLayoutOption dataLayout, Newton3Option newton3,
-<<<<<<< HEAD
-                VectorizationPatternOption vecPattern)
-      : Configuration(container, cellSizeFactor, traversal, loadEstimator, dataLayout, newton3, vecPattern) {}
-=======
-                InteractionTypeOption interactionType)
-      : Configuration(container, cellSizeFactor, traversal, loadEstimator, dataLayout, newton3, interactionType) {}
->>>>>>> ae7e4b63
+                InteractionTypeOption interactionType, VectorizationPatternOption vecPattern)
+      : Configuration(container, cellSizeFactor, traversal, loadEstimator, dataLayout, newton3, interactionType, vecPattern) {}
 
   /**
    * Construct from Configuration.
