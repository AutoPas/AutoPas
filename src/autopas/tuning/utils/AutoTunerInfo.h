/**
 * @file AutoTunerInfo.h
 * @author F. Gratl
 * @date 27.06.23
 */

#pragma once

#include "autopas/options/EnergySensorOption.h"
#include "autopas/options/SelectorStrategyOption.h"
#include "autopas/options/TuningMetricOption.h"
namespace autopas {

/**
 * Helper struct encapsulating most minor information for the auto tuner.
 */
struct AutoTunerInfo {
  /**
   * Strategy how to select the optimum from the collected samples.
   */
  SelectorStrategyOption selectorStrategy{SelectorStrategyOption::fastestAbs};
  /**
   * Metric used to rate configurations (time or energy).
   */
  TuningMetricOption tuningMetric{TuningMetricOption::time};
  /**
   * Number of time steps after which the auto-tuner shall reevaluate the optimum.
   */
  unsigned int tuningInterval{5000};
  /**
   * Number of samples that shall be collected per combination.
   */
  unsigned int maxSamples{3};
  /**
   * Used energy sensor of energy metric selected
   */
<<<<<<< HEAD
  EnergySensorOption energySensor{EnergySensorOption::none};
=======
  EnergySensorOption energySensor{EnergySensorOption::rapl};
  /**
   * Flag for whether LOESS Smoothening is used to smoothen the tuning results.
   */
  bool useLOESSSmoothening{true};
>>>>>>> 0338ff17
};
}  // namespace autopas<|MERGE_RESOLUTION|>--- conflicted
+++ resolved
@@ -34,14 +34,10 @@
   /**
    * Used energy sensor of energy metric selected
    */
-<<<<<<< HEAD
-  EnergySensorOption energySensor{EnergySensorOption::none};
-=======
   EnergySensorOption energySensor{EnergySensorOption::rapl};
   /**
    * Flag for whether LOESS Smoothening is used to smoothen the tuning results.
    */
   bool useLOESSSmoothening{true};
->>>>>>> 0338ff17
 };
 }  // namespace autopas