--- conflicted
+++ resolved
@@ -30,17 +30,14 @@
    * Number of samples that shall be collected per combination.
    */
   unsigned int maxSamples{3};
-<<<<<<< HEAD
 
   /**
    * Maximum allowed slowdown factor for the auto-tuner.
    */
   double maxAllowedSlowdownFactor{std::numeric_limits<double>::infinity()};
-=======
   /**
    * Flag for whether LOESS Smoothening is used to smoothen the tuning results.
    */
   bool useLOESSSmoothening{true};
->>>>>>> 90988919
 };
 }  // namespace autopas