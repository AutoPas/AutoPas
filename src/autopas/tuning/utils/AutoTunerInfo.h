/**
 * @file AutoTunerInfo.h
 * @author F. Gratl
 * @date 27.06.23
 */

#pragma once

#include "autopas/options/EnergySensorOption.h"
#include "autopas/options/SelectorStrategyOption.h"
#include "autopas/options/TuningMetricOption.h"
namespace autopas {

/**
 * Helper struct encapsulating most minor information for the auto tuner.
 */
struct AutoTunerInfo {
  /**
   * Strategy how to select the optimum from the collected samples.
   */
  SelectorStrategyOption selectorStrategy{SelectorStrategyOption::fastestAbs};
  /**
   * Metric used to rate configurations (time or energy).
   */
  TuningMetricOption tuningMetric{TuningMetricOption::time};
  /**
   * Number of time steps after which the auto-tuner shall reevaluate the optimum.
   */
  unsigned int tuningInterval{5000};
  /**
   * Number of samples that shall be collected per combination.
   */
  unsigned int maxSamples{3};
  /**
<<<<<<< HEAD
   * Used energy sensor of energy metric selected
   */
  EnergySensorOption energySensor{EnergySensorOption::rapl};
=======
   * Flag for whether LOESS Smoothening is used to smoothen the tuning results.
   */
  bool useLOESSSmoothening{true};
>>>>>>> 4b3bb8e5
};
}  // namespace autopas<|MERGE_RESOLUTION|>--- conflicted
+++ resolved
@@ -32,14 +32,12 @@
    */
   unsigned int maxSamples{3};
   /**
-<<<<<<< HEAD
    * Used energy sensor of energy metric selected
    */
   EnergySensorOption energySensor{EnergySensorOption::rapl};
-=======
+  /**
    * Flag for whether LOESS Smoothening is used to smoothen the tuning results.
    */
   bool useLOESSSmoothening{true};
->>>>>>> 4b3bb8e5
 };
 }  // namespace autopas