/**
 * @file AutoTuner.h
 * @author F. Gratl
 * @date 11.06.2018
 */

#pragma once

#include <cstddef>
#include <memory>
#include <set>
#include <tuple>

#include "autopas/options/TuningMetricOption.h"
#include "autopas/tuning/Configuration.h"
#include "autopas/tuning/searchSpace/EvidenceCollection.h"
#include "autopas/tuning/tuningStrategy/LiveInfo.h"
#include "autopas/tuning/tuningStrategy/TuningStrategyInterface.h"
#include "autopas/tuning/utils/AutoTunerInfo.h"
#include "autopas/utils/EnergySensor.h"
#include "autopas/utils/Timer.h"
#include "autopas/utils/logging/TuningDataLogger.h"
#include "autopas/utils/logging/TuningResultLogger.h"

namespace autopas {

/**
 * This class manages all logic related to the auto tuning mechanic. This involves:
 *  - Managing the search space and configQueue.
 *  - Managing and triggering all active tuning strategies.
 *  - Managing all collected evidence and passing it to the strategies.
 *
 * The tuner can be in one of two states. If it currently should look for a new optimum, it is in the
 * so-called tuning phase. During a tuning phase, for each Configuration, multiple measurements can be taken,
 * which are called samples. To reduce noise, the samples for one configuration are then condensed to one value for
 * the current tuning phase, called evidence. The evidences are handed on to a tuningStrategy, which selects a) what
 * Configuration to test next and b) which configuration is the best in this tuning phase.
 * If it should not look for a new optimum it is not in a tuning phase.
 *
 */
class AutoTuner {
 public:
  /**
   * Type for the member holding all tuning strategies.
   */
  using TuningStrategiesListType = std::vector<std::unique_ptr<TuningStrategyInterface>>;
  /**
   * Type for the search space holding all possible configurations.
   */
  using SearchSpaceType = std::set<Configuration>;

  /**
   * Constructor for the AutoTuner that generates all configurations from the given options.
   * @param tuningStrategies Vector of object implementing the modelling and exploration of a search space. Will be
   * moved into the tuner.
   * @param searchSpace All possible configurations.
   * @param autoTunerInfo Struct containing more configuration information.
   * @param rebuildFrequency The number of iterations after which the neighbor lists are rebuilt.
   * @param outputSuffix Suffix for all output files produced by this object.
   */
  AutoTuner(TuningStrategiesListType &tuningStrategies, const SearchSpaceType &searchSpace,
            const AutoTunerInfo &autoTunerInfo, unsigned int rebuildFrequency, const std::string &outputSuffix);

  /**
   * Move assignment operator
   * @param other
   * @return
   */
  AutoTuner &operator=(AutoTuner &&other) noexcept;

  /**
   * @copydoc autopas::AutoPas::forceRetune()
   */
  void forceRetune();

  /**
   * Getter for the primary metric for tuning.
   * @return
   */
  const TuningMetricOption &getTuningMetric() const;

  /**
   * Pass live info on to all tuning strategies.
   * @param liveInfo
   */
  void receiveLiveInfo(const LiveInfo &liveInfo);

  /**
   * Returns true if the AutoTuner is about to calculate the first interactions of a tuning phase (i.e. the first
   * iteration), before tuneConfiguration() has been called.
   * @return
   */
  bool isStartOfTuningPhase() const;

  /**
<<<<<<< HEAD
=======
   * Indicator whether homogeneity and max density information should be calculated in advance of the next call to
   * sendDomainSimilarityStatisticsAtStartOfTuningPhase().
   * @return
   */
  bool needsHomogeneityAndMaxDensity() const;

  /**
>>>>>>> d14d8a89
   * Returns true if the AutoTuner needs live info. This occurs if any strategy requires this and AutoPas is beginning
   * a tuning phase.
   * @return True if the AutoTuner needs live info.
   */
  [[nodiscard]] bool needsLiveInfo() const;

  /**
   * Sends smoothed mean and relative (to mean) number of particles per cell-bin (mimicking a CSF1 bin) to tuning
   * strategies if it is the start of a tuning phase. Used to find similar domains e.g. for MPI Tuning.
   */
  void sendDomainSimilarityStatisticsAtStartOfTuningPhase();

  /**
   * Increase internal iteration counters by one. Should be called at the end of an iteration.
   * @param needToWait If tuner should wait for other tuners.
   */
  void bumpIterationCounters(bool needToWait = false);

  /**
   * Returns whether rebuildNeighborLists() should be triggered in the next iteration.
   * This indicates a configuration change.
   * In the non-tuning phase, the rebuildNeighborLists() is triggered in LogicHandler.
   * @return True if the current iteration counters indicate a rebuild in the next iteration due to a configuration
   * change.
   */
  bool willRebuildNeighborLists() const;

  /**
   * Get the currently selected configuration.
   * @return
   */
  [[nodiscard]] const Configuration &getCurrentConfig() const;

  /**
   * Ask the tuner for the next configuration to use.
   * This either returns the already selected config or triggers a step of the tuning process.
   * @return Tuple<Next configuration to use, still tuning>.
   */
  [[nodiscard]] std::tuple<Configuration, bool> getNextConfig();

  /**
   * Tell the tuner that the given config is not applicable.
   * Since this operation might change the suggestion what configuration to try next, this next suggestion is returned.
   *
   * @note The applicability checking logic was moved out of the tuner because it needed the container,
   * thus raising the compile complexity.
   *
   * @param rejectedConfig
   * @param indefinitely Whether the given config should be completely removed from the search space (aka rejected
   * indefinitely).
   * @return Tuple<Next configuration to use, still tuning>.
   */
  [[nodiscard]] std::tuple<Configuration, bool> rejectConfig(const Configuration &rejectedConfig, bool indefinitely);

  /**
   * Indicator function whether the search space consists of exactly one configuration.
   * @return
   */
  bool searchSpaceIsTrivial() const;

  /**
   * Indicator function whether the search space has no configurations in it.
   * @return
   */
  bool searchSpaceIsEmpty() const;

  /**
   * After a tuning phase has finished, write the result to a file.
   * @param tuningIteration
   * @param tuningTime
   */
  void logTuningResult(bool tuningIteration, long tuningTime) const;

  /**
   * Initialize pmt sensor.
   * @return True if energy measurements are enabled and possible.
   */
  bool initEnergy();

  /**
   * Reset the rapl meter to prepare for a new measurement.
   * @return True if energy measurements are possible on this system.
   */
  bool resetEnergy();

  /**
   * Take an energy measurement.
   * @return Tuple<PsysEnergy, PkgEnergy, RamEnergy, TotalEnergy>
   */
  std::tuple<double, double, double, long> sampleEnergy();

  /**
   * Save the runtime of a given traversal.
   *
   * Samples are collected and reduced to one single value according to _selectorStrategy. Only then the value is passed
   * on to the tuning strategy. This function expects that samples of the same configuration are taken consecutively.
   * The sample argument is a long because std::chrono::duration::count returns a long.
   *
   * @param sample
   * @param neighborListRebuilt If the neighbor list as been rebuilt during the given time.
   */
  void addMeasurement(long sample, bool neighborListRebuilt);

  /**
   * Adds measurements of homogeneity and maximal density to the vector of measurements.
   * @param homogeneity
   * @param maxDensity
   * @param time Time it took to obtain these measurements.
   */
  void addHomogeneityAndMaxDensity(double homogeneity, double maxDensity, long time);

  /**
   * Getter for the current queue of configurations.
   * @return
   */
  const std::vector<Configuration> &getConfigQueue() const;

  /**
   * Get the list of tuning strategies that are used.
   * @return
   */
  const std::vector<std::unique_ptr<TuningStrategyInterface>> &getTuningStrategies() const;

  /**
   * Indicate if the tuner considers itself currently in a tuning phase according to its internal counters.
   * @return
   */
  bool inTuningPhase() const;

  /**
   * Indicate if the tuner is in the first iteration of a tuning phase.
   * @return
   */
  bool inFirstTuningIteration() const;

  /**
   * Indicate if the tuner is in the last iteration of the tuning phase.
   * @return
   */
  bool inLastTuningIteration() const;

  /**
   * Getter for the internal evidence collection.
   * @return
   */
  const EvidenceCollection &getEvidenceCollection() const;

  /**
   * Returns whether the AutoTuner can take energy measurements.
   * @return
   */
  bool canMeasureEnergy() const;

  /**
   * Sets the _rebuildFrequency. This is the average number of iterations per rebuild.
   * This is used to dynamically change the _rebuildFrequency based on estimate in case of dynamic containers.
   * @param rebuildFrequency Current rebuild frequency in this instance of autopas, used by autopas for weighing rebuild
   * and non-rebuild iterations
   */
  void setRebuildFrequency(double rebuildFrequency);

  /**
   * Checks whether the current configuration performs so poorly that it shouldn't be resampled further within this
   * tuning phase. If the currently sampled configuration is worse than the current best configuration by more than the
   * earlyStoppingFactor factor, it will not be sampled again this tuning phase. Uses the _estimateRuntimeFromSamples()
   * function to estimate the runtimes.
   */
  void checkEarlyStoppingCondition();

 private:
  /**
   * Total number of collected samples. This is the sum of the sizes of all sample vectors.
   * @return Sum of sizes of sample vectors.
   */
  size_t getCurrentNumSamples() const;

  /**
   * Estimate the runtime from the current samples according to the SelectorStrategy and rebuild frequency.
   * Samples are weighted so that we normalize to the expected number of (non-)rebuild iterations and then divide by the
   * rebuild frequency.
   * @return estimate time for one iteration
   */
  [[nodiscard]] long estimateRuntimeFromSamples() const;

  /**
   * Tune available algorithm configurations.
   *
   * It is assumed this function is only called for relevant functors and that at least two configurations are allowed.
   * When in tuning phase selects next config to test. At the end of the tuning phase select optimum.
   * The function returns true if the selected config is not yet the optimum but something that should be sampled.
   *
   * @return true iff still in tuning phase.
   */
  bool tuneConfiguration();

  /**
   * Strategy how to reduce the sampled values to one value.
   */
  SelectorStrategyOption _selectorStrategy;

  /**
   * Vector holding all tuning strategies that this auto tuner applies.
   * The strategies are always applied in the order they are in this vector.
   */
  std::vector<std::unique_ptr<TuningStrategyInterface>> _tuningStrategies;

  /**
   * Counter for the current simulation iteration.
   * The first iteration has number 0.
   */
  size_t _iteration{0};

  /**
   * The number of the current tuning phase.
   * If we are currently between phases this is the number of the last phase.
   * The first tuning phase has number 0.
   * See bumpIterationCounters() for more details.
   */
  size_t _tuningPhase{0};

  /**
   * Fixed interval at which tuning phases are started.
   * A tuning phase always starts when _iteration % _tuningInterval == 0.
   */
  size_t _tuningInterval;

  /**
   * Metric to use for tuning.
   */
  TuningMetricOption _tuningMetric;

  /**
   * Flag for whether LOESS Smoothening is used to smoothen the tuning results.
   */
  bool _useLOESSSmoothening;

  /**
   * Is energy measurement possible.
   * Initialize as true and check in the constructor if it is indeed possible.
   */
  bool _energyMeasurementPossible;

  /**
   * The rebuild frequency this instance of AutoPas uses.
   * In the case of dynamic containers, this reflects the current estimate of the average rebuild frequency.
   * As the estimate is an average of integers, it can be a fraction and so double is used here.
   * In static containers, this is set to user-defined rebuild frequency.
   */
  double _rebuildFrequency;

  /**
   * How many times each configuration should be tested.
   */
  size_t _maxSamples;

  /**
   * EarlyStoppingFactor for the auto-tuner. A configuration performing worse than the currently best configuration
   * by more than this factor will not be sampled again this tuning phase.
   */
  double _earlyStoppingFactor;

  /**
   * Flag indicating if any tuning strategy needs the smoothed homogeneity and max density collected.
   */
  bool _needsHomogeneityAndMaxDensity;

  /**
   * Flag indicating if any tuning strategy needs live infos collected.
   */
  bool _needsLiveInfo;

  /**
   * Buffer for the homogeneities of the last ten Iterations
   */
  std::vector<double> _homogeneitiesOfLastTenIterations{};

  /**
   * Buffer for the maximum densities of the last ten Iterations.
   */
  std::vector<double> _maxDensitiesOfLastTenIterations{};

  /**
   * Raw time samples of the current configuration. Contains only the samples of iterations where the neighbor lists are
   * not rebuilt.
   *
   * @note Initialized with size of _maxSamples to start tuning at start of simulation.
   */
  std::vector<long> _samplesNotRebuildingNeighborLists;

  /**
   * Raw time samples of the current configuration. Contains only the samples of iterations where the neighbor lists
   * have been rebuilt.
   */
  std::vector<long> _samplesRebuildingNeighborLists{};

  /**
   * Database of all evidence collected so far.
   */
  EvidenceCollection _evidenceCollection{};

  /**
   * The search space for this tuner.
   */
  SearchSpaceType _searchSpace;

  /**
   * Sorted queue of configurations that should be looked at in this tuning phase.
   * Initially this is the full search space. Tuning strategies then can filter and resort this.
   *
   * @note The next configuration to use is at the END of the vector.
   */
  std::vector<Configuration> _configQueue;

  /**
   * Timer used to determine how much time is wasted by calculating multiple homogeneities for smoothing
   * Only used temporarily
   */
  autopas::utils::Timer _timerCalculateHomogeneity;

  /**
   * CSV logger for configurations selected at the end of each tuning phase.
   */
  TuningResultLogger _tuningResultLogger;

  /**
   * CSV logger for all samples collected during a tuning phase.
   */
  TuningDataLogger _tuningDataLogger;

  /**
   * Sensor for energy measurement
   */
  utils::EnergySensor _energySensor;

  /**
   * Is set to true during a tuning phase.
   */
  bool _isTuning{false};

  /**
   * Is only set to true for the last iteration of a tuning phase.
   * Specifically, from when tuneConfiguration() selects the optimum until it is reset to false in
   * bumpIterationCounters().
   */
  bool _endOfTuningPhase{false};

  /**
   * Is set to true in forceRetune() to signal a new tuning phase should start outside the regular tuningInterval. Is
   * set back to false in tuneConfiguration()
   */
  bool _forceRetune{false};

  /**
   * Is set to true if the current configuration should not be used to collect further samples because it is
   * significantly slower than the fastest configuration by more than _earlyStoppingFactor.
   */
  bool _earlyStoppingOfResampling{false};

  /**
   * Used only for triggering rebuilds when configurations switch during tuning phases, which occurs when
   * _iterationBaseline % _maxSamples == 0. _iterationBaseline may therefore be modified to "skip" iterations e.g. when
   * early stopping is used."
   */
  size_t _iterationBaseline{0};
};
}  // namespace autopas<|MERGE_RESOLUTION|>--- conflicted
+++ resolved
@@ -93,8 +93,6 @@
   bool isStartOfTuningPhase() const;
 
   /**
-<<<<<<< HEAD
-=======
    * Indicator whether homogeneity and max density information should be calculated in advance of the next call to
    * sendDomainSimilarityStatisticsAtStartOfTuningPhase().
    * @return
@@ -102,7 +100,6 @@
   bool needsHomogeneityAndMaxDensity() const;
 
   /**
->>>>>>> d14d8a89
    * Returns true if the AutoTuner needs live info. This occurs if any strategy requires this and AutoPas is beginning
    * a tuning phase.
    * @return True if the AutoTuner needs live info.
