--- conflicted
+++ resolved
@@ -109,7 +109,6 @@
   /**
    * Returns true if the AutoTuner is within 10 iterations of the start of a tuning phase.
    * @return
-<<<<<<< HEAD
    */
   bool tuningPhaseAboutToBegin() const;
 
@@ -119,17 +118,6 @@
    * 10 iterations of a tuning phase.
    * @return True if the AutoTuner needs live info.
    */
-=======
-   */
-  bool tuningPhaseAboutToBegin() const;
-
-  /**
-   * Returns true if the AutoTuner needs live info. This occurs if any strategy requires this and AutoPas is beginning
-   * a tuning phase or if a strategy requires domain similarity statistics (taken from LiveInfo) and AutoPas is within
-   * 10 iterations of a tuning phase.
-   * @return True if the AutoTuner needs live info.
-   */
->>>>>>> 0ea349dd
   [[nodiscard]] bool needsLiveInfo() const;
 
   /**
@@ -224,7 +212,6 @@
   void addMeasurement(long sample, bool neighborListRebuilt);
 
   /**
-<<<<<<< HEAD
    * Passes the current iteration runtime to the autotuner's dynamic tuning trigger.
    * For correct trigger behaviour, the time sample should not contain the runtime of rebuildNeighborLists.
    *
@@ -233,8 +220,6 @@
   void passIterationRuntime(size_t sample);
 
   /**
-=======
->>>>>>> 0ea349dd
    * Adds domain similarity statistics to a vector of measurements, which can be smoothed for use in MPI Tuning to find
    * similar domains.
    * @param pdBinDensityStdDev particle-dependent bin density standard deviation. See LiveInfo::gather for more
@@ -494,9 +479,5 @@
    * The type of the trigger used for dynamic tuning interval estimation.
    */
   TuningTriggerType _tuningTrigger;
-  /**
-   * Iteration in which the last tuning phase was triggered.
-   */
-  unsigned long _lastTunigPhaseStartIteration = 0;
 };
 }  // namespace autopas