/**
 * @file AutoTuner.h
 * @author F. Gratl
 * @date 11.06.2018
 */

#pragma once

#include <cstddef>
#include <memory>
#include <set>
#include <tuple>

#include "autopas/options/TuningMetricOption.h"
#include "autopas/tuning/Configuration.h"
#include "autopas/tuning/searchSpace/EvidenceCollection.h"
#include "autopas/tuning/tuningStrategy/LiveInfo.h"
#include "autopas/tuning/tuningStrategy/TuningStrategyInterface.h"
#include "autopas/tuning/utils/AutoTunerInfo.h"
#include "autopas/utils/EnergySensor.h"
#include "autopas/utils/Timer.h"
#include "autopas/utils/logging/TuningDataLogger.h"
#include "autopas/utils/logging/TuningResultLogger.h"

namespace autopas {

/**
 * This class manages all logic related to the auto tuning mechanic. This involves:
 *  - Managing the search space and configQueue.
 *  - Managing and triggering all active tuning strategies.
 *  - Managing all collected evidence and passing it to the strategies.
 *
 * The tuner can be in one of two states. If it currently should look for a new optimum, it is in the
 * so-called tuning phase. During a tuning phase, for each Configuration, multiple measurements can be taken,
 * which are called samples. To reduce noise, the samples for one configuration are then condensed to one value for
 * the current tuning phase, called evidence. The evidences are handed on to a tuningStrategy, which selects a) what
 * Configuration to test next and b) which configuration is the best in this tuning phase.
 * If it should not look for a new optimum it is not in a tuning phase.
 *
 */
class AutoTuner {
 public:
  /**
   * Type for the member holding all tuning strategies.
   */
  using TuningStrategiesListType = std::vector<std::unique_ptr<TuningStrategyInterface>>;
  /**
   * Type for the search space holding all possible configurations.
   */
  using SearchSpaceType = std::set<Configuration>;

  /**
   * Constructor for the AutoTuner that generates all configurations from the given options.
   * @param tuningStrategies Vector of object implementing the modelling and exploration of a search space. Will be
   * moved into the tuner.
   * @param searchSpace All possible configurations.
   * @param autoTunerInfo Struct containing more configuration information.
   * @param rebuildFrequency The number of iterations after which the neighbor lists are rebuilt.
   * @param outputSuffix Suffix for all output files produced by this object.
   */
  AutoTuner(TuningStrategiesListType &tuningStrategies, const SearchSpaceType &searchSpace,
            const AutoTunerInfo &autoTunerInfo, unsigned int rebuildFrequency, const std::string &outputSuffix);

  /**
   * Move assignment operator
   * @param other
   * @return
   */
  AutoTuner &operator=(AutoTuner &&other) noexcept;

  /**
   * @copydoc autopas::AutoPas::forceRetune()
   */
  void forceRetune();

  /**
   * Getter for the primary metric for tuning.
   * @return
   */
  const TuningMetricOption &getTuningMetric() const;

  /**
   * Pass live info on to all tuning strategies.
   * @param liveInfo
   */
  void receiveLiveInfo(const LiveInfo &liveInfo);

  /**
   * Indicator whether tuner needs homogeneity and max density information before the next call to prepareIteration().
   * @return
   */
  bool needsHomogeneityAndMaxDensityBeforePrepare() const;

  /**
   * Determines what live infos are needed and passes collected live info to the tuning strategies.
   *
   * @note The live info is not gathered here because then we would need the container.
   *
   * @return Bool indicating if live Infos are needed before the next call to tune
   */
  bool prepareIteration();

  /**
   * Increase internal iteration counters by one. Should be called at the end of an iteration.
   * @param needToWait If tuner should wait for other tuners.
   */
  void bumpIterationCounters(bool needToWait = false);

  /**
   * Returns whether rebuildNeighborLists() should be triggered in the next iteration.
   * This indicates a configuration change.
   * In the non-tuning phase, the rebuildNeighborLists() is triggered in LogicHandler.
   * @return True if the current iteration counters indicate a rebuild in the next iteration due to a configuration
   * change.
   */
  bool willRebuildNeighborLists() const;

  /**
   * Get the currently selected configuration.
   * @return
   */
  [[nodiscard]] const Configuration &getCurrentConfig() const;

  /**
   * Ask the tuner for the next configuration to use.
   * This either returns the already selected config or triggers a step of the tuning process.
   * @return Tuple<Next configuration to use, still tuning>.
   */
  [[nodiscard]] std::tuple<Configuration, bool> getNextConfig();

  /**
   * Tell the tuner that the given config is not applicable.
   * Since this operation might change the suggestion what configuration to try next, this next suggestion is returned.
   *
   * @note The applicability checking logic was moved out of the tuner because it needed the container,
   * thus raising the compile complexity.
   *
   * @param rejectedConfig
   * @param indefinitely Whether the given config should be completely removed from the search space (aka rejected
   * indefinitely).
   * @return Tuple<Next configuration to use, still tuning>.
   */
  [[nodiscard]] std::tuple<Configuration, bool> rejectConfig(const Configuration &rejectedConfig, bool indefinitely);

  /**
   * Indicator function whether the search space consists of exactly one configuration.
   * @return
   */
  bool searchSpaceIsTrivial() const;

  /**
   * Indicator function whether the search space has no configurations in it.
   * @return
   */
  bool searchSpaceIsEmpty() const;

  /**
   * After a tuning phase has finished, write the result to a file.
   * @param tuningIteration
   * @param tuningTime
   */
  void logTuningResult(bool tuningIteration, long tuningTime) const;

  /**
<<<<<<< HEAD
=======
   * Initialize pmt sensor.
   * @return True if energy measurements are enabled and possible.
   */
  bool initEnergy();

  /**
>>>>>>> 0338ff17
   * Reset the rapl meter to prepare for a new measurement.
   * @return True if energy measurements are possible on this system.
   */
  bool resetEnergy();

  /**
   * Take an energy measurement.
   * @return Tuple<PsysEnergy, PkgEnergy, RamEnergy, TotalEnergy>
   */
  std::tuple<double, double, double, long> sampleEnergy();

  /**
   * Save the runtime of a given traversal.
   *
   * Samples are collected and reduced to one single value according to _selectorStrategy. Only then the value is passed
   * on to the tuning strategy. This function expects that samples of the same configuration are taken consecutively.
   * The sample argument is a long because std::chrono::duration::count returns a long.
   *
   * @param sample
   * @param neighborListRebuilt If the neighbor list as been rebuilt during the given time.
   */
  void addMeasurement(long sample, bool neighborListRebuilt);

  /**
   * Adds measurements of homogeneity and maximal density to the vector of measurements.
   * @param homogeneity
   * @param maxDensity
   * @param time Time it took to obtain these measurements.
   */
  void addHomogeneityAndMaxDensity(double homogeneity, double maxDensity, long time);

  /**
   * Getter for the current queue of configurations.
   * @return
   */
  const std::vector<Configuration> &getConfigQueue() const;

  /**
   * Get the list of tuning strategies that are used.
   * @return
   */
  const std::vector<std::unique_ptr<TuningStrategyInterface>> &getTuningStrategies() const;

  /**
   * Indicate if the tuner considers itself currently in a tuning phase according to its internal counters.
   * @return
   */
  bool inTuningPhase() const;

  /**
   * Indicate if the tuner is in the first iteration of a tuning phase.
   * @return
   */
  bool inFirstTuningIteration() const;

  /**
   * Indicate if the tuner is in the last iteration of the tuning phase.
   * @return
   */
  bool inLastTuningIteration() const;

  /**
   * Getter for the internal evidence collection.
   * @return
   */
  const EvidenceCollection &getEvidenceCollection() const;

  /**
   * Returns whether the AutoTuner can take energy measurements.
   * @return
   */
  bool canMeasureEnergy();

  /**
<<<<<<< HEAD
=======
   * Sets the _rebuildFrequency. This is the average number of iterations per rebuild.
   * This is used to dynamically change the _rebuildFrequency based on estimate in case of dynamic containers.
   * @param rebuildFrequency Current rebuild frequency in this instance of autopas, used by autopas for weighing rebuild
   * and non-rebuild iterations
   */
  void setRebuildFrequency(double rebuildFrequency);

 private:
  /**
>>>>>>> 0338ff17
   * Total number of collected samples. This is the sum of the sizes of all sample vectors.
   * @return Sum of sizes of sample vectors.
   */
  size_t getCurrentNumSamples() const;

  /**
   * Estimate the runtime from the current samples according to the SelectorStrategy and rebuild frequency.
   * Samples are weighted so that we normalize to the expected number of (non-)rebuild iterations and then divide by the
   * rebuild frequency.
   * @return estimate time for one iteration
   */
  [[nodiscard]] long estimateRuntimeFromSamples() const;

  /**
   * Tune available algorithm configurations.
   *
   * It is assumed this function is only called for relevant functors and that at least two configurations are allowed.
   * When in tuning phase selects next config to test. At the end of the tuning phase select optimum.
   * The function returns true if the selected config is not yet the optimum but something that should be sampled.
   *
   * @return true iff still in tuning phase.
   */
  bool tuneConfiguration();

  /**
   * Strategy how to reduce the sampled values to one value.
   */
  SelectorStrategyOption _selectorStrategy;

  /**
   * Vector holding all tuning strategies that this auto tuner applies.
   * The strategies are always applied in the order they are in this vector.
   */
  std::vector<std::unique_ptr<TuningStrategyInterface>> _tuningStrategies;

  /**
   * Counter for the current simulation iteration.
   * The first iteration has number 0.
   */
  size_t _iteration{0};

  /**
   * The number of the current tuning phase.
   * If we are currently between phases this is the number of the last phase.
   * The first tuning phase has number 0.
   * See bumpIterationCounters() for more details.
   */
  size_t _tuningPhase{0};

  /**
   * Fixed interval at which tuning phases are started.
   * A tuning phase always starts when _iteration % _tuningInterval == 0.
   */
  size_t _tuningInterval;

  /**
   * Metric to use for tuning.
   */
  TuningMetricOption _tuningMetric;

  /**
   * Flag for whether LOESS Smoothening is used to smoothen the tuning results.
   */
  bool _useLOESSSmoothening;

  /**
   * Is energy measurement possible.
   * Initialize as true and check in the constructor if it is indeed possible.
   */
  bool _energyMeasurementPossible;

  /**
   * The rebuild frequency this instance of AutoPas uses.
   * In the case of dynamic containers, this reflects the current estimate of the average rebuild frequency.
   * As the estimate is an average of integers, it can be a fraction and so double is used here.
   * In static containers, this is set to user-defined rebuild frequency.
   */
  double _rebuildFrequency;

  /**
   * How many times each configuration should be tested.
   */
  size_t _maxSamples;

  /**
   * Flag indicating if any tuning strategy needs the smoothed homogeneity and max density collected.
   */
  bool _needsHomogeneityAndMaxDensity;

  /**
   * Flag indicating if any tuning strategy needs live infos collected.
   */
  bool _needsLiveInfo;

  /**
   * Buffer for the homogeneities of the last ten Iterations
   */
  std::vector<double> _homogeneitiesOfLastTenIterations{};

  /**
   * Buffer for the maximum densities of the last ten Iterations.
   */
  std::vector<double> _maxDensitiesOfLastTenIterations{};

  /**
   * Raw time samples of the current configuration. Contains only the samples of iterations where the neighbor lists are
   * not rebuilt.
   *
   * @note Initialized with size of _maxSamples to start tuning at start of simulation.
   */
  std::vector<long> _samplesNotRebuildingNeighborLists;

  /**
   * Raw time samples of the current configuration. Contains only the samples of iterations where the neighbor lists
   * have been rebuilt.
   */
  std::vector<long> _samplesRebuildingNeighborLists{};

  /**
   * Database of all evidence collected so far.
   */
  EvidenceCollection _evidenceCollection{};

  /**
   * The search space for this tuner.
   */
  SearchSpaceType _searchSpace;

  /**
   * Sorted queue of configurations that should be looked at in this tuning phase.
   * Initially this is the full search space. Tuning strategies then can filter and resort this.
   *
   * @note The next configuration to use is at the END of the vector.
   */
  std::vector<Configuration> _configQueue;

  /**
   * Timer used to determine how much time is wasted by calculating multiple homogeneities for smoothing
   * Only used temporarily
   */
  autopas::utils::Timer _timerCalculateHomogeneity;

  /**
   * CSV logger for configurations selected at the end of each tuning phase.
   */
  TuningResultLogger _tuningResultLogger;

  /**
   * CSV logger for all samples collected during a tuning phase.
   */
  TuningDataLogger _tuningDataLogger;

  /**
   * Sensor for energy measurement
   */
  utils::EnergySensor _energySensor;

  /**
   * Is set to true during a tuning phase.
   */
  bool _isTuning{false};

  /**
   * Is only set to true for the last iteration of a tuning phase.
   * Specifically, from when tuneConfiguration() selects the optimum until it is reset to false in
   * bumpIterationCounters().
   */
  bool _endOfTuningPhase{false};

  /**
   * Is set to true in forceRetune() to signal a new tuning phase should start outside the regular tuningInterval. Is
   * set back to false in tuneConfiguration()
   */
  bool _forceRetune{false};

  /**
   * A counter incremented in every iteration and reset to zero at the beginning of a tuning phase and at the end of
   * a tuning phase
   */
  size_t _iterationBaseline{0};
};
}  // namespace autopas<|MERGE_RESOLUTION|>--- conflicted
+++ resolved
@@ -162,15 +162,12 @@
   void logTuningResult(bool tuningIteration, long tuningTime) const;
 
   /**
-<<<<<<< HEAD
-=======
    * Initialize pmt sensor.
    * @return True if energy measurements are enabled and possible.
    */
   bool initEnergy();
 
   /**
->>>>>>> 0338ff17
    * Reset the rapl meter to prepare for a new measurement.
    * @return True if energy measurements are possible on this system.
    */
@@ -242,11 +239,9 @@
    * Returns whether the AutoTuner can take energy measurements.
    * @return
    */
-  bool canMeasureEnergy();
-
-  /**
-<<<<<<< HEAD
-=======
+  bool canMeasureEnergy() const;
+
+  /**
    * Sets the _rebuildFrequency. This is the average number of iterations per rebuild.
    * This is used to dynamically change the _rebuildFrequency based on estimate in case of dynamic containers.
    * @param rebuildFrequency Current rebuild frequency in this instance of autopas, used by autopas for weighing rebuild
@@ -256,7 +251,6 @@
 
  private:
   /**
->>>>>>> 0338ff17
    * Total number of collected samples. This is the sum of the sizes of all sample vectors.
    * @return Sum of sizes of sample vectors.
    */
