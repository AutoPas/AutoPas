--- conflicted
+++ resolved
@@ -242,21 +242,20 @@
   bool canMeasureEnergy() const;
 
   /**
-<<<<<<< HEAD
+   * Sets the _rebuildFrequency. This is the average number of iterations per rebuild.
+   * This is used to dynamically change the _rebuildFrequency based on estimate in case of dynamic containers.
+   * @param rebuildFrequency Current rebuild frequency in this instance of autopas, used by autopas for weighing rebuild
+   * and non-rebuild iterations
+   */
+  void setRebuildFrequency(double rebuildFrequency);
+
+  /**
    * Checks whether the current configuration performs so poorly that it shouldn't be resampled further within this
    * tuning phase. If the currently sampled configuration is worse than the current best configuration by more than the
    * earlyStoppingFactor factor, it will not be sampled again this tuning phase. Uses the _estimateRuntimeFromSamples()
    * function to estimate the runtimes.
    */
   void checkEarlyStoppingCondition();
-=======
-   * Sets the _rebuildFrequency. This is the average number of iterations per rebuild.
-   * This is used to dynamically change the _rebuildFrequency based on estimate in case of dynamic containers.
-   * @param rebuildFrequency Current rebuild frequency in this instance of autopas, used by autopas for weighing rebuild
-   * and non-rebuild iterations
-   */
-  void setRebuildFrequency(double rebuildFrequency);
->>>>>>> 15a70485
 
  private:
   /**
