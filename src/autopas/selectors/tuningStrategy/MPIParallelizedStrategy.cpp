/**
 * @file MPIParallelizedStrategy.cpp
 * @author W. Thieme
 * @date 17.09.2020
 */

#include "MPIParallelizedStrategy.h"

namespace autopas {

bool MPIParallelizedStrategy::tune(bool currentInvalid) {
<<<<<<< HEAD

  if (_bucket == AUTOPAS_MPI_COMM_NULL) {
    AutoPasLog(warn, "_bucket was NULL");
=======
  if (_bucket == AUTOPAS_MPI_COMM_NULL) {
    AutoPasLog(warn, "_bucket was AUTOPAS_MPI_COMM_NULL");
>>>>>>> f766dfb4
    _bucket = _comm;
  }

  if (not _strategyStillWorking and currentInvalid) {
    nextFallbackConfig();
    return true;
  }

  if (not _allLocalConfigurationsTested) {
    try {
      _allLocalConfigurationsTested = not _tuningStrategy->tune(currentInvalid);
    } catch (utils::ExceptionHandler::AutoPasException &exception) {
      AutoPasLog(warn,
                 "MPIParallelizedStrategy: Underlying strategy failed (with error: {}). Reverting to fallback-mode.",
                 exception.what());
      setupFallbackOptions();
    }
  } else if (currentInvalid) {
    AutoPasLog(warn, "MPIParallelizedStrategy: Underlying strategy found invalid optimum. Reverting to fallback-mode.");
    setupFallbackOptions();
  }

  if (currentInvalid) {
    return true;
  }

  // Wait for the Iallreduce from the last tuning step to finish.
  // Make all ranks ready for global tuning simultaneously.
  // The first time this function is called, it is called with MPI_REQUEST_NULL, where MPI_Wait returns immediately.
  AutoPas_MPI_Wait(&_request, AUTOPAS_MPI_STATUS_IGNORE);
  if (_allGlobalConfigurationsTested) {
    Configuration config = Configuration();
    size_t localOptimalTime = std::numeric_limits<size_t>::max();
    if (_strategyStillWorking) {
      config = _tuningStrategy->getCurrentConfiguration();
      localOptimalTime = _tuningStrategy->getEvidence(config);
    }
<<<<<<< HEAD
    _optimalConfiguration = utils::AutoPasConfigurationCommunicator::optimizeConfiguration(_bucket, config, localOptimalTime);
=======
    _optimalConfiguration =
        utils::AutoPasConfigurationCommunicator::optimizeConfiguration(_bucket, config, localOptimalTime);
>>>>>>> f766dfb4

    return false;
  }

  AutoPas_MPI_Iallreduce(&_allLocalConfigurationsTested, &_allGlobalConfigurationsTested, 1, AUTOPAS_MPI_CXX_BOOL,
                         AUTOPAS_MPI_LAND, _bucket, &_request);

  return true;
}

void MPIParallelizedStrategy::setupFallbackOptions() {
  // There was probably an issue finding the optimal configuration.
  _allLocalConfigurationsTested = true;
  _strategyStillWorking = false;

  // Essentially turn into full search if the underlying strategy dies.
  if (_numFallbackConfigs == -1) {
    _numFallbackConfigs = utils::AutoPasConfigurationCommunicator::getSearchSpaceSize(
        _fallbackContainers, _fallbackCellSizeFactor, _fallbackTraversalOptions, _fallbackLoadEstimators,
        _fallbackDataLayouts, _fallbackNewton3s);
  }
  auto numbersSet = _fallbackCellSizeFactor.getAll();
  _configIterator = std::make_unique<utils::ConfigurationAndRankIteratorHandler>(
      _fallbackContainers, numbersSet, _fallbackTraversalOptions, _fallbackLoadEstimators, _fallbackDataLayouts,
      _fallbackNewton3s, _numFallbackConfigs, 1);
  _optimalConfiguration =
      Configuration(*_configIterator->getContainerIterator(), *_configIterator->getCellSizeFactorIterator(),
                    *_configIterator->getTraversalIterator(), *_configIterator->getLoadEstimatorIterator(),
                    *_configIterator->getDataLayoutIterator(), *_configIterator->getNewton3Iterator());
}

void MPIParallelizedStrategy::nextFallbackConfig() {
  // Use commSize 1, because then each call advances the configuration exactly by one.
  _configIterator->advanceIterators(_numFallbackConfigs, 1);
  if (_configIterator->getRankIterator() >= 1) {
    // All strategies have been searched through and rejected.
    utils::ExceptionHandler::exception("MPIParallelizedStrategy: No viable configurations were provided.");
  }
  _optimalConfiguration =
      Configuration(*_configIterator->getContainerIterator(), *_configIterator->getCellSizeFactorIterator(),
                    *_configIterator->getTraversalIterator(), *_configIterator->getLoadEstimatorIterator(),
                    *_configIterator->getDataLayoutIterator(), *_configIterator->getNewton3Iterator());
}

}  // namespace autopas<|MERGE_RESOLUTION|>--- conflicted
+++ resolved
@@ -9,14 +9,8 @@
 namespace autopas {
 
 bool MPIParallelizedStrategy::tune(bool currentInvalid) {
-<<<<<<< HEAD
-
-  if (_bucket == AUTOPAS_MPI_COMM_NULL) {
-    AutoPasLog(warn, "_bucket was NULL");
-=======
   if (_bucket == AUTOPAS_MPI_COMM_NULL) {
     AutoPasLog(warn, "_bucket was AUTOPAS_MPI_COMM_NULL");
->>>>>>> f766dfb4
     _bucket = _comm;
   }
 
@@ -54,12 +48,8 @@
       config = _tuningStrategy->getCurrentConfiguration();
       localOptimalTime = _tuningStrategy->getEvidence(config);
     }
-<<<<<<< HEAD
-    _optimalConfiguration = utils::AutoPasConfigurationCommunicator::optimizeConfiguration(_bucket, config, localOptimalTime);
-=======
     _optimalConfiguration =
         utils::AutoPasConfigurationCommunicator::optimizeConfiguration(_bucket, config, localOptimalTime);
->>>>>>> f766dfb4
 
     return false;
   }
