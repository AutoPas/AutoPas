--- conflicted
+++ resolved
@@ -73,11 +73,6 @@
     AutoPasLog(trace, "ignoring containerSelector in FullSearch");
   }
 
-<<<<<<< HEAD
-  void addParticleCount(int particleCount) {};
-
-=======
->>>>>>> 5983a637
  private:
   /**
    * Fills the search space with the cartesian product of the given options (minus invalid combinations).
