/**
 * @file FullSearch.h
 * @author F. Gratl
 * @date 5/29/19
 */

#pragma once

#include <set>
#include <sstream>
#include "TuningStrategyInterface.h"
#include "autopas/selectors/ContainerSelector.h"
#include "autopas/selectors/OptimumSelector.h"
#include "autopas/utils/ExceptionHandler.h"

namespace autopas {

/**
 * Exhaustive full search of the search space by testing every applicable configuration and then selecting the optimum.
 */
template <typename Particle, typename ParticleCell>
class FullSearch : public TuningStrategyInterface<Particle, ParticleCell> {
 public:
  /**
   * Constructor for the FullSearch that generates the search space from the allowed options.
   * @param allowedContainerOptions
   * @param allowedTraversalOptions
   * @param allowedDataLayoutOptions
   * @param allowedNewton3Options
   * @param allowedCellSizeFactors
   */
  FullSearch(const std::set<ContainerOption> &allowedContainerOptions, const std::set<double> &allowedCellSizeFactors,
             const std::set<TraversalOption> &allowedTraversalOptions,
             const std::set<DataLayoutOption> &allowedDataLayoutOptions,
             const std::set<Newton3Option> &allowedNewton3Options)
      : _containerOptions(allowedContainerOptions) {
    // sets search space and current config
    populateSearchSpace(allowedContainerOptions, allowedCellSizeFactors, allowedTraversalOptions,
                        allowedDataLayoutOptions, allowedNewton3Options);
  }

  /**
   * Constructor for the FullSearch that only contains the given configurations.
   * This constructor assumes only valid configurations are passed! Mainly for easier unit testing.
   * @param allowedConfigurations Set of configurations AutoPas can choose from.
   */
  explicit FullSearch(std::set<Configuration> allowedConfigurations)
      : _containerOptions{}, _searchSpace(std::move(allowedConfigurations)), _currentConfig(_searchSpace.begin()) {
    for (auto config : _searchSpace) {
      _containerOptions.insert(config.container);
    }
  }

  inline Configuration getCurrentConfiguration() override { return *_currentConfig; }

  inline void removeN3Option(Newton3Option badNewton3Option) override;

  inline void addEvidence(long time) override { _traversalTimes[*_currentConfig] = time; }

  inline void reset() override {
    _traversalTimes.clear();
    _currentConfig = _searchSpace.begin();
  }

  inline bool tune() override;

  inline std::set<ContainerOption> getAllowedContainerOptions() override { return _containerOptions; }

  inline bool searchSpaceIsTrivial() override { return _searchSpace.size() == 1; }

  inline bool searchSpaceIsEmpty() override { return _searchSpace.empty(); }

  void addContainerSelector(/*const*/ ContainerSelector<Particle, ParticleCell> & /*containerSelector*/) override {
    AutoPasLog(trace, "ignoring containerSelector in FullSearch");
  }

 private:
  /**
   * Fills the search space with the cartesian product of the given options (minus invalid combinations).
   * @param allowedContainerOptions
   * @param allowedTraversalOptions
   * @param allowedDataLayoutOptions
   * @param allowedNewton3Options
   */
  inline void populateSearchSpace(const std::set<ContainerOption> &allowedContainerOptions,
                                  const std::set<double> &allowedCellSizeFactors,
                                  const std::set<TraversalOption> &allowedTraversalOptions,
                                  const std::set<DataLayoutOption> &allowedDataLayoutOptions,
                                  const std::set<Newton3Option> &allowedNewton3Options);

  inline void selectOptimalConfiguration();

  std::set<ContainerOption> _containerOptions;
  std::set<Configuration> _searchSpace;
  std::set<Configuration>::iterator _currentConfig;
  std::unordered_map<Configuration, size_t, ConfigHash> _traversalTimes;
};

<<<<<<< HEAD
template <typename Particle, typename ParticleCell>
void FullSearch<Particle, ParticleCell>::populateSearchSpace(const std::set<ContainerOption> &allowedContainerOptions,
                                                             const std::set<TraversalOption> &allowedTraversalOptions,
                                                             const std::set<DataLayoutOption> &allowedDataLayoutOptions,
                                                             const std::set<Newton3Option> &allowedNewton3Options) {
=======
void FullSearch::populateSearchSpace(const std::set<ContainerOption> &allowedContainerOptions,
                                     const std::set<double> &allowedCellSizeFactors,
                                     const std::set<TraversalOption> &allowedTraversalOptions,
                                     const std::set<DataLayoutOption> &allowedDataLayoutOptions,
                                     const std::set<Newton3Option> &allowedNewton3Options) {
>>>>>>> 6497f6d0
  //@TODO dummyTraversal needed until all containers support propper traversals
  auto dummySet = {TraversalOption::dummyTraversal};
  std::set<TraversalOption> allowedTraversalOptionsPlusDummy;
  std::set_union(allowedTraversalOptions.begin(), allowedTraversalOptions.end(), dummySet.begin(), dummySet.end(),
                 std::inserter(allowedTraversalOptionsPlusDummy, allowedTraversalOptionsPlusDummy.begin()));

  // generate all potential configs
  for (auto &containerOption : allowedContainerOptions) {
    // get all traversals of the container and restrict them to the allowed ones
    std::set<TraversalOption> allContainerTraversals = compatibleTraversals::allCompatibleTraversals(containerOption);
    std::set<TraversalOption> allowedAndApplicable;
    std::set_intersection(allowedTraversalOptionsPlusDummy.begin(), allowedTraversalOptionsPlusDummy.end(),
                          allContainerTraversals.begin(), allContainerTraversals.end(),
                          std::inserter(allowedAndApplicable, allowedAndApplicable.begin()));

    for (auto &cellSizeFactor : allowedCellSizeFactors)
      for (auto &traversalOption : allowedAndApplicable) {
        for (auto &dataLayoutOption : allowedDataLayoutOptions) {
          for (auto &newton3Option : allowedNewton3Options) {
            _searchSpace.emplace(containerOption, cellSizeFactor, traversalOption, dataLayoutOption, newton3Option);
          }
        }
      }
  }

  if (_searchSpace.empty()) {
    autopas::utils::ExceptionHandler::exception("FullSearch: No valid configurations could be created.");
  }

  _currentConfig = _searchSpace.begin();
}

template <typename Particle, typename ParticleCell>
bool FullSearch<Particle, ParticleCell>::tune() {
  // repeat as long as traversals are not applicable or we run out of configs
  ++_currentConfig;
  if (_currentConfig == _searchSpace.end()) {
    selectOptimalConfiguration();
    return false;
  }

  return true;
}

template <typename Particle, typename ParticleCell>
void FullSearch<Particle, ParticleCell>::selectOptimalConfiguration() {
  if (_searchSpace.size() == 1) {
    _currentConfig = _searchSpace.begin();
    return;
  }

  // Time measure strategy
  if (_traversalTimes.empty()) {
    utils::ExceptionHandler::exception(
        "FullSearch: Trying to determine fastest configuration without any measurements! "
        "Either selectOptimalConfiguration was called too early or no applicable configurations were found");
  }

  auto optimum = std::min_element(_traversalTimes.begin(), _traversalTimes.end(),
                                  [](std::pair<Configuration, size_t> a, std::pair<Configuration, size_t> b) -> bool {
                                    return a.second < b.second;
                                  });

  _currentConfig = _searchSpace.find(optimum->first);
  // sanity check
  if (_currentConfig == _searchSpace.end()) {
    autopas::utils::ExceptionHandler::exception(
        "FullSearch: Optimal configuration not found in list of configurations!");
  }

  // measurements are not needed anymore
  _traversalTimes.clear();

  AutoPasLog(debug, "Selected Configuration {}", _currentConfig->toString());
}

template <typename Particle, typename ParticleCell>
void FullSearch<Particle, ParticleCell>::removeN3Option(Newton3Option badNewton3Option) {
  for (auto ssIter = _searchSpace.begin(); ssIter != _searchSpace.end();) {
    if (ssIter->newton3 == badNewton3Option) {
      // change current config to the next non-deleted
      if (ssIter == _currentConfig) {
        ssIter = _searchSpace.erase(ssIter);
        _currentConfig = ssIter;
      } else {
        ssIter = _searchSpace.erase(ssIter);
      }
    } else {
      ++ssIter;
    }
  }

  if (this->searchSpaceIsEmpty()) {
    utils::ExceptionHandler::exception(
        "Removing all configurations with Newton 3 {} caused the search space to be empty!", badNewton3Option);
  }
}

}  // namespace autopas<|MERGE_RESOLUTION|>--- conflicted
+++ resolved
@@ -18,8 +18,7 @@
 /**
  * Exhaustive full search of the search space by testing every applicable configuration and then selecting the optimum.
  */
-template <typename Particle, typename ParticleCell>
-class FullSearch : public TuningStrategyInterface<Particle, ParticleCell> {
+class FullSearch : public TuningStrategyInterface {
  public:
   /**
    * Constructor for the FullSearch that generates the search space from the allowed options.
@@ -70,10 +69,6 @@
 
   inline bool searchSpaceIsEmpty() override { return _searchSpace.empty(); }
 
-  void addContainerSelector(/*const*/ ContainerSelector<Particle, ParticleCell> & /*containerSelector*/) override {
-    AutoPasLog(trace, "ignoring containerSelector in FullSearch");
-  }
-
  private:
   /**
    * Fills the search space with the cartesian product of the given options (minus invalid combinations).
@@ -96,19 +91,11 @@
   std::unordered_map<Configuration, size_t, ConfigHash> _traversalTimes;
 };
 
-<<<<<<< HEAD
-template <typename Particle, typename ParticleCell>
-void FullSearch<Particle, ParticleCell>::populateSearchSpace(const std::set<ContainerOption> &allowedContainerOptions,
-                                                             const std::set<TraversalOption> &allowedTraversalOptions,
-                                                             const std::set<DataLayoutOption> &allowedDataLayoutOptions,
-                                                             const std::set<Newton3Option> &allowedNewton3Options) {
-=======
 void FullSearch::populateSearchSpace(const std::set<ContainerOption> &allowedContainerOptions,
                                      const std::set<double> &allowedCellSizeFactors,
                                      const std::set<TraversalOption> &allowedTraversalOptions,
                                      const std::set<DataLayoutOption> &allowedDataLayoutOptions,
                                      const std::set<Newton3Option> &allowedNewton3Options) {
->>>>>>> 6497f6d0
   //@TODO dummyTraversal needed until all containers support propper traversals
   auto dummySet = {TraversalOption::dummyTraversal};
   std::set<TraversalOption> allowedTraversalOptionsPlusDummy;
@@ -141,8 +128,7 @@
   _currentConfig = _searchSpace.begin();
 }
 
-template <typename Particle, typename ParticleCell>
-bool FullSearch<Particle, ParticleCell>::tune() {
+bool FullSearch::tune() {
   // repeat as long as traversals are not applicable or we run out of configs
   ++_currentConfig;
   if (_currentConfig == _searchSpace.end()) {
@@ -153,8 +139,7 @@
   return true;
 }
 
-template <typename Particle, typename ParticleCell>
-void FullSearch<Particle, ParticleCell>::selectOptimalConfiguration() {
+void FullSearch::selectOptimalConfiguration() {
   if (_searchSpace.size() == 1) {
     _currentConfig = _searchSpace.begin();
     return;
@@ -185,8 +170,7 @@
   AutoPasLog(debug, "Selected Configuration {}", _currentConfig->toString());
 }
 
-template <typename Particle, typename ParticleCell>
-void FullSearch<Particle, ParticleCell>::removeN3Option(Newton3Option badNewton3Option) {
+void FullSearch::removeN3Option(Newton3Option badNewton3Option) {
   for (auto ssIter = _searchSpace.begin(); ssIter != _searchSpace.end();) {
     if (ssIter->newton3 == badNewton3Option) {
       // change current config to the next non-deleted
