--- conflicted
+++ resolved
@@ -56,16 +56,11 @@
 
   bool tune(bool = false) override;
 
-<<<<<<< HEAD
  protected:
   /**
    * Selects the optimal configuration.
    */
-  inline void selectOptimalConfiguration();
-=======
- private:
   void selectOptimalConfiguration();
->>>>>>> 82991249
 
   /**
    * Stores the time for each configuration that was already tested.
