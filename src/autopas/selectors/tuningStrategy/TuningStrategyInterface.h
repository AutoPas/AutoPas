--- conflicted
+++ resolved
@@ -78,14 +78,5 @@
    * @todo: add const
    */
   virtual void addContainerSelector(/*const*/ ContainerSelector<Particle, ParticleCell>& containerSelector) = 0;
-<<<<<<< HEAD
-
-  /**
-   * Add particleCount to the container
-   * @param particleCount
-   */
-   virtual void addParticleCount(double particle) = 0;
-=======
->>>>>>> 5983a637
 };
 }  // namespace autopas