--- conflicted
+++ resolved
@@ -58,14 +58,9 @@
 
     case TuningStrategyOption::predictiveTuning: {
       return std::make_unique<PredictiveTuning>(allowedContainers, allowedCellSizeFactors.getAll(), allowedTraversals,
-<<<<<<< HEAD
-                                                allowedDataLayouts, allowedNewton3Options, relativeOptimum,
-                                                maxTuningPhasesWithoutTest, evidenceFirstPrediction,
+                                                allowedLoadEstimators, allowedDataLayouts, allowedNewton3Options,
+                                                relativeOptimum, maxTuningPhasesWithoutTest, evidenceFirstPrediction,
                                                 extrapolationMethodOption);
-=======
-                                                allowedLoadEstimators, allowedDataLayouts, allowedNewton3Options,
-                                                relativeOptimum, maxTuningPhasesWithoutTest);
->>>>>>> c8c1016a
     }
   }
 
