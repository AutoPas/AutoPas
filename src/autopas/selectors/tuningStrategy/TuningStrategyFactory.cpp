--- conflicted
+++ resolved
@@ -17,10 +17,11 @@
 #include "autopas/utils/AutoPasConfigurationCommunicator.h"
 
 std::unique_ptr<autopas::TuningStrategyInterface> autopas::TuningStrategyFactory::generateTuningStrategy(
-<<<<<<< HEAD
     autopas::TuningStrategyOption tuningStrategyOption, std::set<autopas::ContainerOption> &allowedContainers,
     autopas::NumberSet<double> &allowedCellSizeFactors, std::set<autopas::TraversalOption> &allowedTraversals,
-    std::set<autopas::DataLayoutOption> &allowedDataLayouts, std::set<autopas::Newton3Option> &allowedNewton3Options,
+    std::set<autopas::LoadEstimatorOption> &allowedLoadEstimators,
+    std::set<autopas::DataLayoutOption> &allowedDataLayouts,
+    std::set<autopas::Newton3Option> &allowedNewton3Options,
     unsigned int maxEvidence, double relativeOptimum, unsigned int maxTuningPhasesWithoutTest,
     AcquisitionFunctionOption acquisitionFunctionOption, MPIStrategyOption mpiStrategyOption, AutoPas_MPI_Comm comm) {
   switch (static_cast<autopas::MPIStrategyOption>(mpiStrategyOption)) {
@@ -32,9 +33,10 @@
       int rank, commSize;
       AutoPas_MPI_Comm_rank(comm, &rank);
       AutoPas_MPI_Comm_size(comm, &commSize);
-      AutoPasConfigurationCommunicator::distributeConfigurations(allowedContainers, allowedCellSizeFactors,
-                                                                 allowedTraversals, allowedDataLayouts,
-                                                                 allowedNewton3Options, rank, commSize);
+      utils::AutoPasConfigurationCommunicator::distributeConfigurations(allowedContainers, allowedCellSizeFactors,
+                                                                 allowedTraversals, allowedLoadEstimators,
+                                                                 allowedDataLayouts, allowedNewton3Options, rank,
+                                                                 commSize);
       break;
     }
 
@@ -45,26 +47,12 @@
   }
 
   std::unique_ptr<autopas::TuningStrategyInterface> tuningStrategy = nullptr;
-=======
-    autopas::TuningStrategyOption tuningStrategyOption, const std::set<autopas::ContainerOption> &allowedContainers,
-    autopas::NumberSet<double> &allowedCellSizeFactors, const std::set<autopas::TraversalOption> &allowedTraversals,
-    const std::set<autopas::LoadEstimatorOption> &allowedLoadEstimators,
-    const std::set<autopas::DataLayoutOption> &allowedDataLayouts,
-    const std::set<autopas::Newton3Option> &allowedNewton3Options, unsigned int maxEvidence, double relativeOptimum,
-    unsigned int maxTuningPhasesWithoutTest, AcquisitionFunctionOption acquisitionFunctionOption) {
->>>>>>> 918ce7c3
-  // clang compiler bug requires static cast
   switch (static_cast<autopas::TuningStrategyOption>(tuningStrategyOption)) {
     case TuningStrategyOption::randomSearch: {
-<<<<<<< HEAD
       tuningStrategy = std::make_unique<RandomSearch>(allowedContainers, allowedCellSizeFactors, allowedTraversals,
-                                                      allowedDataLayouts, allowedNewton3Options, maxEvidence);
+                                                      allowedLoadEstimators, allowedDataLayouts, allowedNewton3Options,
+                                                      maxEvidence);
       break;
-=======
-      return std::make_unique<RandomSearch>(allowedContainers, allowedCellSizeFactors, allowedTraversals,
-                                            allowedLoadEstimators, allowedDataLayouts, allowedNewton3Options,
-                                            maxEvidence);
->>>>>>> 918ce7c3
     }
 
     case TuningStrategyOption::fullSearch: {
@@ -74,36 +62,37 @@
         return nullptr;
       }
 
-<<<<<<< HEAD
       tuningStrategy = std::make_unique<FullSearch>(allowedContainers, allowedCellSizeFactors.getAll(),
-                                                    allowedTraversals, allowedDataLayouts, allowedNewton3Options);
+                                                    allowedTraversals, allowedLoadEstimators, allowedDataLayouts,
+                                                    allowedNewton3Options);
       break;
     }
 
     case TuningStrategyOption::bayesianSearch: {
       tuningStrategy = std::make_unique<BayesianSearch>(allowedContainers, allowedCellSizeFactors, allowedTraversals,
-                                                        allowedDataLayouts, allowedNewton3Options, maxEvidence,
-                                                        acquisitionFunctionOption);
+                                                        allowedLoadEstimators, allowedDataLayouts, allowedNewton3Options,
+                                                        maxEvidence, acquisitionFunctionOption);
       break;
     }
 
     case TuningStrategyOption::bayesianClusterSearch: {
       tuningStrategy = std::make_unique<BayesianClusterSearch>(
-          allowedContainers, allowedCellSizeFactors, allowedTraversals, allowedDataLayouts, allowedNewton3Options,
-          maxEvidence, acquisitionFunctionOption);
+          allowedContainers, allowedCellSizeFactors, allowedTraversals, allowedLoadEstimators, allowedDataLayouts,
+          allowedNewton3Options, maxEvidence, acquisitionFunctionOption);
       break;
     }
 
     case TuningStrategyOption::activeHarmony: {
       tuningStrategy = std::make_unique<ActiveHarmony>(allowedContainers, allowedCellSizeFactors, allowedTraversals,
-                                                       allowedDataLayouts, allowedNewton3Options);
+                                                       allowedLoadEstimators, allowedDataLayouts, allowedNewton3Options);
       break;
     }
 
     case TuningStrategyOption::predictiveTuning: {
       tuningStrategy = std::make_unique<PredictiveTuning>(allowedContainers, allowedCellSizeFactors.getAll(),
-                                                          allowedTraversals, allowedDataLayouts, allowedNewton3Options,
-                                                          relativeOptimum, maxTuningPhasesWithoutTest);
+                                                          allowedTraversals, allowedLoadEstimators, allowedDataLayouts,
+                                                          allowedNewton3Options, relativeOptimum,
+                                                          maxTuningPhasesWithoutTest);
       break;
     }
 
@@ -121,33 +110,6 @@
 
     case MPIStrategyOption::divideAndConquer: {
       return std::make_unique<MPIParallelizedStrategy>(std::move(tuningStrategy), comm);
-=======
-      return std::make_unique<FullSearch>(allowedContainers, allowedCellSizeFactors.getAll(), allowedTraversals,
-                                          allowedLoadEstimators, allowedDataLayouts, allowedNewton3Options);
-    }
-
-    case TuningStrategyOption::bayesianSearch: {
-      return std::make_unique<BayesianSearch>(allowedContainers, allowedCellSizeFactors, allowedTraversals,
-                                              allowedLoadEstimators, allowedDataLayouts, allowedNewton3Options,
-                                              maxEvidence, acquisitionFunctionOption);
-    }
-
-    case TuningStrategyOption::bayesianClusterSearch: {
-      return std::make_unique<BayesianClusterSearch>(allowedContainers, allowedCellSizeFactors, allowedTraversals,
-                                                     allowedLoadEstimators, allowedDataLayouts, allowedNewton3Options,
-                                                     maxEvidence, acquisitionFunctionOption);
-    }
-
-    case TuningStrategyOption::activeHarmony: {
-      return std::make_unique<ActiveHarmony>(allowedContainers, allowedCellSizeFactors, allowedTraversals,
-                                             allowedLoadEstimators, allowedDataLayouts, allowedNewton3Options);
-    }
-
-    case TuningStrategyOption::predictiveTuning: {
-      return std::make_unique<PredictiveTuning>(allowedContainers, allowedCellSizeFactors.getAll(), allowedTraversals,
-                                                allowedLoadEstimators, allowedDataLayouts, allowedNewton3Options,
-                                                relativeOptimum, maxTuningPhasesWithoutTest);
->>>>>>> 918ce7c3
     }
   }
 
