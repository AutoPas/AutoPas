--- conflicted
+++ resolved
@@ -113,17 +113,12 @@
   inline void addEvidence(long time, size_t iteration) override {
     // time is converted to seconds, to big values may lead to errors in GaussianProcess. Time is also negated to
     // represent a maximization problem
-<<<<<<< HEAD
-    _gaussianProcess.addEvidence(_currentConfig.oneHotEncode(), -static_cast<double>(time) * secondsPerMicroseconds,
-                                 true);
-=======
     _gaussianProcess.addEvidence(_encoder.oneHotEncode(_currentConfig), -time * secondsPerMicroseconds, true);
->>>>>>> 918ce7c3
     _currentSamples.clear();
   }
 
   inline long getEvidence(Configuration configuration) const override {
-    return -static_cast<long>(_gaussianProcess.getOutput(FeatureVector(configuration).oneHotEncode())
+    return -static_cast<long>(_gaussianProcess.getOutput(_encoder.oneHotEncode(FeatureVector(configuration)))
                               / secondsPerMicroseconds);
   }
 
