/**
 * @file GaussianProcess.h
 * @author Jan Nguyen
 * @date 17.05.19
 */

#pragma once

#include <omp.h>
#include <Eigen/Dense>
#include "autopas/options/AcquisitionFunctionOption.h"
#include "autopas/utils/ExceptionHandler.h"
#include "autopas/utils/Math.h"
#include "autopas/utils/NumberSet.h"
#include "autopas/utils/Random.h"

namespace autopas {

/**
 * Gaussian process is a stochastical model. It predicts the
 * output of a blackbox function f(x) for given input x. To do so, some sample
 * input-output pairs (x,f(x)) should be provided as evidence.
 *
 * Currently the squared exponential kernel is used.
 * TODO: maybe offer some options.
 * @tparam Vector class should be subtractable and convertible to Eigen::VectorXd
 */
template <class Vector>
class GaussianProcess {
  // number of samples to find optimal hyperparameters
  static constexpr size_t hp_sample_size = 10000;
  // number of hyperparameters
  static constexpr size_t hp_size = 100;

  /**
   * Hyperparameters and derived matrices used for prediction
   */
  struct Hyperparameters {
    /**
     * score used to weight hyperparameters
     */
    double score;
    /**
     * prior mean
     */
    double mean;
    /**
     * prior variance
     */
    double theta;
    /**
     * Scale for each input dimension
     */
    Eigen::VectorXd dimScales;

    /**
     * Covariance Matrix Inverse
     */
    Eigen::MatrixXd covMatInv;
    /**
     * Weights used for predictions
     */
    Eigen::VectorXd weights;

    /**
     * Default Constructor
     */
    Hyperparameters()
        : mean(0.),
          theta(1.),
          dimScales(Eigen::VectorXd::Ones(1)),
          covMatInv(Eigen::MatrixXd::Ones(1, 1)),
          weights(Eigen::VectorXd::Ones(1)) {}

    /**
     * Contructor
     * @param mean prior mean of Gaussian process
     * @param theta prior variance
     * @param dimScales scale for each input dimension
     */
    Hyperparameters(double mean, double theta, const Eigen::VectorXd &dimScales)
        : mean(mean), theta(theta), dimScales(dimScales) {}

    /**
     * Precalculate matrices needed for predictions
     * @param sigma assumed noise
     * @param inputs evidence input
     * @param outputs evidence output
     */
    void precalculate(double sigma, const std::vector<Vector> &inputs, const Eigen::VectorXd &outputs) {
      size_t size = outputs.size();
      // mean of output shifted to zero
      Eigen::VectorXd outputCentered = outputs - mean * Eigen::VectorXd::Ones(size);

      Eigen::MatrixXd covMat(size, size);
      // calculate covariance matrix
      for (size_t i = 0; i < size; ++i) {
        covMat(i, i) = kernel(inputs[i], inputs[i], theta, dimScales) + sigma;
        for (size_t j = i + 1; j < size; ++j) {
          covMat(i, j) = covMat(j, i) = kernel(inputs[i], inputs[j], theta, dimScales);
        }
      }

      // cholesky decomposition
      Eigen::LLT<Eigen::MatrixXd> llt = covMat.llt();
      Eigen::MatrixXd l = llt.matrixL();

      // precalculate inverse of covMat and weights for predictions
      covMatInv = llt.solve(Eigen::MatrixXd::Identity(size, size));
      weights = covMatInv * outputCentered;

      // likelihood of evidence given parameters
      score = std::exp(-0.5 * outputCentered.dot(weights)) / l.diagonal().prod();

      if (std::isnan(score)) {
        // error score calculation failed
        utils::ExceptionHandler::exception("GaussianProcess: invalid score ", score);
      }
    }
  };

 public:
  /**
   * Constructor
   * @param dims number of input dimensions
   * @param sigma fixed noise
   * @param rngRef reference to rng
   */
  GaussianProcess(size_t dims, double sigma, Random &rngRef)
      : _inputs(), _outputs(), _dims(dims), _sigma(sigma), _hypers(), _rng(rngRef) {
    updateHyperparameters();
  }

  /**
   * Discard all evidence.
   */
  void clear() {
    _inputs.clear();
    updateHyperparameters();
  }

  /**
   * Get the number of evidence provided.
   * @return
   */
  size_t numEvidence() const { return _inputs.size(); }

  /**
   * Provide a input-output pair as evidence.
   * Each evidence improve the quality of future predictions.
   * @param input x
   * @param output f(x)
   */
  void addEvidence(Vector input, double output) {
    auto inputVec = static_cast<Eigen::VectorXd>(input);
    if (static_cast<size_t>(inputVec.size()) != _dims) {
      utils::ExceptionHandler::exception("GaussianProcess: size of input {} does not match specified dimensions {}",
                                         inputVec.size(), _dims);
    }

    if (_inputs.empty()) {
      // first evidence
      _evidenceMinValue = _evidenceMaxValue = output;
      _evidenceMinVector = _evidenceMaxVector = input;
    } else if (output < _evidenceMinValue) {
      _evidenceMinValue = output;
      _evidenceMinVector = input;
    } else if (output > _evidenceMaxValue) {
      _evidenceMaxValue = output;
      _evidenceMaxVector = input;
    }

    _inputs.push_back(input);
    long newSize = _inputs.size();

    // extend output vector
    _outputs.conservativeResize(newSize, Eigen::NoChange_t());
    _outputs(newSize - 1) = output;

    updateHyperparameters();
  }

  /**
   * Get the evidence with the smallest output value
   * @return input of min
   */
  Vector getEvidenceMin() {
    if (_inputs.empty()) {
      utils::ExceptionHandler::exception("GaussianProcess has no evidence");
    }

    return _evidenceMinVector;
  }

  /**
   * Get the evidence with the highest output value
   * @return input of max
   */
  Vector getEvidenceMax() {
    if (_inputs.empty()) {
      utils::ExceptionHandler::exception("GaussianProcess has no evidence");
    }

    return _evidenceMaxVector;
  }

  /**
   * Try to predict f(x) using the evidence
   * provided so far.
   * @param input x
   * @return expected output of f(x)
   */
  double predictMean(const Vector &input) const {
    auto inputVec = static_cast<Eigen::VectorXd>(input);
    if (static_cast<size_t>(inputVec.size()) != _dims) {
      utils::ExceptionHandler::exception("GaussianProcess: size of input {} does not match specified dimensions {}",
                                         inputVec.size(), _dims);
    }

    // default mean 0.
    if (_inputs.size() == 0) return 0.;

    double result = 0.;
    for (auto &hyper : _hypers) {
      result += hyper.score * (hyper.mean + kernelVector(input, hyper.theta, hyper.dimScales).dot(hyper.weights));
    }

    return result;
  }

  /**
   * The variance of the predicted f(x) from predictMean().
   * @param input x
   * @return variance
   */
  double predictVar(const Vector &input) const {
    auto inputVec = static_cast<Eigen::VectorXd>(input);
    if (static_cast<size_t>(inputVec.size()) != _dims) {
      utils::ExceptionHandler::exception("GaussianProcess: size of input {} does not match specified dimensions {}",
                                         inputVec.size(), _dims);
    }

    // default variance 1.
    if (_inputs.size() == 0) return 1.;

    double result = 0.;
    for (auto &hyper : _hypers) {
      Eigen::VectorXd kVec = kernelVector(input, hyper.theta, hyper.dimScales);
      result += hyper.score * (kernel(input, input, hyper.theta, hyper.dimScales) - kVec.dot(hyper.covMatInv * kVec));
    }
    return result;
  }

  /**
   * Calculates the acquisition function for given input.
   * @param af acquisition function a:input->double
   * @param input i
   * @return a(i). This value can be compared with values a(x) of other inputs x to weigh which input would give the
   * most gain if its evidence were provided.
   */
  inline double calcAcquisition(AcquisitionFunctionOption af, const Vector &input) const {
    switch (af) {
<<<<<<< HEAD
      case upperConfidenceBound: {
        return predictMean(input) + 2 * std::sqrt(predictVar(input));
      }
      case lowerConfidenceBound: {
        return predictMean(input) - 2 * std::sqrt(predictVar(input));
      }
      case mean: {
        return predictMean(input);
      }
      case variance: {
        return predictVar(input);
      }
      case probabilityOfDecrease: {
        return utils::Math::normalCDF((_evidenceMinValue - predictMean(input)) / predictVar(input));
      }
      case expectedDecrease: {
        double mean = predictMean(input);
        double var = predictVar(input);
        double minNormed = (_evidenceMinValue - mean) / var;
        return (_evidenceMinValue - mean) * utils::Math::normalCDF(minNormed) + var * utils::Math::normalPDF(minNormed);
=======
      case AcquisitionFunctionOption::ucb: {
        return predictMean(feature) + std::sqrt(predictVar(feature));
      }
      case AcquisitionFunctionOption::lcb: {
        return predictMean(feature) - std::sqrt(predictVar(feature));
      }
      case AcquisitionFunctionOption::mean: {
        return predictMean(feature);
>>>>>>> 05a8b0f2
      }
    }

    autopas::utils::ExceptionHandler::exception("GaussianProcess.calcAcquisition: Unknown acquisition function {}.",
                                                af);
    return 0;
  }

  /**
   * Find the input in samples which maximizes given aquisition function.
   * TODO: maybe add parameters for hyperparameters of aquisition functions
   * @param af function to maximize
   * @param samples
   * @return
   */
  Vector sampleAquisitionMax(AcquisitionFunctionOption af, const std::vector<Vector> &samples) const {
    int maxIdx = -1;
    double maxVal = 0.;

    // find maximum from samples
    for (unsigned i = 0; i < samples.size(); ++i) {
      double val = calcAcquisition(af, samples[i]);

      if (maxIdx == -1 || val > maxVal) {
        maxIdx = i;
        maxVal = val;
      }
    }

    return samples[maxIdx];
  }

  /**
   * Find the input in samples which minimizes given aquisition function.
   * TODO: maybe add parameters for hyperparameters of aquisition functions
   * @param af function to minimize
   * @param samples
   * @return
   */
  Vector sampleAquisitionMin(AcquisitionFunctionOption af, const std::vector<Vector> &samples) const {
    int minIdx = -1;
    double minVal = 0.;

    // find minimum from samples
    for (unsigned i = 0; i < samples.size(); ++i) {
      double val = calcAcquisition(af, samples[i]);

      if (minIdx == -1 || val < minVal) {
        minIdx = i;
        minVal = val;
      }
    }

    return samples[minIdx];
  }

 private:
  /**
   * Update the hyperparameters: theta, dimScale.
   * To do so, hyperparameter-samples are randomly generated.
   * The samples are combined using a weighted average. The weight of a sample
   * equals to the probability that given evidence and hyperparameter-sample
   * generates given output.
   */
  inline void updateHyperparameters() {
    // number of evidence
    size_t newSize = _inputs.size();
    _hypers.clear();

    // if no evidence
    if (newSize == 0) {
      // use default values
      return;
    }

    if (newSize == 1) {
      // default values for one evidence
      _hypers.emplace_back(_outputs[0], _outputs[0] * _outputs[0], Eigen::VectorXd::Ones(_dims));
      _hypers[0].precalculate(_sigma, _inputs, _outputs);
    } else {
      // range of mean
      // inside bounds of evidence outputs
      NumberInterval<double> meanRange(_evidenceMinValue, _evidenceMaxValue);
      // range of theta
      // max sample stddev: (max - min)
      // max stddev from zero: abs(min) & abs(max)
      double thetaMax = std::pow(
          std::max({_evidenceMaxValue - _evidenceMinValue, std::abs(_evidenceMinValue), std::abs(_evidenceMaxValue)}),
          2);
      // at least sigma
      thetaMax = std::max(thetaMax, _sigma);
      NumberInterval<double> thetaRange(_sigma, thetaMax);
      // range of dimScale
      // Assuming most distances are greater equal 1.
      // For a dimScale d > 5 + ln(thetaMax): theta * exp(-d r) < 1%. So choosing
      // a greater dimScale may lead to many kernels close to zero.
      // But if needed the upper bound can be increased.
      NumberInterval<double> dimScaleRange(0., 5. + std::max(0., std::log(thetaMax)));

      // generate mean
      auto sample_means = meanRange.uniformSample(hp_sample_size, _rng);

      // generate theta
      auto sample_thetas = thetaRange.uniformSample(hp_sample_size, _rng);

      // generate dimScale
      std::vector<std::vector<double>> sample_dimScaleData;
      for (size_t d = 0; d < _dims; ++d) {
        sample_dimScaleData.push_back(dimScaleRange.uniformSample(hp_sample_size, _rng));
      }
      // convert dimScales to Vectors
      std::vector<Eigen::VectorXd> sample_dimScales;
      for (size_t t = 0; t < hp_sample_size; ++t) {
        std::vector<double> dimScaleData;
        for (size_t d = 0; d < _dims; ++d) {
          dimScaleData.push_back(sample_dimScaleData[d][t]);
        }
        Eigen::VectorXd dimScale = Eigen::Map<Eigen::VectorXd>(dimScaleData.data(), dimScaleData.size());
        sample_dimScales.push_back(std::move(dimScale));
      }

      // initialize hyperparameter samples
      _hypers.reserve(hp_sample_size);
      for (size_t t = 0; t < hp_sample_size; ++t) {
        _hypers.emplace_back(sample_means[t], sample_thetas[t], sample_dimScales[t]);
      }

      // precalculate matrices for all hyperparameters
      // @TODO find sensible chunkSize
#ifdef AUTOPAS_OPENMP
      const size_t chunkSize = std::max(hp_sample_size / (omp_get_max_threads() * 10), 1ul);
#pragma omp parallel for schedule(dynamic, chunkSize)
#endif
      for (size_t t = 0; t < hp_sample_size; ++t) {
        _hypers[t].precalculate(_sigma, _inputs, _outputs);
      }

      // sort by score
      std::sort(_hypers.begin(), _hypers.end(),
                [](const Hyperparameters &h1, const Hyperparameters &h2) { return h1.score > h2.score; });

      // only keep top 'hp_size' hyperparameters
      _hypers.resize(hp_size);
    }

    // normalize scores
    double scoreSum = 0.;
    for (auto &hyper : _hypers) {
      scoreSum += hyper.score;
    }
    for (auto &hyper : _hypers) {
      hyper.score /= scoreSum;
    }
  }

  /**
   * Kernel function to describe similarity between two inputs
   * using given hyperparameters.
   * @param input1
   * @param input2
   * @param theta
   * @param dimScale
   * @return
   */
  static inline double kernel(const Vector &input1, const Vector &input2, double theta,
                              const Eigen::VectorXd &dimScale) {
    Eigen::VectorXd r = static_cast<Eigen::VectorXd>(input1 - input2);
    Eigen::VectorXd rSquared = r.array().square();
    return theta * exp(-rSquared.dot(dimScale));
  }

  /**
   * Calculates the kernel between input and all evidence.
   * @param input
   * @return Vector of covariances
   */
  Eigen::VectorXd kernelVector(const Vector &input, double theta, const Eigen::VectorXd &dimScale) const {
    std::vector<double> k;
    for (auto &d : _inputs) {
      k.push_back(kernel(input, d, theta, dimScale));
    }
    return Eigen::Map<Eigen::VectorXd>(k.data(), k.size());
  }

  std::vector<Vector> _inputs;
  Eigen::VectorXd _outputs;

  /**
   * Current smallest evidence output
   */
  double _evidenceMinValue;
  /**
   * Current smallest evidence input
   */
  Vector _evidenceMinVector;
  /**
   * Current greatest evidence output
   */
  double _evidenceMaxValue;
  /**
   * Current greatest evidence input
   */
  Vector _evidenceMaxVector;

  /**
   * input dimensions
   */
  const size_t _dims;

  /**
   * fixed noise assumed
   */
  const double _sigma;

  /**
   * hyperparameters
   */
  std::vector<Hyperparameters> _hypers;

  Random &_rng;
};
}  // namespace autopas<|MERGE_RESOLUTION|>--- conflicted
+++ resolved
@@ -260,37 +260,26 @@
    */
   inline double calcAcquisition(AcquisitionFunctionOption af, const Vector &input) const {
     switch (af) {
-<<<<<<< HEAD
-      case upperConfidenceBound: {
+      case AcquisitionFunctionOption::upperConfidenceBound: {
         return predictMean(input) + 2 * std::sqrt(predictVar(input));
       }
-      case lowerConfidenceBound: {
+      case AcquisitionFunctionOption::lowerConfidenceBound: {
         return predictMean(input) - 2 * std::sqrt(predictVar(input));
       }
-      case mean: {
+      case AcquisitionFunctionOption::mean: {
         return predictMean(input);
       }
-      case variance: {
+      case AcquisitionFunctionOption::variance: {
         return predictVar(input);
       }
-      case probabilityOfDecrease: {
+      case AcquisitionFunctionOption::probabilityOfDecrease: {
         return utils::Math::normalCDF((_evidenceMinValue - predictMean(input)) / predictVar(input));
       }
-      case expectedDecrease: {
+      case AcquisitionFunctionOption::expectedDecrease: {
         double mean = predictMean(input);
         double var = predictVar(input);
         double minNormed = (_evidenceMinValue - mean) / var;
         return (_evidenceMinValue - mean) * utils::Math::normalCDF(minNormed) + var * utils::Math::normalPDF(minNormed);
-=======
-      case AcquisitionFunctionOption::ucb: {
-        return predictMean(feature) + std::sqrt(predictVar(feature));
-      }
-      case AcquisitionFunctionOption::lcb: {
-        return predictMean(feature) - std::sqrt(predictVar(feature));
-      }
-      case AcquisitionFunctionOption::mean: {
-        return predictMean(feature);
->>>>>>> 05a8b0f2
       }
     }
 
