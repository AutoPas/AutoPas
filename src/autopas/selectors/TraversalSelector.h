/**
 * @file TraversalSelector.h
 * @author F. Gratl
 * @date 11.06.18
 */

#pragma once

#include <array>
#include <numeric>
#include <unordered_map>
#include <vector>
#include "autopas/containers/cellPairTraversals/CellPairTraversal.h"
#include "autopas/containers/cellPairTraversals/DummyTraversal.h"
#include "autopas/containers/cellPairTraversals/TraversalInterface.h"
#include "autopas/containers/directSum/DirectSumTraversal.h"
#include "autopas/containers/linkedCells/traversals/C01Traversal.h"
#include "autopas/containers/linkedCells/traversals/C08Traversal.h"
#include "autopas/containers/linkedCells/traversals/C18Traversal.h"
#include "autopas/containers/linkedCells/traversals/SlicedTraversal.h"
#include "autopas/containers/verletListsCellBased/verletListsCells/traversals/C01TraversalVerlet.h"
#include "autopas/containers/verletListsCellBased/verletListsCells/traversals/C18TraversalVerlet.h"
#include "autopas/containers/verletListsCellBased/verletListsCells/traversals/SlicedTraversalVerlet.h"
<<<<<<< HEAD
#include "autopas/options/DataLayoutOptions.h"
#include "autopas/options/SelectorStrategies.h"
=======
#include "autopas/options/SelectorStrategie.h"
>>>>>>> f7b5b16a
#include "autopas/pairwiseFunctors/CellFunctor.h"
#include "autopas/utils/ExceptionHandler.h"
#include "autopas/utils/Logger.h"
#include "autopas/utils/StringUtils.h"
#include "autopas/utils/TrivialHash.h"

namespace autopas {

/**
 * Selector for a container traversal.
 * @tparam ParticleCell
 */
template <class ParticleCell>
class TraversalSelector {
 public:
  /**
   * Dummy constructor such that this class can be used in maps
   */
  TraversalSelector() : _dims({0, 0, 0}) {}
  /**
   * Constructor of the TraversalSelector class.
   * @param dims Array with the dimension lengths of the domain.
   */
  TraversalSelector(const std::array<unsigned long, 3> &dims) : _dims(dims) {}

  /**
<<<<<<< HEAD
   * Gets the optimal traversal for a given cell functor. If no traversal is selected yet a optimum search is started.
   * @tparam PairwiseFunctor The functor that defines the interaction of two particles.
   * @tparam DataLayout
   * @tparam useNewton3
   * @param pairwiseFunctor The functor that defines the interaction of two particles.
   * @return Smartpointer to the optimal traversal.
   */
  template <class PairwiseFunctor, DataLayoutOption DataLayout, bool useNewton3>
  std::unique_ptr<CellPairTraversal<ParticleCell>> getOptimalTraversal(PairwiseFunctor &pairwiseFunctor);

  /**
   * Save the runtime of a given traversal if the functor is relevant for tuning.
   * @param pairwiseFunctor
   * @param traversal
   * @param time
   */
  template <class PairwiseFunctor>
  void addTimeMeasurement(PairwiseFunctor &pairwiseFunctor, TraversalOptions traversal, long time) {
    if (pairwiseFunctor.isRelevantForTuning()) {
      struct TimeMeasurement measurement = {traversal, time};
      _traversalTimes.push_back(measurement);
    }
  }

  /**
   * Selects the next allowed and applicable traversal.
   * @tparam PairwiseFunctor The functor that defines the interaction of two particles.
   * @tparam DataLayout
   * @tparam useNewton3
   * @param pairwiseFunctor The functor that defines the interaction of two particles.
   * @return Smartpointer to the selected traversal.
   */
  template <class PairwiseFunctor, DataLayoutOption DataLayout, bool useNewton3>
  std::unique_ptr<CellPairTraversal<ParticleCell>> selectNextTraversal(PairwiseFunctor &pairwiseFunctor);
=======
   * Generates a given Traversal for the given properties.
   * @tparam PairwiseFunctor
   * @tparam useSoA
   * @tparam useNewton3
   * @param traversalType
   * @param pairwiseFunctor
   * @return Smartpointer to the traversal.
   */
  template <class PairwiseFunctor, bool useSoA, bool useNewton3>
  std::unique_ptr<CellPairTraversal<ParticleCell>> generateTraversal(TraversalOption traversalType,
                                                                     PairwiseFunctor &pairwiseFunctor);
>>>>>>> f7b5b16a

 private:
  /**
<<<<<<< HEAD
   * Selects the optimal traversal based on saved measurements.
   * @tparam PairwiseFunctor The functor that defines the interaction of two particles.
   * @tparam DataLayout
   * @tparam useNewton3
   * @param strategy Strategy the selector should employ to choose the best traversal.
   * @param pairwiseFunctor The functor that defines the interaction of two particles.
   * @return Smartpointer to the selected traversal.
   */
  template <class PairwiseFunctor, DataLayoutOption DataLayout, bool useNewton3>
  std::unique_ptr<CellPairTraversal<ParticleCell>> selectOptimalTraversal(SelectorStrategy strategy,
                                                                          PairwiseFunctor &pairwiseFunctor);

 private:
  void findFastestAbsTraversal();

  void findFastestMeanTraversal();

  void findFastestMedianTraversal();

  template <class PairwiseFunctor, DataLayoutOption DataLayout, bool useNewton3>
  std::vector<std::unique_ptr<TraversalInterface>> generateAllAllowedTraversals(PairwiseFunctor &pairwiseFunctor);

  template <class PairwiseFunctor, DataLayoutOption DataLayout, bool useNewton3>
  std::unique_ptr<CellPairTraversal<ParticleCell>> generateTraversal(TraversalOptions traversalType,
                                                                     PairwiseFunctor &pairwiseFunctor);

  // The optimal traversal for all functors that are marked relevant.
  TraversalOptions _optimalTraversalOption;
  // indicating whether or not the optimalTraversalOption is already initialized
  bool _isInitialized = false;
  // indicating whether we are currently testing through all options
  bool _isTuning = false;
=======
   * indicating whether or not the optimalTraversalOption is already initialized
   */
>>>>>>> f7b5b16a
  const std::array<unsigned long, 3> _dims;
};

template <class ParticleCell>
<<<<<<< HEAD
template <class PairwiseFunctor, DataLayoutOption DataLayout, bool useNewton3>
std::vector<std::unique_ptr<TraversalInterface>> TraversalSelector<ParticleCell>::generateAllAllowedTraversals(
    PairwiseFunctor &pairwiseFunctor) {
  std::vector<std::unique_ptr<TraversalInterface>> traversals;

  for (auto &option : _allowedTraversalOptions) {
    traversals.push_back(generateTraversal<PairwiseFunctor, DataLayout, useNewton3>(option, pairwiseFunctor));
  }

  if (traversals.empty()) utils::ExceptionHandler::exception("TraversalSelector: No traversals were generated.");

  return traversals;
}

template <class ParticleCell>
template <class PairwiseFunctor, DataLayoutOption DataLayout, bool useNewton3>
=======
template <class PairwiseFunctor, bool useSoA, bool useNewton3>
>>>>>>> f7b5b16a
std::unique_ptr<CellPairTraversal<ParticleCell>> TraversalSelector<ParticleCell>::generateTraversal(
    TraversalOption traversalType, PairwiseFunctor &pairwiseFunctor) {
  switch (traversalType) {
<<<<<<< HEAD
    case TraversalOptions::directSumTraversal: {
      traversal =
          std::make_unique<DirectSumTraversal<ParticleCell, PairwiseFunctor, DataLayout, useNewton3>>(&pairwiseFunctor);
      break;
    }
    case TraversalOptions::c08: {
      traversal = std::make_unique<C08Traversal<ParticleCell, PairwiseFunctor, DataLayout, useNewton3>>(
          _dims, &pairwiseFunctor);
      break;
    }
    case TraversalOptions::sliced: {
      traversal = std::make_unique<SlicedTraversal<ParticleCell, PairwiseFunctor, DataLayout, useNewton3>>(
          _dims, &pairwiseFunctor);
      break;
    }
    case TraversalOptions::c18: {
      traversal = std::make_unique<C18Traversal<ParticleCell, PairwiseFunctor, DataLayout, useNewton3>>(
          _dims, &pairwiseFunctor);
      break;
    }
    case TraversalOptions::c01: {
      traversal = std::make_unique<C01Traversal<ParticleCell, PairwiseFunctor, DataLayout, useNewton3>>(
          _dims, &pairwiseFunctor);
      break;
    }
    case TraversalOptions::slicedVerlet: {
      traversal = std::make_unique<SlicedTraversalVerlet<ParticleCell, PairwiseFunctor, DataLayout, useNewton3>>(
=======
    case TraversalOption::directSumTraversal: {
      return std::make_unique<DirectSumTraversal<ParticleCell, PairwiseFunctor, useSoA, useNewton3>>(&pairwiseFunctor);
    }
    case TraversalOption::c08: {
      return std::make_unique<C08Traversal<ParticleCell, PairwiseFunctor, useSoA, useNewton3>>(_dims, &pairwiseFunctor);
    }
    case TraversalOption::sliced: {
      return std::make_unique<SlicedTraversal<ParticleCell, PairwiseFunctor, useSoA, useNewton3>>(_dims,
                                                                                                  &pairwiseFunctor);
    }
    case TraversalOption::c18: {
      return std::make_unique<C18Traversal<ParticleCell, PairwiseFunctor, useSoA, useNewton3>>(_dims, &pairwiseFunctor);
    }
    case TraversalOption::c01: {
      return std::make_unique<C01Traversal<ParticleCell, PairwiseFunctor, useSoA, useNewton3>>(_dims, &pairwiseFunctor);
    }
    case TraversalOption::slicedVerlet: {
      return std::make_unique<SlicedTraversalVerlet<ParticleCell, PairwiseFunctor, useSoA, useNewton3>>(
>>>>>>> f7b5b16a
          _dims, &pairwiseFunctor);
    }
<<<<<<< HEAD
    case TraversalOptions::c18Verlet: {
      traversal = std::make_unique<C18TraversalVerlet<ParticleCell, PairwiseFunctor, DataLayout, useNewton3>>(
          _dims, &pairwiseFunctor);
      break;
    }
    case TraversalOptions::c01Verlet: {
      traversal = std::make_unique<C01TraversalVerlet<ParticleCell, PairwiseFunctor, DataLayout, useNewton3>>(
          _dims, &pairwiseFunctor);
      break;
    }
    case TraversalOptions::dummyTraversal: {
      traversal = std::make_unique<DummyTraversal<ParticleCell>>(_dims);
      break;
    }
    default: {
      AutoPasLog(warn, "Traversal type {} is not a known type!", utils::StringUtils::to_string(traversalType));
    }
  }
  return traversal;
}

template <class ParticleCell>
template <class PairwiseFunctor, DataLayoutOption DataLayout, bool useNewton3>
std::unique_ptr<CellPairTraversal<ParticleCell>> TraversalSelector<ParticleCell>::selectOptimalTraversal(
    SelectorStrategy strategy, PairwiseFunctor &pairwiseFunctor) {
  // Time measure strategy
  if (_traversalTimes.empty()) {
    utils::ExceptionHandler::exception("TraversalSelector: Trying to determine fastest traversal before measuring!");
  }

  switch (strategy) {
    case SelectorStrategy::fastestAbs: {
      findFastestAbsTraversal();
      break;
=======
    case TraversalOption::c18Verlet: {
      return std::make_unique<C18TraversalVerlet<ParticleCell, PairwiseFunctor, useSoA, useNewton3>>(_dims,
                                                                                                     &pairwiseFunctor);
    }
    case TraversalOption::c01Verlet: {
      return std::make_unique<C01TraversalVerlet<ParticleCell, PairwiseFunctor, useSoA, useNewton3>>(_dims,
                                                                                                     &pairwiseFunctor);
>>>>>>> f7b5b16a
    }
    case TraversalOption::dummyTraversal: {
      return std::make_unique<DummyTraversal<ParticleCell>>(_dims);
    }
<<<<<<< HEAD
    case SelectorStrategy::fastestMedian: {
      findFastestMedianTraversal();
      break;
    }
    default:
      utils::ExceptionHandler::exception("TraversalSelector: Unknown selector strategy {}", strategy);
  }

  // measurements are not needed anymore
  _traversalTimes.clear();

  // Assumption: the fastest traversal is applicable :O
  auto traversal = generateTraversal<PairwiseFunctor, DataLayout, useNewton3>(_optimalTraversalOption, pairwiseFunctor);

  AutoPasLog(debug, "Selected traversal {}", utils::StringUtils::to_string(_optimalTraversalOption));
  return traversal;
}

template <class ParticleCell>
template <class PairwiseFunctor, DataLayoutOption DataLayout, bool useNewton3>
std::unique_ptr<CellPairTraversal<ParticleCell>> TraversalSelector<ParticleCell>::selectNextTraversal(
    PairwiseFunctor &pairwiseFunctor) {
  std::unique_ptr<CellPairTraversal<ParticleCell>> traversal;
  bool traversalIsApplicable = false;

  // choose new traversals
  while (not traversalIsApplicable) {
    // if no measurements are in yet _optimalTraversalOption is not initialized
    if (not _isTuning) {
      // no traversals are allowed
      if (_allowedTraversalOptions.size() == 0) {
        return std::unique_ptr<CellPairTraversal<ParticleCell>>(nullptr);
      }

      _optimalTraversalOption = _allowedTraversalOptions.begin().operator*();
      _isTuning = true;
    } else {
      auto selectedTraversalIter =
          std::find(_allowedTraversalOptions.begin(), _allowedTraversalOptions.end(), _optimalTraversalOption);
      ++selectedTraversalIter;

      // if there is no next return null
      if (selectedTraversalIter >= _allowedTraversalOptions.end()) {
        _isTuning = false;
        return std::unique_ptr<CellPairTraversal<ParticleCell>>(nullptr);
      }
      _optimalTraversalOption = *selectedTraversalIter;
    }

    traversal = generateTraversal<PairwiseFunctor, DataLayout, useNewton3>(_optimalTraversalOption, pairwiseFunctor);
    traversalIsApplicable = traversal->isApplicable();
  }
  AutoPasLog(debug, "Testing traversal {}", utils::StringUtils::to_string(_optimalTraversalOption));

  _isInitialized = true;
  return traversal;
}

template <class ParticleCell>
template <class PairwiseFunctor, DataLayoutOption DataLayout, bool useNewton3>
std::unique_ptr<CellPairTraversal<ParticleCell>> TraversalSelector<ParticleCell>::getOptimalTraversal(
    PairwiseFunctor &pairwiseFunctor) {
  std::unique_ptr<CellPairTraversal<ParticleCell>> traversal;

  if (not _isInitialized)
    utils::ExceptionHandler::exception("TraversalSelector::getOptimalTraversal(): No Traversal selected yet!");

  traversal = generateTraversal<PairwiseFunctor, DataLayout, useNewton3>(_optimalTraversalOption, pairwiseFunctor);
  return traversal;
}

template <class ParticleCell>
void TraversalSelector<ParticleCell>::findFastestAbsTraversal() {
  // choose the fastest traversal and reset timings
  // Initialize with something. This will be overridden.
  long optimalTraversalTime = std::numeric_limits<long>::max();
  AutoPasLog(debug, "TraversalSelector: Collected traversal times:");
  for (auto &&t : _traversalTimes) {
    AutoPasLog(debug, "Traversal {} took {} nanoseconds.", utils::StringUtils::to_string(t.traversal), t.time);
    if (t.time < optimalTraversalTime) {
      _optimalTraversalOption = t.traversal;
      optimalTraversalTime = t.time;
    }
  }

  // sanity check
  if (optimalTraversalTime == std::numeric_limits<long>::max()) {
    utils::ExceptionHandler::exception("TraversalSelector: Nothing was faster than max long! o_O");
  }
}

template <class ParticleCell>
void TraversalSelector<ParticleCell>::findFastestMeanTraversal() {
  // choose the fastest traversal and reset timings
  // reorder measurements
  std::unordered_map<TraversalOptions, std::vector<long>, TrivialHash> measurementsMap;
  AutoPasLog(debug, "TraversalSelector: Collected traversal times:");
  for (auto &&t : _traversalTimes) {
    AutoPasLog(debug, "Traversal {} took {} nanoseconds.", utils::StringUtils::to_string(t.traversal), t.time);
    measurementsMap[t.traversal].push_back(t.time);
  }

  long optimalTraversalTime = std::numeric_limits<long>::max();
  // @todo: when verlet list traversals are here apply weights to measurement w/ or w/o vl rebuild
  for (auto &&m : measurementsMap) {
    long meanTime = std::accumulate(m.second.begin(), m.second.end(), 0l) / m.second.size();
    AutoPasLog(debug, "Traversal {} mean: {} nanoseconds", utils::StringUtils::to_string(m.first), meanTime);
    if (meanTime < optimalTraversalTime) {
      optimalTraversalTime = meanTime;
      _optimalTraversalOption = m.first;
    }
  }

  // sanity check
  if (optimalTraversalTime == std::numeric_limits<long>::max()) {
    utils::ExceptionHandler::exception("TraversalSelector: Nothing was faster than max long! o_O");
  }
}

template <class ParticleCell>
void TraversalSelector<ParticleCell>::findFastestMedianTraversal() {
  // choose the fastest traversal and reset timings
  // reorder measurements
  std::unordered_map<TraversalOptions, std::vector<long>, TrivialHash> measurementsMap;
  AutoPasLog(debug, "TraversalSelector: Collected traversal times:");
  for (auto &&t : _traversalTimes) {
    AutoPasLog(debug, "Traversal {} took {} nanoseconds.", utils::StringUtils::to_string(t.traversal), t.time);
    measurementsMap[t.traversal].push_back(t.time);
  }

  long optimalTraversalTime = std::numeric_limits<long>::max();
  for (auto &&m : measurementsMap) {
    std::sort(m.second.begin(), m.second.end());
    long medianTime = m.second[m.second.size() / 2];
    AutoPasLog(debug, "Traversal {} median: {} nanoseconds", utils::StringUtils::to_string(m.first), medianTime);
    if (medianTime < optimalTraversalTime) {
      optimalTraversalTime = medianTime;
      _optimalTraversalOption = m.first;
    }
  }

  // sanity check
  if (optimalTraversalTime == std::numeric_limits<long>::max()) {
    utils::ExceptionHandler::exception("TraversalSelector: Nothing was faster than max long! o_O");
=======
>>>>>>> f7b5b16a
  }
  autopas::utils::ExceptionHandler::exception("Traversal type {} is not a known type!",
                                              utils::StringUtils::to_string(traversalType));
  return std::unique_ptr<CellPairTraversal<ParticleCell>>(nullptr);
}

}  // namespace autopas<|MERGE_RESOLUTION|>--- conflicted
+++ resolved
@@ -14,6 +14,7 @@
 #include "autopas/containers/cellPairTraversals/DummyTraversal.h"
 #include "autopas/containers/cellPairTraversals/TraversalInterface.h"
 #include "autopas/containers/directSum/DirectSumTraversal.h"
+#include "autopas/containers/linkedCells/traversals/C01CudaTraversal.h"
 #include "autopas/containers/linkedCells/traversals/C01Traversal.h"
 #include "autopas/containers/linkedCells/traversals/C08Traversal.h"
 #include "autopas/containers/linkedCells/traversals/C18Traversal.h"
@@ -21,12 +22,7 @@
 #include "autopas/containers/verletListsCellBased/verletListsCells/traversals/C01TraversalVerlet.h"
 #include "autopas/containers/verletListsCellBased/verletListsCells/traversals/C18TraversalVerlet.h"
 #include "autopas/containers/verletListsCellBased/verletListsCells/traversals/SlicedTraversalVerlet.h"
-<<<<<<< HEAD
-#include "autopas/options/DataLayoutOptions.h"
-#include "autopas/options/SelectorStrategies.h"
-=======
 #include "autopas/options/SelectorStrategie.h"
->>>>>>> f7b5b16a
 #include "autopas/pairwiseFunctors/CellFunctor.h"
 #include "autopas/utils/ExceptionHandler.h"
 #include "autopas/utils/Logger.h"
@@ -53,42 +49,6 @@
   TraversalSelector(const std::array<unsigned long, 3> &dims) : _dims(dims) {}
 
   /**
-<<<<<<< HEAD
-   * Gets the optimal traversal for a given cell functor. If no traversal is selected yet a optimum search is started.
-   * @tparam PairwiseFunctor The functor that defines the interaction of two particles.
-   * @tparam DataLayout
-   * @tparam useNewton3
-   * @param pairwiseFunctor The functor that defines the interaction of two particles.
-   * @return Smartpointer to the optimal traversal.
-   */
-  template <class PairwiseFunctor, DataLayoutOption DataLayout, bool useNewton3>
-  std::unique_ptr<CellPairTraversal<ParticleCell>> getOptimalTraversal(PairwiseFunctor &pairwiseFunctor);
-
-  /**
-   * Save the runtime of a given traversal if the functor is relevant for tuning.
-   * @param pairwiseFunctor
-   * @param traversal
-   * @param time
-   */
-  template <class PairwiseFunctor>
-  void addTimeMeasurement(PairwiseFunctor &pairwiseFunctor, TraversalOptions traversal, long time) {
-    if (pairwiseFunctor.isRelevantForTuning()) {
-      struct TimeMeasurement measurement = {traversal, time};
-      _traversalTimes.push_back(measurement);
-    }
-  }
-
-  /**
-   * Selects the next allowed and applicable traversal.
-   * @tparam PairwiseFunctor The functor that defines the interaction of two particles.
-   * @tparam DataLayout
-   * @tparam useNewton3
-   * @param pairwiseFunctor The functor that defines the interaction of two particles.
-   * @return Smartpointer to the selected traversal.
-   */
-  template <class PairwiseFunctor, DataLayoutOption DataLayout, bool useNewton3>
-  std::unique_ptr<CellPairTraversal<ParticleCell>> selectNextTraversal(PairwiseFunctor &pairwiseFunctor);
-=======
    * Generates a given Traversal for the given properties.
    * @tparam PairwiseFunctor
    * @tparam useSoA
@@ -97,322 +57,61 @@
    * @param pairwiseFunctor
    * @return Smartpointer to the traversal.
    */
-  template <class PairwiseFunctor, bool useSoA, bool useNewton3>
+  template <class PairwiseFunctor, DataLayoutOption DataLayout, bool useNewton3>
   std::unique_ptr<CellPairTraversal<ParticleCell>> generateTraversal(TraversalOption traversalType,
                                                                      PairwiseFunctor &pairwiseFunctor);
->>>>>>> f7b5b16a
 
  private:
   /**
-<<<<<<< HEAD
-   * Selects the optimal traversal based on saved measurements.
-   * @tparam PairwiseFunctor The functor that defines the interaction of two particles.
-   * @tparam DataLayout
-   * @tparam useNewton3
-   * @param strategy Strategy the selector should employ to choose the best traversal.
-   * @param pairwiseFunctor The functor that defines the interaction of two particles.
-   * @return Smartpointer to the selected traversal.
-   */
-  template <class PairwiseFunctor, DataLayoutOption DataLayout, bool useNewton3>
-  std::unique_ptr<CellPairTraversal<ParticleCell>> selectOptimalTraversal(SelectorStrategy strategy,
-                                                                          PairwiseFunctor &pairwiseFunctor);
-
- private:
-  void findFastestAbsTraversal();
-
-  void findFastestMeanTraversal();
-
-  void findFastestMedianTraversal();
-
-  template <class PairwiseFunctor, DataLayoutOption DataLayout, bool useNewton3>
-  std::vector<std::unique_ptr<TraversalInterface>> generateAllAllowedTraversals(PairwiseFunctor &pairwiseFunctor);
-
-  template <class PairwiseFunctor, DataLayoutOption DataLayout, bool useNewton3>
-  std::unique_ptr<CellPairTraversal<ParticleCell>> generateTraversal(TraversalOptions traversalType,
-                                                                     PairwiseFunctor &pairwiseFunctor);
-
-  // The optimal traversal for all functors that are marked relevant.
-  TraversalOptions _optimalTraversalOption;
-  // indicating whether or not the optimalTraversalOption is already initialized
-  bool _isInitialized = false;
-  // indicating whether we are currently testing through all options
-  bool _isTuning = false;
-=======
    * indicating whether or not the optimalTraversalOption is already initialized
    */
->>>>>>> f7b5b16a
   const std::array<unsigned long, 3> _dims;
 };
 
 template <class ParticleCell>
-<<<<<<< HEAD
 template <class PairwiseFunctor, DataLayoutOption DataLayout, bool useNewton3>
-std::vector<std::unique_ptr<TraversalInterface>> TraversalSelector<ParticleCell>::generateAllAllowedTraversals(
-    PairwiseFunctor &pairwiseFunctor) {
-  std::vector<std::unique_ptr<TraversalInterface>> traversals;
-
-  for (auto &option : _allowedTraversalOptions) {
-    traversals.push_back(generateTraversal<PairwiseFunctor, DataLayout, useNewton3>(option, pairwiseFunctor));
-  }
-
-  if (traversals.empty()) utils::ExceptionHandler::exception("TraversalSelector: No traversals were generated.");
-
-  return traversals;
-}
-
-template <class ParticleCell>
-template <class PairwiseFunctor, DataLayoutOption DataLayout, bool useNewton3>
-=======
-template <class PairwiseFunctor, bool useSoA, bool useNewton3>
->>>>>>> f7b5b16a
 std::unique_ptr<CellPairTraversal<ParticleCell>> TraversalSelector<ParticleCell>::generateTraversal(
     TraversalOption traversalType, PairwiseFunctor &pairwiseFunctor) {
   switch (traversalType) {
-<<<<<<< HEAD
-    case TraversalOptions::directSumTraversal: {
-      traversal =
-          std::make_unique<DirectSumTraversal<ParticleCell, PairwiseFunctor, DataLayout, useNewton3>>(&pairwiseFunctor);
-      break;
-    }
-    case TraversalOptions::c08: {
-      traversal = std::make_unique<C08Traversal<ParticleCell, PairwiseFunctor, DataLayout, useNewton3>>(
-          _dims, &pairwiseFunctor);
-      break;
-    }
-    case TraversalOptions::sliced: {
-      traversal = std::make_unique<SlicedTraversal<ParticleCell, PairwiseFunctor, DataLayout, useNewton3>>(
-          _dims, &pairwiseFunctor);
-      break;
-    }
-    case TraversalOptions::c18: {
-      traversal = std::make_unique<C18Traversal<ParticleCell, PairwiseFunctor, DataLayout, useNewton3>>(
-          _dims, &pairwiseFunctor);
-      break;
-    }
-    case TraversalOptions::c01: {
-      traversal = std::make_unique<C01Traversal<ParticleCell, PairwiseFunctor, DataLayout, useNewton3>>(
-          _dims, &pairwiseFunctor);
-      break;
-    }
-    case TraversalOptions::slicedVerlet: {
-      traversal = std::make_unique<SlicedTraversalVerlet<ParticleCell, PairwiseFunctor, DataLayout, useNewton3>>(
-=======
     case TraversalOption::directSumTraversal: {
-      return std::make_unique<DirectSumTraversal<ParticleCell, PairwiseFunctor, useSoA, useNewton3>>(&pairwiseFunctor);
+      return std::make_unique<DirectSumTraversal<ParticleCell, PairwiseFunctor, DataLayout, useNewton3>>(
+          &pairwiseFunctor);
     }
     case TraversalOption::c08: {
-      return std::make_unique<C08Traversal<ParticleCell, PairwiseFunctor, useSoA, useNewton3>>(_dims, &pairwiseFunctor);
+      return std::make_unique<C08Traversal<ParticleCell, PairwiseFunctor, DataLayout, useNewton3>>(_dims,
+                                                                                                   &pairwiseFunctor);
     }
     case TraversalOption::sliced: {
-      return std::make_unique<SlicedTraversal<ParticleCell, PairwiseFunctor, useSoA, useNewton3>>(_dims,
-                                                                                                  &pairwiseFunctor);
+      return std::make_unique<SlicedTraversal<ParticleCell, PairwiseFunctor, DataLayout, useNewton3>>(_dims,
+                                                                                                      &pairwiseFunctor);
     }
     case TraversalOption::c18: {
-      return std::make_unique<C18Traversal<ParticleCell, PairwiseFunctor, useSoA, useNewton3>>(_dims, &pairwiseFunctor);
+      return std::make_unique<C18Traversal<ParticleCell, PairwiseFunctor, DataLayout, useNewton3>>(_dims,
+                                                                                                   &pairwiseFunctor);
     }
     case TraversalOption::c01: {
-      return std::make_unique<C01Traversal<ParticleCell, PairwiseFunctor, useSoA, useNewton3>>(_dims, &pairwiseFunctor);
+      return std::make_unique<C01Traversal<ParticleCell, PairwiseFunctor, DataLayout, useNewton3>>(_dims,
+                                                                                                   &pairwiseFunctor);
     }
     case TraversalOption::slicedVerlet: {
-      return std::make_unique<SlicedTraversalVerlet<ParticleCell, PairwiseFunctor, useSoA, useNewton3>>(
->>>>>>> f7b5b16a
+      return std::make_unique<SlicedTraversalVerlet<ParticleCell, PairwiseFunctor, DataLayout, useNewton3>>(
           _dims, &pairwiseFunctor);
     }
-<<<<<<< HEAD
-    case TraversalOptions::c18Verlet: {
-      traversal = std::make_unique<C18TraversalVerlet<ParticleCell, PairwiseFunctor, DataLayout, useNewton3>>(
+    case TraversalOption::c18Verlet: {
+      return std::make_unique<C18TraversalVerlet<ParticleCell, PairwiseFunctor, DataLayout, useNewton3>>(
           _dims, &pairwiseFunctor);
-      break;
-    }
-    case TraversalOptions::c01Verlet: {
-      traversal = std::make_unique<C01TraversalVerlet<ParticleCell, PairwiseFunctor, DataLayout, useNewton3>>(
-          _dims, &pairwiseFunctor);
-      break;
-    }
-    case TraversalOptions::dummyTraversal: {
-      traversal = std::make_unique<DummyTraversal<ParticleCell>>(_dims);
-      break;
-    }
-    default: {
-      AutoPasLog(warn, "Traversal type {} is not a known type!", utils::StringUtils::to_string(traversalType));
-    }
-  }
-  return traversal;
-}
-
-template <class ParticleCell>
-template <class PairwiseFunctor, DataLayoutOption DataLayout, bool useNewton3>
-std::unique_ptr<CellPairTraversal<ParticleCell>> TraversalSelector<ParticleCell>::selectOptimalTraversal(
-    SelectorStrategy strategy, PairwiseFunctor &pairwiseFunctor) {
-  // Time measure strategy
-  if (_traversalTimes.empty()) {
-    utils::ExceptionHandler::exception("TraversalSelector: Trying to determine fastest traversal before measuring!");
-  }
-
-  switch (strategy) {
-    case SelectorStrategy::fastestAbs: {
-      findFastestAbsTraversal();
-      break;
-=======
-    case TraversalOption::c18Verlet: {
-      return std::make_unique<C18TraversalVerlet<ParticleCell, PairwiseFunctor, useSoA, useNewton3>>(_dims,
-                                                                                                     &pairwiseFunctor);
     }
     case TraversalOption::c01Verlet: {
-      return std::make_unique<C01TraversalVerlet<ParticleCell, PairwiseFunctor, useSoA, useNewton3>>(_dims,
-                                                                                                     &pairwiseFunctor);
->>>>>>> f7b5b16a
-    }
+      return std::make_unique<C01TraversalVerlet<ParticleCell, PairwiseFunctor, DataLayout, useNewton3>>(
+          _dims, &pairwiseFunctor);
+    }/*
+    case TraversalOption::c01Cuda: {
+      return std::make_unique<C01CudaTraversal<ParticleCell, PairwiseFunctor, DataLayout, useNewton3>>(
+          _dims, &pairwiseFunctor);
+    }*/
     case TraversalOption::dummyTraversal: {
       return std::make_unique<DummyTraversal<ParticleCell>>(_dims);
     }
-<<<<<<< HEAD
-    case SelectorStrategy::fastestMedian: {
-      findFastestMedianTraversal();
-      break;
-    }
-    default:
-      utils::ExceptionHandler::exception("TraversalSelector: Unknown selector strategy {}", strategy);
-  }
-
-  // measurements are not needed anymore
-  _traversalTimes.clear();
-
-  // Assumption: the fastest traversal is applicable :O
-  auto traversal = generateTraversal<PairwiseFunctor, DataLayout, useNewton3>(_optimalTraversalOption, pairwiseFunctor);
-
-  AutoPasLog(debug, "Selected traversal {}", utils::StringUtils::to_string(_optimalTraversalOption));
-  return traversal;
-}
-
-template <class ParticleCell>
-template <class PairwiseFunctor, DataLayoutOption DataLayout, bool useNewton3>
-std::unique_ptr<CellPairTraversal<ParticleCell>> TraversalSelector<ParticleCell>::selectNextTraversal(
-    PairwiseFunctor &pairwiseFunctor) {
-  std::unique_ptr<CellPairTraversal<ParticleCell>> traversal;
-  bool traversalIsApplicable = false;
-
-  // choose new traversals
-  while (not traversalIsApplicable) {
-    // if no measurements are in yet _optimalTraversalOption is not initialized
-    if (not _isTuning) {
-      // no traversals are allowed
-      if (_allowedTraversalOptions.size() == 0) {
-        return std::unique_ptr<CellPairTraversal<ParticleCell>>(nullptr);
-      }
-
-      _optimalTraversalOption = _allowedTraversalOptions.begin().operator*();
-      _isTuning = true;
-    } else {
-      auto selectedTraversalIter =
-          std::find(_allowedTraversalOptions.begin(), _allowedTraversalOptions.end(), _optimalTraversalOption);
-      ++selectedTraversalIter;
-
-      // if there is no next return null
-      if (selectedTraversalIter >= _allowedTraversalOptions.end()) {
-        _isTuning = false;
-        return std::unique_ptr<CellPairTraversal<ParticleCell>>(nullptr);
-      }
-      _optimalTraversalOption = *selectedTraversalIter;
-    }
-
-    traversal = generateTraversal<PairwiseFunctor, DataLayout, useNewton3>(_optimalTraversalOption, pairwiseFunctor);
-    traversalIsApplicable = traversal->isApplicable();
-  }
-  AutoPasLog(debug, "Testing traversal {}", utils::StringUtils::to_string(_optimalTraversalOption));
-
-  _isInitialized = true;
-  return traversal;
-}
-
-template <class ParticleCell>
-template <class PairwiseFunctor, DataLayoutOption DataLayout, bool useNewton3>
-std::unique_ptr<CellPairTraversal<ParticleCell>> TraversalSelector<ParticleCell>::getOptimalTraversal(
-    PairwiseFunctor &pairwiseFunctor) {
-  std::unique_ptr<CellPairTraversal<ParticleCell>> traversal;
-
-  if (not _isInitialized)
-    utils::ExceptionHandler::exception("TraversalSelector::getOptimalTraversal(): No Traversal selected yet!");
-
-  traversal = generateTraversal<PairwiseFunctor, DataLayout, useNewton3>(_optimalTraversalOption, pairwiseFunctor);
-  return traversal;
-}
-
-template <class ParticleCell>
-void TraversalSelector<ParticleCell>::findFastestAbsTraversal() {
-  // choose the fastest traversal and reset timings
-  // Initialize with something. This will be overridden.
-  long optimalTraversalTime = std::numeric_limits<long>::max();
-  AutoPasLog(debug, "TraversalSelector: Collected traversal times:");
-  for (auto &&t : _traversalTimes) {
-    AutoPasLog(debug, "Traversal {} took {} nanoseconds.", utils::StringUtils::to_string(t.traversal), t.time);
-    if (t.time < optimalTraversalTime) {
-      _optimalTraversalOption = t.traversal;
-      optimalTraversalTime = t.time;
-    }
-  }
-
-  // sanity check
-  if (optimalTraversalTime == std::numeric_limits<long>::max()) {
-    utils::ExceptionHandler::exception("TraversalSelector: Nothing was faster than max long! o_O");
-  }
-}
-
-template <class ParticleCell>
-void TraversalSelector<ParticleCell>::findFastestMeanTraversal() {
-  // choose the fastest traversal and reset timings
-  // reorder measurements
-  std::unordered_map<TraversalOptions, std::vector<long>, TrivialHash> measurementsMap;
-  AutoPasLog(debug, "TraversalSelector: Collected traversal times:");
-  for (auto &&t : _traversalTimes) {
-    AutoPasLog(debug, "Traversal {} took {} nanoseconds.", utils::StringUtils::to_string(t.traversal), t.time);
-    measurementsMap[t.traversal].push_back(t.time);
-  }
-
-  long optimalTraversalTime = std::numeric_limits<long>::max();
-  // @todo: when verlet list traversals are here apply weights to measurement w/ or w/o vl rebuild
-  for (auto &&m : measurementsMap) {
-    long meanTime = std::accumulate(m.second.begin(), m.second.end(), 0l) / m.second.size();
-    AutoPasLog(debug, "Traversal {} mean: {} nanoseconds", utils::StringUtils::to_string(m.first), meanTime);
-    if (meanTime < optimalTraversalTime) {
-      optimalTraversalTime = meanTime;
-      _optimalTraversalOption = m.first;
-    }
-  }
-
-  // sanity check
-  if (optimalTraversalTime == std::numeric_limits<long>::max()) {
-    utils::ExceptionHandler::exception("TraversalSelector: Nothing was faster than max long! o_O");
-  }
-}
-
-template <class ParticleCell>
-void TraversalSelector<ParticleCell>::findFastestMedianTraversal() {
-  // choose the fastest traversal and reset timings
-  // reorder measurements
-  std::unordered_map<TraversalOptions, std::vector<long>, TrivialHash> measurementsMap;
-  AutoPasLog(debug, "TraversalSelector: Collected traversal times:");
-  for (auto &&t : _traversalTimes) {
-    AutoPasLog(debug, "Traversal {} took {} nanoseconds.", utils::StringUtils::to_string(t.traversal), t.time);
-    measurementsMap[t.traversal].push_back(t.time);
-  }
-
-  long optimalTraversalTime = std::numeric_limits<long>::max();
-  for (auto &&m : measurementsMap) {
-    std::sort(m.second.begin(), m.second.end());
-    long medianTime = m.second[m.second.size() / 2];
-    AutoPasLog(debug, "Traversal {} median: {} nanoseconds", utils::StringUtils::to_string(m.first), medianTime);
-    if (medianTime < optimalTraversalTime) {
-      optimalTraversalTime = medianTime;
-      _optimalTraversalOption = m.first;
-    }
-  }
-
-  // sanity check
-  if (optimalTraversalTime == std::numeric_limits<long>::max()) {
-    utils::ExceptionHandler::exception("TraversalSelector: Nothing was faster than max long! o_O");
-=======
->>>>>>> f7b5b16a
   }
   autopas::utils::ExceptionHandler::exception("Traversal type {} is not a known type!",
                                               utils::StringUtils::to_string(traversalType));
