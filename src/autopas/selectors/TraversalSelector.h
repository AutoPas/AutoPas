--- conflicted
+++ resolved
@@ -41,23 +41,6 @@
 class TraversalSelector {
  public:
   /**
-<<<<<<< HEAD
-   * Dummy constructor such that this class can be used in maps
-   */
-  TraversalSelector() : _dims({0, 0, 0}), _interactionLength(1.0), _cellLength({0.0, 0.0, 0.0}) {}
-  /**
-   * Constructor of the TraversalSelector class.
-   * @param dims Array with the dimension lengths of the domain
-   * @param interactionLength interaction length (cutoff + skin)
-   * @param cellLength cell length.
-   */
-  TraversalSelector(const std::array<unsigned long, 3> &dims, const double interactionLength = 1.0,
-                    const std::array<double, 3> &cellLength = {1.0, 1.0, 1.0})
-      : _dims(dims), _interactionLength(interactionLength), _cellLength(cellLength) {}
-
-  /**
-=======
->>>>>>> 1803ee23
    * Generates a given Traversal for the given properties.
    * @tparam PairwiseFunctor
    * @tparam useSoA
@@ -82,19 +65,11 @@
    * @param useNewton3
    * @return Smartpointer to the traversal.
    */
-<<<<<<< HEAD
-  const std::array<unsigned long, 3> _dims;
-
-  const double _interactionLength;
-
-  const std::array<double, 3> _cellLength;
-=======
   template <class PairwiseFunctor>
   static std::unique_ptr<TraversalInterface> generateTraversal(TraversalOption traversalType,
                                                                PairwiseFunctor &pairwiseFunctor,
                                                                const TraversalSelectorInfo<ParticleCell> &info,
                                                                DataLayoutOption dataLayout, Newton3Option useNewton3);
->>>>>>> 1803ee23
 };
 
 template <class ParticleCell>
@@ -110,41 +85,24 @@
     }
     // Linked cell
     case TraversalOption::c08: {
-<<<<<<< HEAD
-      return std::make_unique<C08Traversal<ParticleCell, PairwiseFunctor, DataLayout, useNewton3>>(
-          _dims, &pairwiseFunctor, _interactionLength, _cellLength);
-    }
-    case TraversalOption::sliced: {
-      return std::make_unique<SlicedTraversal<ParticleCell, PairwiseFunctor, DataLayout, useNewton3>>(
-          _dims, &pairwiseFunctor, _interactionLength, _cellLength);
-    }
-    case TraversalOption::c18: {
-      return std::make_unique<C18Traversal<ParticleCell, PairwiseFunctor, DataLayout, useNewton3>>(
-          _dims, &pairwiseFunctor, _interactionLength, _cellLength);
-    }
-    case TraversalOption::c01: {
-      return std::make_unique<C01Traversal<ParticleCell, PairwiseFunctor, DataLayout, useNewton3>>(
-          _dims, &pairwiseFunctor, _interactionLength, _cellLength);
-=======
       return std::make_unique<C08Traversal<ParticleCell, PairwiseFunctor, dataLayout, useNewton3>>(
-          info.dims, &pairwiseFunctor, info.cutoff, info.cellLength);
+          info.dims, &pairwiseFunctor, info.interactionLength, info.cellLength);
     }
     case TraversalOption::sliced: {
       return std::make_unique<SlicedTraversal<ParticleCell, PairwiseFunctor, dataLayout, useNewton3>>(
-          info.dims, &pairwiseFunctor, info.cutoff, info.cellLength);
+          info.dims, &pairwiseFunctor, info.interactionLength, info.cellLength);
     }
     case TraversalOption::c18: {
       return std::make_unique<C18Traversal<ParticleCell, PairwiseFunctor, dataLayout, useNewton3>>(
-          info.dims, &pairwiseFunctor, info.cutoff, info.cellLength);
+          info.dims, &pairwiseFunctor, info.interactionLength, info.cellLength);
     }
     case TraversalOption::c01: {
       return std::make_unique<C01Traversal<ParticleCell, PairwiseFunctor, dataLayout, useNewton3>>(
-          info.dims, &pairwiseFunctor, info.cutoff, info.cellLength);
+          info.dims, &pairwiseFunctor, info.interactionLength, info.cellLength);
     }
     case TraversalOption::c01CombinedSoA: {
       return std::make_unique<C01Traversal<ParticleCell, PairwiseFunctor, dataLayout, useNewton3, true>>(
-          info.dims, &pairwiseFunctor, info.cutoff, info.cellLength);
->>>>>>> 1803ee23
+          info.dims, &pairwiseFunctor, info.interactionLength, info.cellLength);
     }
     // Verlet
     case TraversalOption::slicedVerlet: {
