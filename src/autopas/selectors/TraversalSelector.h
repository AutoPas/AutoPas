/**
 * @file TraversalSelector.h
 * @author F. Gratl
 * @date 11.06.18
 */

#pragma once

#include <array>
#include <numeric>
#include <unordered_map>
#include <vector>

#include "autopas/containers/TraversalInterface.h"
#include "autopas/containers/directSum/traversals/DSSequentialTraversal.h"
#include "autopas/containers/linkedCells/traversals/LCC01Traversal.h"
#include "autopas/containers/linkedCells/traversals/LCC04CombinedSoATraversal.h"
#include "autopas/containers/linkedCells/traversals/LCC04HCPTraversal.h"
#include "autopas/containers/linkedCells/traversals/LCC04Traversal.h"
#include "autopas/containers/linkedCells/traversals/LCC08Traversal.h"
#include "autopas/containers/linkedCells/traversals/LCC18Traversal.h"
#include "autopas/containers/linkedCells/traversals/LCSlicedBalancedTraversal.h"
#include "autopas/containers/linkedCells/traversals/LCSlicedC02Traversal.h"
#include "autopas/containers/linkedCells/traversals/LCSlicedTraversal.h"
#include "autopas/containers/octree/traversals/OTC01Traversal.h"
#include "autopas/containers/octree/traversals/OTC18Traversal.h"
#include "autopas/containers/verletClusterLists/traversals/VCLC01BalancedTraversal.h"
#include "autopas/containers/verletClusterLists/traversals/VCLC06Traversal.h"
#include "autopas/containers/verletClusterLists/traversals/VCLClusterIterationTraversal.h"
#include "autopas/containers/verletClusterLists/traversals/VCLSlicedBalancedTraversal.h"
#include "autopas/containers/verletClusterLists/traversals/VCLSlicedC02Traversal.h"
#include "autopas/containers/verletClusterLists/traversals/VCLSlicedTraversal.h"
#include "autopas/containers/verletListsCellBased/varVerletLists/traversals/VVLAsBuildTraversal.h"
#include "autopas/containers/verletListsCellBased/verletLists/traversals/VLListIterationTraversal.h"
#include "autopas/containers/verletListsCellBased/verletListsCells/neighborLists/VLCAllCellsNeighborList.h"
#include "autopas/containers/verletListsCellBased/verletListsCells/neighborLists/VLCCellPairNeighborList.h"
#include "autopas/containers/verletListsCellBased/verletListsCells/traversals/VLCC01Traversal.h"
#include "autopas/containers/verletListsCellBased/verletListsCells/traversals/VLCC18Traversal.h"
#include "autopas/containers/verletListsCellBased/verletListsCells/traversals/VLCCellPairC08Traversal.h"
#include "autopas/containers/verletListsCellBased/verletListsCells/traversals/VLCSlicedBalancedTraversal.h"
#include "autopas/containers/verletListsCellBased/verletListsCells/traversals/VLCSlicedC02Traversal.h"
#include "autopas/containers/verletListsCellBased/verletListsCells/traversals/VLCSlicedTraversal.h"
#include "autopas/options/DataLayoutOption.h"
#include "autopas/options/Newton3Option.h"
#include "autopas/options/SelectorStrategyOption.h"
#include "autopas/options/TraversalOption.h"
#include "autopas/pairwiseFunctors/CellFunctor.h"
#include "autopas/selectors/TraversalSelectorInfo.h"
#include "autopas/utils/ExceptionHandler.h"
#include "autopas/utils/StringUtils.h"
#include "autopas/utils/TrivialHash.h"
#include "autopas/utils/logging/Logger.h"

namespace autopas {

/**
 * Selector for a container traversal.
 * @tparam ParticleCell
 */
template <class ParticleCell>
class TraversalSelector {
 public:
  /**
   * Generates a given Traversal for the given properties.
   * @tparam PairwiseFunctor
   * @tparam useSoA
   * @tparam useNewton3
   * @param traversalType
   * @param pairwiseFunctor
   * @param info
   * @return Smartpointer to the traversal.
   */
  template <class PairwiseFunctor, DataLayoutOption::Value dataLayout, bool useNewton3>
  static std::unique_ptr<PairwiseTraversalInterface> generateTraversal(TraversalOption traversalType,
                                                               PairwiseFunctor &pairwiseFunctor,
                                                               const TraversalSelectorInfo &info);

  /**
   * Generates a given Traversal for the given properties.
   * Requires less templates but calls the templated version after a decision tree.
   * @tparam PairwiseFunctor
   * @param traversalType
   * @param pairwiseFunctor
   * @param info
   * @param dataLayout
   * @param useNewton3
   * @return Smartpointer to the traversal.
   */
  template <class PairwiseFunctor>
  static std::unique_ptr<TraversalInterface> generateTraversal(TraversalOption traversalType,
                                                               PairwiseFunctor &pairwiseFunctor,
                                                               const TraversalSelectorInfo &info,
                                                               DataLayoutOption dataLayout, Newton3Option useNewton3);
};

template <class ParticleCell>
template <class PairwiseFunctor, DataLayoutOption::Value dataLayout, bool useNewton3>
std::unique_ptr<PairwiseTraversalInterface> TraversalSelector<ParticleCell>::generateTraversal(
    TraversalOption traversalType, PairwiseFunctor &pairwiseFunctor, const TraversalSelectorInfo &info) {
  switch (traversalType) {
    // Direct sum
    case TraversalOption::ds_sequential: {
      return std::make_unique<DSSequentialTraversal<ParticleCell, PairwiseFunctor, dataLayout, useNewton3>>(
          &pairwiseFunctor,
          info.interactionLength /*this is the cutoff, as generated by DirectSum::getTraversalSelectorInfo()!*/);
    }
    // Linked cell
    case TraversalOption::lc_sliced: {
      return std::make_unique<LCSlicedTraversal<ParticleCell, PairwiseFunctor, dataLayout, useNewton3>>(
          info.dims, &pairwiseFunctor, info.interactionLength, info.cellLength);
    }
    case TraversalOption::lc_sliced_c02: {
      return std::make_unique<LCSlicedC02Traversal<ParticleCell, PairwiseFunctor, dataLayout, useNewton3>>(
          info.dims, &pairwiseFunctor, info.interactionLength, info.cellLength);
    }
    case TraversalOption::lc_sliced_balanced: {
      return std::make_unique<LCSlicedBalancedTraversal<ParticleCell, PairwiseFunctor, dataLayout, useNewton3>>(
          info.dims, &pairwiseFunctor, info.interactionLength, info.cellLength);
    }
    case TraversalOption::lc_c01: {
      return std::make_unique<LCC01Traversal<ParticleCell, PairwiseFunctor, dataLayout, useNewton3>>(
          info.dims, &pairwiseFunctor, info.interactionLength, info.cellLength);
    }
    case TraversalOption::lc_c01_combined_SoA: {
      return std::make_unique<LCC01Traversal<ParticleCell, PairwiseFunctor, dataLayout, useNewton3, true>>(
          info.dims, &pairwiseFunctor, info.interactionLength, info.cellLength);
    }
    case TraversalOption::lc_c04_combined_SoA: {
      return std::make_unique<LCC04CombinedSoATraversal<ParticleCell, PairwiseFunctor, dataLayout, useNewton3>>(
          info.dims, &pairwiseFunctor, info.interactionLength, info.cellLength);
    }
    case TraversalOption::lc_c04: {
      return std::make_unique<LCC04Traversal<ParticleCell, PairwiseFunctor, dataLayout, useNewton3>>(
          info.dims, &pairwiseFunctor, info.interactionLength, info.cellLength);
    }
    case TraversalOption::lc_c04_HCP: {
      return std::make_unique<LCC04HCPTraversal<ParticleCell, PairwiseFunctor, dataLayout, useNewton3>>(
          info.dims, &pairwiseFunctor, info.interactionLength, info.cellLength);
    }
    case TraversalOption::lc_c08: {
      return std::make_unique<LCC08Traversal<ParticleCell, PairwiseFunctor, dataLayout, useNewton3>>(
          info.dims, &pairwiseFunctor, info.interactionLength, info.cellLength);
    }
    case TraversalOption::lc_c18: {
      return std::make_unique<LCC18Traversal<ParticleCell, PairwiseFunctor, dataLayout, useNewton3>>(
          info.dims, &pairwiseFunctor, info.interactionLength, info.cellLength);
    }
    // Verlet
    case TraversalOption::vl_list_iteration: {
      return std::make_unique<VLListIterationTraversal<ParticleCell, PairwiseFunctor, dataLayout, useNewton3>>(
          &pairwiseFunctor);
    }
    // Var Verlet Lists
    case TraversalOption::vvl_as_built: {
      return std::make_unique<VVLAsBuildTraversal<ParticleCell, typename ParticleCell::ParticleType, PairwiseFunctor,
                                                  dataLayout, useNewton3>>(&pairwiseFunctor);
    }
    // Verlet List Cells
    case TraversalOption::vlc_sliced: {
      return std::make_unique<VLCSlicedTraversal<ParticleCell, PairwiseFunctor, dataLayout, useNewton3,
                                                 VLCAllCellsNeighborList<typename ParticleCell::ParticleType>,
                                                 ContainerOption::verletListsCells>>(
          info.dims, &pairwiseFunctor, info.interactionLength, info.cellLength);
    }
    case TraversalOption::vlc_sliced_c02: {
      return std::make_unique<VLCSlicedC02Traversal<ParticleCell, PairwiseFunctor, dataLayout, useNewton3,
                                                    VLCAllCellsNeighborList<typename ParticleCell::ParticleType>,
                                                    ContainerOption::verletListsCells>>(
          info.dims, &pairwiseFunctor, info.interactionLength, info.cellLength);
    }
    case TraversalOption::vlc_sliced_balanced: {
      return std::make_unique<VLCSlicedBalancedTraversal<ParticleCell, PairwiseFunctor, dataLayout, useNewton3,
                                                         VLCAllCellsNeighborList<typename ParticleCell::ParticleType>,
                                                         ContainerOption::verletListsCells>>(
          info.dims, &pairwiseFunctor, info.interactionLength, info.cellLength);
    }
    case TraversalOption::vlc_c01: {
      return std::make_unique<VLCC01Traversal<ParticleCell, PairwiseFunctor, dataLayout, useNewton3,
                                              VLCAllCellsNeighborList<typename ParticleCell::ParticleType>,
                                              ContainerOption::verletListsCells>>(
          info.dims, &pairwiseFunctor, info.interactionLength, info.cellLength);
    }
    case TraversalOption::vlc_c18: {
      return std::make_unique<VLCC18Traversal<ParticleCell, PairwiseFunctor, dataLayout, useNewton3,
                                              VLCAllCellsNeighborList<typename ParticleCell::ParticleType>,
                                              ContainerOption::verletListsCells>>(
          info.dims, &pairwiseFunctor, info.interactionLength, info.cellLength);
    }
    // Verlet Cluster Lists
    case TraversalOption::vcl_cluster_iteration: {
      return std::make_unique<VCLClusterIterationTraversal<ParticleCell, PairwiseFunctor, dataLayout, useNewton3>>(
          &pairwiseFunctor, info.clusterSize);
    }
    case TraversalOption::vcl_c01_balanced: {
      return std::make_unique<
          VCLC01BalancedTraversal<typename ParticleCell::ParticleType, PairwiseFunctor, dataLayout, useNewton3>>(
          &pairwiseFunctor, info.clusterSize);
    }
    case TraversalOption::vcl_sliced: {
      return std::make_unique<VCLSlicedTraversal<ParticleCell, PairwiseFunctor, dataLayout, useNewton3>>(
          info.dims, &pairwiseFunctor, info.interactionLength, info.cellLength, info.clusterSize);
    }
    case TraversalOption::vcl_sliced_c02: {
      return std::make_unique<VCLSlicedC02Traversal<ParticleCell, PairwiseFunctor, dataLayout, useNewton3>>(
          info.dims, &pairwiseFunctor, info.interactionLength, info.cellLength, info.clusterSize);
    }
    case TraversalOption::vcl_sliced_balanced: {
      return std::make_unique<VCLSlicedBalancedTraversal<ParticleCell, PairwiseFunctor, dataLayout, useNewton3>>(
          info.dims, &pairwiseFunctor, info.interactionLength, info.cellLength, info.clusterSize);
    }
    case TraversalOption::vcl_c06: {
      return std::make_unique<VCLC06Traversal<ParticleCell, PairwiseFunctor, dataLayout, useNewton3>>(&pairwiseFunctor,
                                                                                                      info.clusterSize);
    }
    // Pairwise Verlet Lists
    case TraversalOption::vlp_sliced: {
      return std::make_unique<VLCSlicedTraversal<ParticleCell, PairwiseFunctor, dataLayout, useNewton3,
                                                 VLCCellPairNeighborList<typename ParticleCell::ParticleType>,
                                                 ContainerOption::pairwiseVerletLists>>(
          info.dims, &pairwiseFunctor, info.interactionLength, info.cellLength);
    }
    case TraversalOption::vlp_sliced_c02: {
      return std::make_unique<VLCSlicedC02Traversal<ParticleCell, PairwiseFunctor, dataLayout, useNewton3,
                                                    VLCCellPairNeighborList<typename ParticleCell::ParticleType>,
                                                    ContainerOption::pairwiseVerletLists>>(
          info.dims, &pairwiseFunctor, info.interactionLength, info.cellLength);
    }
    case TraversalOption::vlp_sliced_balanced: {
      return std::make_unique<VLCSlicedBalancedTraversal<ParticleCell, PairwiseFunctor, dataLayout, useNewton3,
                                                         VLCCellPairNeighborList<typename ParticleCell::ParticleType>,
                                                         ContainerOption::pairwiseVerletLists>>(
          info.dims, &pairwiseFunctor, info.interactionLength, info.cellLength);
    }
    case TraversalOption::vlp_c01: {
      return std::make_unique<VLCC01Traversal<ParticleCell, PairwiseFunctor, dataLayout, useNewton3,
                                              VLCCellPairNeighborList<typename ParticleCell::ParticleType>,
                                              ContainerOption::pairwiseVerletLists>>(
          info.dims, &pairwiseFunctor, info.interactionLength, info.cellLength);
    }
    case TraversalOption::vlp_c18: {
      return std::make_unique<VLCC18Traversal<ParticleCell, PairwiseFunctor, dataLayout, useNewton3,
                                              VLCCellPairNeighborList<typename ParticleCell::ParticleType>,
                                              ContainerOption::pairwiseVerletLists>>(
          info.dims, &pairwiseFunctor, info.interactionLength, info.cellLength);
    }
    case TraversalOption::vlp_c08: {
      return std::make_unique<VLCCellPairC08Traversal<ParticleCell, PairwiseFunctor, dataLayout, useNewton3>>(
          info.dims, &pairwiseFunctor, info.interactionLength, info.cellLength);
    }
    // Octree
    case TraversalOption::ot_c18: {
      using ParticleType = typename ParticleCell::ParticleType;
      return std::make_unique<OTC18Traversal<ParticleType, PairwiseFunctor, dataLayout, useNewton3>>(
          &pairwiseFunctor, info.interactionLength, info.interactionLength);
    }

    case TraversalOption::ot_c01: {
      using ParticleType = typename ParticleCell::ParticleType;
      return std::make_unique<OTC01Traversal<ParticleType, PairwiseFunctor, dataLayout, useNewton3>>(
          &pairwiseFunctor, info.interactionLength, info.interactionLength);
    }
  }
  autopas::utils::ExceptionHandler::exception("Traversal type {} is not a known type!", traversalType.to_string());
<<<<<<< HEAD
  return std::unique_ptr<PairwiseTraversalInterface>(nullptr);
=======
  return {nullptr};
>>>>>>> 8ae7ba5d
}
template <class ParticleCell>
template <class PairwiseFunctor>
std::unique_ptr<TraversalInterface> TraversalSelector<ParticleCell>::generateTraversal(
    TraversalOption traversalType, PairwiseFunctor &pairwiseFunctor, const TraversalSelectorInfo &traversalInfo,
    DataLayoutOption dataLayout, Newton3Option newton3) {
  switch (dataLayout) {
    case DataLayoutOption::aos: {
      if (newton3 == Newton3Option::enabled) {
        return TraversalSelector<ParticleCell>::template generateTraversal<PairwiseFunctor, DataLayoutOption::aos,
                                                                           true>(traversalType, pairwiseFunctor,
                                                                                 traversalInfo);
      } else {
        return TraversalSelector<ParticleCell>::template generateTraversal<PairwiseFunctor, DataLayoutOption::aos,
                                                                           false>(traversalType, pairwiseFunctor,
                                                                                  traversalInfo);
      }
    }
    case DataLayoutOption::soa: {
      if (newton3 == Newton3Option::enabled) {
        return TraversalSelector<ParticleCell>::template generateTraversal<PairwiseFunctor, DataLayoutOption::soa,
                                                                           true>(traversalType, pairwiseFunctor,
                                                                                 traversalInfo);
      } else {
        return TraversalSelector<ParticleCell>::template generateTraversal<PairwiseFunctor, DataLayoutOption::soa,
                                                                           false>(traversalType, pairwiseFunctor,
                                                                                  traversalInfo);
      }
    }
  }

  autopas::utils::ExceptionHandler::exception("Traversal type {} is not a known type!", traversalType.to_string());
  return {nullptr};
}
}  // namespace autopas<|MERGE_RESOLUTION|>--- conflicted
+++ resolved
@@ -71,7 +71,7 @@
    * @return Smartpointer to the traversal.
    */
   template <class PairwiseFunctor, DataLayoutOption::Value dataLayout, bool useNewton3>
-  static std::unique_ptr<PairwiseTraversalInterface> generateTraversal(TraversalOption traversalType,
+  static std::unique_ptr<TraversalInterface> generateTraversal(TraversalOption traversalType,
                                                                PairwiseFunctor &pairwiseFunctor,
                                                                const TraversalSelectorInfo &info);
 
@@ -95,7 +95,7 @@
 
 template <class ParticleCell>
 template <class PairwiseFunctor, DataLayoutOption::Value dataLayout, bool useNewton3>
-std::unique_ptr<PairwiseTraversalInterface> TraversalSelector<ParticleCell>::generateTraversal(
+std::unique_ptr<TraversalInterface> TraversalSelector<ParticleCell>::generateTraversal(
     TraversalOption traversalType, PairwiseFunctor &pairwiseFunctor, const TraversalSelectorInfo &info) {
   switch (traversalType) {
     // Direct sum
@@ -261,11 +261,7 @@
     }
   }
   autopas::utils::ExceptionHandler::exception("Traversal type {} is not a known type!", traversalType.to_string());
-<<<<<<< HEAD
-  return std::unique_ptr<PairwiseTraversalInterface>(nullptr);
-=======
   return {nullptr};
->>>>>>> 8ae7ba5d
 }
 template <class ParticleCell>
 template <class PairwiseFunctor>
