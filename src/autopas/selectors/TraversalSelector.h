--- conflicted
+++ resolved
@@ -134,18 +134,13 @@
       return std::make_unique<VerletClustersTraversal<ParticleCell, PairwiseFunctor, dataLayout, useNewton3>>(
           &pairwiseFunctor);
     }
-<<<<<<< HEAD
     case TraversalOption::verletClustersColoring: {
       return std::make_unique<VerletClustersColoringTraversal<ParticleCell, PairwiseFunctor, dataLayout, useNewton3>>(
           &pairwiseFunctor);
     }
-    case TraversalOption::dummyTraversal: {
-      return std::make_unique<DummyTraversal<ParticleCell, dataLayout, useNewton3>>(info.dims);
-=======
     case TraversalOption::varVerletTraversalAsBuild: {
       return std::make_unique<VarVerletTraversalAsBuild<ParticleCell, typename ParticleCell::ParticleType,
                                                         PairwiseFunctor, dataLayout, useNewton3>>(&pairwiseFunctor);
->>>>>>> 9537e64a
     }
   }
   autopas::utils::ExceptionHandler::exception("Traversal type {} is not a known type!",
