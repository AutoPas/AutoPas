/**
 * @file TraversalSelector.h
 * @author F. Gratl
 * @date 11.06.18
 */

#pragma once

#include <array>
#include <numeric>
#include <unordered_map>
#include <vector>
#include "TraversalSelectorInfo.h"
#include "autopas/containers/TraversalInterface.h"
#include "autopas/containers/directSum/DirectSumTraversal.h"
#include "autopas/containers/linkedCells/traversals/C01CudaTraversal.h"
#include "autopas/containers/linkedCells/traversals/C01Traversal.h"
#include "autopas/containers/linkedCells/traversals/C04Traversal.h"
#include "autopas/containers/linkedCells/traversals/C08Traversal.h"
#include "autopas/containers/linkedCells/traversals/C18Traversal.h"
#include "autopas/containers/linkedCells/traversals/SlicedTraversal.h"
#include "autopas/containers/verletClusterLists/traversals/VerletClustersTraversal.h"
#include "autopas/containers/verletListsCellBased/verletLists/traversals/TraversalVerlet.h"
#include "autopas/containers/verletListsCellBased/verletLists/traversals/VarVerletTraversalAsBuild.h"
#include "autopas/containers/verletListsCellBased/verletListsCells/traversals/C01TraversalVerlet.h"
#include "autopas/containers/verletListsCellBased/verletListsCells/traversals/C18TraversalVerlet.h"
#include "autopas/containers/verletListsCellBased/verletListsCells/traversals/SlicedTraversalVerlet.h"
#include "autopas/options/SelectorStrategyOption.h"
#include "autopas/pairwiseFunctors/CellFunctor.h"
#include "autopas/utils/ExceptionHandler.h"
#include "autopas/utils/Logger.h"
#include "autopas/utils/StringUtils.h"
#include "autopas/utils/TrivialHash.h"

namespace autopas {

/**
 * Selector for a container traversal.
 * @tparam ParticleCell
 */
template <class ParticleCell>
class TraversalSelector {
 public:
  /**
   * Generates a given Traversal for the given properties.
   * @tparam PairwiseFunctor
   * @tparam useSoA
   * @tparam useNewton3
   * @param traversalType
   * @param pairwiseFunctor
   * @param info
   * @return Smartpointer to the traversal.
   */
  template <class PairwiseFunctor, DataLayoutOption dataLayout, bool useNewton3>
  static std::unique_ptr<TraversalInterface> generateTraversal(TraversalOption traversalType,
                                                               PairwiseFunctor &pairwiseFunctor,
                                                               const TraversalSelectorInfo &info);

  /**
   * Generates a given Traversal for the given properties. Requires less templates but only returns a TraversalInterface
   * smart pointer.
   * @tparam PairwiseFunctor
   * @param traversalType
   * @param pairwiseFunctor
   * @param info
   * @param dataLayout
   * @param useNewton3
   * @return Smartpointer to the traversal.
   */
  template <class PairwiseFunctor>
  static std::unique_ptr<TraversalInterface> generateTraversal(TraversalOption traversalType,
                                                               PairwiseFunctor &pairwiseFunctor,
                                                               const TraversalSelectorInfo &info,
                                                               DataLayoutOption dataLayout, Newton3Option useNewton3);
};

template <class ParticleCell>
template <class PairwiseFunctor, DataLayoutOption dataLayout, bool useNewton3>
std::unique_ptr<TraversalInterface> TraversalSelector<ParticleCell>::generateTraversal(
    TraversalOption traversalType, PairwiseFunctor &pairwiseFunctor, const TraversalSelectorInfo &info) {
  switch (traversalType) {
    // Direct sum
    case TraversalOption::directSumTraversal: {
      return std::make_unique<DirectSumTraversal<ParticleCell, PairwiseFunctor, dataLayout, useNewton3>>(
          &pairwiseFunctor);
    }
    // Linked cell
    case TraversalOption::c08: {
      return std::make_unique<C08Traversal<ParticleCell, PairwiseFunctor, dataLayout, useNewton3>>(
          info.dims, &pairwiseFunctor, info.interactionLength, info.cellLength);
    }
    case TraversalOption::sliced: {
      return std::make_unique<SlicedTraversal<ParticleCell, PairwiseFunctor, dataLayout, useNewton3>>(
          info.dims, &pairwiseFunctor, info.interactionLength, info.cellLength);
    }
    case TraversalOption::c18: {
      return std::make_unique<C18Traversal<ParticleCell, PairwiseFunctor, dataLayout, useNewton3>>(
          info.dims, &pairwiseFunctor, info.interactionLength, info.cellLength);
    }
    case TraversalOption::c01: {
      return std::make_unique<C01Traversal<ParticleCell, PairwiseFunctor, dataLayout, useNewton3>>(
          info.dims, &pairwiseFunctor, info.interactionLength, info.cellLength);
    }
    case TraversalOption::c04: {
      return std::make_unique<C04Traversal<ParticleCell, PairwiseFunctor, dataLayout, useNewton3>>(
          info.dims, &pairwiseFunctor, info.interactionLength, info.cellLength);
    }
    case TraversalOption::c01CombinedSoA: {
      return std::make_unique<C01Traversal<ParticleCell, PairwiseFunctor, dataLayout, useNewton3, true>>(
          info.dims, &pairwiseFunctor, info.interactionLength, info.cellLength);
    }
    // Verlet
    case TraversalOption::slicedVerlet: {
      return std::make_unique<SlicedTraversalVerlet<ParticleCell, PairwiseFunctor, dataLayout, useNewton3>>(
          info.dims, &pairwiseFunctor);
    }
    case TraversalOption::c18Verlet: {
      return std::make_unique<C18TraversalVerlet<ParticleCell, PairwiseFunctor, dataLayout, useNewton3>>(
          info.dims, &pairwiseFunctor);
    }
    case TraversalOption::c01Verlet: {
      return std::make_unique<C01TraversalVerlet<ParticleCell, PairwiseFunctor, dataLayout, useNewton3>>(
          info.dims, &pairwiseFunctor);
    }
    case TraversalOption::c01Cuda: {
      return std::make_unique<C01CudaTraversal<ParticleCell, PairwiseFunctor, dataLayout, useNewton3>>(
          info.dims, &pairwiseFunctor);
    }
    case TraversalOption::verletTraversal: {
      return std::make_unique<TraversalVerlet<ParticleCell, PairwiseFunctor, dataLayout, useNewton3>>(&pairwiseFunctor);
    }
    case TraversalOption::verletClusters: {
      return std::make_unique<VerletClustersTraversal<ParticleCell, PairwiseFunctor, dataLayout, useNewton3>>(
          &pairwiseFunctor);
    }
<<<<<<< HEAD
    case TraversalOption::varVerletTraversalAsBuild: {
      return std::make_unique<VarVerletTraversalAsBuild<ParticleCell, typename ParticleCell::ParticleType,
                                                        PairwiseFunctor, dataLayout, useNewton3>>(&pairwiseFunctor);
    }
    case TraversalOption::dummyTraversal: {
      return std::make_unique<DummyTraversal<ParticleCell, dataLayout, useNewton3>>(info.dims);
    }
=======
>>>>>>> 128ccb37
  }
  autopas::utils::ExceptionHandler::exception("Traversal type {} is not a known type!",
                                              utils::StringUtils::to_string(traversalType));
  return std::unique_ptr<TraversalInterface>(nullptr);
}
template <class ParticleCell>
template <class PairwiseFunctor>
std::unique_ptr<TraversalInterface> TraversalSelector<ParticleCell>::generateTraversal(
    TraversalOption traversalType, PairwiseFunctor &pairwiseFunctor, const TraversalSelectorInfo &traversalInfo,
    DataLayoutOption dataLayout, Newton3Option newton3) {
  switch (dataLayout) {
    case DataLayoutOption::aos: {
      if (newton3 == Newton3Option::enabled) {
        return TraversalSelector<ParticleCell>::template generateTraversal<PairwiseFunctor, DataLayoutOption::aos,
                                                                           true>(traversalType, pairwiseFunctor,
                                                                                 traversalInfo);
      } else {
        return TraversalSelector<ParticleCell>::template generateTraversal<PairwiseFunctor, DataLayoutOption::aos,
                                                                           false>(traversalType, pairwiseFunctor,
                                                                                  traversalInfo);
      }
    }
    case DataLayoutOption::soa: {
      if (newton3 == Newton3Option::enabled) {
        return TraversalSelector<ParticleCell>::template generateTraversal<PairwiseFunctor, DataLayoutOption::soa,
                                                                           true>(traversalType, pairwiseFunctor,
                                                                                 traversalInfo);
      } else {
        return TraversalSelector<ParticleCell>::template generateTraversal<PairwiseFunctor, DataLayoutOption::soa,
                                                                           false>(traversalType, pairwiseFunctor,
                                                                                  traversalInfo);
      }
    }
    case DataLayoutOption::cuda: {
      if (newton3 == Newton3Option::enabled) {
        return TraversalSelector<ParticleCell>::template generateTraversal<PairwiseFunctor, DataLayoutOption::cuda,
                                                                           true>(traversalType, pairwiseFunctor,
                                                                                 traversalInfo);
      } else {
        return TraversalSelector<ParticleCell>::template generateTraversal<PairwiseFunctor, DataLayoutOption::cuda,
                                                                           false>(traversalType, pairwiseFunctor,
                                                                                  traversalInfo);
      }
    }
  }

  autopas::utils::ExceptionHandler::exception("Traversal type {} is not a known type!",
                                              utils::StringUtils::to_string(traversalType));
  return std::unique_ptr<TraversalInterface>(nullptr);
}
}  // namespace autopas<|MERGE_RESOLUTION|>--- conflicted
+++ resolved
@@ -133,16 +133,10 @@
       return std::make_unique<VerletClustersTraversal<ParticleCell, PairwiseFunctor, dataLayout, useNewton3>>(
           &pairwiseFunctor);
     }
-<<<<<<< HEAD
     case TraversalOption::varVerletTraversalAsBuild: {
       return std::make_unique<VarVerletTraversalAsBuild<ParticleCell, typename ParticleCell::ParticleType,
                                                         PairwiseFunctor, dataLayout, useNewton3>>(&pairwiseFunctor);
     }
-    case TraversalOption::dummyTraversal: {
-      return std::make_unique<DummyTraversal<ParticleCell, dataLayout, useNewton3>>(info.dims);
-    }
-=======
->>>>>>> 128ccb37
   }
   autopas::utils::ExceptionHandler::exception("Traversal type {} is not a known type!",
                                               utils::StringUtils::to_string(traversalType));
