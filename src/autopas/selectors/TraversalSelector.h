--- conflicted
+++ resolved
@@ -11,14 +11,9 @@
 #include <unordered_map>
 #include <vector>
 #include "TraversalSelectorInfo.h"
-<<<<<<< HEAD
+
+#include "autopas/containers/TraversalInterface.h"
 #include "autopas/containers/adaptiveLinkedCells/traversals/C01TraversalAdaptive.h"
-#include "autopas/containers/cellPairTraversals/CellPairTraversal.h"
-#include "autopas/containers/cellPairTraversals/DummyTraversal.h"
-#include "autopas/containers/cellPairTraversals/TraversalInterface.h"
-=======
-#include "autopas/containers/TraversalInterface.h"
->>>>>>> f06fdb38
 #include "autopas/containers/directSum/DirectSumTraversal.h"
 #include "autopas/containers/linkedCells/traversals/C01CudaTraversal.h"
 #include "autopas/containers/linkedCells/traversals/C01Traversal.h"
@@ -61,15 +56,9 @@
    * @return Smartpointer to the traversal.
    */
   template <class PairwiseFunctor, DataLayoutOption dataLayout, bool useNewton3>
-<<<<<<< HEAD
-  static std::unique_ptr<CellPairTraversal<ParticleCell, dataLayout, useNewton3>> generateTraversal(
-      TraversalOption traversalType, PairwiseFunctor &pairwiseFunctor,
-      std::unique_ptr<TraversalSelectorInfo<ParticleCell>> info);
-=======
   static std::unique_ptr<TraversalInterface> generateTraversal(TraversalOption traversalType,
                                                                PairwiseFunctor &pairwiseFunctor,
-                                                               const TraversalSelectorInfo &info);
->>>>>>> f06fdb38
+                                                               std::unique_ptr<TraversalSelectorInfo> info);
 
   /**
    * Generates a given Traversal for the given properties. Requires less templates but only returns a TraversalInterface
@@ -83,87 +72,55 @@
    * @return Smartpointer to the traversal.
    */
   template <class PairwiseFunctor>
-<<<<<<< HEAD
-  static std::unique_ptr<TraversalInterface> generateTraversal(
-      TraversalOption traversalType, PairwiseFunctor &pairwiseFunctor,
-      std::unique_ptr<TraversalSelectorInfo<ParticleCell>> info, DataLayoutOption dataLayout, Newton3Option useNewton3);
-=======
   static std::unique_ptr<TraversalInterface> generateTraversal(TraversalOption traversalType,
                                                                PairwiseFunctor &pairwiseFunctor,
-                                                               const TraversalSelectorInfo &info,
+                                                               std::unique_ptr<TraversalSelectorInfo> info,
                                                                DataLayoutOption dataLayout, Newton3Option useNewton3);
->>>>>>> f06fdb38
 };
 
 template <class ParticleCell>
 template <class PairwiseFunctor, DataLayoutOption dataLayout, bool useNewton3>
-<<<<<<< HEAD
-std::unique_ptr<CellPairTraversal<ParticleCell, dataLayout, useNewton3>>
-TraversalSelector<ParticleCell>::generateTraversal(TraversalOption traversalType, PairwiseFunctor &pairwiseFunctor,
-                                                   std::unique_ptr<TraversalSelectorInfo<ParticleCell>> info) {
-=======
 std::unique_ptr<TraversalInterface> TraversalSelector<ParticleCell>::generateTraversal(
-    TraversalOption traversalType, PairwiseFunctor &pairwiseFunctor, const TraversalSelectorInfo &info) {
->>>>>>> f06fdb38
+    TraversalOption traversalType, PairwiseFunctor &pairwiseFunctor, std::unique_ptr<TraversalSelectorInfo> info) {
   switch (traversalType) {
     // Direct sum
     case TraversalOption::directSumTraversal: {
       return std::make_unique<DirectSumTraversal<ParticleCell, PairwiseFunctor, dataLayout, useNewton3>>(
           &pairwiseFunctor);
     }
-    // Linked cell
-    case TraversalOption::c08: {
-      return std::make_unique<C08Traversal<ParticleCell, PairwiseFunctor, dataLayout, useNewton3>>(
-<<<<<<< HEAD
-          info->dims, &pairwiseFunctor, info->cutoff, info->cellLength);
-    }
-    case TraversalOption::sliced: {
-      return std::make_unique<SlicedTraversal<ParticleCell, PairwiseFunctor, dataLayout, useNewton3>>(
-          info->dims, &pairwiseFunctor, info->cutoff, info->cellLength);
-    }
-    case TraversalOption::c18: {
-      return std::make_unique<C18Traversal<ParticleCell, PairwiseFunctor, dataLayout, useNewton3>>(
-          info->dims, &pairwiseFunctor, info->cutoff, info->cellLength);
-    }
-    case TraversalOption::c01: {
-      return std::make_unique<C01Traversal<ParticleCell, PairwiseFunctor, dataLayout, useNewton3>>(
-          info->dims, &pairwiseFunctor, info->cutoff, info->cellLength);
-    }
-    case TraversalOption::c01CombinedSoA: {
-      return std::make_unique<C01Traversal<ParticleCell, PairwiseFunctor, dataLayout, useNewton3, true>>(
-          info->dims, &pairwiseFunctor, info->cutoff, info->cellLength);
-    }
     // Adaptive linked cell
     case TraversalOption::c01Adaptive: {
       return std::make_unique<C01TraversalAdaptive<ParticleCell, PairwiseFunctor, dataLayout, useNewton3>>(
           &pairwiseFunctor, std::move(info));
-=======
-          info.dims, &pairwiseFunctor, info.interactionLength, info.cellLength);
+    }
+      // Linked cell
+    case TraversalOption::c08: {
+      return std::make_unique<C08Traversal<ParticleCell, PairwiseFunctor, dataLayout, useNewton3>>(
+          info->dims, &pairwiseFunctor, info->interactionLength, info->cellLength);
     }
     case TraversalOption::sliced: {
       return std::make_unique<SlicedTraversal<ParticleCell, PairwiseFunctor, dataLayout, useNewton3>>(
-          info.dims, &pairwiseFunctor, info.interactionLength, info.cellLength);
+          info->dims, &pairwiseFunctor, info->interactionLength, info->cellLength);
     }
     case TraversalOption::c18: {
       return std::make_unique<C18Traversal<ParticleCell, PairwiseFunctor, dataLayout, useNewton3>>(
-          info.dims, &pairwiseFunctor, info.interactionLength, info.cellLength);
+          info->dims, &pairwiseFunctor, info->interactionLength, info->cellLength);
     }
     case TraversalOption::c01: {
       return std::make_unique<C01Traversal<ParticleCell, PairwiseFunctor, dataLayout, useNewton3>>(
-          info.dims, &pairwiseFunctor, info.interactionLength, info.cellLength);
+          info->dims, &pairwiseFunctor, info->interactionLength, info->cellLength);
     }
     case TraversalOption::c04SoA: {
       return std::make_unique<C04SoATraversal<ParticleCell, PairwiseFunctor, dataLayout, useNewton3>>(
-          info.dims, &pairwiseFunctor, info.interactionLength, info.cellLength);
+          info->dims, &pairwiseFunctor, info->interactionLength, info->cellLength);
     }
     case TraversalOption::c04: {
       return std::make_unique<C04Traversal<ParticleCell, PairwiseFunctor, dataLayout, useNewton3>>(
-          info.dims, &pairwiseFunctor, info.interactionLength, info.cellLength);
+          info->dims, &pairwiseFunctor, info->interactionLength, info->cellLength);
     }
     case TraversalOption::c01CombinedSoA: {
       return std::make_unique<C01Traversal<ParticleCell, PairwiseFunctor, dataLayout, useNewton3, true>>(
-          info.dims, &pairwiseFunctor, info.interactionLength, info.cellLength);
->>>>>>> f06fdb38
+          info->dims, &pairwiseFunctor, info->interactionLength, info->cellLength);
     }
     // Verlet
     case TraversalOption::slicedVerlet: {
@@ -183,13 +140,6 @@
           info->dims, &pairwiseFunctor);
     }
     case TraversalOption::verletTraversal: {
-<<<<<<< HEAD
-      return std::make_unique<TraversalVerlet<ParticleCell, PairwiseFunctor, dataLayout, useNewton3>>(info->dims,
-                                                                                                      &pairwiseFunctor);
-    }
-    case TraversalOption::dummyTraversal: {
-      return std::make_unique<DummyTraversal<ParticleCell, dataLayout, useNewton3>>(info->dims);
-=======
       return std::make_unique<TraversalVerlet<ParticleCell, PairwiseFunctor, dataLayout, useNewton3>>(&pairwiseFunctor);
     }
     case TraversalOption::verletClusters: {
@@ -203,7 +153,6 @@
     case TraversalOption::varVerletTraversalAsBuild: {
       return std::make_unique<VarVerletTraversalAsBuild<ParticleCell, typename ParticleCell::ParticleType,
                                                         PairwiseFunctor, dataLayout, useNewton3>>(&pairwiseFunctor);
->>>>>>> f06fdb38
     }
   }
   autopas::utils::ExceptionHandler::exception("Traversal type {} is not a known type!",
@@ -213,14 +162,8 @@
 template <class ParticleCell>
 template <class PairwiseFunctor>
 std::unique_ptr<TraversalInterface> TraversalSelector<ParticleCell>::generateTraversal(
-<<<<<<< HEAD
     TraversalOption traversalType, PairwiseFunctor &pairwiseFunctor,
-    std::unique_ptr<TraversalSelectorInfo<ParticleCell>> traversalInfo, DataLayoutOption dataLayout,
-    Newton3Option newton3) {
-=======
-    TraversalOption traversalType, PairwiseFunctor &pairwiseFunctor, const TraversalSelectorInfo &traversalInfo,
-    DataLayoutOption dataLayout, Newton3Option newton3) {
->>>>>>> f06fdb38
+    std::unique_ptr<TraversalSelectorInfo> traversalInfo, DataLayoutOption dataLayout, Newton3Option newton3) {
   switch (dataLayout) {
     case DataLayoutOption::aos: {
       if (newton3 == Newton3Option::enabled) {
