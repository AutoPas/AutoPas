/**
 * @file AutoTuner.h
 * @author F. Gratl
 * @date 11.06.2018
 */

#pragma once

#include <array>
#include <memory>
#include <set>

#include "Smoothing.h"
#include "autopas/options/DataLayoutOption.h"
#include "autopas/options/Newton3Option.h"
#include "autopas/options/TraversalOption.h"
#include "autopas/selectors/Configuration.h"
#include "autopas/selectors/ContainerSelector.h"
#include "autopas/selectors/OptimumSelector.h"
#include "autopas/selectors/TraversalSelector.h"
#include "autopas/selectors/tuningStrategy/TuningStrategyInterface.h"
#include "autopas/selectors/tuningStrategy/TuningStrategyLoggerProxy.h"
#include "autopas/utils/ArrayUtils.h"
#include "autopas/utils/StaticCellSelector.h"
#include "autopas/utils/Timer.h"
#include "autopas/utils/logging/IterationLogger.h"
#include "autopas/utils/logging/TuningDataLogger.h"
#include "autopas/utils/logging/TuningResultLogger.h"

namespace autopas {

/**
 * Calls to the iteratePairwise() method are passed through this class for two reasons:
 * 1. Measuring time of the iteration.
 * 2. Selecting an appropriate configuration for the pairwise iteration.
 *
 * The tuner can be in one of two states. If it currently should look for a new optimum, it is in the
 * so-called tuning phase. During a tuning phase, for each Configuration, multiple measurements can be taken,
 * which are called samples. To reduce noise, the samples for one configuration are then condensed to one value for
 * the current tuning phase, called evidence. The evidences are handed on to a tuningStrategy, which selects a) what
 * Configuration to test next and b) which configuration is the best in this tuning phase.
 * If it should not look for a new optimum it is not in a tuning phase.
 *
 * @tparam Particle
 * @tparam ParticleCell
 */
template <class Particle>
class AutoTuner {
 public:
  /**
   * Constructor for the AutoTuner that generates all configurations from the given options.
   * @param boxMin Lower corner of the container.
   * @param boxMax Upper corner of the container.
   * @param cutoff Cutoff radius to be used in this container.
   * @param verletSkin Length added to the cutoff for the Verlet lists' skin.
   * @param verletClusterSize Number of particles in a cluster to use in verlet list.
   * @param tuningStrategy Object implementing the modelling and exploration of a search space.
   * @param selectorStrategy Strategy for the configuration selection.
   * @param tuningInterval Number of time steps after which the auto-tuner shall reevaluate all selections.
   * @param maxSamples Number of samples that shall be collected for each combination.
   * @param rebuildFrequency The rebuild frequency this AutoPas instance uses.
   * @param outputSuffix Suffix for all output files produced by this class.
   */
  AutoTuner(std::array<double, 3> boxMin, std::array<double, 3> boxMax, double cutoff, double verletSkin,
            unsigned int verletClusterSize, std::unique_ptr<TuningStrategyInterface> tuningStrategy,
            SelectorStrategyOption selectorStrategy, unsigned int tuningInterval, unsigned int maxSamples,
<<<<<<< HEAD
            const std::string &outputSuffix = "", bool useTuningStrategyLoggerProxy = false)
=======
            unsigned int rebuildFrequency, const std::string &outputSuffix = "")
>>>>>>> cc636332
      : _selectorStrategy(selectorStrategy),
        _tuningStrategy(useTuningStrategyLoggerProxy
                            ? std::make_unique<TuningStrategyLoggerProxy>(std::move(tuningStrategy), outputSuffix)
                            : std::move(tuningStrategy)),
        _tuningInterval(tuningInterval),
        _iterationsSinceTuning(tuningInterval),  // init to max so that tuning happens in first iteration
        _containerSelector(boxMin, boxMax, cutoff),
        _verletSkin(verletSkin),
        _verletClusterSize(verletClusterSize),
        _rebuildFrequency(rebuildFrequency),
        _maxSamples(maxSamples),
        _samplesNotRebuildingNeighborLists(maxSamples),
        _iteration(0),
        _iterationLogger(outputSuffix),
        _tuningResultLogger(outputSuffix),
        _tuningDataLogger(maxSamples, outputSuffix) {
    if (_tuningStrategy->searchSpaceIsEmpty()) {
      autopas::utils::ExceptionHandler::exception("AutoTuner: Passed tuning strategy has an empty search space.");
    }

    selectCurrentContainer();
  }

  /**
   * Move assignment operator
   * @param other
   * @return
   */
  AutoTuner &operator=(AutoTuner &&other) noexcept {
    _tuningStrategy = std::move(other._tuningStrategy);
    return *this;
  }

  /**
   * Pass values to the towards the actual container.
   * @param boxMin
   * @param boxMax
   */
  void resizeBox(const std::array<double, 3> &boxMin, const std::array<double, 3> &boxMax) {
    _containerSelector.resizeBox(boxMin, boxMax);
  }

  /**
   * @copydoc AutoPas::forceRetune()
   */
  void forceRetune();

  /**
   * Getter for the current container.
   * @return Smart pointer to the current container.
   */
  std::shared_ptr<autopas::ParticleContainerInterface<Particle>> getContainer() {
    return _containerSelector.getCurrentContainer();
  }

  /**
   * Getter for the current container.
   * @return Smart pointer to the current container.
   */
  std::shared_ptr<const autopas::ParticleContainerInterface<Particle>> getContainer() const {
    return _containerSelector.getCurrentContainer();
  }

  /**
   * Check if a configuration is applicable to the current domain with the given functor.
   * @tparam PairwiseFunctor
   * @param conf
   * @param pairwiseFunctor
   * @return
   */
  template <class PairwiseFunctor>
  bool configApplicable(const Configuration &conf, PairwiseFunctor &pairwiseFunctor);

  /**
   * Whole tuning logic for one iteration.
   * This function covers:
   *  - Instantiation of the traversal to be used.
   *  - Actual pairwise iteration for application of the functor.
   *  - Management of tuning phases and calls to tune() if necessary.
   *  - Measurement of timings and calls to addTimeMeasurement() if necessary.
   *  - Calls to _iterationLogger if necessary.
   *
   * @tparam PairwiseFunctor
   * @param f Functor that describes the pair-potential.
   * @param doListRebuild Indicates whether or not the verlet lists should be rebuild.
   * @param particleBuffer A buffer of additional particles to consider.
   * @param haloParticleBuffer A buffer of additional halo particles to consider.
   * @return true if this was a tuning iteration.
   */
  template <class PairwiseFunctor>
  bool iteratePairwise(PairwiseFunctor *f, bool doListRebuild, std::vector<Particle> &particleBuffer,
                       std::vector<Particle> &haloParticleBuffer);

  /**
   * Returns whether the configuration will be changed in the next iteration.
   * This does does not necessarily mean that the container will change.
   *
   * @return True if the next iteratePairwise() call uses a different configuration. False otherwise.
   */
  bool willRebuild() {
    if (_tuningStrategy->searchSpaceIsTrivial()) {
      return false;
    }
    return _iterationsSinceTuning >= _tuningInterval and getCurrentNumSamples() >= _maxSamples;
  }

  /**
   * Get the currently selected configuration.
   * @return
   */
  [[nodiscard]] const Configuration &getCurrentConfig() const;

 private:
  auto getCurrentNumSamples() const {
    return _samplesNotRebuildingNeighborLists.size() + _samplesRebuildingNeighborLists.size();
  }

  /**
   * Save the runtime of a given traversal.
   *
   * Samples are collected and reduced to one single value according to _selectorStrategy. Only then the value is passed
   * on to the tuning strategy. This function expects that samples of the same configuration are taken consecutively.
   * The time argument is a long because std::chrono::duration::count returns a long.
   *
   * @param time
   * @param neighborListRebuilt If the neighbor list as been rebuilt during the given time.
   */
  void addTimeMeasurement(long time, bool neighborListRebuilt);

  /**
   * @return the runtime from the current samples according to the SelectorStrategy and rebuild frequency.
   */
  [[nodiscard]] long estimateRuntimeFromSamples() const {
    auto reducedValueBuilding =
        autopas::OptimumSelector::optimumValue(this->_samplesRebuildingNeighborLists, this->_selectorStrategy);
    auto reducedValueNotBuilding =
        autopas::OptimumSelector::optimumValue(this->_samplesNotRebuildingNeighborLists, this->_selectorStrategy);
    // Weight samples from iterations with rebuilding neighbor lists properly in according to the _rebuildFrequency
    auto numIterationsNotBuilding = std::max(
        0, static_cast<int>(this->_rebuildFrequency) - static_cast<int>(this->_samplesRebuildingNeighborLists.size()));
    auto numIterationsBuilding = this->_rebuildFrequency - numIterationsNotBuilding;
    const auto reducedValue =
        (numIterationsBuilding * reducedValueBuilding + numIterationsNotBuilding * reducedValueNotBuilding) /
        this->_rebuildFrequency;
    return reducedValue;
  }

  /**
   * Initialize the container specified by the TuningStrategy.
   */
  void selectCurrentContainer();

  template <class PairwiseFunctor, DataLayoutOption::Value dataLayout, bool useNewton3, bool inTuningPhase>
  void iteratePairwiseTemplateHelper(PairwiseFunctor *f, bool doListRebuild, std::vector<Particle> &particleBuffer,
                                     std::vector<Particle> &haloParticleBuffer);

  /**
   * Tune available algorithm configurations.
   *
   * It is assumed this function is only called for relevant functors and that at least two configurations are allowed.
   * When in tuning phase selects next config to test. At the end of the tuning phase select optimum.
   * The function returns true if the selected config is not yet the optimum but something that should be sampled.
   *
   * @tparam PairwiseFunctor
   * @param pairwiseFunctor
   * @return true iff still in tuning phase.
   */
  template <class PairwiseFunctor>
  bool tune(PairwiseFunctor &pairwiseFunctor);

  SelectorStrategyOption _selectorStrategy;
  std::unique_ptr<TuningStrategyInterface> _tuningStrategy;

  /**
   * Counter for the simulation iteration.
   */
  size_t _iteration;

  /**
   * Counter for the number of times a tuning phase was started.
   */
  size_t _tuningInterval;

  /**
   * Number of iterations since the end of the last tuning phase.
   */
  size_t _iterationsSinceTuning;

  /**
   * Object holding the actual particle container and having the ability to change it.
   */
  ContainerSelector<Particle> _containerSelector;

  double _verletSkin;
  unsigned int _verletClusterSize;

  /**
   * The rebuild frequency this instance of AutoPas uses.
   */
  unsigned int _rebuildFrequency;

  /**
   * How many times each configuration should be tested.
   */
  const size_t _maxSamples;

  /**
   * Raw time samples of the current configuration. Contains only the samples of iterations where the neighbor lists are
   * not rebuilt.
   *
   * @note Initialized with size of _maxSamples to start tuning at start of simulation.
   */
  std::vector<long> _samplesNotRebuildingNeighborLists;

  /**
   * Raw time samples of the current configuration. Contains only the samples of iterations where the neighbor lists
   * have been rebuilt.
   */
  std::vector<long> _samplesRebuildingNeighborLists;

  /**
   * For each configuration the collection of all evidence (smoothed values) collected so far and in which iteration.
   * Configuration -> vector< iteration, time >
   */
  std::map<Configuration, std::vector<std::pair<size_t, long>>> _evidence;

  IterationLogger _iterationLogger;
  TuningResultLogger _tuningResultLogger;
  TuningDataLogger _tuningDataLogger;
};

template <class Particle>
void AutoTuner<Particle>::selectCurrentContainer() {
  auto conf = _tuningStrategy->getCurrentConfiguration();
  _containerSelector.selectContainer(
      conf.container, ContainerSelectorInfo(conf.cellSizeFactor, _verletSkin, _verletClusterSize, conf.loadEstimator));
}

template <class Particle>
void AutoTuner<Particle>::forceRetune() {
  _iterationsSinceTuning = _tuningInterval;
  _samplesNotRebuildingNeighborLists.resize(_maxSamples);
}

template <class Particle>
template <class PairwiseFunctor>
bool AutoTuner<Particle>::iteratePairwise(PairwiseFunctor *f, bool doListRebuild, std::vector<Particle> &particleBuffer,
                                          std::vector<Particle> &haloParticleBuffer) {
  bool isTuning = false;
  // tune if :
  // - more than one config exists
  // - currently in tuning phase
  // - functor is relevant
  if ((not _tuningStrategy->searchSpaceIsTrivial()) and _iterationsSinceTuning >= _tuningInterval and
      f->isRelevantForTuning()) {
    isTuning = tune<PairwiseFunctor>(*f);
    if (not isTuning) {
      _iterationsSinceTuning = 0;
    }
  }

  // large case differentiation for data layout and newton 3
  switch (_tuningStrategy->getCurrentConfiguration().dataLayout) {
    case DataLayoutOption::aos: {
      if (_tuningStrategy->getCurrentConfiguration().newton3 == Newton3Option::enabled) {
        if (isTuning) {
          iteratePairwiseTemplateHelper<PairwiseFunctor, DataLayoutOption::aos, /*Newton3*/ true,
                                        /*tuning*/ true>(f, doListRebuild, particleBuffer, haloParticleBuffer);
        } else {
          iteratePairwiseTemplateHelper<PairwiseFunctor, DataLayoutOption::aos, /*Newton3*/ true,
                                        /*tuning*/ false>(f, doListRebuild, particleBuffer, haloParticleBuffer);
        }
      } else {
        if (isTuning) {
          iteratePairwiseTemplateHelper<PairwiseFunctor, DataLayoutOption::aos, /*Newton3*/ false,
                                        /*tuning*/ true>(f, doListRebuild, particleBuffer, haloParticleBuffer);
        } else {
          iteratePairwiseTemplateHelper<PairwiseFunctor, DataLayoutOption::aos, /*Newton3*/ false,
                                        /*tuning*/ false>(f, doListRebuild, particleBuffer, haloParticleBuffer);
        }
      }
      break;
    }
    case DataLayoutOption::soa: {
      if (_tuningStrategy->getCurrentConfiguration().newton3 == Newton3Option::enabled) {
        if (isTuning) {
          iteratePairwiseTemplateHelper<PairwiseFunctor, DataLayoutOption::soa, /*Newton3*/ true,
                                        /*tuning*/ true>(f, doListRebuild, particleBuffer, haloParticleBuffer);
        } else {
          iteratePairwiseTemplateHelper<PairwiseFunctor, DataLayoutOption::soa, /*Newton3*/ true,
                                        /*tuning*/ false>(f, doListRebuild, particleBuffer, haloParticleBuffer);
        }
      } else {
        if (isTuning) {
          iteratePairwiseTemplateHelper<PairwiseFunctor, DataLayoutOption::soa, /*Newton3*/ false,
                                        /*tuning*/ true>(f, doListRebuild, particleBuffer, haloParticleBuffer);
        } else {
          iteratePairwiseTemplateHelper<PairwiseFunctor, DataLayoutOption::soa, /*Newton3*/ false,
                                        /*tuning*/ false>(f, doListRebuild, particleBuffer, haloParticleBuffer);
        }
      }
      break;
    }
    default:
      utils::ExceptionHandler::exception("AutoTuner: Unknown data layout : {}",
                                         _tuningStrategy->getCurrentConfiguration().dataLayout);
  }

  if (f->isRelevantForTuning()) {
    ++_iterationsSinceTuning;
    ++_iteration;
  }
  return isTuning;
}

/**
 * Performs the remaining needed traversal for the additional particles.
 * @tparam newton3
 * @tparam Particle
 * @tparam T
 * @tparam PairwiseFunctor
 * @param f
 * @param containerPtr
 * @param particleBuffer
 * @param haloParticleBuffer
 * @note If the buffers are replaced with actual cells, we could use the CellFunctor to simplify things and potentially
 * even use SoA.
 */
template <bool newton3, class Particle, class T, class PairwiseFunctor>
void doRemainderTraversal(PairwiseFunctor *f, T containerPtr, std::vector<Particle> &particleBuffer,
                          std::vector<Particle> &haloParticleBuffer) {
  // 1. particleBuffer with all close particles in container
  for (auto &&p : particleBuffer) {
    auto pos = p.getR();
    auto min = autopas::utils::ArrayMath::subScalar(pos, containerPtr->getCutoff());
    auto max = autopas::utils::ArrayMath::addScalar(pos, containerPtr->getCutoff());
    for (auto iter2 = containerPtr->getRegionIterator(min, max, IteratorBehavior::ownedOrHalo); iter2.isValid();
         ++iter2) {
      if (newton3) {
        f->AoSFunctor(p, *iter2, true);
      } else {
        f->AoSFunctor(p, *iter2, false);
        f->AoSFunctor(*iter2, p, false);
      }
    }
  }

  // 2. haloParticleBuffer with owned, close particles in container
  for (auto &&p : haloParticleBuffer) {
    auto pos = p.getR();
    auto min = autopas::utils::ArrayMath::subScalar(pos, containerPtr->getCutoff());
    auto max = autopas::utils::ArrayMath::addScalar(pos, containerPtr->getCutoff());
    for (auto iter2 = containerPtr->getRegionIterator(min, max, IteratorBehavior::owned); iter2.isValid(); ++iter2) {
      if (newton3) {
        f->AoSFunctor(p, *iter2, true);
      } else {
        // Here, we do not need to interact p with *iter2, because p is a halo particle and an AoSFunctor call with an
        // halo particle as first argument has no effect if newton3 == false.
        f->AoSFunctor(*iter2, p, false);
      }
    }
  }

  // 3. particleBuffer with itself
  for (size_t i = 0; i < particleBuffer.size(); ++i) {
    auto &&p1 = particleBuffer[i];
    for (size_t j = i + 1; j < particleBuffer.size(); ++j) {
      if (i == j) {
        continue;
      }
      auto &&p2 = particleBuffer[j];
      if (newton3) {
        f->AoSFunctor(p1, p2, true);
      } else {
        f->AoSFunctor(p1, p2, false);
        f->AoSFunctor(p2, p1, false);
      }
    }
  }

  // 4. particleBuffer with haloParticleBuffer
  for (size_t i = 0; i < particleBuffer.size(); ++i) {
    auto &&p1 = particleBuffer[i];
    for (size_t j = 0; j < haloParticleBuffer.size(); ++j) {
      auto &&p2 = haloParticleBuffer[j];
      if (newton3) {
        f->AoSFunctor(p1, p2, true);
      } else {
        // Here, we do not need to interact p2 with p1, because p2 is a halo particle and an AoSFunctor call with an
        // halo particle as first argument has no effect if newton3 == false.
        f->AoSFunctor(p1, p2, false);
      }
    }
  }

  // Note: haloParticleBuffer with itself is NOT needed, as interactions between halo particles are unneeded!
}

template <class Particle>
template <class PairwiseFunctor, DataLayoutOption::Value dataLayout, bool useNewton3, bool inTuningPhase>
void AutoTuner<Particle>::iteratePairwiseTemplateHelper(PairwiseFunctor *f, bool doListRebuild,
                                                        std::vector<Particle> &particleBuffer,
                                                        std::vector<Particle> &haloParticleBuffer) {
  auto containerPtr = getContainer();
  AutoPasLog(debug, "Iterating with configuration: {} tuning: {}",
             _tuningStrategy->getCurrentConfiguration().toString(), inTuningPhase ? "true" : "false");

  auto traversal = autopas::utils::withStaticCellType<Particle>(
      containerPtr->getParticleCellTypeEnum(), [&](auto particleCellDummy) {
        return TraversalSelector<decltype(particleCellDummy)>::template generateTraversal<PairwiseFunctor, dataLayout,
                                                                                          useNewton3>(
            _tuningStrategy->getCurrentConfiguration().traversal, *f, containerPtr->getTraversalSelectorInfo());
      });

  if (not traversal->isApplicable()) {
    autopas::utils::ExceptionHandler::exception(
        "Error: Trying to execute a traversal that is not applicable. Two common reasons:\n"
        "1. The search space is trivial, but no traversals are applicable. \n"
        "2. You are using multiple functors and one of the not first is not supporting all configuration options of "
        "the first.\n"
        "Config: {}\n"
        "Current functor: {}",
        _tuningStrategy->getCurrentConfiguration().toString(), typeid(*f).name());
  }

  autopas::utils::Timer timerTotal;
  autopas::utils::Timer timerRebuild;
  autopas::utils::Timer timerIteratePairwise;
  timerTotal.start();

  f->initTraversal();
  if (doListRebuild) {
    timerRebuild.start();
    containerPtr->rebuildNeighborLists(traversal.get());
    timerRebuild.stop();
  }
  timerIteratePairwise.start();
  containerPtr->iteratePairwise(traversal.get());

  doRemainderTraversal<useNewton3>(f, containerPtr, particleBuffer, haloParticleBuffer);
  timerIteratePairwise.stop();
  f->endTraversal(useNewton3);

  timerTotal.stop();

  if (doListRebuild) {
    AutoPasLog(debug, "rebuildNeighborLists took {} nanoseconds", timerRebuild.getTotalTime());
  }
  // TODO: Fix misleading output
  // actually this is the time for iteratePairwise + init/endTraversal + rebuildNeighborLists
  // this containing all of this has legacy reasons so that old plot scripts work
  AutoPasLog(debug, "IteratePairwise took {} nanoseconds", timerTotal.getTotalTime());

  _iterationLogger.logIteration(getCurrentConfig(), _iteration, inTuningPhase, timerIteratePairwise.getTotalTime(),
                                timerRebuild.getTotalTime(), timerTotal.getTotalTime());

  // if tuning execute with time measurements
  if (inTuningPhase) {
    if (f->isRelevantForTuning()) {
      addTimeMeasurement(timerTotal.getTotalTime(), doListRebuild);
    } else {
      AutoPasLog(trace, "Skipping adding of time measurement because functor is not marked relevant.");
    }
  }
}

template <class Particle>
template <class PairwiseFunctor>
bool AutoTuner<Particle>::tune(PairwiseFunctor &pairwiseFunctor) {
  bool stillTuning = true;

  // need more samples; keep current config
  if (getCurrentNumSamples() < _maxSamples) {
    return stillTuning;
  }
  utils::Timer tuningTimer;
  tuningTimer.start();
  // first tuning iteration -> reset to first config
  if (_iterationsSinceTuning == _tuningInterval) {
    if (_tuningStrategy->needsLiveInfo()) {
      LiveInfo info{};
      info.gather(*_containerSelector.getCurrentContainer(), pairwiseFunctor);
      _tuningStrategy->receiveLiveInfo(std::move(info));
    }
    _tuningStrategy->reset(_iteration);
  } else {  // enough samples -> next config
    stillTuning = _tuningStrategy->tune();
  }

  // repeat as long as traversals are not applicable or we run out of configs
  while (true) {
    auto &currentConfig = getCurrentConfig();
    // check if newton3 works with this functor and remove config if not
    if ((currentConfig.newton3 == Newton3Option::enabled and not pairwiseFunctor.allowsNewton3()) or
        (currentConfig.newton3 == Newton3Option::disabled and not pairwiseFunctor.allowsNonNewton3())) {
      AutoPasLog(warn, "Configuration with newton 3 {} called with a functor that does not support this!",
                 currentConfig.newton3.to_string());

      _tuningStrategy->removeN3Option(currentConfig.newton3);
    } else {
      if (configApplicable(currentConfig, pairwiseFunctor)) {
        // we found a valid config!
        break;
      } else {
        AutoPasLog(debug, "Skip not applicable configuration {}", currentConfig.toString());
        stillTuning = _tuningStrategy->tune(true);
      }
    }
  }
  // samples should only be cleared if we are still tuning, see `if (_samples.size() < _maxSamples)` from before.
  if (stillTuning) {
    // samples are no longer needed. Delete them here so willRebuild() works as expected.
    _samplesNotRebuildingNeighborLists.clear();
    _samplesRebuildingNeighborLists.clear();
  }
  tuningTimer.stop();
  // when a tuning result is found log it
  if (not stillTuning) {
    AutoPasLog(debug, "Selected Configuration {}", getCurrentConfig().toString());
    _tuningResultLogger.logTuningResult(getCurrentConfig(), _iteration, tuningTimer.getTotalTime());
  }
  AutoPasLog(debug, "Tuning took {} ns.", tuningTimer.getTotalTime());
  _iterationLogger.logTimeTuning(tuningTimer.getTotalTime());

  selectCurrentContainer();
  return stillTuning;
}

template <class Particle>
template <class PairwiseFunctor>
bool AutoTuner<Particle>::configApplicable(const Configuration &conf, PairwiseFunctor &pairwiseFunctor) {
  auto allContainerTraversals = compatibleTraversals::allCompatibleTraversals(conf.container);
  if (allContainerTraversals.find(conf.traversal) == allContainerTraversals.end()) {
    // container and traversal mismatch
    return false;
  }

  _containerSelector.selectContainer(
      conf.container, ContainerSelectorInfo(conf.cellSizeFactor, _verletSkin, _verletClusterSize, conf.loadEstimator));
  auto traversalInfo = _containerSelector.getCurrentContainer()->getTraversalSelectorInfo();

  auto containerPtr = getContainer();

  return autopas::utils::withStaticCellType<Particle>(
      containerPtr->getParticleCellTypeEnum(), [&](auto particleCellDummy) {
        return TraversalSelector<decltype(particleCellDummy)>::template generateTraversal<PairwiseFunctor>(
                   conf.traversal, pairwiseFunctor, traversalInfo, conf.dataLayout, conf.newton3)
            ->isApplicable();
      });
}

template <class Particle>
const Configuration &AutoTuner<Particle>::getCurrentConfig() const {
  return _tuningStrategy->getCurrentConfiguration();
}

template <class Particle>
void AutoTuner<Particle>::addTimeMeasurement(long time, bool neighborListRebuilt) {
  const auto &currentConfig = _tuningStrategy->getCurrentConfiguration();
  if (getCurrentNumSamples() < _maxSamples) {
    AutoPasLog(trace, "Adding sample.");
    if (neighborListRebuilt) {
      _samplesRebuildingNeighborLists.push_back(time);
    } else {
      _samplesNotRebuildingNeighborLists.push_back(time);
    }
    // if this was the last sample:
    if (getCurrentNumSamples() == _maxSamples) {
      auto &evidenceCurrentConfig = _evidence[currentConfig];

      long reducedValue = estimateRuntimeFromSamples();

      evidenceCurrentConfig.emplace_back(_iteration, reducedValue);

      // smooth evidence to remove high outliers. If smoothing results in a higher value use the original value.
      const auto smoothedValue = std::min(reducedValue, smoothing::smoothLastPoint(evidenceCurrentConfig, 5));

      // replace collected evidence with smoothed value to improve next smoothing
      evidenceCurrentConfig.back().second = smoothedValue;

      _tuningStrategy->addEvidence(smoothedValue, _iteration);

      // print config, times and reduced value
      if (autopas::Logger::get()->level() <= autopas::Logger::LogLevel::debug) {
        std::ostringstream ss;
        // print config
        ss << currentConfig.toString() << " : ";
        // print all timings
        ss << utils::ArrayUtils::to_string(_samplesRebuildingNeighborLists, " ",
                                           {"With rebuilding neighbor lists [ ", " ]"});
        ss << utils::ArrayUtils::to_string(_samplesNotRebuildingNeighborLists, " ",
                                           {"Without rebuilding neighbor lists [ ", " ]"});
        ss << " Smoothed value: " << smoothedValue;
        AutoPasLog(debug, "Collected times for  {}", ss.str());
      }
      _tuningDataLogger.logTuningData(currentConfig, _samplesRebuildingNeighborLists,
                                      _samplesNotRebuildingNeighborLists, _iteration, reducedValue, smoothedValue);
    }
  }
}
}  // namespace autopas<|MERGE_RESOLUTION|>--- conflicted
+++ resolved
@@ -64,11 +64,7 @@
   AutoTuner(std::array<double, 3> boxMin, std::array<double, 3> boxMax, double cutoff, double verletSkin,
             unsigned int verletClusterSize, std::unique_ptr<TuningStrategyInterface> tuningStrategy,
             SelectorStrategyOption selectorStrategy, unsigned int tuningInterval, unsigned int maxSamples,
-<<<<<<< HEAD
-            const std::string &outputSuffix = "", bool useTuningStrategyLoggerProxy = false)
-=======
-            unsigned int rebuildFrequency, const std::string &outputSuffix = "")
->>>>>>> cc636332
+            unsigned int rebuildFrequency, const std::string &outputSuffix = "", bool useTuningStrategyLoggerProxy = false)
       : _selectorStrategy(selectorStrategy),
         _tuningStrategy(useTuningStrategyLoggerProxy
                             ? std::make_unique<TuningStrategyLoggerProxy>(std::move(tuningStrategy), outputSuffix)
