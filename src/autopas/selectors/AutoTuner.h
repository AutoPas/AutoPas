--- conflicted
+++ resolved
@@ -618,14 +618,11 @@
 
   // first tuning iteration -> reset to first config
   if (_iterationsSinceTuning == _tuningInterval) {
-<<<<<<< HEAD
     if (_tuningStrategy->needsLiveInfo()) {
       LiveInfo info{};
       info.gather(*_containerSelector.getCurrentContainer(), pairwiseFunctor, _rebuildFrequency);
       _tuningStrategy->receiveLiveInfo(std::move(info));
     }
-    _tuningStrategy->reset(_iteration);
-=======
     if (auto *mpiStrategy = dynamic_cast<MPIParallelizedStrategy *>(_tuningStrategy.get())) {
       const std::pair<double, double> smoothedHomogeneityAndMaxDensity{
           autopas::OptimumSelector::medianValue(_homogeneitiesOfLastTenIterations),
@@ -648,7 +645,6 @@
       _maxDensitiesOfLastTenIterations.erase(_maxDensitiesOfLastTenIterations.begin(),
                                              _maxDensitiesOfLastTenIterations.end());
     }
->>>>>>> e2bcc433
   } else {  // enough samples -> next config
     stillTuning = _tuningStrategy->tune();
   }
