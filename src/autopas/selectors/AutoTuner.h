/**
 * @file AutoTuner.h
 * @author F. Gratl
 * @date 11.06.2018
 */

#pragma once

#include <array>
#include <memory>
#include <set>

#include "Smoothing.h"
#include "autopas/options/DataLayoutOption.h"
#include "autopas/options/Newton3Option.h"
#include "autopas/options/TraversalOption.h"
#include "autopas/selectors/Configuration.h"
#include "autopas/selectors/ContainerSelector.h"
#include "autopas/selectors/OptimumSelector.h"
#include "autopas/selectors/TraversalSelector.h"
#include "autopas/selectors/tuningStrategy/MPIParallelizedStrategy.h"
#include "autopas/selectors/tuningStrategy/TuningStrategyInterface.h"
#include "autopas/utils/ArrayUtils.h"
#include "autopas/utils/StaticCellSelector.h"
#include "autopas/utils/Timer.h"
#include "autopas/utils/logging/IterationLogger.h"
#include "autopas/utils/logging/TuningDataLogger.h"
#include "autopas/utils/logging/TuningResultLogger.h"

namespace autopas {

/**
 * Calls to the iteratePairwise() method are passed through this class for two reasons:
 * 1. Measuring time of the iteration.
 * 2. Selecting an appropriate configuration for the pairwise iteration.
 *
 * The tuner can be in one of two states. If it currently should look for a new optimum, it is in the
 * so-called tuning phase. During a tuning phase, for each Configuration, multiple measurements can be taken,
 * which are called samples. To reduce noise, the samples for one configuration are then condensed to one value for
 * the current tuning phase, called evidence. The evidences are handed on to a tuningStrategy, which selects a) what
 * Configuration to test next and b) which configuration is the best in this tuning phase.
 * If it should not look for a new optimum it is not in a tuning phase.
 *
 * @tparam Particle
 * @tparam ParticleCell
 */
template <class Particle>
class AutoTuner {
 public:
  /**
   * Constructor for the AutoTuner that generates all configurations from the given options.
   * @param boxMin Lower corner of the container.
   * @param boxMax Upper corner of the container.
   * @param cutoff Cutoff radius to be used in this container.
   * @param verletSkin Length added to the cutoff for the Verlet lists' skin.
   * @param verletClusterSize Number of particles in a cluster to use in verlet list.
   * @param tuningStrategy Object implementing the modelling and exploration of a search space.
   * @param MPITuningMaxDifferenceForBucket For MPI-tuning: Maximum of the relative difference in the comparison metric
   * for two ranks which exchange their tuning information.
   * @param MPITuningWeightForMaxDensity For MPI-tuning: Weight for maxDensity in the calculation for bucket
   * distribution.
   * @param selectorStrategy Strategy for the configuration selection.
   * @param tuningInterval Number of time steps after which the auto-tuner shall reevaluate all selections.
   * @param maxSamples Number of samples that shall be collected for each combination.
   * @param outputSuffix Suffix for all output files produced by this class.
   */
  AutoTuner(std::array<double, 3> boxMin, std::array<double, 3> boxMax, double cutoff, double verletSkin,
<<<<<<< HEAD
            unsigned int verletClusterSize, std::unique_ptr<TuningStrategyInterface> tuningStrategy, double maxDifferenceForBucket, double weightForMaxDensity,
=======
            unsigned int verletClusterSize, std::unique_ptr<TuningStrategyInterface> tuningStrategy,
            double MPITuningMaxDifferenceForBucket, double MPITuningWeightForMaxDensity,
>>>>>>> af4034b2
            SelectorStrategyOption selectorStrategy, unsigned int tuningInterval, unsigned int maxSamples,
            const std::string &outputSuffix = "")
      : _selectorStrategy(selectorStrategy),
        _tuningStrategy(std::move(tuningStrategy)),
        _tuningInterval(tuningInterval),
        _iterationsSinceTuning(tuningInterval),  // init to max so that tuning happens in first iteration
        _containerSelector(boxMin, boxMax, cutoff),
        _verletSkin(verletSkin),
        _verletClusterSize(verletClusterSize),
<<<<<<< HEAD
        _maxDifferenceForBucket(maxDifferenceForBucket),
        _weightForMaxDensity(weightForMaxDensity),
=======
        _mpiTuningMaxDifferenceForBucket(MPITuningMaxDifferenceForBucket),
        _mpiTuningWeightForMaxDensity(MPITuningWeightForMaxDensity),
>>>>>>> af4034b2
        _maxSamples(maxSamples),
        _samples(maxSamples),
        _iteration(0),
        _iterationLogger(outputSuffix),
        _tuningResultLogger(outputSuffix),
        _tuningDataLogger(maxSamples, outputSuffix) {
    if (_tuningStrategy->searchSpaceIsEmpty()) {
      autopas::utils::ExceptionHandler::exception("AutoTuner: Passed tuning strategy has an empty search space.");
    }

    selectCurrentContainer();
  }

  /**
   * Move assignment operator
   * @param other
   * @return
   */
  AutoTuner &operator=(AutoTuner &&other) noexcept {
    _tuningStrategy = std::move(other._tuningStrategy);
    return *this;
  }

  /**
   * Pass values to the towards the actual container.
   * @param boxMin
   * @param boxMax
   */
  void resizeBox(const std::array<double, 3> &boxMin, const std::array<double, 3> &boxMax) {
    _containerSelector.resizeBox(boxMin, boxMax);
  }

  /**
   * @copydoc AutoPas::forceRetune()
   */
  void forceRetune();

  /**
   * Getter for the current container.
   * @return Smart pointer to the current container.
   */
  std::shared_ptr<autopas::ParticleContainerInterface<Particle>> getContainer() {
    return _containerSelector.getCurrentContainer();
  }

  /**
   * Getter for the current container.
   * @return Smart pointer to the current container.
   */
  std::shared_ptr<const autopas::ParticleContainerInterface<Particle>> getContainer() const {
    return _containerSelector.getCurrentContainer();
  }

  /**
   * Check if a configuration is applicable to the current domain with the given functor.
   * @tparam PairwiseFunctor
   * @param conf
   * @param pairwiseFunctor
   * @return
   */
  template <class PairwiseFunctor>
  bool configApplicable(const Configuration &conf, PairwiseFunctor &pairwiseFunctor);

  /**
   * Whole tuning logic for one iteration.
   * This function covers:
   *  - Instantiation of the traversal to be used.
   *  - Actual pairwise iteration for application of the functor.
   *  - Management of tuning phases and calls to tune() if necessary.
   *  - Measurement of timings and calls to addTimeMeasurement() if necessary.
   *  - Calls to _iterationLogger if necessary.
   *
   * @tparam PairwiseFunctor
   * @param f Functor that describes the pair-potential.
   * @param doListRebuild Indicates whether or not the verlet lists should be rebuild.
   * @return true if this was a tuning iteration.
   */
  template <class PairwiseFunctor>
  bool iteratePairwise(PairwiseFunctor *f, bool doListRebuild);

  /**
   * Returns whether the configuration will be changed in the next iteration.
   * This does does not necessarily mean that the container will change.
   *
   * @return True if the next iteratePairwise() call uses a different configuration. False otherwise.
   */
  bool willRebuild() {
    if (_tuningStrategy->searchSpaceIsTrivial()) {
      return false;
    }
    return _iterationsSinceTuning >= _tuningInterval and _samples.size() >= _maxSamples;
  }

  /**
   * Get the currently selected configuration.
   * @return
   */
  [[nodiscard]] const Configuration &getCurrentConfig() const;

 private:
  /**
   * Save the runtime of a given traversal.
   *
   * Samples are collected and reduced to one single value according to _selectorStrategy. Only then the value is passed
   * on to the tuning strategy. This function expects that samples of the same configuration are taken consecutively.
   * The time argument is a long because std::chrono::duration::count returns a long.
   *
   * @param time
   */
  void addTimeMeasurement(long time);

  /**
   * Initialize the container specified by the TuningStrategy.
   */
  void selectCurrentContainer();

  template <class PairwiseFunctor, DataLayoutOption::Value dataLayout, bool useNewton3, bool inTuningPhase>
  void iteratePairwiseTemplateHelper(PairwiseFunctor *f, bool doListRebuild);

  /**
   * Tune available algorithm configurations.
   *
   * It is assumed this function is only called for relevant functors and that at least two configurations are allowed.
   * When in tuning phase selects next config to test. At the end of the tuning phase select optimum.
   * The function returns true if the selected config is not yet the optimum but something that should be sampled.
   *
   * @tparam PairwiseFunctor
   * @param pairwiseFunctor
   * @return true iff still in tuning phase.
   */
  template <class PairwiseFunctor>
  bool tune(PairwiseFunctor &pairwiseFunctor);

  SelectorStrategyOption _selectorStrategy;
  std::unique_ptr<TuningStrategyInterface> _tuningStrategy;

  /**
   * Counter for the simulation iteration.
   */
  size_t _iteration;

  /**
   * Counter for the number of times a tuning phase was started.
   */
  size_t _tuningInterval;

  /**
   * Number of iterations since the end of the last tuning phase.
   */
  size_t _iterationsSinceTuning;

  /**
   * Object holding the actual particle container and having the ability to change it.
   */
  ContainerSelector<Particle> _containerSelector;

  double _verletSkin;
  unsigned int _verletClusterSize;

  /**
   * How many times each configuration should be tested.
   */
  const size_t _maxSamples;

  /**
<<<<<<< HEAD
   * variable for bucket distribution
   */
  double _maxDifferenceForBucket;
  double _weightForMaxDensity;
=======
   * Parameter used For MPI-tuning: Maximum of the relative difference in the comparison metric for two ranks which
   * exchange their tuning information.
   */
  double _mpiTuningMaxDifferenceForBucket;

  /**
   * Parameter used For MPI-tuning: Weight for maxDensity in the calculation for bucket distribution.
   */
  double _mpiTuningWeightForMaxDensity;

  /**
   * Buffer for the homogeneities of the last ten Iterations
   */
  std::vector<double> _homogeneitiesOfLastTenIterations;

  /**
   * Buffer for the homogeneities of the last ten Iterations
   */
  std::vector<double> _maxDensitiesOfLastTenIterations;
>>>>>>> af4034b2

  /**
   * Raw time samples of the current configuration from which one evidence will be produced.
   *
   * @note Initialized with size of _maxSamples to start tuning at start of simulation.
   */
  std::vector<long> _samples;

  /**
   * For each configuration the collection of all evidence (smoothed values) collected so far and in which iteration.
   * Configuration -> vector< iteration, time >
   */
  std::map<Configuration, std::vector<std::pair<size_t, long>>> _evidence;

  /**
   * Timer used to determine how much time is wasted by calculating multiple homogeneities for smoothing
   * Only used temporarily
   */
  autopas::utils::Timer _timerCalculateHomogeneity;

  IterationLogger _iterationLogger;
  TuningResultLogger _tuningResultLogger;
  TuningDataLogger _tuningDataLogger;
};

template <class Particle>
void AutoTuner<Particle>::selectCurrentContainer() {
  auto conf = _tuningStrategy->getCurrentConfiguration();
  _containerSelector.selectContainer(
      conf.container, ContainerSelectorInfo(conf.cellSizeFactor, _verletSkin, _verletClusterSize, conf.loadEstimator));
}

template <class Particle>
void AutoTuner<Particle>::forceRetune() {
  _iterationsSinceTuning = _tuningInterval;
  _samples.resize(_maxSamples);
}

template <class Particle>
template <class PairwiseFunctor>
bool AutoTuner<Particle>::iteratePairwise(PairwiseFunctor *f, bool doListRebuild) {
  bool isTuning = false;
  // tune if :
  // - more than one config exists
  // - currently in tuning phase
  // - functor is relevant
  if (_tuningStrategy->smoothedHomogeneityAndMaxDensityNeeded() and _iterationsSinceTuning >= _tuningInterval - 9 and
      _iterationsSinceTuning <= _tuningInterval) {
    _timerCalculateHomogeneity.start();
    const auto [homogeneity, maxDensity] = autopas::utils::calculateHomogeneityAndMaxDensity(getContainer());
    _homogeneitiesOfLastTenIterations.push_back(homogeneity);
    _maxDensitiesOfLastTenIterations.push_back(maxDensity);
    _timerCalculateHomogeneity.stop();
  }
  if ((not _tuningStrategy->searchSpaceIsTrivial()) and _iterationsSinceTuning >= _tuningInterval and
      f->isRelevantForTuning()) {
    isTuning = tune<PairwiseFunctor>(*f);
    if (not isTuning) {
      _iterationsSinceTuning = 0;
    }
  }

  // large case differentiation for data layout and newton 3
  switch (_tuningStrategy->getCurrentConfiguration().dataLayout) {
    case DataLayoutOption::aos: {
      if (_tuningStrategy->getCurrentConfiguration().newton3 == Newton3Option::enabled) {
        if (isTuning) {
          iteratePairwiseTemplateHelper<PairwiseFunctor, DataLayoutOption::aos, /*Newton3*/ true,
                                        /*tuning*/ true>(f, doListRebuild);
        } else {
          iteratePairwiseTemplateHelper<PairwiseFunctor, DataLayoutOption::aos, /*Newton3*/ true,
                                        /*tuning*/ false>(f, doListRebuild);
        }
      } else {
        if (isTuning) {
          iteratePairwiseTemplateHelper<PairwiseFunctor, DataLayoutOption::aos, /*Newton3*/ false,
                                        /*tuning*/ true>(f, doListRebuild);
        } else {
          iteratePairwiseTemplateHelper<PairwiseFunctor, DataLayoutOption::aos, /*Newton3*/ false,
                                        /*tuning*/ false>(f, doListRebuild);
        }
      }
      break;
    }
    case DataLayoutOption::soa: {
      if (_tuningStrategy->getCurrentConfiguration().newton3 == Newton3Option::enabled) {
        if (isTuning) {
          iteratePairwiseTemplateHelper<PairwiseFunctor, DataLayoutOption::soa, /*Newton3*/ true,
                                        /*tuning*/ true>(f, doListRebuild);
        } else {
          iteratePairwiseTemplateHelper<PairwiseFunctor, DataLayoutOption::soa, /*Newton3*/ true,
                                        /*tuning*/ false>(f, doListRebuild);
        }
      } else {
        if (isTuning) {
          iteratePairwiseTemplateHelper<PairwiseFunctor, DataLayoutOption::soa, /*Newton3*/ false,
                                        /*tuning*/ true>(f, doListRebuild);
        } else {
          iteratePairwiseTemplateHelper<PairwiseFunctor, DataLayoutOption::soa, /*Newton3*/ false,
                                        /*tuning*/ false>(f, doListRebuild);
        }
      }
      break;
    }
    default:
      utils::ExceptionHandler::exception("AutoTuner: Unknown data layout : {}",
                                         _tuningStrategy->getCurrentConfiguration().dataLayout);
  }

  if (f->isRelevantForTuning()) {
    ++_iterationsSinceTuning;
    ++_iteration;
  }
  return isTuning;
}

template <class Particle>
template <class PairwiseFunctor, DataLayoutOption::Value dataLayout, bool useNewton3, bool inTuningPhase>
void AutoTuner<Particle>::iteratePairwiseTemplateHelper(PairwiseFunctor *f, bool doListRebuild) {
  auto containerPtr = getContainer();
  AutoPasLog(debug, "Iterating with configuration: {} tuning: {}",
             _tuningStrategy->getCurrentConfiguration().toString(), inTuningPhase ? "true" : "false");

  auto traversal = autopas::utils::withStaticCellType<Particle>(
      containerPtr->getParticleCellTypeEnum(), [&](auto particleCellDummy) {
        return TraversalSelector<decltype(particleCellDummy)>::template generateTraversal<PairwiseFunctor, dataLayout,
                                                                                          useNewton3>(
            _tuningStrategy->getCurrentConfiguration().traversal, *f, containerPtr->getTraversalSelectorInfo());
      });

  if (not traversal->isApplicable()) {
    autopas::utils::ExceptionHandler::exception(
        "Error: Trying to execute a traversal that is not applicable. Two common reasons:\n"
        "1. The search space is trivial, but no traversals are applicable. \n"
        "2. You are using multiple functors and one of the not first is not supporting all configuration options of "
        "the first.\n"
        "Config: {}\n"
        "Current functor: {}",
        _tuningStrategy->getCurrentConfiguration().toString(), typeid(*f).name());
  }

  autopas::utils::Timer timerTotal;
  autopas::utils::Timer timerRebuild;
  autopas::utils::Timer timerIteratePairwise;
  timerTotal.start();

  f->initTraversal();
  if (doListRebuild) {
    timerRebuild.start();
    containerPtr->rebuildNeighborLists(traversal.get());
    timerRebuild.stop();
  }
  timerIteratePairwise.start();
  containerPtr->iteratePairwise(traversal.get());
  timerIteratePairwise.stop();
  f->endTraversal(useNewton3);

  timerTotal.stop();

  if (doListRebuild) {
    AutoPasLog(debug, "rebuildNeighborLists took {} nanoseconds", timerRebuild.getTotalTime());
  }
  // TODO: Fix misleading output
  // actually this is the time for iteratePairwise + init/endTraversal + rebuildNeighborLists
  // this containing all of this has legacy reasons so that old plot scripts work
  AutoPasLog(debug, "IteratePairwise took {} nanoseconds", timerTotal.getTotalTime());

  _iterationLogger.logIteration(getCurrentConfig(), _iteration, inTuningPhase, timerIteratePairwise.getTotalTime(),
                                timerRebuild.getTotalTime(), timerTotal.getTotalTime());

  // if tuning execute with time measurements
  if (inTuningPhase) {
    if (f->isRelevantForTuning()) {
      addTimeMeasurement(timerTotal.getTotalTime());
    } else {
      AutoPasLog(trace, "Skipping adding of time measurement because functor is not marked relevant.");
    }
  }
}

template <class Particle>
template <class PairwiseFunctor>
bool AutoTuner<Particle>::tune(PairwiseFunctor &pairwiseFunctor) {
  bool stillTuning = true;

  // need more samples; keep current config
  if (_samples.size() < _maxSamples) {
    return stillTuning;
  }
  utils::Timer tuningTimer;
  tuningTimer.start();

  // first tuning iteration -> reset to first config
  if (_iterationsSinceTuning == _tuningInterval) {
<<<<<<< HEAD
#ifdef AUTOPAS_INTERNODE_TUNING
    try {
      auto &mpiStrategy = dynamic_cast<MPIParallelizedStrategy &>(*_tuningStrategy);
      mpiStrategy.resetMpi<Particle>(_iteration, getContainer(), _maxDifferenceForBucket, _weightForMaxDensity);
    } catch (std::bad_cast &bad_cast) {
      _tuningStrategy->reset(_iteration);
    }
#else
    _tuningStrategy->reset(_iteration);
#endif
=======
    if (auto *mpiStrategy = dynamic_cast<MPIParallelizedStrategy *>(_tuningStrategy.get())) {
      const std::pair<double, double> smoothedHomogeneityAndMaxDensity{
          autopas::OptimumSelector::medianValue(_homogeneitiesOfLastTenIterations),autopas::OptimumSelector::medianValue(_maxDensitiesOfLastTenIterations)};
      mpiStrategy->reset<Particle>(_iteration, getContainer(), smoothedHomogeneityAndMaxDensity,
                                   _mpiTuningMaxDifferenceForBucket, _mpiTuningWeightForMaxDensity);
    } else {
      _tuningStrategy->reset(_iteration);
    }
    // only used temporarily of evaluation of smoothing
    if (_tuningStrategy->smoothedHomogeneityAndMaxDensityNeeded()) {
      int rank{0};
#ifdef AUTOPAS_INTERNODE_TUNING
      MPI_Comm_rank(MPI_COMM_WORLD, &rank);
#endif
      AutoPasLog(debug, "Calculating homogeneities took added up {} ns on rank {}.",
                 _timerCalculateHomogeneity.getTotalTime(), rank);
      _homogeneitiesOfLastTenIterations.erase(_homogeneitiesOfLastTenIterations.begin(),
                                              _homogeneitiesOfLastTenIterations.end());
      _maxDensitiesOfLastTenIterations.erase(_maxDensitiesOfLastTenIterations.begin(),
                                             _maxDensitiesOfLastTenIterations.end());
    }
>>>>>>> af4034b2
  } else {  // enough samples -> next config
    stillTuning = _tuningStrategy->tune();
  }

  // repeat as long as traversals are not applicable or we run out of configs
  while (true) {
    auto &currentConfig = getCurrentConfig();
    // check if newton3 works with this functor and remove config if not
    if ((currentConfig.newton3 == Newton3Option::enabled and not pairwiseFunctor.allowsNewton3()) or
        (currentConfig.newton3 == Newton3Option::disabled and not pairwiseFunctor.allowsNonNewton3())) {
      AutoPasLog(warn, "Configuration with newton 3 {} called with a functor that does not support this!",
                 currentConfig.newton3.to_string());

      _tuningStrategy->removeN3Option(currentConfig.newton3);
    } else {
      if (configApplicable(currentConfig, pairwiseFunctor)) {
        // we found a valid config!
        break;
      } else {
        AutoPasLog(debug, "Skip not applicable configuration {}", currentConfig.toString());
        stillTuning = _tuningStrategy->tune(true);
      }
    }
  }
  // samples should only be cleared if we are still tuning, see `if (_samples.size() < _maxSamples)` from before.
  if (stillTuning) {
    // samples are no longer needed. Delete them here so willRebuild() works as expected.
    _samples.clear();
  }
  tuningTimer.stop();
  // when a tuning result is found log it
  if (not stillTuning) {
    AutoPasLog(debug, "Selected Configuration {}", getCurrentConfig().toString());
    _tuningResultLogger.logTuningResult(getCurrentConfig(), _iteration, tuningTimer.getTotalTime());
  }
  AutoPasLog(debug, "Tuning took {} ns.", tuningTimer.getTotalTime());
  _iterationLogger.logTimeTuning(tuningTimer.getTotalTime());

  selectCurrentContainer();
  return stillTuning;
}

template <class Particle>
template <class PairwiseFunctor>
bool AutoTuner<Particle>::configApplicable(const Configuration &conf, PairwiseFunctor &pairwiseFunctor) {
  auto allContainerTraversals = compatibleTraversals::allCompatibleTraversals(conf.container);
  if (allContainerTraversals.find(conf.traversal) == allContainerTraversals.end()) {
    // container and traversal mismatch
    return false;
  }

  _containerSelector.selectContainer(
      conf.container, ContainerSelectorInfo(conf.cellSizeFactor, _verletSkin, _verletClusterSize, conf.loadEstimator));
  auto traversalInfo = _containerSelector.getCurrentContainer()->getTraversalSelectorInfo();

  auto containerPtr = getContainer();

  return autopas::utils::withStaticCellType<Particle>(
      containerPtr->getParticleCellTypeEnum(), [&](auto particleCellDummy) {
        return TraversalSelector<decltype(particleCellDummy)>::template generateTraversal<PairwiseFunctor>(
                   conf.traversal, pairwiseFunctor, traversalInfo, conf.dataLayout, conf.newton3)
            ->isApplicable();
      });
}

template <class Particle>
const Configuration &AutoTuner<Particle>::getCurrentConfig() const {
  return _tuningStrategy->getCurrentConfiguration();
}

template <class Particle>
void AutoTuner<Particle>::addTimeMeasurement(long time) {
  const auto &currentConfig = _tuningStrategy->getCurrentConfiguration();

  if (_samples.size() < _maxSamples) {
    AutoPasLog(trace, "Adding sample.");
    _samples.push_back(time);
    // if this was the last sample:
    if (_samples.size() == _maxSamples) {
      auto &evidenceCurrentConfig = _evidence[currentConfig];

      const auto reducedValue = OptimumSelector::optimumValue(_samples, _selectorStrategy);
      evidenceCurrentConfig.emplace_back(_iteration, reducedValue);

      // smooth evidence to remove high outliers. If smoothing results in a higher value use the original value.
      const auto smoothedValue = std::min(reducedValue, smoothing::smoothLastPoint(evidenceCurrentConfig, 5));

      // replace collected evidence with smoothed value to improve next smoothing
      evidenceCurrentConfig.back().second = smoothedValue;

      _tuningStrategy->addEvidence(smoothedValue, _iteration);

      // print config, times and reduced value
      if (autopas::Logger::get()->level() <= autopas::Logger::LogLevel::debug) {
        std::ostringstream ss;
        // print config
        ss << currentConfig.toString() << " : ";
        // print all timings
        ss << utils::ArrayUtils::to_string(_samples, " ", {"[ ", " ]"});
        ss << " Smoothed value: " << smoothedValue;
        AutoPasLog(debug, "Collected times for  {}", ss.str());
      }
      _tuningDataLogger.logTuningData(currentConfig, _samples, _iteration, reducedValue, smoothedValue);
    }
  }
}
}  // namespace autopas<|MERGE_RESOLUTION|>--- conflicted
+++ resolved
@@ -65,12 +65,8 @@
    * @param outputSuffix Suffix for all output files produced by this class.
    */
   AutoTuner(std::array<double, 3> boxMin, std::array<double, 3> boxMax, double cutoff, double verletSkin,
-<<<<<<< HEAD
-            unsigned int verletClusterSize, std::unique_ptr<TuningStrategyInterface> tuningStrategy, double maxDifferenceForBucket, double weightForMaxDensity,
-=======
             unsigned int verletClusterSize, std::unique_ptr<TuningStrategyInterface> tuningStrategy,
             double MPITuningMaxDifferenceForBucket, double MPITuningWeightForMaxDensity,
->>>>>>> af4034b2
             SelectorStrategyOption selectorStrategy, unsigned int tuningInterval, unsigned int maxSamples,
             const std::string &outputSuffix = "")
       : _selectorStrategy(selectorStrategy),
@@ -80,13 +76,8 @@
         _containerSelector(boxMin, boxMax, cutoff),
         _verletSkin(verletSkin),
         _verletClusterSize(verletClusterSize),
-<<<<<<< HEAD
-        _maxDifferenceForBucket(maxDifferenceForBucket),
-        _weightForMaxDensity(weightForMaxDensity),
-=======
         _mpiTuningMaxDifferenceForBucket(MPITuningMaxDifferenceForBucket),
         _mpiTuningWeightForMaxDensity(MPITuningWeightForMaxDensity),
->>>>>>> af4034b2
         _maxSamples(maxSamples),
         _samples(maxSamples),
         _iteration(0),
@@ -252,12 +243,6 @@
   const size_t _maxSamples;
 
   /**
-<<<<<<< HEAD
-   * variable for bucket distribution
-   */
-  double _maxDifferenceForBucket;
-  double _weightForMaxDensity;
-=======
    * Parameter used For MPI-tuning: Maximum of the relative difference in the comparison metric for two ranks which
    * exchange their tuning information.
    */
@@ -277,7 +262,6 @@
    * Buffer for the homogeneities of the last ten Iterations
    */
   std::vector<double> _maxDensitiesOfLastTenIterations;
->>>>>>> af4034b2
 
   /**
    * Raw time samples of the current configuration from which one evidence will be produced.
@@ -472,18 +456,6 @@
 
   // first tuning iteration -> reset to first config
   if (_iterationsSinceTuning == _tuningInterval) {
-<<<<<<< HEAD
-#ifdef AUTOPAS_INTERNODE_TUNING
-    try {
-      auto &mpiStrategy = dynamic_cast<MPIParallelizedStrategy &>(*_tuningStrategy);
-      mpiStrategy.resetMpi<Particle>(_iteration, getContainer(), _maxDifferenceForBucket, _weightForMaxDensity);
-    } catch (std::bad_cast &bad_cast) {
-      _tuningStrategy->reset(_iteration);
-    }
-#else
-    _tuningStrategy->reset(_iteration);
-#endif
-=======
     if (auto *mpiStrategy = dynamic_cast<MPIParallelizedStrategy *>(_tuningStrategy.get())) {
       const std::pair<double, double> smoothedHomogeneityAndMaxDensity{
           autopas::OptimumSelector::medianValue(_homogeneitiesOfLastTenIterations),autopas::OptimumSelector::medianValue(_maxDensitiesOfLastTenIterations)};
@@ -505,7 +477,6 @@
       _maxDensitiesOfLastTenIterations.erase(_maxDensitiesOfLastTenIterations.begin(),
                                              _maxDensitiesOfLastTenIterations.end());
     }
->>>>>>> af4034b2
   } else {  // enough samples -> next config
     stillTuning = _tuningStrategy->tune();
   }
