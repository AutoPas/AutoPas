--- conflicted
+++ resolved
@@ -45,14 +45,8 @@
    * @param tuningInterval Number of time steps after which the auto-tuner shall reevaluate all selections.
    * @param maxSamples Number of samples that shall be collected for each combination.
    */
-<<<<<<< HEAD
-  AutoTuner(std::array<double, 3> boxMin, std::array<double, 3> boxMax, double cutoff, double cellSizeFactor,
-            double verletSkin, unsigned int verletRebuildFrequency,
-            std::unique_ptr<TuningStrategyInterface<Particle, ParticleCell>> tuningStrategy,
-=======
   AutoTuner(std::array<double, 3> boxMin, std::array<double, 3> boxMax, double cutoff, double verletSkin,
             unsigned int verletRebuildFrequency, std::unique_ptr<TuningStrategyInterface> tuningStrategy,
->>>>>>> 6497f6d0
             SelectorStrategyOption selectorStrategy, unsigned int tuningInterval, unsigned int maxSamples)
       : _selectorStrategy(selectorStrategy),
         _tuningStrategy(std::move(tuningStrategy)),
@@ -67,20 +61,7 @@
       autopas::utils::ExceptionHandler::exception("AutoTuner: Passed tuning strategy has an empty search space.");
     }
 
-<<<<<<< HEAD
-    // collect all potentially needed traversal selector infos
-    for (auto &containerOption : _tuningStrategy->getAllowedContainerOptions()) {
-      _containerSelector.selectContainer(containerOption);
-      _traversalSelectorInfos.emplace(containerOption,
-                                      _containerSelector.getCurrentContainer()->getTraversalSelectorInfo());
-    }
-
-    _containerSelector.selectContainer(_tuningStrategy->getCurrentConfiguration()._container);
-
-    _tuningStrategy->addContainerSelector(_containerSelector);
-=======
     selectCurrentContainer();
->>>>>>> 6497f6d0
   }
 
   /**
@@ -182,15 +163,18 @@
    */
   const autopas::Configuration getCurrentConfig() const;
 
+  /**
+   * Get the set of all allowed configurations.
+   * @return
+   */
+  const std::set<Configuration> &getAllowedConfigurations() const;
+
  private:
-<<<<<<< HEAD
-=======
   /**
    * Initialize the container specified by the TuningStrategy.
    */
   void selectCurrentContainer();
 
->>>>>>> 6497f6d0
   template <class PairwiseFunctor, DataLayoutOption DataLayout, bool useNewton3, bool inTuningPhase>
   void iteratePairwiseTemplateHelper(PairwiseFunctor *f);
 
@@ -209,7 +193,7 @@
   bool tune(PairwiseFunctor &pairwiseFunctor);
 
   SelectorStrategyOption _selectorStrategy;
-  std::unique_ptr<TuningStrategyInterface<Particle, ParticleCell>> _tuningStrategy;
+  std::unique_ptr<TuningStrategyInterface> _tuningStrategy;
   unsigned int _tuningInterval, _iterationsSinceTuning;
   ContainerSelector<Particle, ParticleCell> _containerSelector;
   double _verletSkin;
@@ -243,7 +227,7 @@
   // - functor is relevant
   if ((not _tuningStrategy->searchSpaceIsTrivial()) and _iterationsSinceTuning >= _tuningInterval and
       f->isRelevantForTuning()) {
-    isTuning = tune(*f);
+    isTuning = tune<PairwiseFunctor>(*f);
     if (not isTuning) {
       _iterationsSinceTuning = 0;
     }
@@ -371,6 +355,8 @@
   } else {  // enough samples -> next config
     stillTuning = _tuningStrategy->tune();
   }
+  // samples are no longer needed. Delete them here so willRebuild() works as expected.
+  _samples.clear();
 
   // repeat as long as traversals are not applicable or we run out of configs
   while (true) {
@@ -392,11 +378,6 @@
       }
     }
   }
-  // samples should only be cleared if we are still tuning, see `if (_samples.size() < _maxSamples)` from before.
-  if (stillTuning) {
-    // samples are no longer needed. Delete them here so willRebuild() works as expected.
-    _samples.clear();
-  }
 
   selectCurrentContainer();
   return stillTuning;
@@ -473,7 +454,7 @@
       break;
     }
   }
-  AutoPasLog(debug, "Config {} applicable: {}", conf.toString(), traversalApplicable);
+
   return traversalApplicable;
 }
 
@@ -481,5 +462,4 @@
 const autopas::Configuration AutoTuner<Particle, ParticleCell>::getCurrentConfig() const {
   return _tuningStrategy->getCurrentConfiguration();
 }
-
 }  // namespace autopas