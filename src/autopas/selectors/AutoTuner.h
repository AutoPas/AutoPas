/**
 * @file AutoTuner.h
 * @author F. Gratl
 * @date 11.06.2018
 */

#pragma once

#include <array>
#include <memory>
#include <set>

#include "Smoothing.h"
#include "autopas/options/DataLayoutOption.h"
#include "autopas/options/Newton3Option.h"
#include "autopas/options/TraversalOption.h"
#include "autopas/selectors/Configuration.h"
#include "autopas/selectors/ContainerSelector.h"
#include "autopas/selectors/OptimumSelector.h"
#include "autopas/selectors/TraversalSelector.h"
#include "autopas/selectors/tuningStrategy/MPIParallelizedStrategy.h"
#include "autopas/selectors/tuningStrategy/TuningStrategyInterface.h"
#include "autopas/utils/ArrayUtils.h"
#include "autopas/utils/StaticCellSelector.h"
#include "autopas/utils/StaticContainerSelector.h"
#include "autopas/utils/Timer.h"
#include "autopas/utils/logging/IterationLogger.h"
#include "autopas/utils/logging/TuningDataLogger.h"
#include "autopas/utils/logging/TuningResultLogger.h"

namespace autopas {

/**
 * Calls to the iteratePairwise() method are passed through this class for two reasons:
 * 1. Measuring time of the iteration.
 * 2. Selecting an appropriate configuration for the pairwise iteration.
 *
 * The tuner can be in one of two states. If it currently should look for a new optimum, it is in the
 * so-called tuning phase. During a tuning phase, for each Configuration, multiple measurements can be taken,
 * which are called samples. To reduce noise, the samples for one configuration are then condensed to one value for
 * the current tuning phase, called evidence. The evidences are handed on to a tuningStrategy, which selects a) what
 * Configuration to test next and b) which configuration is the best in this tuning phase.
 * If it should not look for a new optimum it is not in a tuning phase.
 *
 * @tparam Particle
 * @tparam ParticleCell
 */
template <class Particle>
class AutoTuner {
 public:
  /**
   * Constructor for the AutoTuner that generates all configurations from the given options.
   * @param boxMin Lower corner of the container.
   * @param boxMax Upper corner of the container.
   * @param cutoff Cutoff radius to be used in this container.
   * @param verletSkinPerTimestep Length added to the cutoff for the Verlet lists' skin.
   * @param verletClusterSize Number of particles in a cluster to use in verlet list.
   * @param tuningStrategy Object implementing the modelling and exploration of a search space.
   * @param MPITuningMaxDifferenceForBucket For MPI-tuning: Maximum of the relative difference in the comparison metric
   * for two ranks which exchange their tuning information.
   * @param MPITuningWeightForMaxDensity For MPI-tuning: Weight for maxDensity in the calculation for bucket
   * distribution.
   * @param selectorStrategy Strategy for the configuration selection.
   * @param tuningInterval Number of time steps after which the auto-tuner shall reevaluate all selections.
   * @param maxSamples Number of samples that shall be collected for each combination.
   * @param rebuildFrequency The rebuild frequency this AutoPas instance uses.
   * @param outputSuffix Suffix for all output files produced by this class.
   */
  AutoTuner(std::array<double, 3> boxMin, std::array<double, 3> boxMax, double cutoff, double verletSkinPerTimestep,
            unsigned int verletClusterSize, std::unique_ptr<TuningStrategyInterface> tuningStrategy,
            double MPITuningMaxDifferenceForBucket, double MPITuningWeightForMaxDensity,
            SelectorStrategyOption selectorStrategy, unsigned int tuningInterval, unsigned int maxSamples,
            unsigned int rebuildFrequency, const std::string &outputSuffix = "")
      : _selectorStrategy(selectorStrategy),
        _tuningStrategy(std::move(tuningStrategy)),
        _tuningInterval(tuningInterval),
        _iterationsSinceTuning(tuningInterval),  // init to max so that tuning happens in first iteration
        _containerSelector(boxMin, boxMax, cutoff),
        _verletSkinPerTimestep(verletSkinPerTimestep),
        _verletClusterSize(verletClusterSize),
        _mpiTuningMaxDifferenceForBucket(MPITuningMaxDifferenceForBucket),
        _mpiTuningWeightForMaxDensity(MPITuningWeightForMaxDensity),
        _rebuildFrequency(rebuildFrequency),
        _maxSamples(maxSamples),
        _samplesNotRebuildingNeighborLists(maxSamples),
        _iteration(0),
        _bufferLocks(std::max(2, autopas::autopas_get_max_threads())),
        _iterationLogger(outputSuffix),
        _tuningResultLogger(outputSuffix),
        _tuningDataLogger(maxSamples, outputSuffix) {
    using autopas::utils::ArrayMath::ceil;
    using autopas::utils::ArrayMath::mulScalar;
    using autopas::utils::ArrayMath::sub;
    using autopas::utils::ArrayUtils::static_cast_array;

    // initialize locks needed for remainder traversal
    const auto boxLength = sub(boxMax, boxMin);
    const auto interactionLengthInv = 1. / (cutoff + verletSkinPerTimestep * rebuildFrequency);
    const auto locksPerDim = static_cast_array<size_t>(ceil(mulScalar(boxLength, interactionLengthInv)));
    _spacialLocks.resize(locksPerDim[0]);
    for (auto &lockVecVec : _spacialLocks) {
      lockVecVec.resize(locksPerDim[1]);
      for (auto &lockVec : lockVecVec) {
        lockVec.resize(locksPerDim[2]);
        for (auto &lockPtr : lockVec) {
          lockPtr = std::make_unique<std::mutex>();
        }
      }
    }
    for (auto &lockPtr : _bufferLocks) {
      lockPtr = std::make_unique<std::mutex>();
    }

    if (_tuningStrategy->searchSpaceIsEmpty()) {
      autopas::utils::ExceptionHandler::exception("AutoTuner: Passed tuning strategy has an empty search space.");
    }

    selectCurrentContainer();
  }

  /**
   * Move assignment operator
   * @param other
   * @return
   */
  AutoTuner &operator=(AutoTuner &&other) noexcept {
    _tuningStrategy = std::move(other._tuningStrategy);
    return *this;
  }

  /**
   * Pass values to the towards the actual container.
   * @param boxMin
   * @param boxMax
   */
  void resizeBox(const std::array<double, 3> &boxMin, const std::array<double, 3> &boxMax) {
    _containerSelector.resizeBox(boxMin, boxMax);
  }

  /**
   * @copydoc autopas::AutoPas::forceRetune()
   */
  void forceRetune();

  /**
   * Getter for the current container.
   * @return Smart pointer to the current container.
   */
  std::shared_ptr<autopas::ParticleContainerInterface<Particle>> getContainer() {
    return _containerSelector.getCurrentContainer();
  }

  /**
   * Getter for the current container.
   * @return Smart pointer to the current container.
   */
  std::shared_ptr<const autopas::ParticleContainerInterface<Particle>> getContainer() const {
    return _containerSelector.getCurrentContainer();
  }

  /**
   * Check if a configuration is applicable to the current domain with the given functor.
   * @tparam PairwiseFunctor
   * @param conf
   * @param pairwiseFunctor
   * @return
   */
  template <class PairwiseFunctor>
  bool configApplicable(const Configuration &conf, PairwiseFunctor &pairwiseFunctor);

  /**
   * Whole tuning logic for one iteration.
   * This function covers:
   *  - Instantiation of the traversal to be used.
   *  - Actual pairwise iteration for application of the functor.
   *  - Management of tuning phases and calls to tune() if necessary.
   *  - Measurement of timings and calls to addTimeMeasurement() if necessary.
   *  - Calls to _iterationLogger if necessary.
   *
   * @note Buffers need to have at least one (empty) cell. They must not be empty.
   *
   * @tparam PairwiseFunctor
   * @param f Functor that describes the pair-potential.
   * @param doListRebuild Indicates whether or not the verlet lists should be rebuild.
   * @param particleBuffers A buffer of additional particles to consider.
   * @param haloParticleBuffers A buffer of additional halo particles to consider.
   * @return true if this was a tuning iteration.
   */
  template <class PairwiseFunctor>
  bool iteratePairwise(PairwiseFunctor *f, bool doListRebuild, std::vector<FullParticleCell<Particle>> &particleBuffers,
                       std::vector<FullParticleCell<Particle>> &haloParticleBuffers);

  /**
   * Returns whether the configuration will be changed in the next iteration.
   * This does does not necessarily mean that the container will change.
   *
   * @return True if the next iteratePairwise() call uses a different configuration. False otherwise.
   */
  bool willRebuild() {
    if (_tuningStrategy->searchSpaceIsTrivial()) {
      return false;
    }
    return _iterationsSinceTuning >= _tuningInterval and getCurrentNumSamples() >= _maxSamples;
  }

  /**
   * Get the currently selected configuration.
   * @return
   */
  [[nodiscard]] const Configuration &getCurrentConfig() const;

  /**
   * Initialize the container specified by the TuningStrategy.
   */
  bool searchSpaceIsTrivial();

 private:
  /**
   * Total number of collected samples. This is the sum of the sizes of all sample vectors.
   * @return Sum of sizes of sample vectors.
   */
  auto getCurrentNumSamples() const {
    return _samplesNotRebuildingNeighborLists.size() + _samplesRebuildingNeighborLists.size();
  }

  /**
   * Save the runtime of a given traversal.
   *
   * Samples are collected and reduced to one single value according to _selectorStrategy. Only then the value is passed
   * on to the tuning strategy. This function expects that samples of the same configuration are taken consecutively.
   * The time argument is a long because std::chrono::duration::count returns a long.
   *
   * @param time
   * @param neighborListRebuilt If the neighbor list as been rebuilt during the given time.
   */
  void addTimeMeasurement(long time, bool neighborListRebuilt);

  /**
   * Estimate the runtime from the current samples according to the SelectorStrategy and rebuild frequency.
   * Samples are weighted so that we normalize to the expected number of (non-)rebuild iterations and then divide by the
   * rebuild frequency.
   * @return estimate time for one iteration
   */
  [[nodiscard]] long estimateRuntimeFromSamples() const {
    // reduce samples for rebuild and non-rebuild iterations with the given selector strategy
    const auto reducedValueBuilding =
        autopas::OptimumSelector::optimumValue(_samplesRebuildingNeighborLists, _selectorStrategy);
    // if there is no data for the non rebuild iterations we have to assume them taking the same time as rebuilding ones
    // this might neither be a good estimate nor fair but the best we can do
    const auto reducedValueNotBuilding =
        _samplesNotRebuildingNeighborLists.empty()
            ? reducedValueBuilding
            : autopas::OptimumSelector::optimumValue(_samplesNotRebuildingNeighborLists, _selectorStrategy);

    const auto numIterationsNotBuilding =
        std::max(0, static_cast<int>(_rebuildFrequency) - static_cast<int>(_samplesRebuildingNeighborLists.size()));
    const auto numIterationsBuilding = _rebuildFrequency - numIterationsNotBuilding;

    // calculate weighted estimate for one iteration
    return (numIterationsBuilding * reducedValueBuilding + numIterationsNotBuilding * reducedValueNotBuilding) /
           _rebuildFrequency;
  }

  /**
   * Initialize the container specified by the TuningStrategy.
   */
  void selectCurrentContainer();

  template <class PairwiseFunctor, DataLayoutOption::Value dataLayout, bool useNewton3, bool inTuningPhase>
  void iteratePairwiseTemplateHelper(PairwiseFunctor *f, bool doListRebuild,
                                     std::vector<FullParticleCell<Particle>> &particleBuffer,
                                     std::vector<FullParticleCell<Particle>> &haloParticleBuffer);

  /**
   * Performs the interactions ParticleContainer::iteratePairwise() did not cover.
   *
   * These interactions are:
   *  - particleBuffer    <-> container
   *  - haloParticleBuffer -> container
   *  - particleBuffer    <-> particleBuffer
   *  - haloParticleBuffer -> particleBuffer
   *
   * @note Buffers need to have at least one (empty) cell. They must not be empty.
   *
   * @tparam newton3
   * @tparam T (Smart) pointer Type of the particle container.
   * @tparam PairwiseFunctor
   * @param f
   * @param containerPtr (Smart) Pointer to the container
   * @param particleBuffers vector of particle buffers. These particles' force vectors will be updated.
   * @param haloParticleBuffers vector of halo particle buffers. These particles' force vectors will not necessarily be
   * updated.
   */
  template <bool newton3, class T, class PairwiseFunctor>
  void doRemainderTraversal(PairwiseFunctor *f, T containerPtr,
                            std::vector<FullParticleCell<Particle>> &particleBuffers,
                            std::vector<FullParticleCell<Particle>> &haloParticleBuffers);

  /**
   * Tune available algorithm configurations.
   *
   * It is assumed this function is only called for relevant functors and that at least two configurations are allowed.
   * When in tuning phase selects next config to test. At the end of the tuning phase select optimum.
   * The function returns true if the selected config is not yet the optimum but something that should be sampled.
   *
   * @tparam PairwiseFunctor
   * @param pairwiseFunctor
   * @return true iff still in tuning phase.
   */
  template <class PairwiseFunctor>
  bool tune(PairwiseFunctor &pairwiseFunctor);

  SelectorStrategyOption _selectorStrategy;
  std::unique_ptr<TuningStrategyInterface> _tuningStrategy;

  /**
   * Counter for the simulation iteration.
   */
  size_t _iteration;

  /**
   * Counter for the number of times a tuning phase was started.
   */
  size_t _tuningInterval;

  /**
   * Number of iterations since the end of the last tuning phase.
   */
  size_t _iterationsSinceTuning;

  /**
   * Object holding the actual particle container and having the ability to change it.
   */
  ContainerSelector<Particle> _containerSelector;

  double _verletSkinPerTimestep;
  unsigned int _verletClusterSize;

  /**
   * The rebuild frequency this instance of AutoPas uses.
   */
  unsigned int _rebuildFrequency;

  /**
   * How many times each configuration should be tested.
   */
  const size_t _maxSamples;

  /**
   * Parameter used For MPI-tuning: Maximum of the relative difference in the comparison metric for two ranks which
   * exchange their tuning information.
   */
  double _mpiTuningMaxDifferenceForBucket;

  /**
   * Parameter used For MPI-tuning: Weight for maxDensity in the calculation for bucket distribution.
   */
  double _mpiTuningWeightForMaxDensity;

  /**
   * Buffer for the homogeneities of the last ten Iterations
   */
  std::vector<double> _homogeneitiesOfLastTenIterations;

  /**
   * Buffer for the homogeneities of the last ten Iterations
   */
  std::vector<double> _maxDensitiesOfLastTenIterations;

  /**
   * Raw time samples of the current configuration. Contains only the samples of iterations where the neighbor lists are
   * not rebuilt.
   *
   * @note Initialized with size of _maxSamples to start tuning at start of simulation.
   */
  std::vector<long> _samplesNotRebuildingNeighborLists;

  /**
   * Raw time samples of the current configuration. Contains only the samples of iterations where the neighbor lists
   * have been rebuilt.
   */
  std::vector<long> _samplesRebuildingNeighborLists{};

  /**
   * For each configuration the collection of all evidence (smoothed values) collected so far and in which iteration.
   * Configuration -> vector< iteration, time >
   */
  std::map<Configuration, std::vector<std::pair<size_t, long>>> _evidence;

  /**
   * Timer used to determine how much time is wasted by calculating multiple homogeneities for smoothing
   * Only used temporarily
   */
  autopas::utils::Timer _timerCalculateHomogeneity;

  /**
   * Locks for regions in the domain. Used for buffer <-> container interaction.
   */
  std::vector<std::vector<std::vector<std::unique_ptr<std::mutex>>>> _spacialLocks;

  std::vector<std::unique_ptr<std::mutex>> _bufferLocks;

  IterationLogger _iterationLogger;
  TuningResultLogger _tuningResultLogger;
  TuningDataLogger _tuningDataLogger;
};

template <class Particle>
void AutoTuner<Particle>::selectCurrentContainer() {
  auto conf = _tuningStrategy->getCurrentConfiguration();
  _containerSelector.selectContainer(
      conf.container, ContainerSelectorInfo(conf.cellSizeFactor, _verletSkinPerTimestep, _rebuildFrequency,
                                            _verletClusterSize, conf.loadEstimator));
}

/**
 * Access to the searchSpaceIsTrivial bool variable (true if search space size  is 1 or less).
 * @return Smart pointer to the searchSpaceIsTrivial variable.
 */
template <class Particle>
bool AutoTuner<Particle>::searchSpaceIsTrivial() {
  return _tuningStrategy->searchSpaceIsTrivial();
}

template <class Particle>
void AutoTuner<Particle>::forceRetune() {
  _iterationsSinceTuning = _tuningInterval;
  _samplesNotRebuildingNeighborLists.resize(_maxSamples);
}

template <class Particle>
template <class PairwiseFunctor>
bool AutoTuner<Particle>::iteratePairwise(PairwiseFunctor *f, bool doListRebuild,
                                          std::vector<FullParticleCell<Particle>> &particleBuffers,
                                          std::vector<FullParticleCell<Particle>> &haloParticleBuffers) {
  bool isTuning = false;
  // tune if :
  // - more than one config exists
  // - currently in tuning phase
  // - functor is relevant
  if (_tuningStrategy->smoothedHomogeneityAndMaxDensityNeeded() and _iterationsSinceTuning >= _tuningInterval - 9 and
      _iterationsSinceTuning <= _tuningInterval) {
    _timerCalculateHomogeneity.start();
    const auto &container = getContainer();
    const auto [homogeneity, maxDensity] =
        autopas::utils::calculateHomogeneityAndMaxDensity(*container, container->getBoxMin(), container->getBoxMax());
    _homogeneitiesOfLastTenIterations.push_back(homogeneity);
    _maxDensitiesOfLastTenIterations.push_back(maxDensity);
    _timerCalculateHomogeneity.stop();
  }
  if ((not _tuningStrategy->searchSpaceIsTrivial()) and _iterationsSinceTuning >= _tuningInterval and
      f->isRelevantForTuning()) {
    isTuning = tune<PairwiseFunctor>(*f);
    if (not isTuning) {
      _iterationsSinceTuning = 0;
    }
  }

  // large case differentiation for data layout and newton 3
  switch (_tuningStrategy->getCurrentConfiguration().dataLayout) {
    case DataLayoutOption::aos: {
      if (_tuningStrategy->getCurrentConfiguration().newton3 == Newton3Option::enabled) {
        if (isTuning) {
          iteratePairwiseTemplateHelper<PairwiseFunctor, DataLayoutOption::aos, /*Newton3*/ true,
                                        /*tuning*/ true>(f, doListRebuild, particleBuffers, haloParticleBuffers);
        } else {
          iteratePairwiseTemplateHelper<PairwiseFunctor, DataLayoutOption::aos, /*Newton3*/ true,
                                        /*tuning*/ false>(f, doListRebuild, particleBuffers, haloParticleBuffers);
        }
      } else {
        if (isTuning) {
          iteratePairwiseTemplateHelper<PairwiseFunctor, DataLayoutOption::aos, /*Newton3*/ false,
                                        /*tuning*/ true>(f, doListRebuild, particleBuffers, haloParticleBuffers);
        } else {
          iteratePairwiseTemplateHelper<PairwiseFunctor, DataLayoutOption::aos, /*Newton3*/ false,
                                        /*tuning*/ false>(f, doListRebuild, particleBuffers, haloParticleBuffers);
        }
      }
      break;
    }
    case DataLayoutOption::soa: {
      if (_tuningStrategy->getCurrentConfiguration().newton3 == Newton3Option::enabled) {
        if (isTuning) {
          iteratePairwiseTemplateHelper<PairwiseFunctor, DataLayoutOption::soa, /*Newton3*/ true,
                                        /*tuning*/ true>(f, doListRebuild, particleBuffers, haloParticleBuffers);
        } else {
          iteratePairwiseTemplateHelper<PairwiseFunctor, DataLayoutOption::soa, /*Newton3*/ true,
                                        /*tuning*/ false>(f, doListRebuild, particleBuffers, haloParticleBuffers);
        }
      } else {
        if (isTuning) {
          iteratePairwiseTemplateHelper<PairwiseFunctor, DataLayoutOption::soa, /*Newton3*/ false,
                                        /*tuning*/ true>(f, doListRebuild, particleBuffers, haloParticleBuffers);
        } else {
          iteratePairwiseTemplateHelper<PairwiseFunctor, DataLayoutOption::soa, /*Newton3*/ false,
                                        /*tuning*/ false>(f, doListRebuild, particleBuffers, haloParticleBuffers);
        }
      }
      break;
    }
    default:
      utils::ExceptionHandler::exception("AutoTuner: Unknown data layout : {}",
                                         _tuningStrategy->getCurrentConfiguration().dataLayout);
  }

  if (f->isRelevantForTuning()) {
    ++_iterationsSinceTuning;
    ++_iteration;
  }
  return isTuning;
}

<<<<<<< HEAD
template <class Particle>
template <bool newton3, class T, class PairwiseFunctor>
void AutoTuner<Particle>::doRemainderTraversal(PairwiseFunctor *f, T containerPtr,
                                               std::vector<FullParticleCell<Particle>> &particleBuffers,
                                               std::vector<FullParticleCell<Particle>> &haloParticleBuffers) {
  using autopas::utils::ArrayMath::addScalar;
  using autopas::utils::ArrayMath::mulScalar;
  using autopas::utils::ArrayMath::sub;
  using autopas::utils::ArrayMath::subScalar;
  using autopas::utils::ArrayUtils::static_cast_array;

  // Sanity check. If this is violated feel free to add some logic here that adapts the number of locks.
  if (_bufferLocks.size() < particleBuffers.size()) {
    utils::ExceptionHandler::exception("Not enough locks for non-halo buffers! Num Locks: {}, Buffers: {}",
                                       _bufferLocks.size(), particleBuffers.size());
  }

  const auto boxMin = containerPtr->getBoxMin();
  const auto interactionLengthInv = 1. / containerPtr->getInteractionLength();

  // Balance buffers. This makes processing them with static scheduling quite efficient.
  // Also, if particles were not inserted in parallel, this enables us to process them in parallel now.
  // Cost is at max O(2N) worst O(N) per buffer collection and negligible compared to interacting them.
  auto cellToVec = [](auto &cell) -> std::vector<Particle> & { return cell._particles; };
  utils::ArrayUtils::balanceVectors(particleBuffers, cellToVec);
  utils::ArrayUtils::balanceVectors(haloParticleBuffers, cellToVec);

  // only activate time measurements if it will actually be logged
#if SPDLOG_ACTIVE_LEVEL <= SPDLOG_LEVEL_DEBUG
  autopas::utils::Timer timerBufferContainer;
  autopas::utils::Timer timerPBufferPBuffer;
  autopas::utils::Timer timerPBufferHBuffer;

  timerBufferContainer.start();
#endif
  withStaticContainerType(containerPtr, [&](auto staticTypedContainerPtr) {
    const double cutoff = staticTypedContainerPtr->getCutoff();
#ifdef AUTOPAS_OPENMP
// one halo and particle buffer pair per thread
#pragma omp parallel for schedule(static, 1), shared(f, _spacialLocks, boxMin, interactionLengthInv)
#endif
    for (int bufferId = 0; bufferId < particleBuffers.size(); ++bufferId) {
      auto &particleBuffer = particleBuffers[bufferId];
      auto &haloParticleBuffer = haloParticleBuffers[bufferId];
      // 1. particleBuffer with all close particles in container
      for (auto &&p1 : particleBuffer) {
        const auto pos = p1.getR();
        const auto min = subScalar(pos, cutoff);
        const auto max = addScalar(pos, cutoff);
        staticTypedContainerPtr->forEachInRegion(
            [&](auto &p2) {
              const auto lockCoords =
                  static_cast_array<size_t>(mulScalar(sub(p2.getR(), boxMin), interactionLengthInv));
              if constexpr (newton3) {
                const std::lock_guard<std::mutex> lock(*_spacialLocks[lockCoords[0]][lockCoords[1]][lockCoords[2]]);
                f->AoSFunctor(p1, p2, true);
              } else {
                f->AoSFunctor(p1, p2, false);
                // no need to calculate force enacted on a halo
                if (not p2.isHalo()) {
                  const std::lock_guard<std::mutex> lock(*_spacialLocks[lockCoords[0]][lockCoords[1]][lockCoords[2]]);
                  f->AoSFunctor(p2, p1, false);
                }
              }
            },
            min, max, IteratorBehavior::ownedOrHalo);
=======
/**
 * Performs the interactions ParticleContainer::iteratePairwise() did not cover.
 *
 * These interactions are:
 *  - particleBuffer    <-> container
 *  - haloParticleBuffer -> container
 *  - particleBuffer    <-> particleBuffer
 *  - haloParticleBuffer -> particleBuffer
 *
 * @tparam newton3
 * @tparam Particle
 * @tparam T (Smart) pointer Type of the particle container.
 * @tparam PairwiseFunctor
 * @param f
 * @param containerPtr (Smart) Pointer to the container
 * @param particleBuffers vector of particle buffers. These particles' force vectors will be updated.
 * @param haloParticleBuffers vector of halo particle buffers. These particles' force vectors will not necessarily be
 * updated.
 * @note If the buffers are replaced with actual cells, we could use the CellFunctor to simplify things and potentially
 * even use SoA.
 */
template <bool newton3, class Particle, class T, class PairwiseFunctor>
void doRemainderTraversal(PairwiseFunctor *f, T containerPtr, std::vector<std::vector<Particle>> &particleBuffers,
                          std::vector<std::vector<Particle>> &haloParticleBuffers) {
  using namespace autopas::utils::ArrayMath::literals;

  const double cutoff = containerPtr->getCutoff();
  for (int bufferId = 0; bufferId < particleBuffers.size(); ++bufferId) {
    auto &particleBuffer = particleBuffers[bufferId];
    auto &haloParticleBuffer = haloParticleBuffers[bufferId];
    // 1. particleBuffer with all close particles in container
    for (auto &&p : particleBuffer) {
      auto pos = p.getR();
      auto min = pos - cutoff;
      auto max = pos + cutoff;
      for (auto iter2 = containerPtr->getRegionIterator(min, max, IteratorBehavior::ownedOrHalo); iter2.isValid();
           ++iter2) {
        if (newton3) {
          f->AoSFunctor(p, *iter2, true);
        } else {
          f->AoSFunctor(p, *iter2, false);
          f->AoSFunctor(*iter2, p, false);
        }
>>>>>>> 062e08c9
      }

<<<<<<< HEAD
      // 2. haloParticleBuffer with owned, close particles in container
      for (auto &&p1halo : haloParticleBuffer) {
        const auto pos = p1halo.getR();
        const auto min = subScalar(pos, cutoff);
        const auto max = addScalar(pos, cutoff);
        staticTypedContainerPtr->forEachInRegion(
            [&](auto &p2) {
              const auto lockCoords =
                  static_cast_array<size_t>(mulScalar(sub(p2.getR(), boxMin), interactionLengthInv));
              // No need to apply anything to p1halo
              //   -> AoSFunctor(p1, p2, false) not needed as it neither adds force nor Upot (potential energy)
              //   -> newton3 argument needed for correct globals
              const std::lock_guard<std::mutex> lock(*_spacialLocks[lockCoords[0]][lockCoords[1]][lockCoords[2]]);
              f->AoSFunctor(p2, p1halo, newton3);
            },
            min, max, IteratorBehavior::owned);
=======
    // 2. haloParticleBuffer with owned, close particles in container
    for (auto &&p : haloParticleBuffer) {
      auto pos = p.getR();
      auto min = pos - cutoff;
      auto max = pos + cutoff;
      for (auto iter2 = containerPtr->getRegionIterator(min, max, IteratorBehavior::owned); iter2.isValid(); ++iter2) {
        if (newton3) {
          f->AoSFunctor(p, *iter2, true);
        } else {
          // Here, we do not need to interact p with *iter2, because p is a halo particle and an AoSFunctor call with an
          // halo particle as first argument has no effect if newton3 == false.
          f->AoSFunctor(*iter2, p, false);
        }
>>>>>>> 062e08c9
      }
    }
  });
#if SPDLOG_ACTIVE_LEVEL <= SPDLOG_LEVEL_DEBUG
  timerBufferContainer.stop();
  timerPBufferPBuffer.start();
#endif
  // 3. particleBuffer with itself and all other buffers

  // All (halo-)buffer interactions shall happen vectorized, hence, load all buffer data into SoAs
  for (auto &buffer : particleBuffers) {
    f->SoALoader(buffer, buffer._particleSoABuffer, 0);
  }
  for (auto &buffer : haloParticleBuffers) {
    f->SoALoader(buffer, buffer._particleSoABuffer, 0);
  }

#ifdef AUTOPAS_OPENMP
  // Tasks would be better than locks but sanitizers seem to have problems
#pragma omp parallel
#endif
  {
#ifdef AUTOPAS_OPENMP
    // No need to synchronize after this loop since we have locks
#pragma omp for nowait
#endif
    for (size_t i = 0; i < particleBuffers.size(); ++i) {
      auto *particleBufferSoAA = &particleBuffers[i]._particleSoABuffer;
      const std::lock_guard<std::mutex> lockA(*_bufferLocks[i]);
      f->SoAFunctorSingle(*particleBufferSoAA, newton3);
    }
    if constexpr (newton3) {
#ifdef AUTOPAS_OPENMP
      // collapse loops for better scheduling
#pragma omp for collapse(2)
#endif
      for (size_t i = 0; i < particleBuffers.size(); ++i) {
        for (size_t j = i + 1; j < particleBuffers.size(); ++j) {
          auto *particleBufferSoAA = &particleBuffers[i]._particleSoABuffer;
          auto *particleBufferSoAB = &particleBuffers[j]._particleSoABuffer;
          const std::lock_guard<std::mutex> lockA(*_bufferLocks[i]);
          const std::lock_guard<std::mutex> lockB(*_bufferLocks[j]);
          f->SoAFunctorPair(*particleBufferSoAA, *particleBufferSoAB, true);
        }
      }
    } else {
#ifdef AUTOPAS_OPENMP
      // collapse loops for better scheduling
#pragma omp for collapse(2)
#endif
      for (size_t i = 0; i < particleBuffers.size(); ++i) {
        for (size_t jj = 0; jj < particleBuffers.size(); ++jj) {
          auto *particleBufferSoAA = &particleBuffers[i]._particleSoABuffer;
          const auto j = (i + jj) % particleBuffers.size();
          if (i == j) {
            continue;
          } else {
            auto *particleBufferSoAB = &particleBuffers[j]._particleSoABuffer;
            const std::lock_guard<std::mutex> lockA(*_bufferLocks[i]);
            f->SoAFunctorPair(*particleBufferSoAA, *particleBufferSoAB, false);
          }
        }
      }
    }
  }

#if SPDLOG_ACTIVE_LEVEL <= SPDLOG_LEVEL_DEBUG
  timerPBufferPBuffer.stop();
  timerPBufferHBuffer.start();
#endif
// 4. particleBuffer with haloParticleBuffer
#ifdef AUTOPAS_OPENMP
  // Here, phase / color based parallelism turned out to be more efficient than tasks
#pragma omp parallel
#endif
  for (int interactionOffset = 0; interactionOffset < haloParticleBuffers.size(); ++interactionOffset) {
#ifdef AUTOPAS_OPENMP
#pragma omp for
#endif
    for (size_t i = 0; i < particleBuffers.size(); ++i) {
      auto &particleBufferSoA = particleBuffers[i]._particleSoABuffer;
      auto &haloBufferSoA =
          haloParticleBuffers[(i + interactionOffset) % haloParticleBuffers.size()]._particleSoABuffer;
      f->SoAFunctorPair(particleBufferSoA, haloBufferSoA, newton3);
    }
  }
#if SPDLOG_ACTIVE_LEVEL <= SPDLOG_LEVEL_DEBUG
  timerPBufferHBuffer.stop();
#endif

  // unpack particle SoAs. Halo data is not interesting
  for (auto &buffer : particleBuffers) {
    f->SoAExtractor(buffer, buffer._particleSoABuffer, 0);
  }

  AutoPasLog(DEBUG, "Timer Buffers <-> Container (1+2): {}", timerBufferContainer.getTotalTime());
  AutoPasLog(DEBUG, "Timer PBuffers<-> PBuffer   (  3): {}", timerPBufferPBuffer.getTotalTime());
  AutoPasLog(DEBUG, "Timer PBuffers<-> HBuffer   (  4): {}", timerPBufferHBuffer.getTotalTime());

  // Note: haloParticleBuffer with itself is NOT needed, as interactions between halo particles are unneeded!
}

template <class Particle>
template <class PairwiseFunctor, DataLayoutOption::Value dataLayout, bool useNewton3, bool inTuningPhase>
void AutoTuner<Particle>::iteratePairwiseTemplateHelper(PairwiseFunctor *f, bool doListRebuild,
                                                        std::vector<FullParticleCell<Particle>> &particleBuffer,
                                                        std::vector<FullParticleCell<Particle>> &haloParticleBuffer) {
  auto containerPtr = getContainer();
  AutoPasLog(DEBUG, "Iterating with configuration: {} tuning: {}",
             _tuningStrategy->getCurrentConfiguration().toString(), inTuningPhase ? "true" : "false");

  auto traversal = autopas::utils::withStaticCellType<Particle>(
      containerPtr->getParticleCellTypeEnum(), [&](auto particleCellDummy) {
        return TraversalSelector<decltype(particleCellDummy)>::template generateTraversal<PairwiseFunctor, dataLayout,
                                                                                          useNewton3>(
            _tuningStrategy->getCurrentConfiguration().traversal, *f, containerPtr->getTraversalSelectorInfo());
      });

  if (not traversal->isApplicable()) {
    autopas::utils::ExceptionHandler::exception(
        "Error: Trying to execute a traversal that is not applicable. Two common reasons:\n"
        "1. The search space is trivial, but no traversals are applicable. \n"
        "2. You are using multiple functors and one of the not first is not supporting all configuration options of "
        "the first.\n"
        "Config: {}\n"
        "Current functor: {}",
        _tuningStrategy->getCurrentConfiguration().toString(), typeid(*f).name());
  }

  autopas::utils::Timer timerTotal;
  autopas::utils::Timer timerRebuild;
  autopas::utils::Timer timerIteratePairwise;
  autopas::utils::Timer timerRemainderTraversal;
  timerTotal.start();

  f->initTraversal();
  if (doListRebuild) {
    timerRebuild.start();
    containerPtr->rebuildNeighborLists(traversal.get());
    timerRebuild.stop();
  }
  timerIteratePairwise.start();
  containerPtr->iteratePairwise(traversal.get());
  timerIteratePairwise.stop();

  timerRemainderTraversal.start();
  doRemainderTraversal<useNewton3>(f, containerPtr, particleBuffer, haloParticleBuffer);
  timerRemainderTraversal.stop();
  f->endTraversal(useNewton3);

  timerTotal.stop();

  auto bufferSizeListing = [](const auto &buffers) -> std::string {
    std::stringstream ss;
    size_t sum = 0;
    for (const auto &buffer : buffers) {
      ss << buffer.numParticles() << ", ";
      sum += buffer.numParticles();
    }
    ss << " Total: " << sum;
    return ss.str();
  };
  AutoPasLog(DEBUG, "particleBuffer     size : {}", bufferSizeListing(particleBuffer));
  AutoPasLog(DEBUG, "haloParticleBuffer size : {}", bufferSizeListing(haloParticleBuffer));
  AutoPasLog(DEBUG, "Container::iteratePairwise took {} ns", timerIteratePairwise.getTotalTime());
  AutoPasLog(DEBUG, "RemainderTraversal         took {} ns", timerRemainderTraversal.getTotalTime());
  AutoPasLog(DEBUG, "RebuildNeighborLists       took {} ns", timerRebuild.getTotalTime());
  AutoPasLog(DEBUG, "AutoTuner::iteratePairwise took {} ns", timerTotal.getTotalTime());

  _iterationLogger.logIteration(getCurrentConfig(), _iteration, inTuningPhase, timerIteratePairwise.getTotalTime(),
                                timerRemainderTraversal.getTotalTime(), timerRebuild.getTotalTime(),
                                timerTotal.getTotalTime());

  // if tuning execute with time measurements
  if (inTuningPhase) {
    if (f->isRelevantForTuning()) {
      addTimeMeasurement(timerTotal.getTotalTime(), doListRebuild);
    } else {
      AutoPasLog(TRACE, "Skipping adding of time measurement because functor is not marked relevant.");
    }
  }
}

template <class Particle>
template <class PairwiseFunctor>
bool AutoTuner<Particle>::tune(PairwiseFunctor &pairwiseFunctor) {
  bool stillTuning = true;

  // need more samples; keep current config
  if (getCurrentNumSamples() < _maxSamples) {
    return stillTuning;
  }
  utils::Timer tuningTimer;
  tuningTimer.start();

  // first tuning iteration -> reset to first config
  if (_iterationsSinceTuning == _tuningInterval) {
    if (auto *mpiStrategy = dynamic_cast<MPIParallelizedStrategy *>(_tuningStrategy.get())) {
      const std::pair<double, double> smoothedHomogeneityAndMaxDensity{
          autopas::OptimumSelector::medianValue(_homogeneitiesOfLastTenIterations),
          autopas::OptimumSelector::medianValue(_maxDensitiesOfLastTenIterations)};
      mpiStrategy->reset<Particle>(_iteration, getContainer(), smoothedHomogeneityAndMaxDensity,
                                   _mpiTuningMaxDifferenceForBucket, _mpiTuningWeightForMaxDensity);
    } else {
      _tuningStrategy->reset(_iteration);
    }
    // only used temporarily of evaluation of smoothing
    if (_tuningStrategy->smoothedHomogeneityAndMaxDensityNeeded()) {
      int rank{0};
#ifdef AUTOPAS_INTERNODE_TUNING
      MPI_Comm_rank(MPI_COMM_WORLD, &rank);
#endif
      AutoPasLog(DEBUG, "Calculating homogeneities took added up {} ns on rank {}.",
                 _timerCalculateHomogeneity.getTotalTime(), rank);
      _homogeneitiesOfLastTenIterations.erase(_homogeneitiesOfLastTenIterations.begin(),
                                              _homogeneitiesOfLastTenIterations.end());
      _maxDensitiesOfLastTenIterations.erase(_maxDensitiesOfLastTenIterations.begin(),
                                             _maxDensitiesOfLastTenIterations.end());
    }
  } else {  // enough samples -> next config
    stillTuning = _tuningStrategy->tune();
  }

  // repeat as long as traversals are not applicable or we run out of configs
  while (true) {
    auto &currentConfig = getCurrentConfig();
    // check if newton3 works with this functor and remove config if not
    if ((currentConfig.newton3 == Newton3Option::enabled and not pairwiseFunctor.allowsNewton3()) or
        (currentConfig.newton3 == Newton3Option::disabled and not pairwiseFunctor.allowsNonNewton3())) {
      AutoPasLog(WARN, "Configuration with newton 3 {} called with a functor that does not support this!",
                 currentConfig.newton3.to_string());

      _tuningStrategy->removeN3Option(currentConfig.newton3);
    } else {
      if (configApplicable(currentConfig, pairwiseFunctor)) {
        // we found a valid config!
        break;
      } else {
        AutoPasLog(DEBUG, "Skip not applicable configuration {}", currentConfig.toString());
        stillTuning = _tuningStrategy->tune(true);
      }
    }
  }
  // samples should only be cleared if we are still tuning, see `if (_samples.size() < _maxSamples)` from before.
  if (stillTuning) {
    // samples are no longer needed. Delete them here so willRebuild() works as expected.
    _samplesNotRebuildingNeighborLists.clear();
    _samplesRebuildingNeighborLists.clear();
  }
  tuningTimer.stop();
  // when a tuning result is found log it
  if (not stillTuning) {
    AutoPasLog(DEBUG, "Selected Configuration {}", getCurrentConfig().toString());
    _tuningResultLogger.logTuningResult(getCurrentConfig(), _iteration, tuningTimer.getTotalTime());
  }
  AutoPasLog(DEBUG, "Tuning took {} ns.", tuningTimer.getTotalTime());
  _iterationLogger.logTimeTuning(tuningTimer.getTotalTime());

  selectCurrentContainer();
  return stillTuning;
}

template <class Particle>
template <class PairwiseFunctor>
bool AutoTuner<Particle>::configApplicable(const Configuration &conf, PairwiseFunctor &pairwiseFunctor) {
  auto allContainerTraversals = compatibleTraversals::allCompatibleTraversals(conf.container);
  if (allContainerTraversals.find(conf.traversal) == allContainerTraversals.end()) {
    // container and traversal mismatch
    return false;
  }

  _containerSelector.selectContainer(
      conf.container, ContainerSelectorInfo(conf.cellSizeFactor, _verletSkinPerTimestep, _rebuildFrequency,
                                            _verletClusterSize, conf.loadEstimator));
  auto traversalInfo = _containerSelector.getCurrentContainer()->getTraversalSelectorInfo();

  auto containerPtr = getContainer();

  return autopas::utils::withStaticCellType<Particle>(
      containerPtr->getParticleCellTypeEnum(), [&](auto particleCellDummy) {
        return TraversalSelector<decltype(particleCellDummy)>::template generateTraversal<PairwiseFunctor>(
                   conf.traversal, pairwiseFunctor, traversalInfo, conf.dataLayout, conf.newton3)
            ->isApplicable();
      });
}

template <class Particle>
const Configuration &AutoTuner<Particle>::getCurrentConfig() const {
  return _tuningStrategy->getCurrentConfiguration();
}

template <class Particle>
void AutoTuner<Particle>::addTimeMeasurement(long time, bool neighborListRebuilt) {
  const auto &currentConfig = _tuningStrategy->getCurrentConfiguration();
  if (getCurrentNumSamples() < _maxSamples) {
    AutoPasLog(TRACE, "Adding sample.");
    if (neighborListRebuilt) {
      _samplesRebuildingNeighborLists.push_back(time);
    } else {
      _samplesNotRebuildingNeighborLists.push_back(time);
    }
    // if this was the last sample:
    if (getCurrentNumSamples() == _maxSamples) {
      auto &evidenceCurrentConfig = _evidence[currentConfig];

      const long reducedValue = estimateRuntimeFromSamples();

      evidenceCurrentConfig.emplace_back(_iteration, reducedValue);

      // smooth evidence to remove high outliers. If smoothing results in a higher value use the original value.
      const auto smoothedValue = std::min(reducedValue, smoothing::smoothLastPoint(evidenceCurrentConfig, 5));

      // replace collected evidence with smoothed value to improve next smoothing
      evidenceCurrentConfig.back().second = smoothedValue;

      _tuningStrategy->addEvidence(smoothedValue, _iteration);

      // print config, times and reduced value
      if (autopas::Logger::get()->level() <= autopas::Logger::LogLevel::debug) {
        std::ostringstream ss;
        // print config
        ss << currentConfig.toString() << " : ";
        // print all timings
        ss << utils::ArrayUtils::to_string(_samplesRebuildingNeighborLists, " ",
                                           {"With rebuilding neighbor lists [ ", " ]"});
        ss << utils::ArrayUtils::to_string(_samplesNotRebuildingNeighborLists, " ",
                                           {"Without rebuilding neighbor lists [ ", " ]"});
        ss << " Smoothed value: " << smoothedValue;
        AutoPasLog(DEBUG, "Collected times for  {}", ss.str());
      }
      _tuningDataLogger.logTuningData(currentConfig, _samplesRebuildingNeighborLists,
                                      _samplesNotRebuildingNeighborLists, _iteration, reducedValue, smoothedValue);
    }
  }
}
}  // namespace autopas<|MERGE_RESOLUTION|>--- conflicted
+++ resolved
@@ -88,15 +88,14 @@
         _iterationLogger(outputSuffix),
         _tuningResultLogger(outputSuffix),
         _tuningDataLogger(maxSamples, outputSuffix) {
+    using namespace autopas::utils::ArrayMath::literals;
     using autopas::utils::ArrayMath::ceil;
-    using autopas::utils::ArrayMath::mulScalar;
-    using autopas::utils::ArrayMath::sub;
     using autopas::utils::ArrayUtils::static_cast_array;
 
     // initialize locks needed for remainder traversal
-    const auto boxLength = sub(boxMax, boxMin);
+    const auto boxLength = boxMax - boxMin;
     const auto interactionLengthInv = 1. / (cutoff + verletSkinPerTimestep * rebuildFrequency);
-    const auto locksPerDim = static_cast_array<size_t>(ceil(mulScalar(boxLength, interactionLengthInv)));
+    const auto locksPerDim = static_cast_array<size_t>(ceil(boxLength * interactionLengthInv));
     _spacialLocks.resize(locksPerDim[0]);
     for (auto &lockVecVec : _spacialLocks) {
       lockVecVec.resize(locksPerDim[1]);
@@ -510,16 +509,12 @@
   return isTuning;
 }
 
-<<<<<<< HEAD
 template <class Particle>
 template <bool newton3, class T, class PairwiseFunctor>
 void AutoTuner<Particle>::doRemainderTraversal(PairwiseFunctor *f, T containerPtr,
                                                std::vector<FullParticleCell<Particle>> &particleBuffers,
                                                std::vector<FullParticleCell<Particle>> &haloParticleBuffers) {
-  using autopas::utils::ArrayMath::addScalar;
-  using autopas::utils::ArrayMath::mulScalar;
-  using autopas::utils::ArrayMath::sub;
-  using autopas::utils::ArrayMath::subScalar;
+  using namespace autopas::utils::ArrayMath::literals;
   using autopas::utils::ArrayUtils::static_cast_array;
 
   // Sanity check. If this is violated feel free to add some logic here that adapts the number of locks.
@@ -539,7 +534,7 @@
   utils::ArrayUtils::balanceVectors(haloParticleBuffers, cellToVec);
 
   // only activate time measurements if it will actually be logged
-#if SPDLOG_ACTIVE_LEVEL <= SPDLOG_LEVEL_DEBUG
+#if SPDLOG_ACTIVE_LEVEL <= SPDLOG_LEVEL_TRACE
   autopas::utils::Timer timerBufferContainer;
   autopas::utils::Timer timerPBufferPBuffer;
   autopas::utils::Timer timerPBufferHBuffer;
@@ -558,12 +553,11 @@
       // 1. particleBuffer with all close particles in container
       for (auto &&p1 : particleBuffer) {
         const auto pos = p1.getR();
-        const auto min = subScalar(pos, cutoff);
-        const auto max = addScalar(pos, cutoff);
+        const auto min = pos - cutoff;
+        const auto max = pos + cutoff;
         staticTypedContainerPtr->forEachInRegion(
             [&](auto &p2) {
-              const auto lockCoords =
-                  static_cast_array<size_t>(mulScalar(sub(p2.getR(), boxMin), interactionLengthInv));
+              const auto lockCoords = static_cast_array<size_t>((p2.getR() - boxMin) * interactionLengthInv);
               if constexpr (newton3) {
                 const std::lock_guard<std::mutex> lock(*_spacialLocks[lockCoords[0]][lockCoords[1]][lockCoords[2]]);
                 f->AoSFunctor(p1, p2, true);
@@ -577,63 +571,16 @@
               }
             },
             min, max, IteratorBehavior::ownedOrHalo);
-=======
-/**
- * Performs the interactions ParticleContainer::iteratePairwise() did not cover.
- *
- * These interactions are:
- *  - particleBuffer    <-> container
- *  - haloParticleBuffer -> container
- *  - particleBuffer    <-> particleBuffer
- *  - haloParticleBuffer -> particleBuffer
- *
- * @tparam newton3
- * @tparam Particle
- * @tparam T (Smart) pointer Type of the particle container.
- * @tparam PairwiseFunctor
- * @param f
- * @param containerPtr (Smart) Pointer to the container
- * @param particleBuffers vector of particle buffers. These particles' force vectors will be updated.
- * @param haloParticleBuffers vector of halo particle buffers. These particles' force vectors will not necessarily be
- * updated.
- * @note If the buffers are replaced with actual cells, we could use the CellFunctor to simplify things and potentially
- * even use SoA.
- */
-template <bool newton3, class Particle, class T, class PairwiseFunctor>
-void doRemainderTraversal(PairwiseFunctor *f, T containerPtr, std::vector<std::vector<Particle>> &particleBuffers,
-                          std::vector<std::vector<Particle>> &haloParticleBuffers) {
-  using namespace autopas::utils::ArrayMath::literals;
-
-  const double cutoff = containerPtr->getCutoff();
-  for (int bufferId = 0; bufferId < particleBuffers.size(); ++bufferId) {
-    auto &particleBuffer = particleBuffers[bufferId];
-    auto &haloParticleBuffer = haloParticleBuffers[bufferId];
-    // 1. particleBuffer with all close particles in container
-    for (auto &&p : particleBuffer) {
-      auto pos = p.getR();
-      auto min = pos - cutoff;
-      auto max = pos + cutoff;
-      for (auto iter2 = containerPtr->getRegionIterator(min, max, IteratorBehavior::ownedOrHalo); iter2.isValid();
-           ++iter2) {
-        if (newton3) {
-          f->AoSFunctor(p, *iter2, true);
-        } else {
-          f->AoSFunctor(p, *iter2, false);
-          f->AoSFunctor(*iter2, p, false);
-        }
->>>>>>> 062e08c9
       }
 
-<<<<<<< HEAD
       // 2. haloParticleBuffer with owned, close particles in container
       for (auto &&p1halo : haloParticleBuffer) {
         const auto pos = p1halo.getR();
-        const auto min = subScalar(pos, cutoff);
-        const auto max = addScalar(pos, cutoff);
+        const auto min = pos - cutoff;
+        const auto max = pos + cutoff;
         staticTypedContainerPtr->forEachInRegion(
             [&](auto &p2) {
-              const auto lockCoords =
-                  static_cast_array<size_t>(mulScalar(sub(p2.getR(), boxMin), interactionLengthInv));
+              const auto lockCoords = static_cast_array<size_t>((p2.getR() - boxMin) * interactionLengthInv);
               // No need to apply anything to p1halo
               //   -> AoSFunctor(p1, p2, false) not needed as it neither adds force nor Upot (potential energy)
               //   -> newton3 argument needed for correct globals
@@ -641,25 +588,10 @@
               f->AoSFunctor(p2, p1halo, newton3);
             },
             min, max, IteratorBehavior::owned);
-=======
-    // 2. haloParticleBuffer with owned, close particles in container
-    for (auto &&p : haloParticleBuffer) {
-      auto pos = p.getR();
-      auto min = pos - cutoff;
-      auto max = pos + cutoff;
-      for (auto iter2 = containerPtr->getRegionIterator(min, max, IteratorBehavior::owned); iter2.isValid(); ++iter2) {
-        if (newton3) {
-          f->AoSFunctor(p, *iter2, true);
-        } else {
-          // Here, we do not need to interact p with *iter2, because p is a halo particle and an AoSFunctor call with an
-          // halo particle as first argument has no effect if newton3 == false.
-          f->AoSFunctor(*iter2, p, false);
-        }
->>>>>>> 062e08c9
       }
     }
   });
-#if SPDLOG_ACTIVE_LEVEL <= SPDLOG_LEVEL_DEBUG
+#if SPDLOG_ACTIVE_LEVEL <= SPDLOG_LEVEL_TRACE
   timerBufferContainer.stop();
   timerPBufferPBuffer.start();
 #endif
@@ -722,7 +654,7 @@
     }
   }
 
-#if SPDLOG_ACTIVE_LEVEL <= SPDLOG_LEVEL_DEBUG
+#if SPDLOG_ACTIVE_LEVEL <= SPDLOG_LEVEL_TRACE
   timerPBufferPBuffer.stop();
   timerPBufferHBuffer.start();
 #endif
@@ -742,7 +674,7 @@
       f->SoAFunctorPair(particleBufferSoA, haloBufferSoA, newton3);
     }
   }
-#if SPDLOG_ACTIVE_LEVEL <= SPDLOG_LEVEL_DEBUG
+#if SPDLOG_ACTIVE_LEVEL <= SPDLOG_LEVEL_TRACE
   timerPBufferHBuffer.stop();
 #endif
 
@@ -751,9 +683,9 @@
     f->SoAExtractor(buffer, buffer._particleSoABuffer, 0);
   }
 
-  AutoPasLog(DEBUG, "Timer Buffers <-> Container (1+2): {}", timerBufferContainer.getTotalTime());
-  AutoPasLog(DEBUG, "Timer PBuffers<-> PBuffer   (  3): {}", timerPBufferPBuffer.getTotalTime());
-  AutoPasLog(DEBUG, "Timer PBuffers<-> HBuffer   (  4): {}", timerPBufferHBuffer.getTotalTime());
+  AutoPasLog(TRACE, "Timer Buffers <-> Container (1+2): {}", timerBufferContainer.getTotalTime());
+  AutoPasLog(TRACE, "Timer PBuffers<-> PBuffer   (  3): {}", timerPBufferPBuffer.getTotalTime());
+  AutoPasLog(TRACE, "Timer PBuffers<-> HBuffer   (  4): {}", timerPBufferHBuffer.getTotalTime());
 
   // Note: haloParticleBuffer with itself is NOT needed, as interactions between halo particles are unneeded!
 }
@@ -818,8 +750,8 @@
     ss << " Total: " << sum;
     return ss.str();
   };
-  AutoPasLog(DEBUG, "particleBuffer     size : {}", bufferSizeListing(particleBuffer));
-  AutoPasLog(DEBUG, "haloParticleBuffer size : {}", bufferSizeListing(haloParticleBuffer));
+  AutoPasLog(TRACE, "particleBuffer     size : {}", bufferSizeListing(particleBuffer));
+  AutoPasLog(TRACE, "haloParticleBuffer size : {}", bufferSizeListing(haloParticleBuffer));
   AutoPasLog(DEBUG, "Container::iteratePairwise took {} ns", timerIteratePairwise.getTotalTime());
   AutoPasLog(DEBUG, "RemainderTraversal         took {} ns", timerRemainderTraversal.getTotalTime());
   AutoPasLog(DEBUG, "RebuildNeighborLists       took {} ns", timerRebuild.getTotalTime());
