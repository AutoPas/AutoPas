/**
 * @file AutoTuner.h
 * @author F. Gratl
 * @date 11.06.18
 */

#pragma once

#include <array>
#include <memory>
#include <set>
#include "OptimumSelector.h"
#include "autopas/autopasIncludes.h"
#include "autopas/options/DataLayoutOption.h"
#include "autopas/options/TraversalOption.h"
#include "autopas/pairwiseFunctors/Functor.h"
#include "autopas/selectors/Configuration.h"
#include "autopas/selectors/ContainerSelector.h"
#include "autopas/selectors/TraversalSelector.h"

namespace autopas {

/**
 * Possible choices for the auto tuner.
 * @todo: implement more options and then use this enum! :D
 */
enum TuningStrategy {
  /**
   * Test all allowed configurations and select the best.
   */
  timeMeasuring
};

/**
 * Automated tuner for optimal iteration performance.
 *
 * This class offers an interface to the iteratePairwise method.
 * Internally it chooses the best container, traversal etc for the current simulation.
 *
 * @tparam Particle
 * @tparam ParticleCell
 */
template <class Particle, class ParticleCell>
class AutoTuner {
 public:
  /**
   * Constructor for the AutoTuner that generates all configurations from the given options.
   * @param boxMin Lower corner of the container.
   * @param boxMax Upper corner of the container.
   * @param cutoff  Cutoff radius to be used in this container.
   * @param verletSkin Length added to the cutoff for the verlet lists' skin.
   * @param verletRebuildFrequency Specifies after how many pair-wise traversals the neighbor lists are to be rebuild.
   * @param allowedContainerOptions Vector of container types AutoPas can choose from.
   * @param allowedTraversalOptions Vector of traversals AutoPas can choose from.
   * @param allowedDataLayoutOptions Vector of data layouts AutoPas can choose from.
   * @param allowedNewton3Options Vector of newton 3 options AutoPas can choose from.
   * @param selectorStrategy Strategy for the configuration selection.
   * @param tuningInterval Number of timesteps after which the auto-tuner shall reevaluate all selections.
   * @param maxSamples Number of samples that shall be collected for each combination.
   */
  AutoTuner(std::array<double, 3> boxMin, std::array<double, 3> boxMax, double cutoff, double verletSkin,
            unsigned int verletRebuildFrequency, const std::vector<ContainerOption> &allowedContainerOptions,
            std::vector<TraversalOption> allowedTraversalOptions,
            const std::vector<DataLayoutOption> &allowedDataLayoutOptions,
            const std::vector<Newton3Option> &allowedNewton3Options, SelectorStrategy selectorStrategy,
            unsigned int tuningInterval, unsigned int maxSamples)
      : _tuningInterval(tuningInterval),
        _iterationsSinceTuning(tuningInterval),  // init to max so that tuning happens in first iteration
        _containerSelector(boxMin, boxMax, cutoff, verletSkin, verletRebuildFrequency),
        _maxSamples(maxSamples),
        _numSamples(maxSamples),
        _selectorStrategy(selectorStrategy),
        _allowedConfigurations(),
        _currentConfig(),
        _traversalTimes() {
    //@TODO needed until all containers support propper traversals
    allowedTraversalOptions.push_back(TraversalOption::dummyTraversal);

    // needs to be sorted for intersection with applicable traversals
    std::sort(allowedTraversalOptions.begin(), allowedTraversalOptions.end());

    // generate all potential configs
    for (auto &containerOption : allowedContainerOptions) {
      _containerSelector.selectContainer(containerOption);
      _traversalSelectors.emplace(containerOption,
                                  _containerSelector.getCurrentContainer()->generateTraversalSelector());

      // get all traversals of the container and restrict them to the allowed ones
      auto allContainerTraversals = _containerSelector.getCurrentContainer()->getAllTraversals();
      std::vector<TraversalOption> allowedAndApplicable;
      std::sort(allContainerTraversals.begin(), allContainerTraversals.end());
      std::set_intersection(allowedTraversalOptions.begin(), allowedTraversalOptions.end(),
                            allContainerTraversals.begin(), allContainerTraversals.end(),
                            std::back_inserter(allowedAndApplicable));

      for (auto &traversalOption : allowedAndApplicable) {
        for (auto &dataLayoutOption : allowedDataLayoutOptions) {
          for (auto &newton3Option : allowedNewton3Options) {
            _allowedConfigurations.emplace(containerOption, traversalOption, dataLayoutOption, newton3Option);
          }
        }
      }
    }

    if (_allowedConfigurations.empty()) {
      autopas::utils::ExceptionHandler::exception("AutoTuner: No valid configurations could be created.");
    }

    _currentConfig = _allowedConfigurations.begin();
    _containerSelector.selectContainer(_currentConfig->_container);
  }

  /**
   * Constructor for the AutoTuner that only contains the given configurations.
   * This constructor assumes only valid configurations are passed! Mainly for easier unit testing.
   * @param boxMin Lower corner of the container.
   * @param boxMax Upper corner of the container.
   * @param cutoff  Cutoff radius to be used in this container.
   * @param verletSkin Length added to the cutoff for the verlet lists' skin.
   * @param verletRebuildFrequency Specifies after how many pair-wise traversals the neighbor lists are to be rebuild.
   * @param allowedConfigurations Set of configurations AutoPas can choose from.
   * @param selectorStrategy Strategy for the configuration selection.
   * @param tuningInterval Number of timesteps after which the auto-tuner shall reevaluate all selections.
   * @param maxSamples Number of samples that shall be collected for each combination.
   */
  AutoTuner(std::array<double, 3> boxMin, std::array<double, 3> boxMax, double cutoff, double verletSkin,
            unsigned int verletRebuildFrequency, const std::set<Configuration> &allowedConfigurations,
            SelectorStrategy selectorStrategy, unsigned int tuningInterval, unsigned int maxSamples)
      : _tuningInterval(tuningInterval),
        _iterationsSinceTuning(tuningInterval),  // init to max so that tuning happens in first iteration
        _containerSelector(boxMin, boxMax, cutoff, verletSkin, verletRebuildFrequency),
        _maxSamples(maxSamples),
        _numSamples(maxSamples),
        _selectorStrategy(selectorStrategy),
        _allowedConfigurations(allowedConfigurations),
        _currentConfig(),
        _traversalTimes() {
    if (_allowedConfigurations.empty()) {
      autopas::utils::ExceptionHandler::exception("AutoTuner: No configurations passed.");
    }

    for (auto &conf : allowedConfigurations) {
      if (_traversalSelectors.find(conf._container) == _traversalSelectors.end()) {
        _containerSelector.selectContainer(conf._container);
        _traversalSelectors.emplace(conf._container,
                                    _containerSelector.getCurrentContainer()->generateTraversalSelector());
      }
    }

    _currentConfig = _allowedConfigurations.begin();
    _containerSelector.selectContainer(_currentConfig->_container);
  }

  /**
   * Getter for the current container.
   * @return Smart pointer to the current container.
   */
  std::shared_ptr<autopas::ParticleContainer<Particle, ParticleCell>> getContainer() {
    return _containerSelector.getCurrentContainer();
  }

  /**
   * Check if a configuration is applicable to the current domain with the given functor.
   * @tparam PairwiseFunctor
   * @param conf
   * @param pairwiseFunctor
   * @return
   */
  template <class PairwiseFunctor>
  bool configApplicable(const Configuration &conf, PairwiseFunctor &pairwiseFunctor);

  /**
   * Function to iterate over all pairs of particles in the container.
   * This function only handles short-range interactions.
   * @tparam PairwiseFunctor
   * @param f Functor that describes the pair-potential.
   * @return true if this was a tuning iteration.
   */
  template <class PairwiseFunctor>
  bool iteratePairwise(PairwiseFunctor *f);

  /**
   * Returns whether the configuration will be changed in the next iteration.
   * This does does not necessarily mean that the container will change.
   *
   * @return True if the next iteratePairwise() call uses a different configuration. False otherwise.
   */
  bool willRebuild() {
    if (_allowedConfigurations.size() == 1) {
      return false;
    }

    return _iterationsSinceTuning >= _tuningInterval and _numSamples >= _maxSamples;
  }

  /**
   * Save the runtime of a given traversal if the functor is relevant for tuning.
   * The time argument is a long because std::chrono::duration::count returns a long
   * @param pairwiseFunctor
   * @param time
   */
  template <class PairwiseFunctor>
  void addTimeMeasurement(PairwiseFunctor &pairwiseFunctor, long time) {
    if (pairwiseFunctor.isRelevantForTuning()) {
      _traversalTimes[*_currentConfig].push_back(time);
    }
  }

  /**
   * Get the currently selected configuration.
   * @return
   */
  const autopas::Configuration getCurrentConfig() const;

  /**
   * Get the set of all allowed configurations.
   * @return
   */
  const std::set<Configuration> &getAllowedConfigurations() const;

 private:
<<<<<<< HEAD
  template <class PairwiseFunctor, DataLayoutOption DataLayout, bool useNewton3>
  bool iteratePairwiseTemplateHelper(PairwiseFunctor *f);

  template <class PairwiseFunctor, DataLayoutOption DataLayout, bool useNewton3>
=======
  void selectOptimalConfiguration();

  template <class PairwiseFunctor, bool useSoA, bool useNewton3, bool inTuningPhase>
  void iteratePairwiseTemplateHelper(PairwiseFunctor *f);

  /**
   * Tune available algorithm configurations.
   *
   * It is assumed this function is only called for relevant functors and that at least two configurations are allowed.
   * When in tuning phase selects next config to test. At the end of the tuning phase select optimum.
   * The function returns true if the selected config is not yet the optimum but something that should be sampled.
   *
   * @tparam PairwiseFunctor
   * @param pairwiseFunctor
   * @return true iff still in tuning phase.
   */
  template <class PairwiseFunctor>
>>>>>>> f7b5b16a
  bool tune(PairwiseFunctor &pairwiseFunctor);

  unsigned int _tuningInterval, _iterationsSinceTuning;
  ContainerSelector<Particle, ParticleCell> _containerSelector;

  /**
   * One selector / factory per possible container because every container might have a different number of cells.
   */
  std::map<ContainerOption, TraversalSelector<ParticleCell>> _traversalSelectors;

  /**
   * How many times each configuration should be tested.
   */
  const size_t _maxSamples;
  /**
   * How many times this configurations has already been tested.
   * Initialize with max value to start tuning at start of simulation.
   */
  size_t _numSamples;

  SelectorStrategy _selectorStrategy;

  std::set<Configuration> _allowedConfigurations;
  std::set<Configuration>::iterator _currentConfig;
  std::unordered_map<Configuration, std::vector<size_t>, ConfigHash> _traversalTimes;
};

template <class Particle, class ParticleCell>
template <class PairwiseFunctor>
bool AutoTuner<Particle, ParticleCell>::iteratePairwise(PairwiseFunctor *f) {
  bool isTuning = false;
  // tune if :
  // - more than one config exists
  // - currently in tuning phase
  // - functor is relevant
  if (_allowedConfigurations.size() > 1 and _iterationsSinceTuning >= _tuningInterval and f->isRelevantForTuning()) {
    isTuning = tune<PairwiseFunctor>(*f);
    if (not isTuning) {
      _iterationsSinceTuning = 0;
    }
  }

  // large case differentiation for data layout and newton 3
  switch (_currentConfig->_dataLayout) {
    case DataLayoutOption::aos: {
<<<<<<< HEAD
      if (useNewton3) {
        isTuning = iteratePairwiseTemplateHelper<PairwiseFunctor, DataLayoutOption::aos, true>(f);
      } else {
        isTuning = iteratePairwiseTemplateHelper<PairwiseFunctor, DataLayoutOption::aos, false>(f);
=======
      if (_currentConfig->_newton3 == Newton3Option::enabled) {
        if (isTuning) {
          iteratePairwiseTemplateHelper<PairwiseFunctor, /*SoA*/ false, /*Newton3*/ true, /*tuning*/ true>(f);
        } else {
          iteratePairwiseTemplateHelper<PairwiseFunctor, /*SoA*/ false, /*Newton3*/ true, /*tuning*/ false>(f);
        }
      } else {
        if (isTuning) {
          iteratePairwiseTemplateHelper<PairwiseFunctor, /*SoA*/ false, /*Newton3*/ false, /*tuning*/ true>(f);
        } else {
          iteratePairwiseTemplateHelper<PairwiseFunctor, /*SoA*/ false, /*Newton3*/ false, /*tuning*/ false>(f);
        }
>>>>>>> f7b5b16a
      }
      break;
    }
    case DataLayoutOption::soa: {
<<<<<<< HEAD
      if (useNewton3) {
        isTuning = iteratePairwiseTemplateHelper<PairwiseFunctor, DataLayoutOption::soa, true>(f);
      } else {
        isTuning = iteratePairwiseTemplateHelper<PairwiseFunctor, DataLayoutOption::soa, false>(f);
      }
      break;
    }
    case DataLayoutOption::cuda: {
      if (useNewton3) {
        isTuning = iteratePairwiseTemplateHelper<PairwiseFunctor, DataLayoutOption::cuda, true>(f);
      } else {
        isTuning = iteratePairwiseTemplateHelper<PairwiseFunctor, DataLayoutOption::cuda, false>(f);
=======
      if (_currentConfig->_newton3 == Newton3Option::enabled) {
        if (isTuning) {
          iteratePairwiseTemplateHelper<PairwiseFunctor, /*SoA*/ true, /*Newton3*/ true, /*tuning*/ true>(f);
        } else {
          iteratePairwiseTemplateHelper<PairwiseFunctor, /*SoA*/ true, /*Newton3*/ true, /*tuning*/ false>(f);
        }
      } else {
        if (isTuning) {
          iteratePairwiseTemplateHelper<PairwiseFunctor, /*SoA*/ true, /*Newton3*/ false, /*tuning*/ true>(f);
        } else {
          iteratePairwiseTemplateHelper<PairwiseFunctor, /*SoA*/ true, /*Newton3*/ false, /*tuning*/ false>(f);
        }
>>>>>>> f7b5b16a
      }
      break;
    }
    default:
      utils::ExceptionHandler::exception("AutoTuner: Unknown data layout : {}", _currentConfig->_dataLayout);
  }

  if (f->isRelevantForTuning()) {
    ++_numSamples;
    ++_iterationsSinceTuning;
  }
  return isTuning;
}

template <class Particle, class ParticleCell>
<<<<<<< HEAD
template <class PairwiseFunctor, DataLayoutOption DataLayout, bool useNewton3>
bool AutoTuner<Particle, ParticleCell>::iteratePairwiseTemplateHelper(PairwiseFunctor *f) {
  bool isTuning = false;
  // large case differentiation for data layout and newton 3
  // check if currently in tuning phase, execute iteration and take time measurement if necessary
  if (_iterationsSinceTuning >= _tuningInterval) {
    if (_numSamples < _maxSamples) {
      isTuning = true;
    } else {
      _numSamples = 0;
      isTuning = tune<PairwiseFunctor, DataLayout, useNewton3>(*f);
    }
  }

=======
template <class PairwiseFunctor, bool useSoA, bool useNewton3, bool inTuningPhase>
void AutoTuner<Particle, ParticleCell>::iteratePairwiseTemplateHelper(PairwiseFunctor *f) {
>>>>>>> f7b5b16a
  auto container = getContainer();
  AutoPasLog(debug, "Iterating with configuration: {}", _currentConfig->toString());

<<<<<<< HEAD
  TraversalSelector<ParticleCell> &traversalSelector = _traversalSelectors[container->getContainerType()];
  auto traversal = traversalSelector.template getOptimalTraversal<PairwiseFunctor, DataLayout, useNewton3>(*f);
=======
  auto traversal =
      _traversalSelectors[_currentConfig->_container].template generateTraversal<PairwiseFunctor, useSoA, useNewton3>(
          _currentConfig->_traversal, *f);
>>>>>>> f7b5b16a

  // if tuning execute with time measurements
  if (inTuningPhase) {
    auto start = std::chrono::high_resolution_clock::now();
    // @todo remove useNewton3 in iteratePairwise by introducing traversals for DS and VL
    switch (DataLayout) {
      case DataLayoutOption::soa: {
        withStaticContainerType(container,
                                [&](auto container) { container->iteratePairwiseSoA(f, traversal.get(), useNewton3); });
        break;
      }
      case DataLayoutOption::aos: {
        withStaticContainerType(container,
                                [&](auto container) { container->iteratePairwiseAoS(f, traversal.get(), useNewton3); });
        break;
      }
      case DataLayoutOption::cuda: {
        withStaticContainerType(
            container, [&](auto container) { container->iteratePairwiseSoACuda(f, traversal.get(), useNewton3); });
        break;
      }
    }
    auto stop = std::chrono::high_resolution_clock::now();
    auto runtime = std::chrono::duration_cast<std::chrono::nanoseconds>(stop - start).count();
    AutoPasLog(debug, "IteratePairwise took {} nanoseconds", runtime);
    //    _containerSelector.addTimeMeasurement(container->getContainerType(), runtime);
    //    traversalSelector.addTimeMeasurement(*f, traversal->getTraversalType(), runtime);
    addTimeMeasurement(*f, runtime);
  } else {
    switch (DataLayout) {
      case DataLayoutOption::soa: {
        withStaticContainerType(container,
                                [&](auto container) { container->iteratePairwiseSoA(f, traversal.get(), useNewton3); });
        break;
      }
      case DataLayoutOption::aos: {
        withStaticContainerType(container,
                                [&](auto container) { container->iteratePairwiseAoS(f, traversal.get(), useNewton3); });
        break;
      }
      case DataLayoutOption::cuda: {
        withStaticContainerType(
            container, [&](auto container) { container->iteratePairwiseSoACuda(f, traversal.get(), useNewton3); });
        break;
      }
    }
  }
}

template <class Particle, class ParticleCell>
<<<<<<< HEAD
template <class PairwiseFunctor, DataLayoutOption DataLayout, bool useNewton3>
bool AutoTuner<Particle, ParticleCell>::tune(PairwiseFunctor &pairwiseFunctor) {
  auto traversal = _traversalSelectors[getContainer()->getContainerType()]
                       .template selectNextTraversal<PairwiseFunctor, DataLayout, useNewton3>(pairwiseFunctor);
  // if there is no next traversal take next container
  if (traversal) {
    return true;
  } else {
    auto container = _containerSelector.selectNextContainer();

    // if there is no next container everything is tested and the optimum can be chosen
    if (container) {
      _traversalSelectors[getContainer()->getContainerType()]
          .template selectNextTraversal<PairwiseFunctor, DataLayout, useNewton3>(pairwiseFunctor);
      return true;
    } else {
      _containerSelector.selectOptimalContainer();
      _traversalSelectors[getContainer()->getContainerType()]
          .template selectOptimalTraversal<PairwiseFunctor, DataLayout, useNewton3>(_traversalSelectorStrategy,
                                                                                    pairwiseFunctor);
      _iterationsSinceTuning = 0;
      return false;
=======
template <class PairwiseFunctor>
bool AutoTuner<Particle, ParticleCell>::tune(PairwiseFunctor &pairwiseFunctor) {
  bool stillTuning = true;

  // need more samples; keep current config
  if (_numSamples < _maxSamples) {
    return stillTuning;
  }

  // first tuning iteration -> reset to first config
  if (_iterationsSinceTuning == _tuningInterval) {
    _currentConfig = _allowedConfigurations.begin();
    _numSamples = 0;
  } else {  // enough samples -> next config
    ++_currentConfig;
    _numSamples = 0;
  }

  // repeat as long as traversals are not applicable or we run out of configs
  while (_currentConfig != _allowedConfigurations.end()) {
    // check if newton3 works with this functor and remove config if not
    if ((_currentConfig->_newton3 == Newton3Option::enabled and not pairwiseFunctor.allowsNewton3()) or
        (_currentConfig->_newton3 == Newton3Option::disabled and not pairwiseFunctor.allowsNonNewton3())) {
      AutoPasLog(warn, "Configuration with newton 3 {} called with a functor that does not support this!",
                 utils::StringUtils::to_string(_currentConfig->_newton3));

      _currentConfig = _allowedConfigurations.erase(_currentConfig);
    } else {
      if (configApplicable(*_currentConfig, pairwiseFunctor)) {
        // we found a valid config!
        break;
      } else {
        ++_currentConfig;
      }
>>>>>>> f7b5b16a
    }
  }

  // reached end of tuning phase
  // either wait until last config has enough samples or last config is not applicable
  if (_currentConfig == _allowedConfigurations.end()) {
    if (_traversalTimes.empty()) {
      autopas::utils::ExceptionHandler::exception("AutoTuner: No applicable configurations found!");
    }

    // sets _currentConfig
    selectOptimalConfiguration();
    stillTuning = false;
  }

  _containerSelector.selectContainer(_currentConfig->_container);
  return stillTuning;
}

template <class Particle, class ParticleCell>
void AutoTuner<Particle, ParticleCell>::selectOptimalConfiguration() {
  if (_allowedConfigurations.size() == 1) {
    return;
  }

  // Time measure strategy
  if (_traversalTimes.empty()) {
    utils::ExceptionHandler::exception("AutoTuner: Trying to determine fastest configuration before measuring!");
  }

  long optimalTraversalTime = std::numeric_limits<long>::max();
  Configuration optimalConfiguration;
  // reduce sample values
  for (auto &configAndTimes : _traversalTimes) {
    long value = OptimumSelector::optimumValue(configAndTimes.second, _selectorStrategy);

    // save all values for debugging purposes
    if (autopas::Logger::get()->level() <= autopas::Logger::LogLevel::debug) {
      configAndTimes.second.push_back(value);
    }

    if (value < optimalTraversalTime) {
      optimalTraversalTime = value;
      optimalConfiguration = configAndTimes.first;
    }
  }

  // print all configs, times and their reduced values
  if (autopas::Logger::get()->level() <= autopas::Logger::LogLevel::debug) {
    std::stringstream ss;
    // print all configs
    for (auto &p : _traversalTimes) {
      ss << std::endl << p.first.toString() << " : [";
      // print all timings
      for (size_t i = 0; i < p.second.size() - 1; ++i) {
        ss << " " << p.second[i];
      }
      ss << " ] ";
      ss << "Reduced value: " << p.second[p.second.size() - 1];
    }
    AutoPasLog(debug, "Collected times: {}", ss.str());
  }

  _currentConfig = _allowedConfigurations.find(optimalConfiguration);
  // sanity check
  if (_currentConfig == _allowedConfigurations.end()) {
    autopas::utils::ExceptionHandler::exception(
        "AutoTuner: Optimal configuration not found in list of configurations!");
  }

  // measurements are not needed anymore
  _traversalTimes.clear();

  AutoPasLog(debug, "Selected Configuration {}", _currentConfig->toString());
}

template <class Particle, class ParticleCell>
template <class PairwiseFunctor>
bool AutoTuner<Particle, ParticleCell>::configApplicable(const Configuration &conf, PairwiseFunctor &pairwiseFunctor) {
  bool traversalApplicable = false;

  switch (conf._dataLayout) {
    case DataLayoutOption::aos: {
      switch (conf._newton3) {
        case Newton3Option::enabled: {
          traversalApplicable =
              _traversalSelectors[conf._container]
                  .template generateTraversal<PairwiseFunctor, false, true>(conf._traversal, pairwiseFunctor)
                  ->isApplicable();
          break;
        }
        case Newton3Option::disabled: {
          traversalApplicable =
              _traversalSelectors[conf._container]
                  .template generateTraversal<PairwiseFunctor, false, false>(conf._traversal, pairwiseFunctor)
                  ->isApplicable();
          break;
        }
      }
      break;
    }
    case DataLayoutOption::soa: {
      switch (conf._newton3) {
        case Newton3Option::enabled: {
          traversalApplicable =
              _traversalSelectors[conf._container]
                  .template generateTraversal<PairwiseFunctor, true, true>(conf._traversal, pairwiseFunctor)
                  ->isApplicable();
          break;
        }
        case Newton3Option::disabled: {
          traversalApplicable =
              _traversalSelectors[conf._container]
                  .template generateTraversal<PairwiseFunctor, true, false>(conf._traversal, pairwiseFunctor)
                  ->isApplicable();
          break;
        }
      }
      break;
    }
  }

  return traversalApplicable;
}

template <class Particle, class ParticleCell>
const autopas::Configuration AutoTuner<Particle, ParticleCell>::getCurrentConfig() const {
  return *_currentConfig;
}

template <class Particle, class ParticleCell>
const std::set<Configuration> &AutoTuner<Particle, ParticleCell>::getAllowedConfigurations() const {
  return _allowedConfigurations;
}
}  // namespace autopas<|MERGE_RESOLUTION|>--- conflicted
+++ resolved
@@ -219,15 +219,9 @@
   const std::set<Configuration> &getAllowedConfigurations() const;
 
  private:
-<<<<<<< HEAD
-  template <class PairwiseFunctor, DataLayoutOption DataLayout, bool useNewton3>
-  bool iteratePairwiseTemplateHelper(PairwiseFunctor *f);
-
-  template <class PairwiseFunctor, DataLayoutOption DataLayout, bool useNewton3>
-=======
   void selectOptimalConfiguration();
 
-  template <class PairwiseFunctor, bool useSoA, bool useNewton3, bool inTuningPhase>
+  template <class PairwiseFunctor, DataLayoutOption DataLayout, bool useNewton3, bool inTuningPhase>
   void iteratePairwiseTemplateHelper(PairwiseFunctor *f);
 
   /**
@@ -242,7 +236,6 @@
    * @return true iff still in tuning phase.
    */
   template <class PairwiseFunctor>
->>>>>>> f7b5b16a
   bool tune(PairwiseFunctor &pairwiseFunctor);
 
   unsigned int _tuningInterval, _iterationsSinceTuning;
@@ -288,56 +281,62 @@
   // large case differentiation for data layout and newton 3
   switch (_currentConfig->_dataLayout) {
     case DataLayoutOption::aos: {
-<<<<<<< HEAD
-      if (useNewton3) {
-        isTuning = iteratePairwiseTemplateHelper<PairwiseFunctor, DataLayoutOption::aos, true>(f);
-      } else {
-        isTuning = iteratePairwiseTemplateHelper<PairwiseFunctor, DataLayoutOption::aos, false>(f);
-=======
       if (_currentConfig->_newton3 == Newton3Option::enabled) {
         if (isTuning) {
-          iteratePairwiseTemplateHelper<PairwiseFunctor, /*SoA*/ false, /*Newton3*/ true, /*tuning*/ true>(f);
+          iteratePairwiseTemplateHelper<PairwiseFunctor, /*SoA*/ DataLayoutOption::aos, /*Newton3*/ true,
+                                        /*tuning*/ true>(f);
         } else {
-          iteratePairwiseTemplateHelper<PairwiseFunctor, /*SoA*/ false, /*Newton3*/ true, /*tuning*/ false>(f);
+          iteratePairwiseTemplateHelper<PairwiseFunctor, /*SoA*/ DataLayoutOption::aos, /*Newton3*/ true,
+                                        /*tuning*/ false>(f);
         }
       } else {
         if (isTuning) {
-          iteratePairwiseTemplateHelper<PairwiseFunctor, /*SoA*/ false, /*Newton3*/ false, /*tuning*/ true>(f);
+          iteratePairwiseTemplateHelper<PairwiseFunctor, /*SoA*/ DataLayoutOption::aos, /*Newton3*/ false,
+                                        /*tuning*/ true>(f);
         } else {
-          iteratePairwiseTemplateHelper<PairwiseFunctor, /*SoA*/ false, /*Newton3*/ false, /*tuning*/ false>(f);
-        }
->>>>>>> f7b5b16a
+          iteratePairwiseTemplateHelper<PairwiseFunctor, /*SoA*/ DataLayoutOption::aos, /*Newton3*/ false,
+                                        /*tuning*/ false>(f);
+        }
       }
       break;
     }
     case DataLayoutOption::soa: {
-<<<<<<< HEAD
-      if (useNewton3) {
-        isTuning = iteratePairwiseTemplateHelper<PairwiseFunctor, DataLayoutOption::soa, true>(f);
-      } else {
-        isTuning = iteratePairwiseTemplateHelper<PairwiseFunctor, DataLayoutOption::soa, false>(f);
-      }
-      break;
-    }
-    case DataLayoutOption::cuda: {
-      if (useNewton3) {
-        isTuning = iteratePairwiseTemplateHelper<PairwiseFunctor, DataLayoutOption::cuda, true>(f);
-      } else {
-        isTuning = iteratePairwiseTemplateHelper<PairwiseFunctor, DataLayoutOption::cuda, false>(f);
-=======
       if (_currentConfig->_newton3 == Newton3Option::enabled) {
         if (isTuning) {
-          iteratePairwiseTemplateHelper<PairwiseFunctor, /*SoA*/ true, /*Newton3*/ true, /*tuning*/ true>(f);
+          iteratePairwiseTemplateHelper<PairwiseFunctor, /*SoA*/ DataLayoutOption::soa, /*Newton3*/ true,
+                                        /*tuning*/ true>(f);
         } else {
-          iteratePairwiseTemplateHelper<PairwiseFunctor, /*SoA*/ true, /*Newton3*/ true, /*tuning*/ false>(f);
+          iteratePairwiseTemplateHelper<PairwiseFunctor, /*SoA*/ DataLayoutOption::soa, /*Newton3*/ true,
+                                        /*tuning*/ false>(f);
         }
       } else {
         if (isTuning) {
-          iteratePairwiseTemplateHelper<PairwiseFunctor, /*SoA*/ true, /*Newton3*/ false, /*tuning*/ true>(f);
+          iteratePairwiseTemplateHelper<PairwiseFunctor, /*SoA*/ DataLayoutOption::soa, /*Newton3*/ false,
+                                        /*tuning*/ true>(f);
         } else {
-          iteratePairwiseTemplateHelper<PairwiseFunctor, /*SoA*/ true, /*Newton3*/ false, /*tuning*/ false>(f);
-        }
->>>>>>> f7b5b16a
+          iteratePairwiseTemplateHelper<PairwiseFunctor, /*SoA*/ DataLayoutOption::soa, /*Newton3*/ false,
+                                        /*tuning*/ false>(f);
+        }
+      }
+      break;
+    }
+    case DataLayoutOption::cuda: {
+      if (_currentConfig->_newton3 == Newton3Option::enabled) {
+        if (isTuning) {
+          iteratePairwiseTemplateHelper<PairwiseFunctor, /*SoA*/ DataLayoutOption::cuda, /*Newton3*/ true,
+                                        /*tuning*/ true>(f);
+        } else {
+          iteratePairwiseTemplateHelper<PairwiseFunctor, /*SoA*/ DataLayoutOption::cuda, /*Newton3*/ true,
+                                        /*tuning*/ false>(f);
+        }
+      } else {
+        if (isTuning) {
+          iteratePairwiseTemplateHelper<PairwiseFunctor, /*SoA*/ DataLayoutOption::cuda, /*Newton3*/ false,
+                                        /*tuning*/ true>(f);
+        } else {
+          iteratePairwiseTemplateHelper<PairwiseFunctor, /*SoA*/ DataLayoutOption::cuda, /*Newton3*/ false,
+                                        /*tuning*/ false>(f);
+        }
       }
       break;
     }
@@ -353,57 +352,32 @@
 }
 
 template <class Particle, class ParticleCell>
-<<<<<<< HEAD
-template <class PairwiseFunctor, DataLayoutOption DataLayout, bool useNewton3>
-bool AutoTuner<Particle, ParticleCell>::iteratePairwiseTemplateHelper(PairwiseFunctor *f) {
-  bool isTuning = false;
-  // large case differentiation for data layout and newton 3
-  // check if currently in tuning phase, execute iteration and take time measurement if necessary
-  if (_iterationsSinceTuning >= _tuningInterval) {
-    if (_numSamples < _maxSamples) {
-      isTuning = true;
-    } else {
-      _numSamples = 0;
-      isTuning = tune<PairwiseFunctor, DataLayout, useNewton3>(*f);
-    }
-  }
-
-=======
-template <class PairwiseFunctor, bool useSoA, bool useNewton3, bool inTuningPhase>
+template <class PairwiseFunctor, DataLayoutOption DataLayout, bool useNewton3, bool inTuningPhase>
 void AutoTuner<Particle, ParticleCell>::iteratePairwiseTemplateHelper(PairwiseFunctor *f) {
->>>>>>> f7b5b16a
   auto container = getContainer();
   AutoPasLog(debug, "Iterating with configuration: {}", _currentConfig->toString());
 
-<<<<<<< HEAD
-  TraversalSelector<ParticleCell> &traversalSelector = _traversalSelectors[container->getContainerType()];
-  auto traversal = traversalSelector.template getOptimalTraversal<PairwiseFunctor, DataLayout, useNewton3>(*f);
-=======
   auto traversal =
-      _traversalSelectors[_currentConfig->_container].template generateTraversal<PairwiseFunctor, useSoA, useNewton3>(
-          _currentConfig->_traversal, *f);
->>>>>>> f7b5b16a
+      _traversalSelectors[_currentConfig->_container]
+          .template generateTraversal<PairwiseFunctor, DataLayout, useNewton3>(_currentConfig->_traversal, *f);
 
   // if tuning execute with time measurements
   if (inTuningPhase) {
     auto start = std::chrono::high_resolution_clock::now();
     // @todo remove useNewton3 in iteratePairwise by introducing traversals for DS and VL
     switch (DataLayout) {
-      case DataLayoutOption::soa: {
+      case DataLayoutOption::aos:
+        withStaticContainerType(container,
+                                [&](auto container) { container->iteratePairwiseAoS(f, traversal.get(), useNewton3); });
+        break;
+      case DataLayoutOption::soa:
         withStaticContainerType(container,
                                 [&](auto container) { container->iteratePairwiseSoA(f, traversal.get(), useNewton3); });
         break;
-      }
-      case DataLayoutOption::aos: {
-        withStaticContainerType(container,
-                                [&](auto container) { container->iteratePairwiseAoS(f, traversal.get(), useNewton3); });
-        break;
-      }
-      case DataLayoutOption::cuda: {
+      case DataLayoutOption::cuda:
         withStaticContainerType(
             container, [&](auto container) { container->iteratePairwiseSoACuda(f, traversal.get(), useNewton3); });
         break;
-      }
     }
     auto stop = std::chrono::high_resolution_clock::now();
     auto runtime = std::chrono::duration_cast<std::chrono::nanoseconds>(stop - start).count();
@@ -413,50 +387,23 @@
     addTimeMeasurement(*f, runtime);
   } else {
     switch (DataLayout) {
-      case DataLayoutOption::soa: {
+      case DataLayoutOption::aos:
+        withStaticContainerType(container,
+                                [&](auto container) { container->iteratePairwiseAoS(f, traversal.get(), useNewton3); });
+        break;
+      case DataLayoutOption::soa:
         withStaticContainerType(container,
                                 [&](auto container) { container->iteratePairwiseSoA(f, traversal.get(), useNewton3); });
         break;
-      }
-      case DataLayoutOption::aos: {
-        withStaticContainerType(container,
-                                [&](auto container) { container->iteratePairwiseAoS(f, traversal.get(), useNewton3); });
-        break;
-      }
-      case DataLayoutOption::cuda: {
+      case DataLayoutOption::cuda:
         withStaticContainerType(
             container, [&](auto container) { container->iteratePairwiseSoACuda(f, traversal.get(), useNewton3); });
         break;
-      }
-    }
-  }
-}
-
-template <class Particle, class ParticleCell>
-<<<<<<< HEAD
-template <class PairwiseFunctor, DataLayoutOption DataLayout, bool useNewton3>
-bool AutoTuner<Particle, ParticleCell>::tune(PairwiseFunctor &pairwiseFunctor) {
-  auto traversal = _traversalSelectors[getContainer()->getContainerType()]
-                       .template selectNextTraversal<PairwiseFunctor, DataLayout, useNewton3>(pairwiseFunctor);
-  // if there is no next traversal take next container
-  if (traversal) {
-    return true;
-  } else {
-    auto container = _containerSelector.selectNextContainer();
-
-    // if there is no next container everything is tested and the optimum can be chosen
-    if (container) {
-      _traversalSelectors[getContainer()->getContainerType()]
-          .template selectNextTraversal<PairwiseFunctor, DataLayout, useNewton3>(pairwiseFunctor);
-      return true;
-    } else {
-      _containerSelector.selectOptimalContainer();
-      _traversalSelectors[getContainer()->getContainerType()]
-          .template selectOptimalTraversal<PairwiseFunctor, DataLayout, useNewton3>(_traversalSelectorStrategy,
-                                                                                    pairwiseFunctor);
-      _iterationsSinceTuning = 0;
-      return false;
-=======
+    }
+  }
+}
+
+template <class Particle, class ParticleCell>
 template <class PairwiseFunctor>
 bool AutoTuner<Particle, ParticleCell>::tune(PairwiseFunctor &pairwiseFunctor) {
   bool stillTuning = true;
@@ -491,7 +438,6 @@
       } else {
         ++_currentConfig;
       }
->>>>>>> f7b5b16a
     }
   }
 
@@ -577,17 +523,17 @@
     case DataLayoutOption::aos: {
       switch (conf._newton3) {
         case Newton3Option::enabled: {
-          traversalApplicable =
-              _traversalSelectors[conf._container]
-                  .template generateTraversal<PairwiseFunctor, false, true>(conf._traversal, pairwiseFunctor)
-                  ->isApplicable();
+          traversalApplicable = _traversalSelectors[conf._container]
+                                    .template generateTraversal<PairwiseFunctor, DataLayoutOption::aos, true>(
+                                        conf._traversal, pairwiseFunctor)
+                                    ->isApplicable();
           break;
         }
         case Newton3Option::disabled: {
-          traversalApplicable =
-              _traversalSelectors[conf._container]
-                  .template generateTraversal<PairwiseFunctor, false, false>(conf._traversal, pairwiseFunctor)
-                  ->isApplicable();
+          traversalApplicable = _traversalSelectors[conf._container]
+                                    .template generateTraversal<PairwiseFunctor, DataLayoutOption::aos, false>(
+                                        conf._traversal, pairwiseFunctor)
+                                    ->isApplicable();
           break;
         }
       }
@@ -596,17 +542,36 @@
     case DataLayoutOption::soa: {
       switch (conf._newton3) {
         case Newton3Option::enabled: {
-          traversalApplicable =
-              _traversalSelectors[conf._container]
-                  .template generateTraversal<PairwiseFunctor, true, true>(conf._traversal, pairwiseFunctor)
-                  ->isApplicable();
+          traversalApplicable = _traversalSelectors[conf._container]
+                                    .template generateTraversal<PairwiseFunctor, DataLayoutOption::soa, true>(
+                                        conf._traversal, pairwiseFunctor)
+                                    ->isApplicable();
           break;
         }
         case Newton3Option::disabled: {
-          traversalApplicable =
-              _traversalSelectors[conf._container]
-                  .template generateTraversal<PairwiseFunctor, true, false>(conf._traversal, pairwiseFunctor)
-                  ->isApplicable();
+          traversalApplicable = _traversalSelectors[conf._container]
+                                    .template generateTraversal<PairwiseFunctor, DataLayoutOption::soa, false>(
+                                        conf._traversal, pairwiseFunctor)
+                                    ->isApplicable();
+          break;
+        }
+      }
+      break;
+    }
+    case DataLayoutOption::cuda: {
+      switch (conf._newton3) {
+        case Newton3Option::enabled: {
+          traversalApplicable = _traversalSelectors[conf._container]
+                                    .template generateTraversal<PairwiseFunctor, DataLayoutOption::cuda, true>(
+                                        conf._traversal, pairwiseFunctor)
+                                    ->isApplicable();
+          break;
+        }
+        case Newton3Option::disabled: {
+          traversalApplicable = _traversalSelectors[conf._container]
+                                    .template generateTraversal<PairwiseFunctor, DataLayoutOption::cuda, false>(
+                                        conf._traversal, pairwiseFunctor)
+                                    ->isApplicable();
           break;
         }
       }
