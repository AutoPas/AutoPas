--- conflicted
+++ resolved
@@ -38,46 +38,23 @@
    * @param boxMin Lower corner of the container.
    * @param boxMax Upper corner of the container.
    * @param cutoff Cutoff radius to be used in this container.
-<<<<<<< HEAD
-   * @param cellSizeFactor Cell size factor to be used in this container (only relevant for LinkedCells).
-   * @param verletSkin Length added to the cutoff for the verlet lists' skin.
-   * @param verletRebuildFrequency Specifies after how many pair-wise traversals the neighbor lists are to be rebuild.
+   * @param verletSkin Length added to the cutoff for the Verlet lists' skin.
    * @param verletClusterSize Number of particles in a cluster to use in verlet list.
-   * @param allowedContainerOptions Vector of container types AutoPas can choose from.
-   * @param allowedTraversalOptions Vector of traversals AutoPas can choose from.
-   * @param allowedDataLayoutOptions Vector of data layouts AutoPas can choose from.
-   * @param allowedNewton3Options Vector of newton 3 options AutoPas can choose from.
-=======
-   * @param verletSkin Length added to the cutoff for the Verlet lists' skin.
    * @param tuningStrategy Object implementing the modelling and exploration of a search space.
->>>>>>> 6d6a10d2
    * @param selectorStrategy Strategy for the configuration selection.
    * @param tuningInterval Number of time steps after which the auto-tuner shall reevaluate all selections.
    * @param maxSamples Number of samples that shall be collected for each combination.
    */
-<<<<<<< HEAD
-  AutoTuner(std::array<double, 3> boxMin, std::array<double, 3> boxMax, double cutoff, double cellSizeFactor,
-            double verletSkin, unsigned int verletRebuildFrequency, unsigned int verletClusterSize,
-            const std::vector<ContainerOption> &allowedContainerOptions,
-            std::vector<TraversalOption> allowedTraversalOptions,
-            const std::vector<DataLayoutOption> &allowedDataLayoutOptions,
-            const std::vector<Newton3Option> &allowedNewton3Options, SelectorStrategy selectorStrategy,
-=======
   AutoTuner(std::array<double, 3> boxMin, std::array<double, 3> boxMax, double cutoff, double verletSkin,
-            std::unique_ptr<TuningStrategyInterface> tuningStrategy, SelectorStrategyOption selectorStrategy,
->>>>>>> 6d6a10d2
-            unsigned int tuningInterval, unsigned int maxSamples)
+            unsigned int verletClusterSize, std::unique_ptr<TuningStrategyInterface> tuningStrategy,
+            SelectorStrategyOption selectorStrategy, unsigned int tuningInterval, unsigned int maxSamples)
       : _selectorStrategy(selectorStrategy),
         _tuningStrategy(std::move(tuningStrategy)),
         _tuningInterval(tuningInterval),
         _iterationsSinceTuning(tuningInterval),  // init to max so that tuning happens in first iteration
-<<<<<<< HEAD
-        _containerSelector(boxMin, boxMax, cutoff, cellSizeFactor, verletSkin, verletRebuildFrequency,
-                           verletClusterSize),
-=======
         _containerSelector(boxMin, boxMax, cutoff),
         _verletSkin(verletSkin),
->>>>>>> 6d6a10d2
+        _verletClusterSize(verletClusterSize),
         _maxSamples(maxSamples),
         _samples(maxSamples) {
     if (_tuningStrategy->searchSpaceIsEmpty()) {
@@ -88,50 +65,6 @@
   }
 
   /**
-<<<<<<< HEAD
-   * Constructor for the AutoTuner that only contains the given configurations.
-   * This constructor assumes only valid configurations are passed! Mainly for easier unit testing.
-   * @param boxMin Lower corner of the container.
-   * @param boxMax Upper corner of the container.
-   * @param cutoff Cutoff radius to be used in this container.
-   * @param cellSizeFactor Cell size to be used in this container (only relevant for LinkedCells).
-   * @param verletSkin Length added to the cutoff for the verlet lists' skin.
-   * @param verletRebuildFrequency Specifies after how many pair-wise traversals the neighbor lists are to be rebuild.
-   * @param verletClusterSize Number of particles in a cluster to use in verlet list.
-   * @param allowedConfigurations Set of configurations AutoPas can choose from.
-   * @param selectorStrategy Strategy for the configuration selection.
-   * @param tuningInterval Number of timesteps after which the auto-tuner shall reevaluate all selections.
-   * @param maxSamples Number of samples that shall be collected for each combination.
-   */
-  AutoTuner(std::array<double, 3> boxMin, std::array<double, 3> boxMax, double cutoff, double cellSizeFactor,
-            double verletSkin, unsigned int verletRebuildFrequency, unsigned int verletClusterSize,
-            const std::set<Configuration> &allowedConfigurations, SelectorStrategy selectorStrategy,
-            unsigned int tuningInterval, unsigned int maxSamples)
-      : _tuningInterval(tuningInterval),
-        _iterationsSinceTuning(tuningInterval),  // init to max so that tuning happens in first iteration
-        _containerSelector(boxMin, boxMax, cutoff, cellSizeFactor, verletSkin, verletRebuildFrequency,
-                           verletClusterSize),
-        _maxSamples(maxSamples),
-        _numSamples(maxSamples),
-        _selectorStrategy(selectorStrategy),
-        _allowedConfigurations(allowedConfigurations),
-        _currentConfig(),
-        _traversalTimes() {
-    if (_allowedConfigurations.empty()) {
-      autopas::utils::ExceptionHandler::exception("AutoTuner: No configurations passed.");
-    }
-
-    for (auto &conf : allowedConfigurations) {
-      if (_traversalSelectors.find(conf._container) == _traversalSelectors.end()) {
-        _containerSelector.selectContainer(conf._container);
-        _traversalSelectors.emplace(conf._container,
-                                    _containerSelector.getCurrentContainer()->generateTraversalSelector());
-      }
-    }
-
-    _currentConfig = _allowedConfigurations.begin();
-    _containerSelector.selectContainer(_currentConfig->_container);
-=======
    * Move assignment operator
    * @param other
    * @return
@@ -139,7 +72,6 @@
   AutoTuner &operator=(AutoTuner &&other) noexcept {
     _tuningStrategy = std::move(other._tuningStrategy);
     return *this;
->>>>>>> 6d6a10d2
   }
 
   /**
@@ -266,6 +198,7 @@
   unsigned int _tuningInterval, _iterationsSinceTuning;
   ContainerSelector<Particle, ParticleCell> _containerSelector;
   double _verletSkin;
+  unsigned int _verletClusterSize;
 
   /**
    * How many times each configuration should be tested.
