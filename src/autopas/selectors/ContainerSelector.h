--- conflicted
+++ resolved
@@ -109,16 +109,12 @@
       container = std::make_unique<VerletClusterLists<Particle>>(_boxMin, _boxMax, _cutoff, containerInfo.verletSkin);
       break;
     }
-<<<<<<< HEAD
-    case ContainerOption::varVerletListsAsBuild: {
-=======
-    case verletClusterCells: {
+    case ContainerOption::verletClusterCells: {
       container = std::make_unique<VerletClusterCells<Particle>>(_boxMin, _boxMax, _cutoff, containerInfo.verletSkin,
                                                                  containerInfo.verletClusterSize);
       break;
     }
-    case varVerletListsAsBuild: {
->>>>>>> 9dd7eb02
+    case ContainerOption::varVerletListsAsBuild: {
       container = std::make_unique<VarVerletLists<Particle, VerletNeighborListAsBuild<Particle>>>(
           _boxMin, _boxMax, _cutoff, containerInfo.verletSkin);
       break;
