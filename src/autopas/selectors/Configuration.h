/**
 * @file Configuration.h
 * @author F. Gratl
 * @date 2/1/19
 */

#pragma once

#include <tuple>
#include "autopas/options/ContainerOption.h"
#include "autopas/options/DataLayoutOption.h"
#include "autopas/options/TraversalOption.h"
#include "autopas/utils/StringUtils.h"

namespace autopas {

/**
 * Class containing multiple options that form an algorithm configuration for the pairwise iteration.
 */
class Configuration {
 public:
  /**
   * Constructor
   * @param _container
   * @param _traversal
   * @param _dataLayout
   * @param _newton3
   * @param _cellSizeFactor
   */
  Configuration(ContainerOption _container, double _cellSizeFactor, TraversalOption _traversal,
                DataLayoutOption _dataLayout, Newton3Option _newton3)
      : container(_container),
        traversal(_traversal),
        dataLayout(_dataLayout),
        newton3(_newton3),
        cellSizeFactor(_cellSizeFactor) {}

  /**
   * Constructor taking no arguments. Initializes all properties to an invalid choice or false.
   */
  Configuration()
      : container(ContainerOption(-1)),
        traversal(TraversalOption(-1)),
        dataLayout(DataLayoutOption(-1)),
        newton3(Newton3Option(-1)),
        cellSizeFactor(-1.) {}

  /**
   * Returns string representation in JSON style of the configuration object.
   * @return String representation.
   */
  std::string toString() const {
    return "{Container: " + utils::StringUtils::to_string(container) +
           " , CellSizeFactor: " + std::to_string(cellSizeFactor) +
           " , Traversal: " + utils::StringUtils::to_string(traversal) +
           " , Data Layout: " + utils::StringUtils::to_string(dataLayout) +
           " , Newton 3: " + utils::StringUtils::to_string(newton3) + "}";
  }

  /**
   * Container option.
   */
  ContainerOption container;
  /**
   * Traversal option.
   */
  TraversalOption traversal;
  /**
   * Data Layout option.
   */
  DataLayoutOption dataLayout;
  /**
   * Newton 3 option.
   */
  Newton3Option newton3;
  /**
   * CellSizeFactor
   */
  double cellSizeFactor;
};

/**
 * Stream insertion operator.
 * @param os
 * @param configuration
 * @return
 */
inline std::ostream &operator<<(std::ostream &os, const Configuration &configuration) {
  return os << configuration.toString();
}

/**
 * Equals operator for Configuration objects.
 *
 * @remark removing "inline" here leads to multiple definition errors.
 *
 * @param lhs
 * @param rhs
 * @return true iff all members are equal.
 */
inline bool operator==(const Configuration &lhs, const Configuration &rhs) {
<<<<<<< HEAD
  return lhs._container == rhs._container and lhs._traversal == rhs._traversal and
         lhs._dataLayout == rhs._dataLayout and lhs._newton3 == rhs._newton3;
=======
  return lhs.container == rhs.container and lhs.cellSizeFactor == rhs.cellSizeFactor and
         lhs.traversal == rhs.traversal and lhs.dataLayout == rhs.dataLayout and lhs.newton3 == rhs.newton3;
>>>>>>> cbc44b42
}

/**
 * Not-Equals operator for Configuration objects.
 *
 * @remark removing "inline" here leads to multiple definition errors.
 *
 * @param lhs
 * @param rhs
 * @return true iff at least one member is different.
 */
inline bool operator!=(const Configuration &lhs, const Configuration &rhs) { return not(lhs == rhs); }

/**
 * Comparison operator for Configuration objects. This is mainly used for configurations to have a sane ordering in e.g.
 * sets.
 *
 * Configurations are compared member wise in the order: container, cellSizeFactor, traversal, dataLayout, newton3.
 *
 * @param lhs
 * @param rhs
 * @return
 */
inline bool operator<(const Configuration &lhs, const Configuration &rhs) {
<<<<<<< HEAD
  return std::tie(lhs._container, lhs._traversal, lhs._dataLayout, lhs._newton3) <
         std::tie(rhs._container, rhs._traversal, rhs._dataLayout, rhs._newton3);
=======
  return std::tie(lhs.container, lhs.cellSizeFactor, lhs.traversal, lhs.dataLayout, lhs.newton3) <
         std::tie(rhs.container, rhs.cellSizeFactor, rhs.traversal, rhs.dataLayout, rhs.newton3);
>>>>>>> cbc44b42
}

/**
 * Hash function for Configuration objects to be used in e.g. unordered maps.
 */
struct ConfigHash {
  /**
   * Hash Function operator
   * @param configuration
   * @return
   */
  std::size_t operator()(Configuration configuration) const {
    std::size_t enumHash = static_cast<std::size_t>(configuration.newton3) +
                           static_cast<std::size_t>(configuration.dataLayout) * 10 +
                           static_cast<std::size_t>(configuration.traversal) * 100 +
                           static_cast<std::size_t>(configuration.container) * 10000;
    std::size_t doubleHash = std::hash<double>{}(configuration.cellSizeFactor);

    return enumHash ^ doubleHash;
  }
};

}  // namespace autopas<|MERGE_RESOLUTION|>--- conflicted
+++ resolved
@@ -99,13 +99,8 @@
  * @return true iff all members are equal.
  */
 inline bool operator==(const Configuration &lhs, const Configuration &rhs) {
-<<<<<<< HEAD
-  return lhs._container == rhs._container and lhs._traversal == rhs._traversal and
-         lhs._dataLayout == rhs._dataLayout and lhs._newton3 == rhs._newton3;
-=======
   return lhs.container == rhs.container and lhs.cellSizeFactor == rhs.cellSizeFactor and
          lhs.traversal == rhs.traversal and lhs.dataLayout == rhs.dataLayout and lhs.newton3 == rhs.newton3;
->>>>>>> cbc44b42
 }
 
 /**
@@ -130,13 +125,8 @@
  * @return
  */
 inline bool operator<(const Configuration &lhs, const Configuration &rhs) {
-<<<<<<< HEAD
-  return std::tie(lhs._container, lhs._traversal, lhs._dataLayout, lhs._newton3) <
-         std::tie(rhs._container, rhs._traversal, rhs._dataLayout, rhs._newton3);
-=======
   return std::tie(lhs.container, lhs.cellSizeFactor, lhs.traversal, lhs.dataLayout, lhs.newton3) <
          std::tie(rhs.container, rhs.cellSizeFactor, rhs.traversal, rhs.dataLayout, rhs.newton3);
->>>>>>> cbc44b42
 }
 
 /**
