--- conflicted
+++ resolved
@@ -54,20 +54,9 @@
    */
   Eigen::VectorXd operator-(const FeatureVector &other) const {
     Eigen::VectorXd result(featureSpaceDims);
-<<<<<<< HEAD
-
-//    ContainerOption co = ContainerOption((traversal == other.traversal) ? 0 : 1);
-    double cfs = (cellSizeFactor - other.cellSizeFactor);
-//    DataLayoutOption dlo = DataLayoutOption((dataLayout == other.dataLayout) ? 0 : 1);
-//    Newton3Option n3o = Newton3Option((newton3 == other.newton3) ? 0 : 1);
-
-    result << cfs, (traversal == other.traversal) ? 0.0 : 1.0, static_cast<double>(dataLayout),
-        static_cast<double>(newton3);
-=======
     result << cellSizeFactor, traversal == other.traversal ? 0. : 1., dataLayout == other.dataLayout ? 0. : 1.,
         newton3 == other.newton3 ? 0. : 1.;
 
->>>>>>> 9dd7eb02
     return result;
   }
 
