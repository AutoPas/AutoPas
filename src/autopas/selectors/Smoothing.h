/**
 * @file Smoothing.h
 * @author F. Gratl
 * @date 23/11/2020
 */

#pragma once

<<<<<<< HEAD
#include <cstdlib>
=======
#include <cstddef>
>>>>>>> 13e70017
#include <tuple>
#include <vector>

namespace autopas::smoothing {

/**
 * Calculates the smoothed y value for the last point in the given points according to the LOESS algorithm.
 *
 * @note This function operates with unsigned values and does not protect against under-/overflow!
 *
 * @param points
 * @param pointsPerEstimation Number of points to take into account for smoothing.
 * @return
 */
long smoothLastPoint(const std::vector<std::pair<size_t, long>> &points, size_t pointsPerEstimation);

}  // namespace autopas::smoothing<|MERGE_RESOLUTION|>--- conflicted
+++ resolved
@@ -6,11 +6,7 @@
 
 #pragma once
 
-<<<<<<< HEAD
-#include <cstdlib>
-=======
 #include <cstddef>
->>>>>>> 13e70017
 #include <tuple>
 #include <vector>
 
