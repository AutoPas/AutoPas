--- conflicted
+++ resolved
@@ -67,21 +67,12 @@
    * @return true if the iterators point to the same particle (in the same
    * cell), false otherwise
    */
-<<<<<<< HEAD
-  bool operator==(
-      const SingleCellIteratorInterface<Particle> &rhs) const override {
-    if (auto other =
-            dynamic_cast<const SingleCellIterator<Particle, ParticleCell> *>(
-                &rhs)) {
-      return (not rhs.isValid() and not this->isValid()) or
-             (_cell == other->_cell && _index == other->_index);
+  bool operator==(const SingleCellIteratorInterface<Particle> &rhs) const override {
+    if (auto other = dynamic_cast<const SingleCellIterator<Particle, ParticleCell> *>(&rhs)) {
+      return (not rhs.isValid() and not this->isValid()) or (_cell == other->_cell && _index == other->_index);
     } else {
       return false;
     }
-=======
-  bool operator==(const SingleCellIterator &rhs) const {
-    return (not rhs.isValid() and not this->isValid()) or (_cell == rhs._cell && _index == rhs._index);
->>>>>>> f05c805b
   }
 
   /**
@@ -90,25 +81,12 @@
    * @param rhs
    * @return
    */
-<<<<<<< HEAD
-  bool operator!=(
-      const SingleCellIteratorInterface<Particle> &rhs) const override {
-    return !(rhs == *this);
-  }
-=======
-  bool operator!=(const SingleCellIterator &rhs) const { return !(rhs == *this); }
->>>>>>> f05c805b
+  bool operator!=(const SingleCellIteratorInterface<Particle> &rhs) const override { return !(rhs == *this); }
   /**
    * Check whether the iterator is valid
    * @return returns whether the iterator is valid
    */
-<<<<<<< HEAD
-  bool isValid() const override {
-    return _cell != nullptr and _index < _cell->numParticles();
-  }
-=======
-  bool isValid() const { return _cell != nullptr and _index < _cell->numParticles(); }
->>>>>>> f05c805b
+  bool isValid() const override { return _cell != nullptr and _index < _cell->numParticles(); }
 
   /**
    * Get the index of the particle in the cell
