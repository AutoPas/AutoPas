/**
 * This is just a quick and dirty implementation to visualize Verlet cluster. A VerletClusterLists container is filled
 * and the generated clusters are printed into a vtu files.
 * @file cluster-test.cpp
 * @date 29.11.18
 * @author nguyen
 */

#include <array>
#include <fstream>
#include <iostream>
#include "../../tests/testAutopas/testingHelpers/RandomGenerator.h"
#include "autopas/autopasIncludes.h"
#include "autopas/utils/Timer.h"

#define CLUSTER_SIZE 4

void addParticles(autopas::VerletClusterLists<autopas::MoleculeLJ> &lj_system, int numParticles) {
  srand(10032);  // fixed seedpoint

  std::array<double, 3> boxMin(lj_system.getBoxMin()), boxMax(lj_system.getBoxMax());

  for (int i = 0; i < numParticles; ++i) {
    auto id = static_cast<unsigned long>(i);
    autopas::MoleculeLJ particle(RandomGenerator::randomPosition(boxMin, boxMax), {0., 0., 0.}, id);
    lj_system.addParticle(particle);
  }
}

void writeVTKFile(std::string filename, size_t numParticles, autopas::VerletClusterLists<autopas::MoleculeLJ> &cont) {
  std::ofstream vtkFile;

  size_t numClusters = numParticles / CLUSTER_SIZE;

  vtkFile.open(filename);

  vtkFile << "# vtk DataFile Version 2.0" << std::endl;
  vtkFile << "Timestep" << std::endl;
  vtkFile << "ASCII" << std::endl;
  vtkFile << "DATASET UNSTRUCTURED_GRID" << std::endl;
  vtkFile << "POINTS " << numParticles << " double" << std::endl;

  for (auto iter = cont.begin(); iter.isValid(); ++iter) {
    auto pos = iter->getR();
    vtkFile << pos[0] << " " << pos[1] << " " << pos[2] << std::endl;
  }

  vtkFile << std::endl << "CELLS " << numClusters << " " << numClusters * (CLUSTER_SIZE + 1) << std::endl;

  // set every four points as cell
  for (size_t i = 0; i < numClusters; i++) {
    vtkFile << "4";
    for (size_t j = 0; j < CLUSTER_SIZE; j++) {
      vtkFile << " " << i * 4 + j;
    }
    vtkFile << std::endl;
  }

  // define cells as tetraeder
  vtkFile << std::endl << "CELL_TYPES " << numClusters << std::endl;
  for (size_t i = 0; i < numClusters; i++) {
    vtkFile << "10" << std::endl;
  }

  vtkFile.close();
}

int main(int argc, char *argv[]) {
  autopas::Logger::create();

  autopas::MoleculeLJ::setEpsilon(1.0);
  autopas::MoleculeLJ::setSigma(1.0);

  std::array<double, 3> boxMin({0., 0., 0.}), boxMax{};
  boxMax[0] = 0.15;
  boxMax[1] = boxMax[2] = boxMax[0] / 1.0;
  double cutoff = .03;

  int numParticles = 16;
  double skin = 0.;
  /*int rebuildFrequency = 1;*/
  if (argc == 4) {
    numParticles = atoi(argv[1]);
    boxMax[0] = boxMax[1] = boxMax[2] = atof(argv[2]);
    skin = atof(argv[3]);
  } else {
    std::cerr << "ERROR: wrong number of arguments given. " << std::endl
              << "cluster-test requires the following arguments:" << std::endl
              << "numParticles boxSize skin" << std::endl;
    exit(1);
  }

  autopas::VerletClusterLists<autopas::MoleculeLJ> cont(boxMin, boxMax, cutoff, skin * cutoff, CLUSTER_SIZE);

  autopas::LJFunctor<autopas::MoleculeLJ, autopas::FullParticleCell<autopas::MoleculeLJ>> func(
      cutoff, autopas::MoleculeLJ::getEpsilon(), autopas::MoleculeLJ::getSigma(), 0.0);

  addParticles(cont, numParticles);

  autopas::C01Traversal<autopas::FullParticleCell<autopas::MoleculeLJ>,
                        autopas::LJFunctor<autopas::MoleculeLJ, autopas::FullParticleCell<autopas::MoleculeLJ>>,
                        autopas::DataLayoutOption::aos, false>
      dummyTraversal({0, 0, 0}, &func);

  // iterate to rebuild
<<<<<<< HEAD
  cont.iteratePairwise(&dummyTraversal);
=======
  cont.rebuildNeighborLists(&dummyTraversal);
  cont.iteratePairwise(&func, &dummyTraversal);
>>>>>>> 08743470

  int newNumParticles = 0;
  for (auto iter = cont.begin(); iter.isValid(); ++iter) {
    newNumParticles++;
  }

  writeVTKFile("cluster.vtu", newNumParticles, cont);
}<|MERGE_RESOLUTION|>--- conflicted
+++ resolved
@@ -103,12 +103,8 @@
       dummyTraversal({0, 0, 0}, &func);
 
   // iterate to rebuild
-<<<<<<< HEAD
+  cont.rebuildNeighborLists(&dummyTraversal);
   cont.iteratePairwise(&dummyTraversal);
-=======
-  cont.rebuildNeighborLists(&dummyTraversal);
-  cont.iteratePairwise(&func, &dummyTraversal);
->>>>>>> 08743470
 
   int newNumParticles = 0;
   for (auto iter = cont.begin(); iter.isValid(); ++iter) {
