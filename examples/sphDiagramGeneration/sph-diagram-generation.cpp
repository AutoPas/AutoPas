--- conflicted
+++ resolved
@@ -96,7 +96,8 @@
   } else {
     std::cerr << "ERROR: wrong number of arguments given. " << std::endl
               << "sph-diagram-generation requires the following arguments:" << std::endl
-              << "numParticles numIterations containerType [functorType [skin rebuildFrequency [useNewton3]]]:" << std::endl
+              << "numParticles numIterations containerType [functorType [skin rebuildFrequency [useNewton3]]]:"
+              << std::endl
               << std::endl
               << "containerType should be either 0 (linked-cells), 1 (direct sum) or 2 (verlet lists)" << std::endl
               << "functorType should be either 0 (density functor) or 1 (hydro force functor)" << std::endl;
@@ -183,11 +184,7 @@
 
   t.start();
   for (int i = 0; i < numIterations; ++i) {
-<<<<<<< HEAD
-    cont->iteratePairwiseAoS(func, useNewton3);
-=======
     cont->iteratePairwiseAoS(func, &dummyTraversal);
->>>>>>> 8c41e1b4
   }
   double elapsedTime = t.stop();
 
@@ -197,11 +194,7 @@
 
   t.start();
   for (int i = 0; i < numIterations; ++i) {
-<<<<<<< HEAD
-    cont->iteratePairwiseSoA(func, useNewton3);
-=======
     cont->iteratePairwiseSoA(func, &dummyTraversal);
->>>>>>> 8c41e1b4
   }
   elapsedTime = t.stop();
 
