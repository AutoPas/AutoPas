/**
 * @file sph-diagram-generation.cpp
 * @date 25.01.2018
 * @author seckler
 */

#include <autopas/selectors/TraversalSelector.h>
#include <array>
#include <iostream>
#include "../../tests/testAutopas/testingHelpers/RandomGenerator.h"
#include "autopas/autopasIncludes.h"
#include "autopas/sph/autopassph.h"
#include "autopas/utils/Timer.h"

template <class Container, class Functor>
void measureContainer(Container *cont, Functor *func, int numParticles, int numIterations, bool useNewton3);

template <class Container, class Functor, class Traversal>
void measureContainerTraversal(Container *cont, Functor *func, Traversal *traversal, int numParticles,
                               int numIterations);

void addParticles(
    autopas::LinkedCells<autopas::sph::SPHParticle, autopas::FullParticleCell<autopas::sph::SPHParticle>> &sph_system,
    int numParticles) {
  // Place SPH particles

  srand(42);  // fixed seedpoint

  std::array<double, 3> boxMin(sph_system.getBoxMin()), boxMax(sph_system.getBoxMax());

  for (int i = 0; i < numParticles; ++i) {
    auto id = static_cast<unsigned long>(i);
    autopas::sph::SPHParticle particle(RandomGenerator::randomPosition(boxMin, boxMax), {0., 0., 0.}, id, 0.75, 0.012,
                                       0.);
    // autopas::sph::SPHParticle ith(randomPosition(boxMin, boxMax), {0, 0, 0},
    // i++, 0.75, 0.012, 0. );
    sph_system.addParticle(particle);
  }

  //	for (auto it = cont->begin(); it.isValid(); ++it) {
  //		it->print();
  //	}

  for (auto part = sph_system.begin(); part.isValid(); ++part) {
    part->setMass(part->getMass() * boxMax[0] * boxMax[1] * boxMax[2] / (double)(numParticles));
  }
  // std::cout << "# of ptcls is... " << numParticles << std::endl;

  // Set the end time
}

int main(int argc, char *argv[]) {
  autopas::Logger::create();
  std::array<double, 3> boxMin({0., 0., 0.}), boxMax{};
  boxMax[0] = 0.15;
  boxMax[1] = boxMax[2] = boxMax[0] / 1.0;
  double cutoff = .03;

  autopas::sph::SPHCalcDensityFunctor densfunc;
  autopas::sph::SPHCalcHydroForceFunctor hydrofunc;

  int numParticles;
  int numIterations;
  int containerTypeInt = 0;
  enum ContainerType { linkedCells, directSum, verletLists, verletListsCells } containerType = linkedCells;
  int functorTypeInt = 0;
  enum FunctorType { densityFunctor, hydroForceFunctor } functorType = densityFunctor;

  double skin = 0.;
  int rebuildFrequency = 10;
  bool useNewton3 = true;
  if (argc == 9) {
    numParticles = std::stoi(argv[1]);
    numIterations = std::stoi(argv[2]);
    containerTypeInt = std::stoi(argv[3]);
    functorTypeInt = std::stoi(argv[4]);
    skin = std::stod(argv[5]);
    rebuildFrequency = std::stoi(argv[6]);
    useNewton3 = std::stoi(argv[7]);
    boxMax[0] = boxMax[1] = boxMax[2] = std::stod(argv[8]);
  } else if (argc == 8) {
    numParticles = std::stoi(argv[1]);
    numIterations = std::stoi(argv[2]);
    containerTypeInt = std::stoi(argv[3]);
    functorTypeInt = std::stoi(argv[4]);
    skin = std::stod(argv[5]);
    rebuildFrequency = std::stoi(argv[6]);
    useNewton3 = std::stoi(argv[7]);
  } else if (argc == 7) {
    numParticles = std::stoi(argv[1]);
    numIterations = std::stoi(argv[2]);
    containerTypeInt = std::stoi(argv[3]);
    functorTypeInt = std::stoi(argv[4]);
    skin = std::stod(argv[5]);
    rebuildFrequency = std::stoi(argv[6]);
  } else if (argc == 5) {
    numParticles = std::stoi(argv[1]);
    numIterations = std::stoi(argv[2]);
    containerTypeInt = std::stoi(argv[3]);
    functorTypeInt = std::stoi(argv[4]);
  } else if (argc == 4) {
    numParticles = std::stoi(argv[1]);
    numIterations = std::stoi(argv[2]);
    containerTypeInt = std::stoi(argv[3]);
  } else {
    std::cerr
        << "ERROR: wrong number of arguments given. " << std::endl
        << "sph-diagram-generation requires the following arguments:" << std::endl
        << "numParticles numIterations containerType [functorType [skin rebuildFrequency [useNewton3 [boxSize]]]]:"
        << std::endl
        << std::endl
        << "containerType should be either 0 (linked-cells), 1 (direct sum), 2 (verlet lists) or 3 (verlet lists cells)"
        << std::endl
        << "functorType should be either 0 (density functor) or 1 (hydro force functor)" << std::endl;
    exit(1);
  }

  if (containerTypeInt <= verletListsCells) {
    containerType = static_cast<ContainerType>(containerTypeInt);
  } else {
    std::cerr
        << "Error: wrong containerType " << containerTypeInt << std::endl
        << "containerType should be either 0 (linked-cells), 1 (direct sum), 2 (verlet lists) or 3 (verlet lists cells)"
        << std::endl;
    exit(2);
  }

  if (functorTypeInt <= hydroForceFunctor) {
    functorType = static_cast<FunctorType>(functorTypeInt);
  } else {
    std::cerr << "Error: wrong functorType " << functorTypeInt << std::endl
              << "functorType should be either 0 (density functor) or 1 (hydro force functor)" << std::endl;
    exit(2);
  }

  std::cout << "rebuildFrequency " << rebuildFrequency << " currently unused!" << std::endl;

  autopas::LinkedCells<autopas::sph::SPHParticle, autopas::FullParticleCell<autopas::sph::SPHParticle>> lcCont(
      boxMin, boxMax, cutoff, skin * cutoff);
  autopas::DirectSum<autopas::sph::SPHParticle, autopas::FullParticleCell<autopas::sph::SPHParticle>> dirCont(
      boxMin, boxMax, cutoff, skin * cutoff);
  autopas::VerletLists<autopas::sph::SPHParticle> verletCont(boxMin, boxMax, cutoff, skin * cutoff);
  autopas::VerletListsCells<autopas::sph::SPHParticle> verletCellCont(boxMin, boxMax, cutoff,
                                                                      autopas::TraversalOption::c08, skin * cutoff);

  addParticles(lcCont, numParticles);

  for (auto it = lcCont.begin(); it.isValid(); ++it) {
    dirCont.addParticle(*it);
    verletCont.addParticle(*it);
    verletCellCont.addParticle(*it);
  }

  if (containerType == linkedCells) {
    if (functorType == densityFunctor) {
      measureContainer(&lcCont, &densfunc, numParticles, numIterations, useNewton3);
    } else if (functorType == hydroForceFunctor) {
      measureContainer(&lcCont, &hydrofunc, numParticles, numIterations, useNewton3);
    } else {
      std::cout << "wrong functor given" << std::endl;
      exit(2);
    }
  } else if (containerType == directSum) {
    if (functorType == densityFunctor) {
      measureContainer(&dirCont, &densfunc, numParticles, numIterations, useNewton3);
    } else if (functorType == hydroForceFunctor) {
      measureContainer(&dirCont, &hydrofunc, numParticles, numIterations, useNewton3);
    } else {
      std::cout << "wrong functor given" << std::endl;
      exit(2);
    }
  } else if (containerType == verletLists) {
    if (functorType == densityFunctor) {
      measureContainer(&verletCont, &densfunc, numParticles, numIterations, useNewton3);
    } else if (functorType == hydroForceFunctor) {
      measureContainer(&verletCont, &hydrofunc, numParticles, numIterations, useNewton3);
    } else {
      std::cout << "wrong functor given" << std::endl;
      exit(2);
    }
  } else if (containerType == verletListsCells) {
    if (functorType == densityFunctor) {
      measureContainer(&verletCellCont, &densfunc, numParticles, numIterations, useNewton3);
    } else if (functorType == hydroForceFunctor) {
      measureContainer(&verletCellCont, &hydrofunc, numParticles, numIterations, useNewton3);
    } else {
      std::cout << "wrong functor given" << std::endl;
      exit(2);
    }
  } else {
    std::cout << "invalid container id" << std::endl;
    exit(3);
  }
}

template <class Container, class Functor>
void measureContainer(Container *cont, Functor *func, int numParticles, int numIterations, bool useNewton3) {
  using CellType = autopas::FullParticleCell<autopas::sph::SPHParticle>;
  // initialize to dummy values
<<<<<<< HEAD
  std::unique_ptr<autopas::TraversalSelectorInfo<CellType>> traversalInfo = cont->getTraversalSelectorInfo();
  std::cout << "Cells: " << traversalInfo->dims[0] << " x " << traversalInfo->dims[1] << " x " << traversalInfo->dims[2]
=======
  auto traversalInfo = cont->getTraversalSelectorInfo();
  std::cout << "Cells: " << traversalInfo.dims[0] << " x " << traversalInfo.dims[1] << " x " << traversalInfo.dims[2]
>>>>>>> f06fdb38
            << std::endl;
  auto traversalType = autopas::TraversalOption(-1);
  switch (cont->getContainerType()) {
    case autopas::ContainerOption::linkedCells: {
      traversalType = autopas::TraversalOption::c08;
      break;
    }
    case autopas::ContainerOption::directSum: {
      traversalType = autopas::TraversalOption::directSumTraversal;
      //@todo @reviewer ds traversal was previously always with N3 off, ignoring the function arg. Is this intended?
      break;
    }
    case autopas::ContainerOption::verletListsCells: {
      if (useNewton3) {
        traversalType = autopas::TraversalOption::c18;
      } else {
        traversalType = autopas::TraversalOption::c01;
      }
      break;
    }
    default: {}
  }
  auto traversal = autopas::TraversalSelector<CellType>::template generateTraversal<Functor>(
      traversalType, *func, std::move(traversalInfo), autopas::DataLayoutOption::aos,
      useNewton3 ? autopas::Newton3Option::enabled : autopas::Newton3Option::disabled);
  measureContainerTraversal(cont, func, dynamic_cast<autopas::CellPairTraversal<CellType> *>(traversal.get()),
                            numParticles, numIterations);
}

template <class Container, class Functor, class Traversal>
void measureContainerTraversal(Container *cont, Functor *func, Traversal *traversal, int numParticles,
                               int numIterations) {
  // autopas::FlopCounterFunctor<autopas::sph::SPHParticle, autopas::FullParticleCell<autopas::sph::SPHParticle>>
  //    flopFunctor(cont->getCutoff());

  autopas::utils::Timer t;

  // cont->iteratePairwiseAoS(&flopFunctor);
  // double flopsPerIteration = flopFunctor.getFlops(func.getNumFlopsPerKernelCall());

  t.start();
  for (int i = 0; i < numIterations; ++i) cont->iteratePairwise(traversal);

  double elapsedTime = t.stop();

  // double flops = flopsPerIteration * numIterations;

  double MFUPS_aos = numParticles * numIterations / elapsedTime * 1e-6;

  t.start();
  for (int i = 0; i < numIterations; ++i) cont->iteratePairwise(traversal);

  elapsedTime = t.stop();

  // double flops = flopsPerIteration * numIterations;

  double MFUPS_soa = numParticles * numIterations / elapsedTime * 1e-6;

  std::cout << numParticles << "\t" << numIterations << "\t" << MFUPS_aos << "\t" << MFUPS_soa;
  // std::cout << numParticles << "\t" << numIterations << "\t" << elapsedTime / numIterations << "\t" << MFUPS;
  // std::cout << "\t" << flops;
  // std::cout << "\t" << flopFunctor.getHitRate();
  // std::cout << "\t" << flops / elapsedTime * 1e-9 << std::endl;

  // std::cout << "measuring done" << std::endl;

  std::cout << std::endl;
}<|MERGE_RESOLUTION|>--- conflicted
+++ resolved
@@ -197,13 +197,8 @@
 void measureContainer(Container *cont, Functor *func, int numParticles, int numIterations, bool useNewton3) {
   using CellType = autopas::FullParticleCell<autopas::sph::SPHParticle>;
   // initialize to dummy values
-<<<<<<< HEAD
-  std::unique_ptr<autopas::TraversalSelectorInfo<CellType>> traversalInfo = cont->getTraversalSelectorInfo();
+  std::unique_ptr<autopas::TraversalSelectorInfo> traversalInfo = cont->getTraversalSelectorInfo();
   std::cout << "Cells: " << traversalInfo->dims[0] << " x " << traversalInfo->dims[1] << " x " << traversalInfo->dims[2]
-=======
-  auto traversalInfo = cont->getTraversalSelectorInfo();
-  std::cout << "Cells: " << traversalInfo.dims[0] << " x " << traversalInfo.dims[1] << " x " << traversalInfo.dims[2]
->>>>>>> f06fdb38
             << std::endl;
   auto traversalType = autopas::TraversalOption(-1);
   switch (cont->getContainerType()) {
