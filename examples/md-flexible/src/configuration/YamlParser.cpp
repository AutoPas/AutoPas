/**
 * @file YamlParser.cpp
 * @author N. Fottner, D. Martin
 * @date 15.07.2019, 11.04.2023
 */
#include "YamlParser.h"

#include "autopas/options/TuningMetricOption.h"

const std::string MDFlexParser::YamlParser::parseSequenceOneElementExpected(const YAML::Node node,
                                                                            const std::string &errMsg) {
  if (node.IsSequence()) {
    if (node.size() != 1) {
      throw std::runtime_error(errMsg);
    }
    return autopas::utils::ArrayUtils::to_string(node, "", {"", ""});
  } else {
    return node.as<std::string>();
  }
}

const std::string MDFlexParser::YamlParser::makeErrorMsg(const YAML::Mark &mark, const std::string &key,
                                                         const std::string &errorMsg, const std::string &expected,
                                                         const std::string &description) {
  std::stringstream ss;
  ss << "YamlParser: Parsing error in line " << (mark.line + 1) << " at column " << mark.column << ", key: " << key
     << std::endl
     << "Message: " << errorMsg << std::endl
     << "Expected: " << expected << std::endl
     << "Parameter description: " << description << std::endl;
  return ss.str();
}

const CubeGrid MDFlexParser::YamlParser::parseCubeGridObject(const MDFlexConfig &config, const YAML::Node node,
                                                             std::vector<std::string> &objectErrors) {
  const auto velocity = parseComplexTypeValueSequence<double, 3>(node, MDFlexConfig::velocityStr, objectErrors);
  const auto particleType =
      parseComplexTypeValueSingle<unsigned long>(node, MDFlexConfig::particleTypeStr, objectErrors);
  const auto particlesPerDim =
      parseComplexTypeValueSequence<unsigned long, 3>(node, config.particlesPerDim.name, objectErrors);
  const auto particleSpacing =
      parseComplexTypeValueSingle<double>(node, config.particleSpacing.name.c_str(), objectErrors);
  const auto bottomLeftCorner =
      parseComplexTypeValueSequence<double, 3>(node, MDFlexConfig::bottomLeftBackCornerStr, objectErrors);

  const CubeGrid cubeGrid(velocity, particleType, particlesPerDim, particleSpacing, bottomLeftCorner);
  return cubeGrid;
}

const CubeUniform MDFlexParser::YamlParser::parseCubeUniformObject(const MDFlexConfig &config, const YAML::Node node,
                                                                   std::vector<std::string> &objectErrors) {
  const auto velocity = parseComplexTypeValueSequence<double, 3>(node, MDFlexConfig::velocityStr, objectErrors);
  const auto particleType =
      parseComplexTypeValueSingle<unsigned long>(node, MDFlexConfig::particleTypeStr, objectErrors);
  const auto numParticles =
      parseComplexTypeValueSingle<size_t>(node, MDFlexConfig::particlesPerObjectStr, objectErrors);
  const auto boxLength = parseComplexTypeValueSequence<double, 3>(node, config.boxLength.name, objectErrors);
  const auto bottomLeftCorner =
      parseComplexTypeValueSequence<double, 3>(node, MDFlexConfig::bottomLeftBackCornerStr, objectErrors);

  const CubeUniform cubeUniform(velocity, particleType, numParticles, boxLength, bottomLeftCorner);
  return cubeUniform;
}

const CubeGauss MDFlexParser::YamlParser::parseCubeGaussObject(const MDFlexConfig &config, const YAML::Node node,
                                                               std::vector<std::string> &objectErrors) {
  const auto velocity = parseComplexTypeValueSequence<double, 3>(node, MDFlexConfig::velocityStr, objectErrors);
  const auto particleType =
      parseComplexTypeValueSingle<unsigned long>(node, MDFlexConfig::particleTypeStr, objectErrors);
  const auto numParticles =
      parseComplexTypeValueSingle<size_t>(node, MDFlexConfig::particlesPerObjectStr, objectErrors);
  const auto boxLength = parseComplexTypeValueSequence<double, 3>(node, config.boxLength.name, objectErrors);
  const auto distributionMean =
      parseComplexTypeValueSequence<double, 3>(node, config.distributionMean.name, objectErrors);
  const auto distributionStdDev =
      parseComplexTypeValueSequence<double, 3>(node, config.distributionStdDev.name, objectErrors);
  const auto bottomLeftCorner =
      parseComplexTypeValueSequence<double, 3>(node, MDFlexConfig::bottomLeftBackCornerStr, objectErrors);

  const CubeGauss cubeGauss(velocity, particleType, numParticles, boxLength, distributionMean, distributionStdDev,
                            bottomLeftCorner);
  return cubeGauss;
}

const Sphere MDFlexParser::YamlParser::parseSphereObject(const MDFlexConfig &config, const YAML::Node node,
                                                         std::vector<std::string> &objectErrors) {
  const auto velocity = parseComplexTypeValueSequence<double, 3>(node, MDFlexConfig::velocityStr, objectErrors);
  const auto particleType =
      parseComplexTypeValueSingle<unsigned long>(node, MDFlexConfig::particleTypeStr, objectErrors);
  const auto sphereCenter = parseComplexTypeValueSequence<double, 3>(node, MDFlexConfig::sphereCenterStr, objectErrors);
  const auto sphereRadius = parseComplexTypeValueSingle<double>(node, MDFlexConfig::sphereRadiusStr, objectErrors);
  const auto particleSpacing =
      parseComplexTypeValueSingle<double>(node, config.particleSpacing.name.c_str(), objectErrors);

  const Sphere sphere(velocity, particleType, sphereCenter, sphereRadius, particleSpacing);
  return sphere;
}

const CubeClosestPacked MDFlexParser::YamlParser::parseCubeClosestPacked(const MDFlexConfig &config,
                                                                         const YAML::Node node,
                                                                         std::vector<std::string> &objectErrors) {
  const auto velocity = parseComplexTypeValueSequence<double, 3>(node, MDFlexConfig::velocityStr, objectErrors);
  const auto particleType =
      parseComplexTypeValueSingle<unsigned long>(node, MDFlexConfig::particleTypeStr, objectErrors);
  const auto particleSpacing =
      parseComplexTypeValueSingle<double>(node, config.particleSpacing.name.c_str(), objectErrors);
  const auto boxLength = parseComplexTypeValueSequence<double, 3>(node, config.boxLength.name, objectErrors);
  const auto bottomLeftCorner =
      parseComplexTypeValueSequence<double, 3>(node, MDFlexConfig::bottomLeftBackCornerStr, objectErrors);

  const CubeClosestPacked cubeClosestPacked(velocity, particleType, particleSpacing, boxLength, bottomLeftCorner);

  return cubeClosestPacked;
}

bool MDFlexParser::YamlParser::parseYamlFile(MDFlexConfig &config) {
  /*
  Global variables used to print the expected input and a description of the parameter if an error occurs while
  parsing. Yaml mark is used to identify the current line of the error.
  */
  std::string expected;
  std::string description;
  YAML::Mark mark;
  std::vector<std::string> errors;

  const auto node = YAML::LoadFile(config.yamlFilename.value);

  // We iterate over all keys to identify known/unknown parameters.
  for (auto itemIterator = node.begin(); itemIterator != node.end(); ++itemIterator) {
    std::string key;
    try {
      key = itemIterator->first.as<std::string>();
      mark = node[key].Mark();

      if (key == config.containerOptions.name) {
        expected = "YAML-sequence of possible values.";
        description = config.containerOptions.description;

        config.containerOptions.value =
            autopas::ContainerOption::parseOptions(autopas::utils::ArrayUtils::to_string(node[key], ", ", {"", ""}));

        if (config.containerOptions.value.empty()) {
          throw std::runtime_error("Parsed container list is empty. You used possibly an unknown container option.");
        }

      } else if (key == config.boxMin.name) {
        expected = "YAML-sequence of three floats. Example: [0, 0, 0].";
        description = config.boxMin.description;

        config.boxMin.value = {node[key][0].as<double>(), node[key][1].as<double>(), node[key][2].as<double>()};
      } else if (key == config.boxMax.name) {
        expected = "YAML-sequence of three floats. Example: [42, 42, 42].";
        description = config.boxMax.description;

        config.boxMax.value = {node[key][0].as<double>(), node[key][1].as<double>(), node[key][2].as<double>()};
      } else if (key == config.subdivideDimension.name) {
        expected = "YAML-sequence of three booleans.";
        description = config.subdivideDimension.description;

        config.subdivideDimension.value = {node[key][0].as<bool>(), node[key][1].as<bool>(), node[key][2].as<bool>()};
      } else if (key == config.loadBalancingInterval.name) {
        expected = "Unsigned Integer";
        description = config.loadBalancingInterval.description;

        config.loadBalancingInterval.value = node[key].as<int>();
        if (config.loadBalancingInterval.value < 0) {
          throw std::runtime_error("Load balancing interval must be a positive integer.");
        }
      } else if (key == config.selectorStrategy.name) {
        expected = "Exactly one selector strategy out of the possible values.";
        description = config.selectorStrategy.description;

        const auto parsedOptions = autopas::SelectorStrategyOption::parseOptions(
            parseSequenceOneElementExpected(node[key], "Pass Exactly one selector strategy!"));

        config.selectorStrategy.value = *parsedOptions.begin();

      } else if (key == config.boundaryOption.name) {
        expected = "YAML-sequence of three possible values.";
        description = config.boundaryOption.description;

        config.boundaryOption.value = {options::BoundaryTypeOption::parseOptionExact(node[key][0].as<std::string>()),
                                       options::BoundaryTypeOption::parseOptionExact(node[key][1].as<std::string>()),
                                       options::BoundaryTypeOption::parseOptionExact(node[key][2].as<std::string>())};
      } else if (key == config.cutoff.name) {
        expected = "Positive floating point value > 0.";
        description = config.cutoff.description;

        config.cutoff.value = node[key].as<double>();
        if (config.cutoff.value <= 0) {
          throw std::runtime_error("Cutoff has to be > 0!");
        }
      } else if (key == config.cellSizeFactors.name) {
        expected = "YAML-sequence of floats.";
        description = config.cellSizeFactors.description;

        config.cellSizeFactors.value = autopas::utils::StringUtils::parseNumberSet(
            autopas::utils::ArrayUtils::to_string(node[key], ", ", {"", ""}));

        if (config.cellSizeFactors.value->isEmpty()) {
          throw std::runtime_error("Parsed cell-size-factor-list is empty.");
        }
      } else if (key == config.dataLayoutOptions.name) {
        expected = "YAML-sequence of possible values.";
        description = config.dataLayoutOptions.description;

        config.dataLayoutOptions.value =
            autopas::DataLayoutOption::parseOptions(autopas::utils::ArrayUtils::to_string(node[key], ", ", {"", ""}));
        if (config.dataLayoutOptions.value.empty()) {
          throw std::runtime_error("Parsed data-layouts-list is empty.");
        }
      } else if (key == config.functorOption.name) {
        expected = "One of the possible values.";
        description = config.functorOption.description;

        auto strArg = node[key].as<std::string>();
        transform(strArg.begin(), strArg.end(), strArg.begin(), ::tolower);
        if (strArg.find("avx") != std::string::npos) {
          config.functorOption.value = MDFlexConfig::FunctorOption::lj12_6_AVX;
        } else if (strArg.find("sve") != std::string::npos) {
          config.functorOption.value = MDFlexConfig::FunctorOption::lj12_6_SVE;
        } else if (strArg.find("glob") != std::string::npos) {
          config.functorOption.value = MDFlexConfig::FunctorOption::lj12_6_Globals;
        } else if (strArg.find("lj") != std::string::npos or strArg.find("lennard-jones") != std::string::npos) {
          config.functorOption.value = MDFlexConfig::FunctorOption::lj12_6;
        } else {
          throw std::runtime_error("Unrecognized functor!");
        }
      } else if (key == config.iterations.name) {
        expected = "Unsigned Integer > 0";
        description = config.iterations.description;

        config.iterations.value = node[key].as<long>();
        if (config.iterations.value < 1) {
          throw std::runtime_error("The number of iterations has to be a positive integer > 0.");
        }

      } else if (key == config.tuningPhases.name) {
        expected = "Unsigned Integer";
        description = config.tuningPhases.description;

        config.tuningPhases.value = node[key].as<long>();
        if (config.tuningPhases.value < 0) {
          throw std::runtime_error("The number of tuning phases has to be a positive integer.");
        }
      } else if (key == config.dontCreateEndConfig.name) {
        expected = "Boolean Value";
        description = config.dontCreateEndConfig.description;

        // "not" needed because of semantics
        config.dontCreateEndConfig.value = not node[key].as<bool>();
      } else if (key == config.dontShowProgressBar.name) {
        expected = "Boolean Value";
        description = config.dontShowProgressBar.description;

        config.dontShowProgressBar.value = node[key].as<bool>();
      } else if (key == config.newton3Options.name) {
        expected = "YAML-sequence of possible values.";
        description = config.newton3Options.description;

        config.newton3Options.value =
            autopas::Newton3Option::parseOptions(autopas::utils::ArrayUtils::to_string(node[key], ", ", {"", ""}));
        if (config.newton3Options.value.empty()) {
          throw std::runtime_error("Unknown Newton3 option!");
        }
      } else if (key == config.deltaT.name) {
        expected = "Positive floating point value.";
        description = config.deltaT.description;

        config.deltaT.value = node[key].as<double>();
<<<<<<< HEAD
      } else if (key == config.energySensorOption.name) {
        expected = "Exactly one energy sensor out of the possible options.";
        description = config.energySensorOption.description;
        const auto parsedOptions = autopas::EnergySensorOption::parseOptions(
          parseSequenceOneElementExpected(node[key], "Pass Exactly one energy sensor!")
        );
        config.energySensorOption.value = *parsedOptions.begin();
=======
      } else if (key == config.pauseSimulationDuringTuning.name) {
        expected = "Boolean Value";
        description = config.pauseSimulationDuringTuning.description;

        config.pauseSimulationDuringTuning.value = node[key].as<bool>();
>>>>>>> 3fb5dda1
      } else if (key == config.sortingThreshold.name) {
        expected = "Unsigned Integer >= 0.";
        description = config.sortingThreshold.description;

        config.sortingThreshold.value = node[key].as<size_t>();
      } else if (key == config.traversalOptions.name) {
        expected = "YAML-sequence of possible values.";
        description = config.traversalOptions.description;

        config.traversalOptions.value =
            autopas::TraversalOption::parseOptions(autopas::utils::ArrayUtils::to_string(node[key], ", ", {"", ""}));

        if (config.traversalOptions.value.empty()) {
          throw std::runtime_error("Parsed traversal-list is empty. Maybe you used an unknown option.");
        }

      } else if (key == config.loadEstimatorOptions.name) {
        expected = "YAML-sequence of possible values.";
        description = config.loadEstimatorOptions.description;

        config.loadEstimatorOptions.value = autopas::LoadEstimatorOption::parseOptions(
            autopas::utils::ArrayUtils::to_string(node[key], ", ", {"", ""}));

        if (config.loadEstimatorOptions.value.empty()) {
          throw std::runtime_error("Parsed load-estimator-list is empty. Maybe you used an unknown option.");
        }

      } else if (key == config.tuningInterval.name) {
        expected = "Unsigned Integer";
        description = config.tuningInterval.description;

        config.tuningInterval.value = node[key].as<int>();
        if (config.tuningInterval.value < 1) {
          throw std::runtime_error("Tuning interval has to be a positive integer!");
        }
      } else if (key == config.tuningSamples.name) {
        expected = "Unsigned Integer >= 1";
        description = config.tuningSamples.description;

        config.tuningSamples.value = node[key].as<int>();
        if (config.tuningSamples.value < 1) {
          throw std::runtime_error("Tuning samples has to be a positive integer!");
        }
      } else if (key == config.tuningMaxEvidence.name) {
        expected = "Unsigned Integer >= 1";
        description = config.tuningMaxEvidence.description;

        config.tuningMaxEvidence.value = node[key].as<int>();
        if (config.tuningMaxEvidence.value < 1) {
          throw std::runtime_error("Tuning max evidence has to be a positive integer >= 1!");
        }
      } else if (key == config.relativeOptimumRange.name) {
        expected = "Floating point value >= 1";
        description = config.relativeOptimumRange.description;

        config.relativeOptimumRange.value = node[key].as<double>();
        if (config.relativeOptimumRange.value < 1.0) {
          throw std::runtime_error("Relative optimum range has to be greater or equal one!");
        }
      } else if (key == config.maxTuningPhasesWithoutTest.name) {
        expected = "Unsigned Integer";
        description = config.maxTuningPhasesWithoutTest.description;

        config.maxTuningPhasesWithoutTest.value = node[key].as<int>();
        if (config.maxTuningPhasesWithoutTest.value < 1) {
          throw std::runtime_error("Max tuning phases without test has to be positive!");
        }
      } else if (key == config.relativeBlacklistRange.name) {
        expected = "Floating point value >= 1 or 0";
        description = config.relativeBlacklistRange.description;

        config.relativeBlacklistRange.value = node[key].as<double>();
        if (config.relativeBlacklistRange.value < 1.0 and config.relativeBlacklistRange.value != 0.0) {
          throw std::runtime_error(
              "Relative range for blacklist range has to be greater or equal one or has to be zero!");
        }
      } else if (key == config.evidenceFirstPrediction.name) {
        expected = "Unsigned Integer >= 2";
        description = config.evidenceFirstPrediction.description;

        config.evidenceFirstPrediction.value = node[key].as<int>();
        if (config.evidenceFirstPrediction.value < 2) {
          throw std::runtime_error("The number of evidence for the first prediction has to be at least two!");
        }
      } else if (key == config.extrapolationMethodOption.name) {
        expected = "Exactly one extrapolation method out of the possible values.";
        description = config.extrapolationMethodOption.description;

        const auto parsedOptions = autopas::ExtrapolationMethodOption::parseOptions(
            parseSequenceOneElementExpected(node[key], "Pass exactly one extrapolation method!"));

        config.extrapolationMethodOption.value = *parsedOptions.begin();

      } else if (key == config.tuningStrategyOptions.name) {
        expected = "List of tuning strategies that will be applied in the given order.";
        description = config.tuningStrategyOptions.description;

        config.tuningStrategyOptions.value =
            autopas::TuningStrategyOption::parseOptions<std::vector<autopas::TuningStrategyOption>>(
                autopas::utils::ArrayUtils::to_string(node[key], ", ", {"", ""}));
      } else if (key == config.tuningMetricOption.name) {
        expected = "Exactly one tuning metric option out of the possible values.";
        description = config.tuningMetricOption.description;

        const auto parsedOptions = autopas::TuningMetricOption::parseOptions(
            parseSequenceOneElementExpected(node[key], "Pass Exactly one tuning metric!"));

        config.tuningMetricOption.value = *parsedOptions.begin();
      } else if (key == config.MPITuningMaxDifferenceForBucket.name) {
        expected = "Floating-point Value";
        description = config.MPITuningMaxDifferenceForBucket.description;

        config.MPITuningMaxDifferenceForBucket.value = node[key].as<double>();
      } else if (key == config.MPITuningWeightForMaxDensity.name) {
        expected = "Floating-point Value";
        description = config.MPITuningWeightForMaxDensity.description;

        config.MPITuningWeightForMaxDensity.value = node[key].as<double>();
      } else if (key == config.acquisitionFunctionOption.name) {
        expected = "Exactly one acquisition function option out of the possible values.";
        description = config.acquisitionFunctionOption.description;

        const auto parsedOptions = autopas::AcquisitionFunctionOption::parseOptions(
            parseSequenceOneElementExpected(node[key], "Pass Exactly one acquisition function option!"));

        config.acquisitionFunctionOption.value = *parsedOptions.begin();
      } else if (key == config.logLevel.name) {
        expected = "Log level out of the possible values.";
        description = config.logLevel.description;

        auto strArg = node[key].as<std::string>();
        switch (std::tolower(strArg[0])) {
          case 't': {
            config.logLevel.value = autopas::Logger::LogLevel::trace;
            break;
          }
          case 'd': {
            config.logLevel.value = autopas::Logger::LogLevel::debug;
            break;
          }
          case 'i': {
            config.logLevel.value = autopas::Logger::LogLevel::info;
            break;
          }
          case 'w': {
            config.logLevel.value = autopas::Logger::LogLevel::warn;
            break;
          }
          case 'e': {
            config.logLevel.value = autopas::Logger::LogLevel::err;
            break;
          }
          case 'c': {
            config.logLevel.value = autopas::Logger::LogLevel::critical;
            break;
          }
          case 'o': {
            config.logLevel.value = autopas::Logger::LogLevel::off;
            break;
          }
          default: {
            throw std::runtime_error("Unknown Log Level parsed!");
          }
        }
      } else if (key == config.checkpointfile.name) {
        expected = "String";
        description = config.checkpointfile.description;

        config.checkpointfile.value = node[key].as<std::string>();
        if (config.checkpointfile.value.empty()) {
          throw std::runtime_error("Parsed checkpoint filename is empty!");
        }
      } else if (key == config.logFileName.name) {
        expected = "String";
        description = config.logFileName.description;

        config.logFileName.value = node[key].as<std::string>();
        if (config.logFileName.value.empty()) {
          throw std::runtime_error("Parsed log filename is empty!");
        }
      } else if (key == config.ruleFilename.name) {
        expected = "String";
        description = config.ruleFilename.description;

        config.ruleFilename.value = node[key].as<std::string>();
        if (config.ruleFilename.value.empty()) {
          throw std::runtime_error("Parsed rule filename is empty!");
        }
      } else if (key == config.verletRebuildFrequency.name) {
        expected = "Unsigned Integer >= 1";
        description = config.verletRebuildFrequency.description;

        config.verletRebuildFrequency.value = node[key].as<int>();

        if (config.verletRebuildFrequency.value < 1) {
          throw std::runtime_error("Verlet rebuild frequency has to be a positive integer >= 1!");
        }
      } else if (key == config.verletSkinRadiusPerTimestep.name) {
        expected = "Positive floating-point value.";
        description = config.verletSkinRadiusPerTimestep.description;

        config.verletSkinRadiusPerTimestep.value = node[key].as<double>();
      } else if (key == config.fastParticlesThrow.name) {
        expected = "Boolean Value";
        description = config.fastParticlesThrow.description;

        config.fastParticlesThrow.value = node[key].as<bool>();
      } else if (key == config.verletClusterSize.name) {
        expected = "Unsigned Integer";
        description = config.verletClusterSize.description;

        config.verletClusterSize.value = node[key].as<int>();
        if (config.verletClusterSize.value < 0) {
          throw std::runtime_error("Verlet cluster size has to be a positive integer!");
        }
      } else if (key == config.vtkFileName.name) {
        expected = "String";
        description = config.vtkFileName.description;

        config.vtkFileName.value = node[key].as<std::string>();
        if (config.vtkFileName.value.empty()) {
          throw std::runtime_error("Parsed VTK filename is empty!");
        }
      } else if (key == config.vtkOutputFolder.name) {
        expected = "String";
        description = config.vtkOutputFolder.description;

        config.vtkOutputFolder.value = node[key].as<std::string>();
        if (config.vtkOutputFolder.value.empty()) {
          throw std::runtime_error("Parsed VTK output folder name is empty");
        }
      } else if (key == config.vtkWriteFrequency.name) {
        expected = "Unsigned Integer >= 1";
        description = config.vtkWriteFrequency.description;

        config.vtkWriteFrequency.value = node[key].as<size_t>();
        if (config.vtkWriteFrequency.value < 1) {
          throw std::runtime_error("VTK write frequency has to be a positive integer >= 1!");
        }
      } else if (key == config.useTuningLogger.name) {
        expected = "Boolean Value";
        description = config.useTuningLogger.description;

        config.useTuningLogger.value = node[config.useTuningLogger.name].as<bool>();
      } else if (key == config.outputSuffix.name) {
        expected = "String";
        description = config.outputSuffix.description;

        config.outputSuffix.value = node[config.outputSuffix.name].as<std::string>();
      } else if (key == config.globalForce.name) {
        expected = "YAML-sequence of three floats. Example: [0, 0, -9.81].";
        description = config.globalForce.description;

        config.globalForce.value = {node[key][0].as<double>(), node[key][1].as<double>(), node[key][2].as<double>()};
      } else if (key == MDFlexConfig::siteStr) {
        expected = "See AllOptions.yaml for examples.";
        description = "";

        // remove default objects
        config.epsilonMap.value.clear();
        config.sigmaMap.value.clear();
        config.massMap.value.clear();

        int siteID = 0;
        std::vector<std::string> siteErrors;

        auto pushSiteError = [&](const std::string &error) {
          std::stringstream ss;
          ss << "YamlParser: Error parsing site with ID " << siteID << "." << std::endl
             << "Message: " << error << std::endl
             << "See AllOptions.yaml for examples." << std::endl;
          errors.push_back(ss.str());
        };

        for (auto siteIterator = node[MDFlexConfig::siteStr].begin(); siteIterator != node[MDFlexConfig::siteStr].end();
             ++siteIterator) {
          siteErrors.clear();
          siteID = std::distance(node[MDFlexConfig::siteStr].begin(), siteIterator);

          const auto epsilon =
              parseComplexTypeValueSingle<double>(siteIterator->second, config.epsilonMap.name.c_str(), siteErrors);
          const auto sigma =
              parseComplexTypeValueSingle<double>(siteIterator->second, config.sigmaMap.name.c_str(), siteErrors);
          const auto mass =
              parseComplexTypeValueSingle<double>(siteIterator->second, config.massMap.name.c_str(), siteErrors);

          config.addSiteType(siteID, epsilon, sigma, mass);
        }
      } else if (key == MDFlexConfig::moleculesStr) {
        // todo throw error if momentOfInertia with zero element is used (physically nonsense + breaks the quaternion
        // update)
        expected = "See AllOptions.yaml for examples.";
        description = "";

        // remove default objects
        config.molToSiteIdMap.clear();
        config.molToSitePosMap.clear();
        config.momentOfInertiaMap.clear();

        int molID = 0;
        std::vector<std::string> molErrors;

        auto pushMolError = [&](const std::string &error) {
          std::stringstream ss;
          ss << "YamlParser: Error parsing multi-site molecule with ID " << molID << "." << std::endl
             << "Message: " << error << std::endl
             << "See AllOptions.yaml for examples." << std::endl;
          errors.push_back(ss.str());
        };

#if MD_FLEXIBLE_MODE == MULTISITE
        for (auto molIterator = node[MDFlexConfig::moleculesStr].begin();
             molIterator != node[MDFlexConfig::moleculesStr].end(); ++molIterator) {
          molErrors.clear();
          molID = std::distance(node[MDFlexConfig::moleculesStr].begin(), molIterator);

          const auto molToSiteId = parseComplexTypeValueSequence<unsigned long>(
              molIterator->second, MDFlexConfig::moleculeToSiteIdStr, molErrors);
          const auto molToSitePos = parseComplexTypeValueSequence<std::array<double, 3>>(
              molIterator->second, MDFlexConfig::moleculeToSitePosStr, molErrors);
          const auto momentOfInertia = parseComplexTypeValueSequence<double, 3>(
              molIterator->second, MDFlexConfig::momentOfInertiaStr, molErrors);

          if (molToSiteId.size() != molToSitePos.size()) {
            std::stringstream ss;
            ss << "Lengths of " << MDFlexConfig::moleculeToSiteIdStr << " and " << MDFlexConfig::moleculeToSitePosStr
               << "do not match!";
            molErrors.push_back(ss.str());
          }

          config.addMolType(molID, molToSiteId, molToSitePos, momentOfInertia);
        }

        std::for_each(molErrors.begin(), molErrors.end(), pushMolError);
#else
        AutoPasLog(WARN,
                   "Multi-Site Molecule information has been provided, however md-flexible has been compiled without "
                   "Multi-Site support.");
#endif
      } else if (key == MDFlexConfig::objectsStr) {
        expected = "See AllOptions.yaml for examples.";
        description = "";

        // remove default objects
        config.cubeGridObjects.clear();
        config.cubeGaussObjects.clear();
        config.cubeUniformObjects.clear();
        config.sphereObjects.clear();
        config.cubeClosestPackedObjects.clear();

        int objID = 0;
        std::string generatorName;
        std::vector<std::string> objectErrors;

        auto pushObjectError = [&](const std::string &error) {
          std::stringstream ss;
          ss << "YamlParser: Error parsing " << generatorName << " object with ID " << objID << "." << std::endl
             << "Message: " << error << std::endl
             << "See AllOptions.yaml for examples." << std::endl;
          errors.push_back(ss.str());
        };

        for (auto objectIterator = node[MDFlexConfig::objectsStr].begin();
             objectIterator != node[MDFlexConfig::objectsStr].end(); ++objectIterator) {
          if (objectIterator->first.as<std::string>() == MDFlexConfig::cubeGridObjectsStr) {
            generatorName = MDFlexConfig::cubeGridObjectsStr;
            for (auto it = objectIterator->second.begin(); it != objectIterator->second.end(); ++it) {
              objectErrors.clear();
              objID = std::distance(objectIterator->second.begin(), it);
              const auto cubeGrid = parseCubeGridObject(config, it->second, objectErrors);

              config.cubeGridObjects.emplace_back(cubeGrid);
              std::for_each(objectErrors.begin(), objectErrors.end(), pushObjectError);
            }
          } else if (objectIterator->first.as<std::string>() == MDFlexConfig::cubeGaussObjectsStr) {
            generatorName = MDFlexConfig::cubeGaussObjectsStr;
            for (auto it = objectIterator->second.begin(); it != objectIterator->second.end(); ++it) {
              objectErrors.clear();
              objID = std::distance(objectIterator->second.begin(), it);
              const auto cubeGauss = parseCubeGaussObject(config, it->second, objectErrors);

              config.cubeGaussObjects.emplace_back(cubeGauss);
              std::for_each(objectErrors.begin(), objectErrors.end(), pushObjectError);
            }
          } else if (objectIterator->first.as<std::string>() == MDFlexConfig::cubeUniformObjectsStr) {
            generatorName = MDFlexConfig::cubeUniformObjectsStr;
            for (auto it = objectIterator->second.begin(); it != objectIterator->second.end(); ++it) {
              objectErrors.clear();
              objID = std::distance(objectIterator->second.begin(), it);
              const auto cubeUniform = parseCubeUniformObject(config, it->second, objectErrors);

              config.cubeUniformObjects.emplace_back(cubeUniform);
              std::for_each(objectErrors.begin(), objectErrors.end(), pushObjectError);
            }
          } else if (objectIterator->first.as<std::string>() == MDFlexConfig::sphereObjectsStr) {
            generatorName = MDFlexConfig::sphereObjectsStr;
            for (auto it = objectIterator->second.begin(); it != objectIterator->second.end(); ++it) {
              objectErrors.clear();
              objID = std::distance(objectIterator->second.begin(), it);
              const auto sphere = parseSphereObject(config, it->second, objectErrors);

              config.sphereObjects.emplace_back(sphere);
              std::for_each(objectErrors.begin(), objectErrors.end(), pushObjectError);
            }
          } else if (objectIterator->first.as<std::string>() == MDFlexConfig::cubeClosestPackedObjectsStr) {
            generatorName = MDFlexConfig::cubeClosestPackedObjectsStr;
            for (auto it = objectIterator->second.begin(); it != objectIterator->second.end(); ++it) {
              objectErrors.clear();
              objID = std::distance(objectIterator->second.begin(), it);
              const auto cubeClosestPacked = parseCubeClosestPacked(config, it->second, objectErrors);

              config.cubeClosestPackedObjects.emplace_back(cubeClosestPacked);
              std::for_each(objectErrors.begin(), objectErrors.end(), pushObjectError);
            }
          } else {
            std::stringstream ss;
            ss << "YamlParser: Unrecognized generator \"" << objectIterator->first.as<std::string>() << "\" used."
               << std::endl;
            errors.push_back(ss.str());
          }
        }
      } else if (key == config.useThermostat.name) {
        expected = "See AllOptions.yaml for examples.";
        description = config.useThermostat.description;

        config.useThermostat.value = true;

        // Parse initTemperature.
        mark = node[key][config.initTemperature.name].Mark();
        expected = "Floating-Point Value";
        description = config.initTemperature.description;
        try {
          config.initTemperature.value = node[key][config.initTemperature.name].as<double>();
        } catch (const std::exception &e) {
          errors.push_back(makeErrorMsg(mark, key, e.what(), expected, description));
        }

        // Parse thermostatInterval.
        mark = node[key][config.thermostatInterval.name].Mark();
        expected = "Unsigned Integer > 0";
        description = config.thermostatInterval.description;
        try {
          config.thermostatInterval.value = node[key][config.thermostatInterval.name].as<size_t>();
          if (config.thermostatInterval.value < 1) {
            throw std::runtime_error("thermostatInterval has to be > 0");
          }
        } catch (const std::exception &e) {
          errors.push_back(makeErrorMsg(mark, key, e.what(), expected, description));
        }

        // Parse targetTemperature.
        mark = node[key][config.targetTemperature.name].Mark();
        expected = "Floating-Point Value";
        description = config.targetTemperature.description;
        try {
          config.targetTemperature.value = node[key][config.targetTemperature.name].as<double>();
        } catch (const std::exception &e) {
          errors.push_back(makeErrorMsg(mark, key, e.what(), expected, description));
        }

        // Parse deltaTemp.
        mark = node[key][config.deltaTemp.name].Mark();
        expected = "Floating-Point Value";
        description = config.deltaTemp.description;
        try {
          config.deltaTemp.value = node[key][config.deltaTemp.name].as<double>();
        } catch (const std::exception &e) {
          errors.push_back(makeErrorMsg(mark, key, e.what(), expected, description));
        }

        // Parse addBrownianMotion.
        mark = node[key][config.addBrownianMotion.name].Mark();
        expected = "Boolean Value";
        description = config.addBrownianMotion.description;
        try {
          config.addBrownianMotion.value = node[key][config.addBrownianMotion.name].as<bool>();
        } catch (const std::exception &e) {
          errors.push_back(makeErrorMsg(mark, key, e.what(), expected, description));
        }

      } else if (key == config.loadBalancer.name) {
        expected = "YAML-sequence of possible values.";
        description = config.loadBalancer.description;

        const auto parsedOptions = LoadBalancerOption::parseOptions(
            parseSequenceOneElementExpected(node[key], "Pass Exactly one load balancer option!"));

        config.loadBalancer.value = *parsedOptions.begin();
      } else {
        std::stringstream ss;
        ss << "YamlParser: Unrecognized option in input YAML: " + key << std::endl;
        errors.push_back(ss.str());
      }
    } catch (const std::exception &e) {
      errors.push_back(makeErrorMsg(mark, key, e.what(), expected, description));
    }
  }

  if (!errors.empty()) {
    for (std::string &err : errors) {
      std::cerr << err << std::endl << std::endl;
    }
    return false;
  }

  return true;
}<|MERGE_RESOLUTION|>--- conflicted
+++ resolved
@@ -268,7 +268,6 @@
         description = config.deltaT.description;
 
         config.deltaT.value = node[key].as<double>();
-<<<<<<< HEAD
       } else if (key == config.energySensorOption.name) {
         expected = "Exactly one energy sensor out of the possible options.";
         description = config.energySensorOption.description;
@@ -276,13 +275,11 @@
           parseSequenceOneElementExpected(node[key], "Pass Exactly one energy sensor!")
         );
         config.energySensorOption.value = *parsedOptions.begin();
-=======
       } else if (key == config.pauseSimulationDuringTuning.name) {
         expected = "Boolean Value";
         description = config.pauseSimulationDuringTuning.description;
 
         config.pauseSimulationDuringTuning.value = node[key].as<bool>();
->>>>>>> 3fb5dda1
       } else if (key == config.sortingThreshold.name) {
         expected = "Unsigned Integer >= 0.";
         description = config.sortingThreshold.description;
