--- conflicted
+++ resolved
@@ -289,25 +289,9 @@
   if (tuningStrategyOptionsContainAnyOf({autopas::TuningStrategyOption::fuzzyTuning})) {
     printOption(fuzzyRuleFilename);
   }
-<<<<<<< HEAD
   if (tuningStrategyOptionsContainAnyOf({autopas::TuningStrategyOption::decisionTreeTuning})) {
     printOption(modelFilename);
   }
-  os << setw(valueOffset) << left << functorOption.name << ":  ";
-  switch (functorOption.value) {
-    case FunctorOption::lj12_6: {
-      os << "Lennard-Jones (12-6)" << endl;
-      break;
-    }
-    case FunctorOption::lj12_6_AVX: {
-      os << "Lennard-Jones (12-6) AVX intrinsics" << endl;
-      break;
-    }
-    case FunctorOption::lj12_6_SVE: {
-      os << "Lennard-Jones (12-6) SVE intrinsics" << endl;
-      break;
-=======
-
   // TODO: C++20 Use contains instead of count
   if (getInteractionTypes().count(autopas::InteractionTypeOption::pairwise)) {
     os << setw(valueOffset) << left << "PairwiseInteraction:" << endl;
@@ -332,7 +316,6 @@
         os << "Lennard-Jones (12-6) SVE intrinsics" << endl;
         break;
       }
->>>>>>> 0324b2a5
     }
     os << indent;
     printOption(traversalOptions, -indentWidth);
