--- conflicted
+++ resolved
@@ -310,9 +310,6 @@
   for (auto [molId, molToSiteId] : molToSiteIdMap) {
     os << "  " << molId << ":" << endl;
     os << "    " << setw(valueOffset - 4) << left << moleculeToSiteIdStr     << ":  " << molToSiteId << endl;
-<<<<<<< HEAD
-    //os << "    " << setw(valueOffset - 4) << left << moleculeToSitePosStr    << ":  " << molToSitePosMap.at(molId) << endl; // todo fix this
-=======
     auto sitePosIter = molToSitePosMap.at(molId).begin();
     os << "    " << setw(valueOffset - 4) << left << moleculeToSitePosStr    << ":  [" << *sitePosIter;
     sitePosIter++;
@@ -320,7 +317,6 @@
       os << ", " << *sitePosIter;
     }
     os << "]" << endl;
->>>>>>> 7e3690b4
     os << "    " << setw(valueOffset - 4) << left << momentOfInertiaStr << ":  " << massMap.value.at(molId) << endl;
   }
 #endif
