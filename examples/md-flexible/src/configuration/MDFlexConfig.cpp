--- conflicted
+++ resolved
@@ -454,13 +454,9 @@
 }
 
 void MDFlexConfig::calcSimulationBox() {
-<<<<<<< HEAD
   const double interactionLength = cutoff.value + verletSkinRadius.value;
-=======
-  const double interactionLength = cutoff.value + verletSkinRadiusPerTimestep.value * verletRebuildFrequency.value;
   const auto preBoxMin = boxMin.value;
   const auto preBoxMax = boxMax.value;
->>>>>>> 90988919
 
   // helper function so that we can do the same for every object collection
   // resizes the domain to the maximal extents of all objects
