/**
 * @file MDFlexConfig.cpp
 * @author F. Gratl
 * @date 18.10.2019
 */
#include "MDFlexConfig.h"

#include <algorithm>
#include <fstream>
#include <iostream>
#include <limits>
#include <list>
#include <string>
#include <vector>

#include "MDFlexParser.h"
#include "autopas/utils/WrapMPI.h"
#include "src/ParticleSerializationTools.h"
#include "src/Thermostat.h"

namespace {
/**
 * Reads the next numberOfParticles lines from file. The lines are expected to contain xyz data.
 * @tparam dataType type of the data to be read. (Can be scalars or containers that support [])
 * @tparam size number of entries per dataType.
 * @param file
 * @param numberOfParticles
 * @return Vector of read data.
 */
template <class dataType, int size>
std::vector<dataType> readPayload(std::ifstream &file, size_t numberOfParticles) {
  std::vector<dataType> data(numberOfParticles);
  // loop over every line (=particle)
  for (size_t i = 0; i < numberOfParticles; ++i) {
    // loop over line (=coordinates)
    if constexpr (size == 1) {
      file >> data[i];
    } else {
      for (size_t j = 0; j < size; ++j) {
        file >> data[i][j];
      }
    }
  }
  return data;
}

/**
 * Searches the file word by word and sets the file accessor directly behind the first found position.
 * @param file
 * @param word
 */
void findWord(std::ifstream &file, const std::string &word) {
  std::vector<char> separators{' ', '/', '.', ',', '?', '!', '"', '\'', '<', '>', '=', ':', ';', '\n'};
  std::string currentWord;
  while (not file.eof() && currentWord != word) {
    char currentChar = file.get();
    if (std::find(separators.begin(), separators.end(), currentChar) != separators.end()) {
      currentWord = "";
    } else {
      currentWord += currentChar;
    }
  }
}

/**
 * Checks if a checkpoint was created with the same number of ranks as available in the current simulation.
 * @param filename: The name of the pvtu checkpoint file.
 * @param communicatorSize: The size of the current communicator.
 * @param checkpointCommunicatorSize: Used to store the communicator size during checkpoint creation.
 * @return true if the checkpoint was created with the same number of ranks as available in the current communicator.
 *         false otherwise.
 */
bool checkpointWasCreatedWithEqualNumberOfRanks(const std::string filename, const size_t communicatorSize,
                                                size_t &checkpointCommunicatorSize) {
  checkpointCommunicatorSize = 0;
  std::ifstream inputStream(filename);
  findWord(inputStream, "Piece");
  while (not inputStream.eof()) {
    ++checkpointCommunicatorSize;
    findWord(inputStream, "Piece");
  }
  return checkpointCommunicatorSize == communicatorSize;
}

/**
 * Loads the particles from a checkpoint written with a specific rank.
 * @param filename: The name of the pvtu file.
 * @param rank: The rank which created the respective vtu file.
 * @param particles: Container for the particles recorded in the respective vts file.
 */
void loadParticlesFromRankRecord(const std::string &filename, const size_t &rank,
                                 std::vector<ParticleType> &particles) {
  const size_t filenameStart = filename.find_last_of('/');
  std::string fileLocation = filename.substr(0, filenameStart);

  std::cout << fileLocation << std::endl;

  std::string scenarioName, iteration, word;

  for (size_t i = filenameStart; i < filename.length(); ++i) {
    switch (filename[i]) {
      case '_':
        scenarioName = word;
        word = "";
        break;
      case '.':
        iteration = word;
        word = "";
        break;
      default:
        word += filename[i];
    }
  }
  std::string rankFilename =
      fileLocation + "/data/" + scenarioName + "_" + std::to_string(rank) + "_" + iteration + ".vtu";
  std::ifstream inputStream(rankFilename);
  if (not inputStream.is_open()) {
    std::cout << "Could not load checkpoint file " << rankFilename << "." << std::endl;
    return;
  }

  size_t numParticles;
  findWord(inputStream, "NumberOfPoints");
  inputStream.ignore(std::numeric_limits<std::streamsize>::max(), '"');
  inputStream >> numParticles;

  findWord(inputStream, "velocities");
  inputStream.ignore(std::numeric_limits<std::streamsize>::max(), '\n');
  auto velocities = readPayload<std::array<double, 3>, 3>(inputStream, numParticles);

  findWord(inputStream, "forces");
  inputStream.ignore(std::numeric_limits<std::streamsize>::max(), '\n');
  auto forces = readPayload<std::array<double, 3>, 3>(inputStream, numParticles);

  findWord(inputStream, "typeIds");
  inputStream.ignore(std::numeric_limits<std::streamsize>::max(), '\n');
  auto typeIds = readPayload<size_t, 1>(inputStream, numParticles);

  findWord(inputStream, "ids");
  inputStream.ignore(std::numeric_limits<std::streamsize>::max(), '\n');
  auto ids = readPayload<size_t, 1>(inputStream, numParticles);

  findWord(inputStream, "positions");
  inputStream.ignore(std::numeric_limits<std::streamsize>::max(), '\n');
  auto positions = readPayload<std::array<double, 3>, 3>(inputStream, numParticles);

  // creating Particles from checkpoint:
  for (auto i = 0ul; i < numParticles; ++i) {
    ParticleType particle;

    particle.setR(positions[i]);
    particle.setV(velocities[i]);
    particle.setF(forces[i]);
    particle.setID(ids[i]);
    particle.setTypeId(typeIds[i]);

    particles.push_back(particle);
  }
}
}  // namespace

MDFlexConfig::MDFlexConfig(int argc, char **argv) {
  auto parserExitCode = MDFlexParser::parseInput(argc, argv, *this);
  if (parserExitCode != MDFlexParser::exitCodes::success) {
    if (parserExitCode == MDFlexParser::exitCodes::parsingError) {
      std::cout << "Error when parsing configuration file." << std::endl;
      exit(EXIT_FAILURE);
    }
    exit(EXIT_SUCCESS);
  }

  calcSimulationBox();

  if (tuningPhases.value > 0) {
    iterations.value = 0ul;
  }

  initializeParticlePropertiesLibrary();

  initializeObjects();
}

std::string MDFlexConfig::to_string() const {
  using namespace std;
  ostringstream os;

  auto passedContainerOptionsStr = autopas::utils::ArrayUtils::to_string(containerOptions.value);
  os << setw(valueOffset) << left << containerOptions.name << ":  " << passedContainerOptionsStr << endl;

  // since all containers are rebuilt only periodically print Verlet config always.
  os << setw(valueOffset) << left << verletRebuildFrequency.name << ":  " << verletRebuildFrequency.value << endl;
  os << setw(valueOffset) << left << verletSkinRadius.name << ":  " << verletSkinRadius.value << endl;
  if (passedContainerOptionsStr.find("luster") != std::string::npos) {
    os << setw(valueOffset) << left << verletClusterSize.name << ":  " << verletClusterSize.value << endl;
  }

  if (containerOptions.value.size() > 1 or traversalOptions.value.size() > 1 or dataLayoutOptions.value.size() > 1) {
    os << setw(valueOffset) << left << selectorStrategy.name << ":  " << selectorStrategy.value << endl;
  }

  os << setw(valueOffset) << left << dataLayoutOptions.name << ":  "
     << autopas::utils::ArrayUtils::to_string(dataLayoutOptions.value) << endl;
  os << setw(valueOffset) << left << traversalOptions.name << ":  "
     << autopas::utils::ArrayUtils::to_string(traversalOptions.value) << endl;
  os << setw(valueOffset) << left << tuningStrategyOption.name << ":  " << tuningStrategyOption.value << endl;
  if (tuningStrategyOption.value == autopas::TuningStrategyOption::bayesianSearch or
      tuningStrategyOption.value == autopas::TuningStrategyOption::bayesianClusterSearch) {
    os << setw(valueOffset) << left << acquisitionFunctionOption.name << ":  " << acquisitionFunctionOption.value
       << endl;
  }
  os << setw(valueOffset) << left << mpiStrategyOption.name << ":  " << mpiStrategyOption.value << endl;
  os << setw(valueOffset) << left << tuningInterval.name << ":  " << tuningInterval.value << endl;
  os << setw(valueOffset) << left << tuningSamples.name << ":  " << tuningSamples.value << endl;
  os << setw(valueOffset) << left << tuningMaxEvidence.name << ":  " << tuningMaxEvidence.value << endl;
  if (tuningStrategyOption.value == autopas::TuningStrategyOption::predictiveTuning) {
    os << setw(valueOffset) << left << relativeOptimumRange.name << ":  " << relativeOptimumRange.value << endl;
    os << setw(valueOffset) << left << maxTuningPhasesWithoutTest.name << ":  " << maxTuningPhasesWithoutTest.value
       << endl;
    os << setw(valueOffset) << left << relativeBlacklistRange.name << ":  " << relativeBlacklistRange.value << endl;
    os << setw(valueOffset) << left << evidenceFirstPrediction.name << ":  " << evidenceFirstPrediction.value << endl;
    os << setw(valueOffset) << left << extrapolationMethodOption.name << ":  " << extrapolationMethodOption.value
       << endl;
  }
  os << setw(valueOffset) << left << functorOption.name << ":  ";
  switch (functorOption.value) {
    case FunctorOption::lj12_6: {
      os << "Lennard-Jones (12-6)" << endl;
      break;
    }
    case FunctorOption::lj12_6_AVX: {
      os << "Lennard-Jones (12-6) AVX intrinsics" << endl;
      break;
    }
    case FunctorOption::lj12_6_Globals: {
      os << "Lennard-Jones (12-6) with globals" << endl;
      break;
    }
  }
  os << setw(valueOffset) << left << newton3Options.name << ":  "
     << autopas::utils::ArrayUtils::to_string(newton3Options.value) << endl;

  os << setw(valueOffset) << left << cutoff.name << ":  " << cutoff.value << endl;
  os << setw(valueOffset) << left << boxMin.name << ":  " << autopas::utils::ArrayUtils::to_string(boxMin.value)
     << endl;
  os << setw(valueOffset) << left << boxMax.name << ":  " << autopas::utils::ArrayUtils::to_string(boxMax.value)
     << endl;
  os << setw(valueOffset) << left << cellSizeFactors.name << ":  " << *cellSizeFactors.value << endl;
  os << setw(valueOffset) << left << deltaT.name << ":  " << deltaT.value << endl;
  // simulation length is either dictated by tuning phases or iterations
  if (tuningPhases.value > 0) {
    os << setw(valueOffset) << left << tuningPhases.name << ":  " << tuningPhases.value << endl;
  } else {
    os << setw(valueOffset) << left << iterations.name << ":  " << iterations.value << endl;
  }
  os << setw(valueOffset) << left << boolalpha << periodic.name << ":  " << periodic.value << endl;

  os << setw(valueOffset) << left << "Objects:" << endl;

  auto printObjectCollection = [](auto objectCollection, auto name, auto &os) {
    int objectId = 0;
    for (const auto &object : objectCollection) {
      os << "  " << name << ":" << endl;
      os << "    " << objectId << ":  " << endl;
      auto objectStr = object.to_string();
      // indent all lines of object
      objectStr = std::regex_replace(objectStr, std::regex("(^|\n)(.)"), "$1      $2");
      os << objectStr;  // no endl needed here because objectStr ends a line
      objectId++;
    }
  };

  printObjectCollection(cubeGridObjects, cubeGridObjectsStr, os);
  printObjectCollection(cubeGaussObjects, cubeGaussObjectsStr, os);
  printObjectCollection(cubeUniformObjects, cubeUniformObjectsStr, os);
  printObjectCollection(sphereObjects, sphereObjectsStr, os);

  if (not globalForceIsZero()) {
    os << setw(valueOffset) << left << globalForce.name << ":  "
       << autopas::utils::ArrayUtils::to_string(globalForce.value) << endl;
  }

  if (useThermostat.value) {
    os << useThermostat.name << ":" << endl;
    os << "  " << setw(valueOffset - 2) << left << initTemperature.name << ":  " << initTemperature.value << endl;
    os << "  " << setw(valueOffset - 2) << left << targetTemperature.name << ":  " << targetTemperature.value << endl;
    os << "  " << setw(valueOffset - 2) << left << deltaTemp.name << ":  " << deltaTemp.value << endl;
    os << "  " << setw(valueOffset - 2) << left << thermostatInterval.name << ":  " << thermostatInterval.value << endl;
    os << "  " << setw(valueOffset - 2) << left << addBrownianMotion.name << ":  " << addBrownianMotion.value << endl;
  }

  if (not vtkFileName.value.empty()) {
    os << setw(valueOffset) << left << vtkFileName.name << ":  " << vtkFileName.value << endl;
    os << setw(valueOffset) << left << vtkWriteFrequency.name << ":  " << vtkWriteFrequency.value << endl;
  }
  if (not checkpointfile.value.empty()) {
    os << setw(valueOffset) << left << checkpointfile.name << ":  " << checkpointfile.value << endl;
    os << setw(valueOffset) << left << checkpointScenarioName.name << ":  " << checkpointScenarioName.value << endl;
    os << setw(valueOffset) << left << checkpointIteration.name << ":  " << checkpointIteration.value << endl;
  }

  os << setw(valueOffset) << logLevel.name << ":  " << (logLevel.value) << endl;

  os << setw(valueOffset) << dontMeasureFlops.name << ":  " << (not dontMeasureFlops.value) << endl;
  os << setw(valueOffset) << dontCreateEndConfig.name << ":  " << (not dontCreateEndConfig.value) << endl;
  os << setw(valueOffset) << dontShowProgressBar.name << ":  " << (dontShowProgressBar.value) << endl;
  return os.str();
}

void MDFlexConfig::calcSimulationBox() {
  const double interactionLength = cutoff.value + verletSkinRadius.value;

  // helper function so that we can do the same for every object collection
  // resizes the domain to the maximal extents of all objects
  auto resizeToObjectLimits = [&](const auto &objectCollection) {
    for (auto &object : objectCollection) {
      auto objectMin = object.getBoxMin();
      auto objectMax = object.getBoxMax();
      auto objectSpacing = object.getParticleSpacing();

      for (size_t i = 0; i < 3; ++i) {
        // pad domain such that periodic boundaries can work.
        // This is necessary if the given min/max is not at least half the spacing away of the farthest object.
        boxMin.value[i] = std::min(boxMin.value[i], objectMin[i] - objectSpacing / 2);
        boxMax.value[i] = std::max(boxMax.value[i], objectMax[i] + objectSpacing / 2);
      }
    }
  };

  resizeToObjectLimits(cubeGaussObjects);
  resizeToObjectLimits(cubeGridObjects);
  resizeToObjectLimits(cubeUniformObjects);
  resizeToObjectLimits(sphereObjects);
  resizeToObjectLimits(cubeClosestPackedObjects);

  // guarantee the box is at least of size interationLength
  for (int i = 0; i < 3; i++) {
    // needed for 2D Simulation, that BoxLength >= interactionLength for all Dimensions
    if (boxMax.value[i] - boxMin.value[i] < interactionLength) {
      std::cout << "WARNING: Simulation box in dimension " << i
                << " is shorter than interaction length and will be increased." << std::endl;
      boxMin.value[i] -= interactionLength / 2;
      boxMax.value[i] += interactionLength / 2;
    }
  }
}

void MDFlexConfig::addParticleType(unsigned long typeId, double epsilon, double sigma, double mass) {
  // check if type id is already existing and if there no error in input
  if (epsilonMap.value.count(typeId) == 1) {
    // check if type is already added
    if (epsilonMap.value.at(typeId) == epsilon and sigmaMap.value.at(typeId) == sigma and
        massMap.value.at(typeId) == mass) {
      return;
    } else {  // wrong initialization:
      throw std::runtime_error("Wrong Particle initialization: using same typeId for different properties");
    }
  } else {
    epsilonMap.value.emplace(typeId, epsilon);
    sigmaMap.value.emplace(typeId, sigma);
    massMap.value.emplace(typeId, mass);
  }
}

void MDFlexConfig::flushParticles() { _particles.clear(); }

void MDFlexConfig::initializeParticlePropertiesLibrary() {
  if (epsilonMap.value.empty()) {
    throw std::runtime_error("No properties found in particle properties library!");
  }

  if (epsilonMap.value.size() != sigmaMap.value.size() or epsilonMap.value.size() != massMap.value.size()) {
    throw std::runtime_error("Number of particle properties differ!");
  }

  _particlePropertiesLibrary = std::make_shared<ParticlePropertiesLibraryType>(cutoff.value);

  for (auto [type, epsilon] : epsilonMap.value) {
    _particlePropertiesLibrary->addType(type, epsilon, sigmaMap.value.at(type), massMap.value.at(type));
  }
  _particlePropertiesLibrary->calculateMixingCoefficients();
}

void MDFlexConfig::initializeObjects() {
  for (const auto &object : cubeGridObjects) {
    object.generate(_particles);
  }
  for (const auto &object : cubeGaussObjects) {
    object.generate(_particles);
  }
  for (const auto &object : cubeUniformObjects) {
    object.generate(_particles);
  }
  for (const auto &object : sphereObjects) {
    object.generate(_particles);
  }
  for (const auto &object : cubeClosestPackedObjects) {
    object.generate(_particles);
  }
}

<<<<<<< HEAD
void MDFlexConfig::loadParticlesFromCheckpoint(const size_t &rank, const size_t &communicatorSize) {
  std::string filename = checkpointfile.value;

  std::vector<std::array<double, 3>> positions, velocities, forces;
  std::vector<size_t> ids, typIds;

  size_t checkpointCommunicatorSize;
  if (checkpointWasCreatedWithEqualNumberOfRanks(filename, communicatorSize, checkpointCommunicatorSize)) {
    loadParticlesFromRankRecord(filename, rank, _particles);
  } else {
    for (size_t i = 0; i < communicatorSize; ++i) {
      loadParticlesFromRankRecord(filename, i, _particles);
    }
=======
void MDFlexConfig::loadParticlesFromCheckpoint(const size_t &rank) {
  const size_t filenameStart = checkpointfile.value.find_last_of('/');
  std::string fileLocation = checkpointfile.value.substr(0, filenameStart);

  std::string rankFilename = fileLocation + "/data/" + checkpointScenarioName.value + "_" + std::to_string(rank) + "_" +
                             std::to_string(checkpointIteration.value) + ".vtu";

  std::ifstream inputStream(rankFilename);
  if (not inputStream.is_open()) {
    std::cout << "Could not load checkpoint file " << rankFilename << "." << std::endl;
    return;
  }

  size_t numParticles;
  findWord(inputStream, "NumberOfPoints");
  inputStream.ignore(std::numeric_limits<std::streamsize>::max(), '"');
  inputStream >> numParticles;

  findWord(inputStream, "velocities");
  inputStream.ignore(std::numeric_limits<std::streamsize>::max(), '\n');
  auto velocities = readPayload<std::array<double, 3>, 3>(inputStream, numParticles);

  findWord(inputStream, "forces");
  inputStream.ignore(std::numeric_limits<std::streamsize>::max(), '\n');
  auto forces = readPayload<std::array<double, 3>, 3>(inputStream, numParticles);

  findWord(inputStream, "typeIds");
  inputStream.ignore(std::numeric_limits<std::streamsize>::max(), '\n');
  auto typeIds = readPayload<size_t, 1>(inputStream, numParticles);

  findWord(inputStream, "ids");
  inputStream.ignore(std::numeric_limits<std::streamsize>::max(), '\n');
  auto ids = readPayload<size_t, 1>(inputStream, numParticles);

  findWord(inputStream, "positions");
  inputStream.ignore(std::numeric_limits<std::streamsize>::max(), '\n');
  auto positions = readPayload<std::array<double, 3>, 3>(inputStream, numParticles);

  // creating Particles from checkpoint:
  for (auto i = 0ul; i < numParticles; ++i) {
    ParticleType particle;

    particle.setR(positions[i]);
    particle.setV(velocities[i]);
    particle.setF(forces[i]);
    particle.setID(ids[i]);
    particle.setTypeId(typeIds[i]);

    _particles.push_back(particle);
>>>>>>> 58bb5bb3
  }
}<|MERGE_RESOLUTION|>--- conflicted
+++ resolved
@@ -50,7 +50,7 @@
  * @param word
  */
 void findWord(std::ifstream &file, const std::string &word) {
-  std::vector<char> separators{' ', '/', '.', ',', '?', '!', '"', '\'', '<', '>', '=', ':', ';', '\n'};
+  std::vector<char> separators{' ', '/', '.', ',', '?', '!', '"', '\'', '<', '>', '=', ':', ';', '\n', '\t', '\r'};
   std::string currentWord;
   while (not file.eof() && currentWord != word) {
     char currentChar = file.get();
@@ -73,6 +73,7 @@
 bool checkpointWasCreatedWithEqualNumberOfRanks(const std::string filename, const size_t communicatorSize,
                                                 size_t &checkpointCommunicatorSize) {
   checkpointCommunicatorSize = 0;
+  std::cout << filename << std::endl;
   std::ifstream inputStream(filename);
   findWord(inputStream, "Piece");
   while (not inputStream.eof()) {
@@ -85,34 +86,20 @@
 /**
  * Loads the particles from a checkpoint written with a specific rank.
  * @param filename: The name of the pvtu file.
+ * @param scenarioName: The name of the scenario where the checkoint as been created.
+ *        See MDFlexConfig::checkpointScenarioName for more details.
+ * @param iterationN: The iteration for which the checkpoint has been created.
  * @param rank: The rank which created the respective vtu file.
  * @param particles: Container for the particles recorded in the respective vts file.
  */
-void loadParticlesFromRankRecord(const std::string &filename, const size_t &rank,
-                                 std::vector<ParticleType> &particles) {
+void loadParticlesFromRankRecord(const std::string &filename, const std::string &scenarioName, const size_t iteration,
+                                 const size_t &rank, std::vector<ParticleType> &particles) {
   const size_t filenameStart = filename.find_last_of('/');
   std::string fileLocation = filename.substr(0, filenameStart);
 
-  std::cout << fileLocation << std::endl;
-
-  std::string scenarioName, iteration, word;
-
-  for (size_t i = filenameStart; i < filename.length(); ++i) {
-    switch (filename[i]) {
-      case '_':
-        scenarioName = word;
-        word = "";
-        break;
-      case '.':
-        iteration = word;
-        word = "";
-        break;
-      default:
-        word += filename[i];
-    }
-  }
   std::string rankFilename =
-      fileLocation + "/data/" + scenarioName + "_" + std::to_string(rank) + "_" + iteration + ".vtu";
+      fileLocation + "/data/" + scenarioName + "_" + std::to_string(rank) + "_" + std::to_string(iteration) + ".vtu";
+
   std::ifstream inputStream(rankFilename);
   if (not inputStream.is_open()) {
     std::cout << "Could not load checkpoint file " << rankFilename << "." << std::endl;
@@ -398,70 +385,24 @@
   }
 }
 
-<<<<<<< HEAD
 void MDFlexConfig::loadParticlesFromCheckpoint(const size_t &rank, const size_t &communicatorSize) {
   std::string filename = checkpointfile.value;
 
+  std::ifstream inputStream(filename);
+  if (not inputStream.is_open()) {
+    std::cout << "Could not load checkpoint file " << filename << "." << std::endl;
+    return;
+  }
+
   std::vector<std::array<double, 3>> positions, velocities, forces;
   std::vector<size_t> ids, typIds;
 
   size_t checkpointCommunicatorSize;
   if (checkpointWasCreatedWithEqualNumberOfRanks(filename, communicatorSize, checkpointCommunicatorSize)) {
-    loadParticlesFromRankRecord(filename, rank, _particles);
+    loadParticlesFromRankRecord(filename, checkpointScenarioName.value, checkpointIteration.value, rank, _particles);
   } else {
-    for (size_t i = 0; i < communicatorSize; ++i) {
-      loadParticlesFromRankRecord(filename, i, _particles);
-    }
-=======
-void MDFlexConfig::loadParticlesFromCheckpoint(const size_t &rank) {
-  const size_t filenameStart = checkpointfile.value.find_last_of('/');
-  std::string fileLocation = checkpointfile.value.substr(0, filenameStart);
-
-  std::string rankFilename = fileLocation + "/data/" + checkpointScenarioName.value + "_" + std::to_string(rank) + "_" +
-                             std::to_string(checkpointIteration.value) + ".vtu";
-
-  std::ifstream inputStream(rankFilename);
-  if (not inputStream.is_open()) {
-    std::cout << "Could not load checkpoint file " << rankFilename << "." << std::endl;
-    return;
-  }
-
-  size_t numParticles;
-  findWord(inputStream, "NumberOfPoints");
-  inputStream.ignore(std::numeric_limits<std::streamsize>::max(), '"');
-  inputStream >> numParticles;
-
-  findWord(inputStream, "velocities");
-  inputStream.ignore(std::numeric_limits<std::streamsize>::max(), '\n');
-  auto velocities = readPayload<std::array<double, 3>, 3>(inputStream, numParticles);
-
-  findWord(inputStream, "forces");
-  inputStream.ignore(std::numeric_limits<std::streamsize>::max(), '\n');
-  auto forces = readPayload<std::array<double, 3>, 3>(inputStream, numParticles);
-
-  findWord(inputStream, "typeIds");
-  inputStream.ignore(std::numeric_limits<std::streamsize>::max(), '\n');
-  auto typeIds = readPayload<size_t, 1>(inputStream, numParticles);
-
-  findWord(inputStream, "ids");
-  inputStream.ignore(std::numeric_limits<std::streamsize>::max(), '\n');
-  auto ids = readPayload<size_t, 1>(inputStream, numParticles);
-
-  findWord(inputStream, "positions");
-  inputStream.ignore(std::numeric_limits<std::streamsize>::max(), '\n');
-  auto positions = readPayload<std::array<double, 3>, 3>(inputStream, numParticles);
-
-  // creating Particles from checkpoint:
-  for (auto i = 0ul; i < numParticles; ++i) {
-    ParticleType particle;
-
-    particle.setR(positions[i]);
-    particle.setV(velocities[i]);
-    particle.setF(forces[i]);
-    particle.setID(ids[i]);
-    particle.setTypeId(typeIds[i]);
-
-    _particles.push_back(particle);
->>>>>>> 58bb5bb3
+    for (size_t i = 0; i < checkpointCommunicatorSize; ++i) {
+      loadParticlesFromRankRecord(filename, checkpointScenarioName.value, checkpointIteration.value, i, _particles);
+    }
   }
 }