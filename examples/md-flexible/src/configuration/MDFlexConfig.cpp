--- conflicted
+++ resolved
@@ -297,10 +297,6 @@
     os << indent;
     os << setw(valueOffset - indentWidth) << left << functorOption.name << ":  ";
     switch (functorOption.value) {
-      case FunctorOption::none: {
-        os << "None selected" << endl;
-        break;
-      }
       case FunctorOption::lj12_6: {
         os << "Lennard-Jones (12-6)" << endl;
         break;
@@ -315,6 +311,22 @@
       }
       case FunctorOption::lj12_6_Globals: {
         os << "Lennard-Jones (12-6) with globals" << endl;
+        break;
+      }
+      case FunctorOption::lj12_6_XSIMD: {
+        os << "Lennard-Jones (12-6) XSIMD Wrapper" << endl;
+        break;
+      }
+      case FunctorOption::lj12_6_MIPP: {
+        os << "Lennard-Jones (12-6) MIPP Wrapper" << endl;
+        break;
+      }
+      case FunctorOption::lj12_6_SIMDe: {
+        os << "Lennard-Jones (12-6) SIMD Everywhere Wrapper" << endl;
+        break;
+      }
+      case FunctorOption::lj12_6_HWY: {
+        os << "Lennard-Jones (12-6) Highway Wrapper" << endl;
         break;
       }
     }
@@ -343,26 +355,6 @@
         break;
       }
     }
-<<<<<<< HEAD
-    case FunctorOption::lj12_6_XSIMD: {
-      os << "Lennard-Jones (12-6) XSIMD Wrapper" << endl;
-      break;
-    }
-    case FunctorOption::lj12_6_MIPP: {
-      os << "Lennard-Jones (12-6) MIPP Wrapper" << endl;
-      break;
-    }
-    case FunctorOption::lj12_6_SIMDe: {
-        os << "Lennard-Jones (12-6) SIMD Everywhere Wrapper" << endl;
-        break;
-    }
-    case FunctorOption::lj12_6_HWY: {
-        os << "Lennard-Jones (12-6) Highway Wrapper" << endl;
-    }
-  }
-  printOption(vecPatternOptions);
-  printOption(newton3Options);
-=======
     os << indent;
     printOption(traversalOptions3B, -indentWidth);
     os << indent;
@@ -371,7 +363,6 @@
     printOption(newton3Options3B, -indentWidth);
   }
 
->>>>>>> ae7e4b63
   printOption(cutoff);
   printOption(boxMin);
   printOption(boxMax);
