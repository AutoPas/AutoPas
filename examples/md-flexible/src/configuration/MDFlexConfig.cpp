--- conflicted
+++ resolved
@@ -285,7 +285,9 @@
   if (tuningStrategyOptionsContainAnyOf({autopas::TuningStrategyOption::ruleBasedTuning})) {
     printOption(ruleFilename);
   }
-<<<<<<< HEAD
+  if (tuningStrategyOptionsContainAnyOf({autopas::TuningStrategyOption::fuzzyTuning})) {
+    printOption(fuzzyRuleFilename);
+  }
 
   // TODO: C++20 Use contains instead of count
   if (getInteractionTypes().count(autopas::InteractionTypeOption::pairwise)) {
@@ -315,24 +317,6 @@
         os << "Lennard-Jones (12-6) with globals" << endl;
         break;
       }
-=======
-  if (tuningStrategyOptionsContainAnyOf({autopas::TuningStrategyOption::fuzzyTuning})) {
-    printOption(fuzzyRuleFilename);
-  }
-  os << setw(valueOffset) << left << functorOption.name << ":  ";
-  switch (functorOption.value) {
-    case FunctorOption::lj12_6: {
-      os << "Lennard-Jones (12-6)" << endl;
-      break;
-    }
-    case FunctorOption::lj12_6_AVX: {
-      os << "Lennard-Jones (12-6) AVX intrinsics" << endl;
-      break;
-    }
-    case FunctorOption::lj12_6_SVE: {
-      os << "Lennard-Jones (12-6) SVE intrinsics" << endl;
-      break;
->>>>>>> b5c1c4bf
     }
     os << indent;
     printOption(traversalOptions, -indentWidth);
