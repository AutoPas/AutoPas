/**
 * @file MDFlexConfig.cpp
 * @author F. Gratl
 * @date 18.10.2019
 */
#include "MDFlexConfig.h"

#include <algorithm>
#include <fstream>
#include <iostream>
#include <limits>
#include <list>
#include <string>
#include <vector>

#include "MDFlexParser.h"
#include "autopas/utils/ArrayUtils.h"
#include "autopas/utils/WrapMPI.h"
#include "autopas/utils/isSmartPointer.h"
#include "src/ParticleSerializationTools.h"
#include "src/Thermostat.h"

namespace {
/**
 * Reads the next numberOfParticles lines from file. The lines are expected to contain xyz data.
 * @tparam dataType type of the data to be read. (Can be scalars or containers that support [])
 * @tparam size number of entries per dataType.
 * @param file
 * @param numberOfParticles
 * @return Vector of read data.
 */
template <class dataType, int size>
std::vector<dataType> readPayload(std::ifstream &file, size_t numberOfParticles) {
  std::vector<dataType> data(numberOfParticles);
  // loop over every line (=particle)
  for (size_t i = 0; i < numberOfParticles; ++i) {
    // loop over line (=coordinates)
    if constexpr (size == 1) {
      file >> data[i];
    } else {
      for (size_t j = 0; j < size; ++j) {
        file >> data[i][j];
      }
    }
  }
  return data;
}

/**
 * Searches the file word by word and sets the file accessor directly behind the first found position.
 * @param file
 * @param word
 */
void findWord(std::ifstream &file, const std::string &word) {
  std::vector<char> separators{' ', '/', '.', ',', '?', '!', '"', '\'', '<', '>', '=', ':', ';', '\n', '\t', '\r'};
  std::string currentWord;
  while (not file.eof() and currentWord != word) {
    char currentChar = file.get();
    if (std::find(separators.begin(), separators.end(), currentChar) != separators.end()) {
      currentWord = "";
    } else {
      currentWord += currentChar;
    }
  }
}

/**
 * Evaluates the number of pieces that the checkpoint contains. This is the number of vtu files belonging to the pvtu.
 * This is also the number of ranks that was used during the creation of the data file.
 *
 * @param filename The name of the pvtu checkpoint file.
 * @return Number of pieces.
 */
size_t getNumPiecesInCheckpoint(const std::string &filename) {
  size_t numPiecesInCheckpoint{0ul};
  std::ifstream inputStream(filename);
  findWord(inputStream, "Piece");
  while (not inputStream.eof()) {
    ++numPiecesInCheckpoint;
    findWord(inputStream, "Piece");
  }
  return numPiecesInCheckpoint;
}

/**
 * Loads the particles from a checkpoint written with a specific rank.
 * @param filename The name of the pvtu file.
 * @param rank The rank which created the respective vtu file.
 * @param particles Container for the particles recorded in the respective vtu file.
 */
void loadParticlesFromRankRecord(std::string_view filename, const size_t &rank, std::vector<ParticleType> &particles) {
  // Parse filename into path and filename: some/long/path/filename
  const size_t endOfPath = filename.find_last_of('/');
  const auto filePath = filename.substr(0ul, endOfPath);
  const auto fileBasename = filename.substr(endOfPath + 1);

  // infer checkpoint data from the filename: scenario_name_iteration.xxx
  const size_t endOfScenarioName = fileBasename.find_last_of('_');
  const auto checkpointScenarioName = fileBasename.substr(0, endOfScenarioName);
  // +1 because we want to skip the separating '_'
  const auto checkpointIteration =
      fileBasename.substr(endOfScenarioName + 1, fileBasename.find_last_of('.') - endOfScenarioName - 1);

  // Reconstruct the expected vtu (=piece) name from what we parsed.
  std::string rankFilename{};
  rankFilename.append(filePath)
      .append("/data/")
      .append(checkpointScenarioName)
      .append("_")
      .append(std::to_string(rank))
      .append("_")
      .append(checkpointIteration)
      .append(".vtu");

  std::ifstream inputStream(rankFilename);
  if (not inputStream.is_open()) {
    throw std::runtime_error("Could not open rank-checkpoint file: " + rankFilename);
    return;
  }

  size_t numParticles{0ul};
  findWord(inputStream, "NumberOfPoints");
  inputStream.ignore(std::numeric_limits<std::streamsize>::max(), '"');
  inputStream >> numParticles;

  // sanity check
  if (numParticles == 0) {
    throw std::runtime_error("Could not determine the number of particles in the checkpoint file " + rankFilename);
    return;
  }

  findWord(inputStream, "velocities");
  inputStream.ignore(std::numeric_limits<std::streamsize>::max(), '\n');
  const auto velocities = readPayload<std::array<double, 3>, 3>(inputStream, numParticles);

  findWord(inputStream, "forces");
  inputStream.ignore(std::numeric_limits<std::streamsize>::max(), '\n');
  const auto forces = readPayload<std::array<double, 3>, 3>(inputStream, numParticles);

#if MD_FLEXIBLE_MODE == MULTISITE
  findWord(inputStream, "quaternions");
  inputStream.ignore(std::numeric_limits<std::streamsize>::max(), '\n');
  const auto quaternions = readPayload<std::array<double, 4>, 4>(inputStream, numParticles);

  findWord(inputStream, "angularVelocities");
  inputStream.ignore(std::numeric_limits<std::streamsize>::max(), '\n');
  const auto angularVelocities = readPayload<std::array<double, 3>, 3>(inputStream, numParticles);

  findWord(inputStream, "torques");
  inputStream.ignore(std::numeric_limits<std::streamsize>::max(), '\n');
  const auto torques = readPayload<std::array<double, 3>, 3>(inputStream, numParticles);
#endif

  findWord(inputStream, "typeIds");
  inputStream.ignore(std::numeric_limits<std::streamsize>::max(), '\n');
  const auto typeIds = readPayload<size_t, 1>(inputStream, numParticles);

  findWord(inputStream, "ids");
  inputStream.ignore(std::numeric_limits<std::streamsize>::max(), '\n');
  const auto ids = readPayload<size_t, 1>(inputStream, numParticles);

  findWord(inputStream, "positions");
  inputStream.ignore(std::numeric_limits<std::streamsize>::max(), '\n');
  const auto positions = readPayload<std::array<double, 3>, 3>(inputStream, numParticles);

  // creating Particles from checkpoint:
  particles.reserve(particles.size() + numParticles);
  for (auto i = 0ul; i < numParticles; ++i) {
    ParticleType particle;

    particle.setR(positions[i]);
    particle.setV(velocities[i]);
    particle.setF(forces[i]);
    particle.setID(ids[i]);
    particle.setTypeId(typeIds[i]);

#if MD_FLEXIBLE_MODE == MULTISITE
    particle.setQuaternion(quaternions[i]);
    particle.setAngularVel(angularVelocities[i]);
    particle.setTorque(torques[i]);
#endif

    particles.push_back(particle);
  }
}
}  // namespace

MDFlexConfig::MDFlexConfig(int argc, char **argv) {
  auto parserExitCode = MDFlexParser::parseInput(argc, argv, *this);
  if (parserExitCode != MDFlexParser::exitCodes::success) {
    if (parserExitCode == MDFlexParser::exitCodes::parsingError) {
      std::cerr << "Error when parsing configuration file." << std::endl;
      exit(EXIT_FAILURE);
    }
    exit(EXIT_SUCCESS);
  }

  calcSimulationBox();

  if (tuningPhases.value > 0) {
    iterations.value = 0ul;
  }

  initializeParticlePropertiesLibrary();

  initializeObjects();
}

std::string MDFlexConfig::to_string() const {
  using namespace std;
  using autopas::utils::ArrayUtils::operator<<;
  ostringstream os;
  os << boolalpha;

  auto printOption = [&](const auto &option, int offsetFromOffset = 0) {
    os << setw(valueOffset + offsetFromOffset) << left << option.name << ":  ";
    // depending on whether option.value is a smart-pointer or not dereference it
    if constexpr (autopas::utils::is_smart_ptr<decltype(option.value)>::value) {
      os << *option.value;
    } else {
      os << option.value;
    }
    os << endl;
  };

#if MD_FLEXIBLE_MODE == MULTISITE
  os << "# Running multi-site MD simulation.\n" << endl;
#else
  os << "# Running single-site MD simulation.\n" << endl;
#endif

  printOption(containerOptions);

  // since all containers are rebuilt only periodically print Verlet config always.
  printOption(fastParticlesThrow);
  printOption(verletRebuildFrequency);
  printOption(verletSkinRadiusPerTimestep);
  const auto passedContainerOptionsStr = autopas::utils::ArrayUtils::to_string(containerOptions.value);
  if (passedContainerOptionsStr.find("luster") != std::string::npos) {
    printOption(verletClusterSize);
  }

  if (containerOptions.value.size() > 1 or traversalOptions.value.size() > 1 or dataLayoutOptions.value.size() > 1) {
    printOption(selectorStrategy);
  }

  printOption(tuningStrategyOptions);

  // helper function to check if any options of a given list is in the tuningStrategyOptions.
  auto tuningStrategyOptionsContainAnyOf = [&](const std::vector<autopas::TuningStrategyOption> &needles) {
    return std::any_of(tuningStrategyOptions.value.begin(), tuningStrategyOptions.value.end(), [&](const auto &lhs) {
      return std::any_of(needles.begin(), needles.end(), [&](const auto &rhs) { return lhs == rhs; });
    });
  };

  if (tuningStrategyOptionsContainAnyOf({
          autopas::TuningStrategyOption::bayesianSearch,
          autopas::TuningStrategyOption::bayesianClusterSearch,
      })) {
    printOption(acquisitionFunctionOption);
  }
  if (tuningStrategyOptionsContainAnyOf({autopas::TuningStrategyOption::mpiDivideAndConquer})) {
    printOption(MPITuningMaxDifferenceForBucket);
    printOption(MPITuningWeightForMaxDensity);
  }
  printOption(tuningMetricOption);
  printOption(tuningInterval);
  printOption(tuningSamples);
<<<<<<< HEAD
  printOption(maxAllowedSlowdownFactor);
=======
  printOption(useLOESSSmoothening);
>>>>>>> 90988919
  if (tuningStrategyOptionsContainAnyOf({
          autopas::TuningStrategyOption::randomSearch,
          autopas::TuningStrategyOption::bayesianSearch,
          autopas::TuningStrategyOption::bayesianClusterSearch,
      })) {
    printOption(tuningMaxEvidence);
  }
  if (tuningStrategyOptionsContainAnyOf({autopas::TuningStrategyOption::predictiveTuning})) {
    printOption(relativeOptimumRange);
    printOption(maxTuningPhasesWithoutTest);
    printOption(evidenceFirstPrediction);
    printOption(extrapolationMethodOption);
  }
  if (tuningStrategyOptionsContainAnyOf({autopas::TuningStrategyOption::slowConfigFilter})) {
    printOption(relativeBlacklistRange);
  }
  if (tuningStrategyOptionsContainAnyOf({autopas::TuningStrategyOption::ruleBasedTuning})) {
    printOption(ruleFilename);
  }
  if (tuningStrategyOptionsContainAnyOf({autopas::TuningStrategyOption::fuzzyTuning})) {
    printOption(fuzzyRuleFilename);
  }

  // TODO: C++20 Use contains instead of count
  if (getInteractionTypes().count(autopas::InteractionTypeOption::pairwise)) {
    os << setw(valueOffset) << left << "PairwiseInteraction:" << endl;
    constexpr int indentWidth = 2;
    const auto indent = std::string(indentWidth, ' ');
    os << indent;
    os << setw(valueOffset - indentWidth) << left << functorOption.name << ":  ";
    switch (functorOption.value) {
      case FunctorOption::none: {
        os << "None selected" << endl;
        break;
      }
      case FunctorOption::lj12_6: {
        os << "Lennard-Jones (12-6)" << endl;
        break;
      }
      case FunctorOption::lj12_6_AVX: {
        os << "Lennard-Jones (12-6) AVX intrinsics" << endl;
        break;
      }
      case FunctorOption::lj12_6_SVE: {
        os << "Lennard-Jones (12-6) SVE intrinsics" << endl;
        break;
      }
    }
    os << indent;
    printOption(traversalOptions, -indentWidth);
    os << indent;
    printOption(dataLayoutOptions, -indentWidth);
    os << indent;
    printOption(newton3Options, -indentWidth);
  }

  // TODO c++20: use contains instead of count
  if (getInteractionTypes().count(autopas::InteractionTypeOption::triwise)) {
    os << setw(valueOffset) << left << "ThreeBodyInteraction:" << endl;
    constexpr int indentWidth = 2;
    const auto indent = std::string(indentWidth, ' ');
    os << indent;
    os << setw(valueOffset - indentWidth) << left << functorOption3B.name << ":  ";
    switch (functorOption3B.value) {
      case FunctorOption3B::none: {
        os << "None selected" << endl;
        break;
      }
      case FunctorOption3B::at: {
        os << "Axilrod-Teller" << endl;
        break;
      }
    }
    os << indent;
    printOption(traversalOptions3B, -indentWidth);
    os << indent;
    printOption(dataLayoutOptions3B, -indentWidth);
    os << indent;
    printOption(newton3Options3B, -indentWidth);
  }

  printOption(cutoff);
  printOption(boxMin);
  printOption(boxMax);
  printOption(cellSizeFactors);
  printOption(deltaT);
  printOption(pauseSimulationDuringTuning);
  printOption(sortingThreshold);
  // simulation length is either dictated by tuning phases or iterations
  if (tuningPhases.value > 0) {
    printOption(tuningPhases);
  } else {
    printOption(iterations);
  }
  printOption(boundaryOption);

  os << setw(valueOffset) << left << "Sites:" << endl;
  for (auto [siteId, epsilon] : epsilonMap.value) {
    os << "  " << siteId << ":" << endl;
    os << "    " << setw(valueOffset - 4) << left << epsilonMap.name << ":  " << epsilon << endl;
    os << "    " << setw(valueOffset - 4) << left << sigmaMap.name << ":  " << sigmaMap.value.at(siteId) << endl;
    os << "    " << setw(valueOffset - 4) << left << nuMap.name << ":  " << nuMap.value.at(siteId) << endl;
    os << "    " << setw(valueOffset - 4) << left << massMap.name << ":  " << massMap.value.at(siteId) << endl;
  }
#if MD_FLEXIBLE_MODE == MULTISITE
  os << setw(valueOffset) << left << "Molecules:" << endl;
  for (auto [molId, molToSiteId] : molToSiteIdMap) {
    os << "  " << molId << ":" << endl;
    os << "    " << setw(valueOffset - 4) << left << moleculeToSiteIdStr << ":  " << molToSiteId << endl;
    auto sitePosIter = molToSitePosMap.at(molId).begin();
    os << "    " << setw(valueOffset - 4) << left << moleculeToSitePosStr << ":  [" << *sitePosIter;
    sitePosIter++;
    for (; sitePosIter != molToSitePosMap.at(molId).end(); sitePosIter++) {
      os << ", " << *sitePosIter;
    }
    os << "]" << endl;
    os << "    " << setw(valueOffset - 4) << left << momentOfInertiaStr << ":  " << massMap.value.at(molId) << endl;
  }
#endif

  os << setw(valueOffset) << left << "Objects:" << endl;

  auto printObjectCollection = [](auto objectCollection, auto name, auto &os) {
    int objectId = 0;
    for (const auto &object : objectCollection) {
      os << "  " << name << ":" << endl;
      os << "    " << objectId << ":  " << endl;
      auto objectStr = object.to_string();
      // indent all lines of object
      objectStr = std::regex_replace(objectStr, std::regex("(^|\n)(.)"), "$1      $2");
      os << objectStr;  // no endl needed here because objectStr ends a line
      objectId++;
    }
  };

  printObjectCollection(cubeGridObjects, cubeGridObjectsStr, os);
  printObjectCollection(cubeGaussObjects, cubeGaussObjectsStr, os);
  printObjectCollection(cubeUniformObjects, cubeUniformObjectsStr, os);
  printObjectCollection(cubeClosestPackedObjects, cubeClosestPackedObjectsStr, os);
  printObjectCollection(sphereObjects, sphereObjectsStr, os);

  if (not globalForceIsZero()) {
    printOption(globalForce);
  }

  if (useThermostat.value) {
    os << useThermostat.name << ":" << endl;
    // since these parameters are
    constexpr int indentWidth = 2;
    const auto indent = std::string(indentWidth, ' ');
    os << indent;
    printOption(initTemperature, -indentWidth);
    os << indent;
    printOption(targetTemperature, -indentWidth);
    os << indent;
    printOption(deltaTemp, -indentWidth);
    os << indent;
    printOption(thermostatInterval, -indentWidth);
    os << indent;
    printOption(addBrownianMotion, -indentWidth);
  }

  if (not vtkFileName.value.empty()) {
    printOption(vtkFileName);
    printOption(vtkWriteFrequency);
  }
  if (not checkpointfile.value.empty()) {
    printOption(checkpointfile);
  }

  os << setw(valueOffset) << left << useTuningLogger.name << ":  " << useTuningLogger.value << endl;
  os << setw(valueOffset) << left << outputSuffix.name << ":  " << outputSuffix.value << endl;

  os << setw(valueOffset) << left << logLevel.name << ":  " << spdlog::level::to_string_view(logLevel.value).data()
     << endl;

  os << setw(valueOffset) << left << dontCreateEndConfig.name << ":  " << (not dontCreateEndConfig.value) << endl;
  printOption(dontShowProgressBar);
  printOption(loadBalancer);
  printOption(loadBalancingInterval);
  printOption(subdivideDimension);
  return os.str();
}

void MDFlexConfig::calcSimulationBox() {
  const double interactionLength = cutoff.value + verletSkinRadiusPerTimestep.value * verletRebuildFrequency.value;
  const auto preBoxMin = boxMin.value;
  const auto preBoxMax = boxMax.value;

  // helper function so that we can do the same for every object collection
  // resizes the domain to the maximal extents of all objects
  auto resizeToObjectLimits = [&](const auto &objectCollection) {
    for (auto &object : objectCollection) {
      auto objectMin = object.getBoxMin();
      auto objectMax = object.getBoxMax();
      auto objectSpacing = object.getParticleSpacing();

      for (size_t i = 0; i < 3; ++i) {
        // pad domain such that periodic boundaries can work.
        // This is necessary if the given min/max is not at least half the spacing away of the farthest object.
        boxMin.value[i] = std::min(boxMin.value[i], objectMin[i] - objectSpacing / 2);
        boxMax.value[i] = std::max(boxMax.value[i], objectMax[i] + objectSpacing / 2);
      }
    }
  };

  resizeToObjectLimits(cubeGaussObjects);
  resizeToObjectLimits(cubeGridObjects);
  resizeToObjectLimits(cubeUniformObjects);
  resizeToObjectLimits(sphereObjects);
  resizeToObjectLimits(cubeClosestPackedObjects);

  if (boxMin.value != preBoxMin or boxMax.value != preBoxMax) {
    std::cout << "WARNING: Simulation box increased due to particles being too close to the boundaries." << std::endl;
  }

  // guarantee the box is at least of size interationLength
  for (int i = 0; i < 3; i++) {
    // needed for 2D Simulation, that BoxLength >= interactionLength for all Dimensions
    if (boxMax.value[i] - boxMin.value[i] < interactionLength) {
      std::cout << "WARNING: Simulation box in dimension " << i
                << " is shorter than interaction length and will be increased." << std::endl;
      boxMin.value[i] -= interactionLength / 2;
      boxMax.value[i] += interactionLength / 2;
    }
  }
}

void MDFlexConfig::addSiteType(unsigned long siteId, double mass) {
  // check if siteId is already existing and if there is no error in input
  if (massMap.value.count(siteId) == 1) {
    // check if type is already added
    if (autopas::utils::Math::isNearRel(massMap.value.at(siteId), mass)) {
      return;
    } else {  // wrong initialization:
      throw std::runtime_error("Wrong Particle initialization: using same siteId for different properties");
    }
  } else {
    massMap.value.emplace(siteId, mass);
  }
}

void MDFlexConfig::addLJParametersToSite(unsigned long siteId, double epsilon, double sigma) {
  // check if siteId was already declared and mass was specified
  if (massMap.value.count(siteId) == 1) {
    if (epsilonMap.value.count(siteId) == 1) {
      if (autopas::utils::Math::isNearRel(epsilonMap.value.at(siteId), epsilon) and
          autopas::utils::Math::isNearRel(sigmaMap.value.at(siteId), sigma)) {
        return;
      } else {
        throw std::runtime_error("Wrong Particle initialization: using same siteId for different properties");
      }
    } else {
      epsilonMap.value.emplace(siteId, epsilon);
      sigmaMap.value.emplace(siteId, sigma);
    }
  } else {
    throw std::runtime_error("Initializing LJ parameters to a non existing site-ID");
  }
}

void MDFlexConfig::addATParametersToSite(unsigned long siteId, double nu) {
  // check if siteId was already declared and mass was specified
  if (massMap.value.count(siteId) == 1) {
    if (nuMap.value.count(siteId) == 1) {
      if (autopas::utils::Math::isNearRel(nuMap.value.at(siteId), nu)) {
        return;
      } else {
        throw std::runtime_error("Wrong Particle initialization: using same siteId for different properties");
      }
    } else {
      nuMap.value.emplace(siteId, nu);
    }
  } else {
    throw std::runtime_error("Initializing AT parameters to a non existing site-ID");
  }
}

void MDFlexConfig::addMolType(unsigned long molId, const std::vector<unsigned long> &siteIds,
                              const std::vector<std::array<double, 3>> &relSitePos,
                              std::array<double, 3> momentOfInertia) {
#if MD_FLEXIBLE_MODE == MULTISITE
  // check if siteId is already existing and if there no error in input
  if (molToSiteIdMap.count(molId) == 1) {
    // check if type is already added
    if (autopas::utils::ArrayMath::isEqual(molToSiteIdMap.at(molId), siteIds) and
        autopas::utils::ArrayMath::isNearRel(molToSitePosMap.at(molId), relSitePos) and
        autopas::utils::ArrayMath::isNearRel(momentOfInertiaMap.at(molId), momentOfInertia)) {
      return;
    } else {  // wrong initialization:
      throw std::runtime_error("Wrong Particle initialization: using same molId for different properties");
    }
  } else {
    molToSiteIdMap.emplace(molId, siteIds);
    molToSitePosMap.emplace(molId, relSitePos);
    momentOfInertiaMap.emplace(molId, momentOfInertia);
  }
#else
  throw std::runtime_error(
      "MDFlexConfig::addMolType was used without support for multi-site simulations being compiled");
#endif
}

void MDFlexConfig::flushParticles() { particles.clear(); }

void MDFlexConfig::initializeParticlePropertiesLibrary() {
  _particlePropertiesLibrary = std::make_shared<ParticlePropertiesLibraryType>(cutoff.value);

  // initialize site Ids with mandatory mass parameter
  for (auto [siteTypeId, mass] : massMap.value) {
    _particlePropertiesLibrary->addSiteType(siteTypeId, massMap.value.at(siteTypeId));
  }
  // check size of LJ site parameter vectors match
  if (epsilonMap.value.size() != sigmaMap.value.size()) {
    throw std::runtime_error(
        "MDFlexConfig::initializeParticlePropertiesLibrary(): Number of LJ site-level properties differ! Potentially "
        "missing epsilon or sigma for some LJ sites.");
  }
  // initialize LJ parameters
  for (auto [siteTypeId, epsilon] : epsilonMap.value) {
    _particlePropertiesLibrary->addLJParametersToSite(siteTypeId, epsilon, sigmaMap.value.at(siteTypeId));
  }
  // initialize AT parameters
  for (auto [siteTypeId, nu] : nuMap.value) {
    _particlePropertiesLibrary->addATParametersToSite(siteTypeId, nu);
  }

  // if doing Multi-site MD simulation, also check molecule level vectors match and initialize at molecular level
#if MD_FLEXIBLE_MODE == MULTISITE
  // check size of molecular level vectors match
  if (molToSiteIdMap.size() != molToSitePosMap.size()) {
    throw std::runtime_error("Number of molecular-level properties differ!");
  }

  // initialize at molecular level
  for (auto [molTypeId, siteTypeIds] : molToSiteIdMap) {
    _particlePropertiesLibrary->addMolType(molTypeId, siteTypeIds, molToSitePosMap.at(molTypeId),
                                           momentOfInertiaMap.at(molTypeId));
  }
#endif

  _particlePropertiesLibrary->calculateMixingCoefficients();
}

void MDFlexConfig::initializeObjects() {
  // @todo: the object generators should only generate particles relevant for the current rank's domain
  // All objects are generated on rank one. Particles are then distributed upon insertion.
  int myRank{};
  autopas::AutoPas_MPI_Comm_rank(AUTOPAS_MPI_COMM_WORLD, &myRank);
  if (myRank == 0) {
    for (const auto &object : cubeGridObjects) {
      object.generate(particles);
    }
    for (const auto &object : cubeGaussObjects) {
      object.generate(particles);
    }
    for (const auto &object : cubeUniformObjects) {
      object.generate(particles);
    }
    for (const auto &object : sphereObjects) {
      object.generate(particles);
    }
    for (const auto &object : cubeClosestPackedObjects) {
      object.generate(particles);
    }
  }
}

void MDFlexConfig::loadParticlesFromCheckpoint(const size_t &rank, const size_t &numRanks) {
  const std::string &filename = checkpointfile.value;

  std::ifstream inputStream(filename);
  if (not inputStream.is_open()) {
    throw std::runtime_error("Could not open checkpoint file: " + filename);
    return;
  }

  // If the checkpoint was written by a MPI parallel simulation the checkpoint is a pvtu file,
  // that points to several vtu files, called pieces.
  size_t numCheckpointPieces{getNumPiecesInCheckpoint(filename)};
  // If the number of currently used ranks matches the number of pieces in the checkpoint,
  // we assume that the domain layout matches and each rank only loads their own piece.
  // If it doesn't match the overlap will be redistributed when particles are inserted into the AutoPas containers.
  if (numRanks == numCheckpointPieces) {
    loadParticlesFromRankRecord(filename, rank, particles);
  } else if (rank == 0) {
    // Otherwise, rank 0 loads everything and distributes it later.
    for (size_t i = 0; i < numCheckpointPieces; ++i) {
      loadParticlesFromRankRecord(filename, i, particles);
    }
  }
}<|MERGE_RESOLUTION|>--- conflicted
+++ resolved
@@ -266,11 +266,8 @@
   printOption(tuningMetricOption);
   printOption(tuningInterval);
   printOption(tuningSamples);
-<<<<<<< HEAD
   printOption(maxAllowedSlowdownFactor);
-=======
   printOption(useLOESSSmoothening);
->>>>>>> 90988919
   if (tuningStrategyOptionsContainAnyOf({
           autopas::TuningStrategyOption::randomSearch,
           autopas::TuningStrategyOption::bayesianSearch,
