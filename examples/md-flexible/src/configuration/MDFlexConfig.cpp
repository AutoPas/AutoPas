--- conflicted
+++ resolved
@@ -311,7 +311,10 @@
         os << "Lennard-Jones (12-6) with globals" << endl;
         break;
       }
-    }
+      case FunctorOption::kr: {
+        os << "Krypton Pair Potential" << endl;
+        break;
+      }
     os << indent;
     printOption(traversalOptions, -indentWidth);
     os << indent;
@@ -337,19 +340,12 @@
         break;
       }
     }
-<<<<<<< HEAD
-    case FunctorOption::kr: {
-      os << "Krypton Pair Potential" << endl;
-      break;
-    }
-=======
     os << indent;
     printOption(traversalOptions3B, -indentWidth);
     os << indent;
     printOption(dataLayoutOptions3B, -indentWidth);
     os << indent;
     printOption(newton3Options3B, -indentWidth);
->>>>>>> 6172a98a
   }
 
   printOption(cutoff);
