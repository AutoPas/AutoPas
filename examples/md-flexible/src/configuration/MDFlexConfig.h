--- conflicted
+++ resolved
@@ -108,9 +108,7 @@
      * @return
      */
     [[nodiscard]] auto toGetoptOption() const {
-      struct option retStruct {
-        name.c_str(), requiresArgument, nullptr, getOptChar
-      };
+      struct option retStruct{name.c_str(), requiresArgument, nullptr, getOptChar};
       return retStruct;
     }
   };
@@ -173,8 +171,6 @@
   void addATParametersToSite(unsigned long siteId, double nu);
 
   /**
-<<<<<<< HEAD
-=======
    * Adds the Coulomb parameters specified site.
    * Checks if the given site exists and if the parameter was already specified.
    *
@@ -185,7 +181,6 @@
   void addCoulombParametersToSite(unsigned long siteId, double epsilon, double charge);
 
   /**
->>>>>>> 34073145
    * Adds site positions and types for a given molecule type and checks if the molId already exists
    *
    * @note When md-flexible is compiled for only single-site molecules, calls to this function return errors.
@@ -578,12 +573,9 @@
   /**
    * cutoff factor for electro statics
    */
-<<<<<<< HEAD
-=======
   MDFlexOption<double, __LINE__> cutoffFactorElectrostatics{
       1., "cutoff-factor-electrostatics", true,
       "The cutoff is multiplied with this value and used as the electrostatics cutoff"};
->>>>>>> 34073145
   /**
    * functorOption
    */
@@ -717,6 +709,16 @@
    */
   MDFlexOption<std::map<unsigned long, double>, 0> massMap{
       {{0ul, 1.}}, "mass", true, "Mapping from site type to a mass value."};
+  /**
+   * chargeMap
+   */
+  MDFlexOption<std::map<unsigned long, double>, 0> chargeMap{
+      {}, "charge", true, "Mapping from site type to a charge value."};
+  /**
+   * coulombEpsilonMap
+   */
+  MDFlexOption<std::map<unsigned long, double>, 0> coulombEpsilonMap{
+      {}, "coulomb-epsilon", true, "Mapping from site type to an coulomb epsilon value."};
   // Molecule Type Generation
   // Strings for parsing yaml files.
   /**
