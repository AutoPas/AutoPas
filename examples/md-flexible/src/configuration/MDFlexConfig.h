/**
 * @file MDFlexConfig.h
 * @author F. Gratl * @date 18.10.2019
 */

#pragma once

#include <getopt.h>

#include <map>
#include <set>
#include <utility>

#include "autopas/options/AcquisitionFunctionOption.h"
#include "autopas/options/ContainerOption.h"
#include "autopas/options/DataLayoutOption.h"
#include "autopas/options/ExtrapolationMethodOption.h"
#include "autopas/options/LoadEstimatorOption.h"
#include "autopas/options/MPIStrategyOption.h"
#include "autopas/options/Newton3Option.h"
#include "autopas/options/SelectorStrategyOption.h"
#include "autopas/options/TraversalOption.h"
#include "autopas/options/TuningStrategyOption.h"
#include "autopas/utils/NumberSet.h"
#include "src/TypeDefinitions.h"
#include "src/configuration/objects/CubeClosestPacked.h"
#include "src/configuration/objects/CubeGauss.h"
#include "src/configuration/objects/CubeGrid.h"
#include "src/configuration/objects/CubeUniform.h"
#include "src/configuration/objects/Sphere.h"
#include "src/domainDecomposition/LoadBalancerOption.h"
#include "src/options/BoundaryTypeOption.h"

/**
 * Class containing all necessary parameters for configuring a md-flexible simulation.
 */
class MDFlexConfig {
 public:
  /**
   * Constructor that initializes the configuration from the CLI arguments (incl. yaml file argument).
   * @param argc: the argument count of the arguments passed to the main function.
   * @param argv: the argument vector passed to the main function.
   */
  MDFlexConfig(int argc, char **argv);

  /**
   * Constructor using only default values.
   * Useful for testing but might require setting some values before this is valid.
   */
  MDFlexConfig() = default;

  /**
   * Struct to bundle information for options.
   * @tparam T Datatype of the option
   * @tparam getOptChar int for the switch case that is used during cli argument parsing with getOpt.
   * @note ints should be unique so they can be used for a switch case.
   * @note getOptChar should never be -1 because getopt uses this value to indicate that there are no more cli arguments
   * @note use __LINE__ as a cheap generator for unique ints.
   * @todo c++20: With support for non-type template parameters replace the template getOptChar with the name string
   * Then the getOptChar can be generated from that (e.g. with a hash) at compile time. Discussed here:
   * https://github.com/AutoPas/AutoPas/pull/469#discussion_r431270944
   */
  template <class T, int getOptChar>
  struct MDFlexOption {
    /**
     * Value of this option.
     */
    T value;

    /**
     * Indicate whether this option is a flag or takes arguments.
     */
    bool requiresArgument;

    /**
     * String representation of the option name.
     */
    std::string name;

    /**
     * String describing this option. This is displayed when md-flexible is invoked with --help.
     */
    std::string description;

    /**
     * Member to access the template parameter.
     */
    constexpr static int getoptChar{getOptChar};

    /**
     * Constructor
     * @param value Default value for this option.
     * @param newName String representation of the option name.
     * @param requiresArgument Indicate whether this option is a flag or takes arguments.
     * @param newDescription String describing this option. This is displayed when md-flexible is invoked with --help.
     */
    MDFlexOption(T value, std::string newName, bool requiresArgument, std::string newDescription)
        : requiresArgument(requiresArgument),
          name(std::move(newName)),
          value(std::move(value)),
          description(std::move(newDescription)) {}

    /**
     * Returns a getopt option struct for this object.
     * @return
     */
    [[nodiscard]] auto toGetoptOption() const {
      struct option retStruct {
        name.c_str(), requiresArgument, nullptr, getOptChar
      };
      return retStruct;
    }
  };

  /**
   * Convert the content of the config to a string representation.
   * @return
   */
  [[nodiscard]] std::string to_string() const;

  /**
   * Checks parsed Objects and determines the necessary size of the simulation box.
   */
  void calcSimulationBox();

  /**
   * Returns the particles generated based on the povided configuration file.
   * @return a vector containing the generated particles.
   */
  std::vector<ParticleType> getParticles() { return _particles; }

  /**
   * Returns the ParticlePropertiesLibrary containing the properties of the particle types used in this simulation.
   * @return the ParticlePropertiesLibrary
   */
  std::shared_ptr<ParticlePropertiesLibraryType> getParticlePropertiesLibrary() { return _particlePropertiesLibrary; }
  /**
   * Adds parameters to all relevant particle property attributes and checks if the type already exists.
   * @param typeId
   * @param epsilon
   * @param sigma
   * @param mass
   */
  void addParticleType(unsigned long typeId, double epsilon, double sigma, double mass);

  /**
   * Flushes the particles.
   */
  void flushParticles();

  /**
   * Loads the particles from the checkpoint file defined in the configuration file.
   * If the checkpoint has been recorded using multiple processes, the rank of the current process needs to be passed.
   * The provided rank also needs to respect the domain decomposition. E. g. if the a regular grid decomposition is
   * used,   * don't pass the MPI_COMM_WORLD rank, as it might differ from the grid rank derived in the decomposition
   * scheme. The wrong rank might result in a very bad network topology and therefore increase communication cost.
   * @param rank: The MPI rank of the current process.
   * @param communicatorSize: The size of the MPI communicator used for the simulation.
   */
  void loadParticlesFromCheckpoint(const size_t &rank, const size_t &communicatorSize);

  /**
   * Choice of the functor
   */
  enum class FunctorOption { lj12_6, lj12_6_AVX, lj12_6_SVE, lj12_6_Globals };

  /**
   * Choice of the particle generators specified in the command line
   */
  enum class GeneratorOption { grid, uniform, gaussian, sphere, closestPacked };

  //  All options in the config
  //  Make sure that the description is parsable by `CLIParser::createZSHCompletionFile()`!

  /**
   * yamlFilename
   */
  MDFlexOption<std::string, __LINE__> yamlFilename{"", "yaml-filename", true, "Path to a .yaml input file."};

  // AutoPas options:
  /**
   * containerOptions
   */
  MDFlexOption<std::set<autopas::ContainerOption>, __LINE__> containerOptions{
      autopas::ContainerOption::getMostOptions(), "container", true,
      "List of container options to use. Possible Values: " +
          autopas::utils::ArrayUtils::to_string(autopas::ContainerOption::getAllOptions(), " ", {"(", ")"})};
  /**
   * dataLayoutOptions
   */
  MDFlexOption<std::set<autopas::DataLayoutOption>, __LINE__> dataLayoutOptions{
      autopas::DataLayoutOption::getMostOptions(), "data-layout", true,
      "List of data layout options to use. Possible Values: " +
          autopas::utils::ArrayUtils::to_string(autopas::DataLayoutOption::getAllOptions(), " ", {"(", ")"})};
  /**
   * selectorStrategy
   */
  MDFlexOption<autopas::SelectorStrategyOption, __LINE__> selectorStrategy{
      autopas::SelectorStrategyOption::fastestAbs, "selector-strategy", true,
      "Strategy how to reduce the sample measurements to a single value. Possible Values: " +
          autopas::utils::ArrayUtils::to_string(autopas::SelectorStrategyOption::getAllOptions(), " ", {"(", ")"})};
  /**
   * traversalOptions
   */
  MDFlexOption<std::set<autopas::TraversalOption>, __LINE__> traversalOptions{
      autopas::TraversalOption::getMostOptions(), "traversal", true,
      "List of traversal options to use. Possible Values: " +
          autopas::utils::ArrayUtils::to_string(autopas::TraversalOption::getAllOptions(), " ", {"(", ")"})};
  /**
   * traversalOptions
   */
  MDFlexOption<std::set<autopas::LoadEstimatorOption>, __LINE__> loadEstimatorOptions{
      autopas::LoadEstimatorOption::getMostOptions(), "load-estimator", true,
      "List of load estimator function choices for traversals that do heuristic load balancing. Possible Values: " +
          autopas::utils::ArrayUtils::to_string(autopas::LoadEstimatorOption::getAllOptions(), " ", {"(", ")"})};
  /**
   * newton3Options
   */
  MDFlexOption<std::set<autopas::Newton3Option>, __LINE__> newton3Options{
      autopas::Newton3Option::getMostOptions(), "newton3", true,
      "List of newton3 options to use. Possible Values: " +
          autopas::utils::ArrayUtils::to_string(autopas::Newton3Option::getAllOptions(), " ", {"(", ")"})};
  /**
   * cellSizeFactors
   */
  MDFlexOption<std::shared_ptr<autopas::NumberSet<double>>, __LINE__> cellSizeFactors{
      std::make_shared<autopas::NumberSetFinite<double>>(std::set<double>{1.}), "cell-size", true,
      "Factor for the interaction length to determine the cell size."};
  /**
   * logFileName
   */
  MDFlexOption<std::string, __LINE__> logFileName{"", "log-file", true,
                                                  "Path to an .out file to store the log output."};
  /**
   * logLevel
   */
  MDFlexOption<autopas::Logger::LogLevel, __LINE__> logLevel{
      autopas::Logger::LogLevel::info, "log-level", true,
      "Log level for AutoPas. Set to debug for tuning information. "
      "Possible Values: (trace debug info warn error critical off)"};
  /**
   * tuningStrategyOption
   */
  MDFlexOption<autopas::TuningStrategyOption, __LINE__> tuningStrategyOption{
      autopas::TuningStrategyOption::fullSearch, "tuning-strategy", true,
      "Strategy how to reduce the sample measurements to a single value. Possible Values: " +
          autopas::utils::ArrayUtils::to_string(autopas::TuningStrategyOption::getAllOptions(), " ", {"(", ")"})};
  /**
   * mpiStrategyOption
   */
  MDFlexOption<autopas::MPIStrategyOption, __LINE__> mpiStrategyOption{
      autopas::MPIStrategyOption::noMPI, "mpi-strategy", true,
      "Whether to tune using with MPI or not. Possible Values: " +
          autopas::utils::ArrayUtils::to_string(autopas::MPIStrategyOption::getAllOptions(), " ", {"(", ")"})};

  /**
   * MPITuningMaxDifferenceForBucket
   */
  MDFlexOption<double, __LINE__> MPITuningMaxDifferenceForBucket{
      0.2, "mpi-tuning-max-difference-for-bucket", true,
      "For MPI-tuning: Maximum of the relative difference in the comparison metric for two ranks which exchange their "
      "tuning information."};

  /**
   * MPITuningWeightForMaxDensity
   */
  MDFlexOption<double, __LINE__> MPITuningWeightForMaxDensity{
      0.1, "mpi-tuning-weight-for-max-density", true,
      "For MPI-tuning: Weight for maxDensity in the calculation for bucket distribution."};

  /**
   * tuningInterval
   */
  MDFlexOption<unsigned int, __LINE__> tuningInterval{5000, "tuning-interval", true,
                                                      "Number of iterations between two tuning phases."};
  /**
   * tuningSamples
   */
  MDFlexOption<unsigned int, __LINE__> tuningSamples{3, "tuning-samples", true,
                                                     "Number of samples to collect per configuration."};
  /**
   * tuningMaxEvidence
   */
  MDFlexOption<unsigned int, __LINE__> tuningMaxEvidence{
      10, "tuning-max-evidence", true,
      "For Bayesian based tuning strategies: Maximum number of evidences "
      "tuning strategies that have no finishing indicator take."};
  /**
   * relativeOptimumRange
   */
  MDFlexOption<double, __LINE__> relativeOptimumRange{
      1.2, "relative-optimum-range", true,
      "For predictive based tuning strategies: Configurations whose predicted performance lies within this range of "
      "the predicted optimal performance will be tested."};
  /**
   * maxTuningPhasesWithoutTest
   */
  MDFlexOption<unsigned int, __LINE__> maxTuningPhasesWithoutTest{
      5, "max-tuning-phases-without-test", true,
      "For predictive based tuning strategies: Maximal number of "
      "tuning phases a configurations can be excluded from testing."};
  /**
   * relativeBlacklistRange
   */
  MDFlexOption<double, __LINE__> relativeBlacklistRange{
      0, "relative-blacklist-range", true,
      "For predictive based tuning strategies: When the first evidence of a configuration is further away from the "
      "optimum than this relative range, the configuration is ignored for the rest of the simulation. Set to zero to "
      "disable blacklisting."};
  /**
   * evidenceFirstPrediction
   */
  MDFlexOption<unsigned int, __LINE__> evidenceFirstPrediction{
      3, "evidence-for-prediction", true,
      "For predictive based tuning strategies: The number of evidence for a configuration that needs to be gathered "
      "before the first prediction is made. This number also determines how much evidence is used for the calculation "
      "of the prediction and for a polynomial extrapolation method, this is also the degree of the polynomial."};
  /**
   * extrapolationMethodOption
   */
  MDFlexOption<autopas::ExtrapolationMethodOption, __LINE__> extrapolationMethodOption{
      autopas::ExtrapolationMethodOption::linearRegression, "extrapolation-method", true,
      "For predictive based tuning strategies: The extrapolation method that calculates the prediction. Possible "
      "Values: " +
          autopas::utils::ArrayUtils::to_string(autopas::ExtrapolationMethodOption::getAllOptions(), " ", {"(", ")"})};
  /**
   * vtkOutputFolder
   */
  MDFlexOption<std::string, __LINE__> vtkOutputFolder{"output", "vtk-output-folder", true,
                                                      "The location where the vtk output will be created."};
  /**
   * vtkFileName
   */
  MDFlexOption<std::string, __LINE__> vtkFileName{"", "vtk-filename", true, "Basename for all VTK output files."};
  /**
   * vtkWriteFrequency
   */
  MDFlexOption<size_t, __LINE__> vtkWriteFrequency{100, "vtk-write-frequency", true,
                                                   "Number of iterations after which a VTK file is written."};
  /**
   * verletClusterSize
   */
  MDFlexOption<unsigned int, __LINE__> verletClusterSize{4, "verlet-cluster-size", true,
                                                         "Number of particles in Verlet clusters."};
  /**
   * verletRebuildFrequencies
   */
<<<<<<< HEAD
  MDFlexOption<std::shared_ptr<autopas::NumberSet<int>>, __LINE__> verletRebuildFrequencies{
      std::make_shared<autopas::NumberSetFinite<int>>(std::set<int>{5}), "verlet-rebuild-frequency",
      true, "Number of iterations after which containers are rebuilt."};

=======
  MDFlexOption<unsigned int, __LINE__> verletRebuildFrequency{
      15, "verlet-rebuild-frequency", true, "Number of iterations after which containers are rebuilt."};
>>>>>>> 1e201e61
  /**
   * verletSkinRadiusPerTimeStep
   */
  MDFlexOption<double, __LINE__> verletSkinRadiusPerTimestep{
      .2, "verlet-skin-radius-per-timestep", true,
      "Skin added to the cutoff to form the interaction length. The total skin width is this number times "
      "verletRebuildFrequency."};

  /**
   * fastParticlesThrow
   */
  MDFlexOption<bool, __LINE__> fastParticlesThrow{false, "fastParticlesThrow", false,
                                                  "Decide if particles that move farther than skin/2/rebuildFrequency "
                                                  "will throw an exception during the position update or not."};
  /**
   * boxMin
   */
  MDFlexOption<std::array<double, 3>, 0> boxMin{
      {0, 0, 0}, "box-min", true, "Lower front left corner of the simulation box."};
  /**
   * boxMax
   */
  MDFlexOption<std::array<double, 3>, 0> boxMax{
      {1, 1, 1}, "box-max", true, "Upper back right corner of the simulation box."};

  /**
   * loadBalancingInterval
   */
  MDFlexOption<unsigned int, __LINE__> loadBalancingInterval{
      100, "load-balancing-interval", true, "Defines the iteration interval at which load balancing should occur."};

  /**
   * subdivideDimension
   */
  MDFlexOption<std::array<bool, 3>, 0> subdivideDimension{
      {true, true, true},
      "subdivide-dimension",
      true,
      "Indicates in which dimensions the global domain can be subdivided by the MPI decomposition"};

  /**
   * acquisitionFunctionOption
   */
  MDFlexOption<autopas::AcquisitionFunctionOption, __LINE__> acquisitionFunctionOption{
      autopas::AcquisitionFunctionOption::upperConfidenceBound, "tuning-acquisition-function", true,
      "For Bayesian based tuning strategies: Function to determine the predicted knowledge gain when testing a given "
      "configuration. Possible Values: " +
          autopas::utils::ArrayUtils::to_string(autopas::AcquisitionFunctionOption::getAllOptions(), " ", {"(", ")"})};

  // Simulation Options:
  /**
   * cutoff
   */
  MDFlexOption<double, __LINE__> cutoff{2., "cutoff", true, "Lennard-Jones force cutoff."};
  /**
   * functorOption
   */
  MDFlexOption<FunctorOption, __LINE__> functorOption{FunctorOption::lj12_6, "functor", true,
                                                      "Force functor to use. Possible Values: (lennard-jones "
                                                      "lennard-jones-AVX2 lennard-jones-SVE lennard-jones-globals)"};
  /**
   * iterations
   */
  MDFlexOption<size_t, __LINE__> iterations{10, "iterations", true, "Number of iterations to simulate."};
  /**
   * tuningPhases
   */
  MDFlexOption<size_t, __LINE__> tuningPhases{
      0, "tuning-phases", true, "Number of tuning phases to simulate. This option overwrites --iterations."};
  /**
   * Boundary types.
   */
  MDFlexOption<std::array<options::BoundaryTypeOption, 3>, __LINE__> boundaryOption{
      {options::BoundaryTypeOption::periodic, options::BoundaryTypeOption::periodic,
       options::BoundaryTypeOption::periodic},
      "boundary-type",
      true,
      "Boundary condition types for each of the three dimensions. Possible Values: " +
          autopas::utils::ArrayUtils::to_string(options::BoundaryTypeOption::getAllOptions(), " ", {"(", ")"}) +
          " Default: {periodic, periodic, periodic}"};
  /**
   * dontMeasureFlops
   */
  MDFlexOption<bool, __LINE__> dontMeasureFlops{true, "no-flops", false, "Set to omit the calculation of flops."};
  /**
   * Omit the creation of a config file at the end of the Simulation.
   * This starts with a "not" such that it can be used as a flag with a sane default.
   */
  MDFlexOption<bool, __LINE__> dontCreateEndConfig{
      true, "no-end-config", false, "Set to omit the creation of a yaml file at the end of a simulation."};
  /**
   * Omit the output of the progress bar and progress information. This might be useful if this upsets your output.
   */
  MDFlexOption<bool, __LINE__> dontShowProgressBar{false, "no-progress-bar", false,
                                                   "Set to omit printing the progress bar."};
  /**
   * deltaT
   */
  MDFlexOption<double, __LINE__> deltaT{0.001, "deltaT", true,
                                        "Length of a timestep. Set to 0 to deactivate time integration."};
  /**
   * epsilonMap
   */
  MDFlexOption<std::map<unsigned long, double>, 0> epsilonMap{
      {{0ul, 1.}}, "particle-epsilon", true, "Mapping from particle type to an epsilon value."};
  /**
   * sigmaMap
   */
  MDFlexOption<std::map<unsigned long, double>, 0> sigmaMap{
      {{0ul, 1.}}, "particle-sigma", true, "Mapping from particle type to a sigma value."};
  /**
   * massMap
   */
  MDFlexOption<std::map<unsigned long, double>, 0> massMap{
      {{0ul, 1.}}, "particle-mass", true, "Mapping from particle type to a mass value."};

  // Options for additional Object Generation on command line
  /**
   * boxLength
   */
  MDFlexOption<double, __LINE__> boxLength{10, "box-length", true, "Length of the simulation box as a cuboid."};
  /**
   * distributionMean
   */
  MDFlexOption<std::array<double, 3>, __LINE__> distributionMean{
      {5., 5., 5.}, "distribution-mean", true, "Mean of the gaussian distribution for random particle initialization."};
  /**
   * distributionStdDev
   */
  MDFlexOption<std::array<double, 3>, __LINE__> distributionStdDev{
      {2., 2., 2.},
      "distribution-stddeviation",
      true,
      "Standard deviation of the gaussian distribution for random particle initialization."};
  /**
   * particlesPerDim
   */
  MDFlexOption<size_t, __LINE__> particlesPerDim{10, "particles-per-dimension", true,
                                                 "Size of the scenario for the grid generator."};
  /**
   * particlesTotal
   */
  MDFlexOption<size_t, __LINE__> particlesTotal{
      1000, "particles-total", true, "Total number of particles for the random distribution based generators."};
  /**
   * particleSpacing
   * For a stable grid initialize this as 2^(1/6) sigma
   */
  MDFlexOption<double, __LINE__> particleSpacing{1.1225 * 1, "particle-spacing", true,
                                                 "Space between two particles for the grid generator."};
  /**
   * generatorOption
   */
  MDFlexOption<GeneratorOption, __LINE__> generatorOption{
      GeneratorOption::grid, "particle-generator", true,
      "Scenario generator. Possible Values: (grid uniform gaussian sphere closestPacking) Default: grid"};

  // Object Generation:
  /**
   * objectsStr
   */
  static inline const char *objectsStr{"Objects"};
  /**
   * bottomLeftBackCornerStr
   */
  static inline const char *bottomLeftBackCornerStr{"bottomLeftCorner"};
  /**
   * velocityStr
   */
  static inline const char *const velocityStr{"velocity"};
  /**
   * particleTypeStr
   */
  static inline const char *const particleTypeStr{"particle-type"};
  /**
   * particlesPerObjectStr
   */
  static inline const char *const particlesPerObjectStr{"numberOfParticles"};
  /**
   * cubeGridObjectsStr
   */
  static inline const char *const cubeGridObjectsStr{"CubeGrid"};
  /**
   * cubeGridObjects
   */
  std::vector<CubeGrid> cubeGridObjects{};
  /**
   * cubeGaussObjectsStr
   */
  static inline const char *const cubeGaussObjectsStr{"CubeGauss"};
  /**
   * cubeGaussObjects
   */
  std::vector<CubeGauss> cubeGaussObjects{};
  /**
   * cubeUniformObjectsStr
   */
  static inline const char *const cubeUniformObjectsStr{"CubeUniform"};
  /**
   * cubeUniformObjects
   */
  std::vector<CubeUniform> cubeUniformObjects{};
  /**
   * sphereObjectsStr
   */
  static inline const char *const sphereObjectsStr{"Sphere"};
  /**
   * sphereCenterStr
   */
  static inline const char *const sphereCenterStr{"center"};
  /**
   * sphereRadiusStr
   */
  static inline const char *const sphereRadiusStr{"radius"};
  /**
   * sphereObjects
   */
  std::vector<Sphere> sphereObjects{};
  /**
   * cubeClosestPackedObjects
   */
  std::vector<CubeClosestPacked> cubeClosestPackedObjects{};
  /**
   * cubeClosestPackedObjectsStr
   */
  static inline const char *const cubeClosestPackedObjectsStr{"CubeClosestPacked"};

  // Thermostat Options
  /**
   * useThermostat
   */
  MDFlexOption<bool, __LINE__> useThermostat{
      false, "thermostat", true,
      "(De)Activate the thermostat. Only useful when used to overwrite a yaml file. "
      "Possible Values: (true false) Default: false"};
  /**
   * initTemperature
   */
  MDFlexOption<double, __LINE__> initTemperature{0., "initialTemperature", true,
                                                 "Thermostat option. Initial temperature of the system."};
  /**
   * targetTemperature
   */
  MDFlexOption<double, __LINE__> targetTemperature{0., "targetTemperature", true,
                                                   "Thermostat option. Target temperature of the system."};
  /**
   * deltaTemp
   */
  MDFlexOption<double, __LINE__> deltaTemp{
      0., "deltaTemperature", true, "Thermostat option. Maximal temperature jump the thermostat is allowed to apply."};
  /**
   * thermostatInterval
   */
  MDFlexOption<size_t, __LINE__> thermostatInterval{
      0, "thermostatInterval", true,
      "Thermostat option. Number of Iterations between two applications of the thermostat."};
  /**
   * addBrownianMotion
   */
  MDFlexOption<bool, __LINE__> addBrownianMotion{
      true, "addBrownianMotion", true,
      "Thermostat option. Whether the particle velocities should be initialized using "
      "Brownian motion. Possible Values: (true false) Default: true"};

  /**
   * Global external force like e.g. gravity
   */
  MDFlexOption<std::array<double, 3>, __LINE__> globalForce{
      {0, 0, 0},
      "globalForce",
      true,
      "Global force applied on every particle. Useful to model e.g. gravity. Default: {0,0,0}"};

  /**
   * Convenience function testing if the global force contains only 0 entries.
   * @return false if any entry in globalForce.value is != 0.
   */
  [[nodiscard]] bool globalForceIsZero() const {
    bool isZero = true;
    for (auto gf : globalForce.value) {
      isZero &= gf == 0;
    }
    return isZero;
  }

  // Checkpoint Options
  /**
   * checkpointfile
   */
  MDFlexOption<std::string, __LINE__> checkpointfile{"", "checkpoint", true,
                                                     "Path to a .pvtu File to load as a checkpoint."};

  /**
   * loadBalancer
   */
  MDFlexOption<LoadBalancerOption, __LINE__> loadBalancer{
      LoadBalancerOption::invertedPressure, "load-balancer", true,
      "Defines which load balancing approach will be used with the adaptive grid decomposition. If ALL is chosen as "
      "load balancer, MD-Flexible uses ALL's TENSOR method. Possible Values: " +
          autopas::utils::ArrayUtils::to_string(LoadBalancerOption::getAllOptions(), " ", {"(", ")"})};

  /**
   * valueOffset used for cli-output alignment
   */
  static constexpr int valueOffset{33};

 private:
  /**
   * Stores the particles generated based on the provided configuration file
   * These particles can be added to the respective autopas container,
   * but have to be converted to the respective particle type, first.
   */
  std::vector<ParticleType> _particles;

  /**
   * Stores the physical properties of the particles used in the an MDFlexSimulation
   */
  std::shared_ptr<ParticlePropertiesLibraryType> _particlePropertiesLibrary;

  /**
   * Initializes the ParticlePropertiesLibrary
   */
  void initializeParticlePropertiesLibrary();

  /**
   * Initializes all particles present at the start of the simulation.
   */
  void initializeObjects();
};

/**
 * Stream insertion operator for MDFlexConfig.
 * @param os
 * @param config
 * @return
 */
inline std::ostream &operator<<(std::ostream &os, const MDFlexConfig &config) { return os << config.to_string(); }<|MERGE_RESOLUTION|>--- conflicted
+++ resolved
@@ -345,15 +345,10 @@
   /**
    * verletRebuildFrequencies
    */
-<<<<<<< HEAD
   MDFlexOption<std::shared_ptr<autopas::NumberSet<int>>, __LINE__> verletRebuildFrequencies{
       std::make_shared<autopas::NumberSetFinite<int>>(std::set<int>{5}), "verlet-rebuild-frequency",
       true, "Number of iterations after which containers are rebuilt."};
 
-=======
-  MDFlexOption<unsigned int, __LINE__> verletRebuildFrequency{
-      15, "verlet-rebuild-frequency", true, "Number of iterations after which containers are rebuilt."};
->>>>>>> 1e201e61
   /**
    * verletSkinRadiusPerTimeStep
    */
