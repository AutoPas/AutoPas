--- conflicted
+++ resolved
@@ -173,11 +173,7 @@
   /**
    * Choice of the functor
    */
-<<<<<<< HEAD
-  enum class FunctorOption { lj12_6, lj12_6_AVX, lj12_6_Globals, lj12_6_Multicentered };
-=======
-  enum class FunctorOption { lj12_6, lj12_6_AVX, lj12_6_SVE, lj12_6_Globals };
->>>>>>> 1e201e61
+  enum class FunctorOption { lj12_6, lj12_6_AVX, lj12_6_SVE, lj12_6_Globals, lj12_6_Multicentered };
 
   /**
    * Choice of the particle generators specified in the command line
@@ -419,15 +415,10 @@
   /**
    * functorOption
    */
-<<<<<<< HEAD
-  MDFlexOption<FunctorOption, __LINE__> functorOption{
-      FunctorOption::lj12_6, "functor", true,
-      "Force functor to use. Possible Values: (lennard-jones lennard-jones-AVX2 lennard-jones-globals lennard-jones-multicentered)"};
-=======
   MDFlexOption<FunctorOption, __LINE__> functorOption{FunctorOption::lj12_6, "functor", true,
                                                       "Force functor to use. Possible Values: (lennard-jones "
-                                                      "lennard-jones-AVX2 lennard-jones-SVE lennard-jones-globals)"};
->>>>>>> 1e201e61
+                                                      "lennard-jones-AVX2 lennard-jones-SVE lennard-jones-globals"
+                                                      "lennard-jones-multicentered)"};
   /**
    * iterations
    */
