/**
 * @file MDFlexConfig.h
 * @author F. Gratl
 * @date 18.10.2019
 */

#pragma once

#include <getopt.h>

#include <map>
#include <set>
#include <utility>

#include "autopas/options/AcquisitionFunctionOption.h"
#include "autopas/options/ContainerOption.h"
#include "autopas/options/DataLayoutOption.h"
#include "autopas/options/EnergySensorOption.h"
#include "autopas/options/ExtrapolationMethodOption.h"
#include "autopas/options/LoadEstimatorOption.h"
#include "autopas/options/Newton3Option.h"
#include "autopas/options/SelectorStrategyOption.h"
#include "autopas/options/TraversalOption.h"
#include "autopas/options/TuningMetricOption.h"
#include "autopas/options/TuningStrategyOption.h"
#include "autopas/options/VectorizationPatternOption.h"
#include "autopas/utils/Math.h"
#include "autopas/utils/NumberSet.h"
#include "src/TypeDefinitions.h"
#include "src/configuration/objects/CubeClosestPacked.h"
#include "src/configuration/objects/CubeGauss.h"
#include "src/configuration/objects/CubeGrid.h"
#include "src/configuration/objects/CubeUniform.h"
#include "src/configuration/objects/Sphere.h"
#include "src/domainDecomposition/LoadBalancerOption.h"
#include "src/options/BoundaryTypeOption.h"

/**
 * Class containing all necessary parameters for configuring a md-flexible simulation.
 */
class MDFlexConfig {
 public:
  /**
   * Constructor that initializes the configuration from the CLI arguments (incl. yaml file argument).
   * @param argc: the argument count of the arguments passed to the main function.
   * @param argv: the argument vector passed to the main function.
   */
  MDFlexConfig(int argc, char **argv);

  /**
   * Constructor using only default values.
   * Useful for testing but might require setting some values before this is valid.
   */
  MDFlexConfig() = default;

  /**
   * Struct to bundle information for options.
   * @tparam T Datatype of the option
   * @tparam getOptChar int for the switch case that is used during cli argument parsing with getOpt.
   * @note ints should be unique so they can be used for a switch case.
   * @note getOptChar should never be -1 because getopt uses this value to indicate that there are no more cli arguments
   * @note use __LINE__ as a cheap generator for unique ints.
   * @todo c++20: With support for non-type template parameters replace the template getOptChar with the name string
   * Then the getOptChar can be generated from that (e.g. with a hash) at compile time. Discussed here:
   * https://github.com/AutoPas/AutoPas/pull/469#discussion_r431270944
   */
  template <class T, int getOptChar>
  struct MDFlexOption {
    /**
     * Value of this option.
     */
    T value;

    /**
     * Indicate whether this option is a flag or takes arguments.
     */
    bool requiresArgument;

    /**
     * String representation of the option name.
     */
    std::string name;

    /**
     * String describing this option. This is displayed when md-flexible is invoked with --help.
     */
    std::string description;

    /**
     * Member to access the template parameter.
     */
    constexpr static int getoptChar{getOptChar};

    /**
     * Constructor
     * @param value Default value for this option.
     * @param newName String representation of the option name.
     * @param requiresArgument Indicate whether this option is a flag or takes arguments.
     * @param newDescription String describing this option. This is displayed when md-flexible is invoked with --help.
     */
    MDFlexOption(T value, std::string newName, bool requiresArgument, std::string newDescription)
        : requiresArgument(requiresArgument),
          name(std::move(newName)),
          value(std::move(value)),
          description(std::move(newDescription)) {}

    /**
     * Returns a getopt option struct for this object.
     * @return
     */
    [[nodiscard]] auto toGetoptOption() const {
      struct option retStruct {
        name.c_str(), requiresArgument, nullptr, getOptChar
      };
      return retStruct;
    }
  };

  /**
   * Convert the content of the config to a string representation.
   * @return
   */
  [[nodiscard]] std::string to_string() const;

  /**
   * Checks parsed Objects and determines the necessary size of the simulation box.
   */
  void calcSimulationBox();

  /**
   * Returns the ParticlePropertiesLibrary containing the properties of the particle types used in this simulation.
   * @return the ParticlePropertiesLibrary
   */
  std::shared_ptr<ParticlePropertiesLibraryType> getParticlePropertiesLibrary() { return _particlePropertiesLibrary; }

  /**
   * Returns the used interaction types as deducted from the used functor(s).
   * @return set of used interaction types.
   */
  std::set<autopas::InteractionTypeOption> getInteractionTypes() const { return _interactionTypes; }

  /**
   * Add interaction type after recognizing a certain functor.
   * @param interactionType
   */
  void addInteractionType(autopas::InteractionTypeOption interactionType) { _interactionTypes.insert(interactionType); }

  /**
   * Adds a new site with specified mass and checks if the siteId already exists.
   * For single site simulations, the molecule's molId is used to look up the site with siteId = molId.
   *
   * @param siteId unique site type id
   * @param mass
   */
  void addSiteType(unsigned long siteId, double mass);

  /**
   * Adds Lennard-Jones parameters to the specified site.
   * Checks if the given site exists and if the parameters were already specified.
   *
   * @param siteId unique site type id
   * @param epsilon
   * @param sigma
   */
  void addLJParametersToSite(unsigned long siteId, double epsilon, double sigma);

  /**
   * Adds the Axilrod-Teller parameter nu to the specified site.
   * Checks if the given site exists and if the parameter was already specified.
   *
   * @param siteId unique site type id
   * @param nu
   */
  void addATParametersToSite(unsigned long siteId, double nu);

  /**
   * Adds site positions and types for a given molecule type and checks if the molId already exists
   *
   * @note When md-flexible is compiled for only single-site molecules, calls to this function return errors.
   *
   * @param molId unique mol type id
   * @param siteIds vector of ids of site types
   * @param relSitePos vector of relative site positions
   * @param momentOfInertia diagonalized moment of inertia as a length 3 array of double representing diagonal elements
   */
  void addMolType(unsigned long molId, const std::vector<unsigned long> &siteIds,
                  const std::vector<std::array<double, 3>> &relSitePos, std::array<double, 3> momentOfInertia);

  /**
   * Flushes the particles.
   */
  void flushParticles();

  /**
   * Loads the particles from the checkpoint file defined in the configuration file.
   * If the checkpoint has been recorded using multiple processes, the rank of the current process needs to be passed.
   * The provided rank also needs to respect the domain decomposition. E. g. if the regular grid decomposition is
   * used, don't pass the MPI_COMM_WORLD rank, as it might differ from the grid rank derived in the decomposition
   * scheme. The wrong rank might result in a very bad network topology and therefore increase communication costs.
   * @param rank: The MPI rank of the current process.
   * @param numRanks: The size of the MPI communicator used for the simulation.
   */
  void loadParticlesFromCheckpoint(const size_t &rank, const size_t &numRanks);

  /**
   * Choice of the pairwise functor
   */
<<<<<<< HEAD
  enum class FunctorOption { lj12_6, lj12_6_AVX, lj12_6_SVE, lj12_6_Globals, lj12_6_XSIMD, lj12_6_MIPP, lj12_6_SIMDe, lj12_6_HWY };
=======
  enum class FunctorOption { none, lj12_6, lj12_6_AVX, lj12_6_SVE };
>>>>>>> 0338ff17

  /**
   * Choice of the Triwise functor
   */
  enum class FunctorOption3B { none, at };

  /**
   * Choice of the particle generators specified in the command line
   */
  enum class GeneratorOption { grid, uniform, gaussian, sphere, closestPacked };

  //  All options in the config
  //  Make sure that the description is parsable by `CLIParser::createZSHCompletionFile()`!

  /**
   * yamlFilename
   */
  MDFlexOption<std::string, __LINE__> yamlFilename{"", "yaml-filename", true, "Path to a .yaml input file."};

  // AutoPas options:
  /**
   * containerOptions
   */
  MDFlexOption<std::set<autopas::ContainerOption>, __LINE__> containerOptions{
      autopas::ContainerOption::getMostOptions(), "container", true,
      "List of container options to use. Possible Values: " +
          autopas::utils::ArrayUtils::to_string(autopas::ContainerOption::getAllOptions(), " ", {"(", ")"})};
  /**
   * dataLayoutOptions
   */
  MDFlexOption<std::set<autopas::DataLayoutOption>, __LINE__> dataLayoutOptions{
      autopas::DataLayoutOption::getMostOptions(), "data-layout", true,
      "List of data layout options to use for the pairwise interaction. Possible Values: " +
          autopas::utils::ArrayUtils::to_string(autopas::DataLayoutOption::getAllOptions(), " ", {"(", ")"})};
  /**
   * dataLayoutOptions3B
   */
  MDFlexOption<std::set<autopas::DataLayoutOption>, __LINE__> dataLayoutOptions3B{
      autopas::DataLayoutOption::getMostOptions(), "data-layout-3b", true,
      "List of data layout options to use for the triwise interaction. Possible Values: " +
          autopas::utils::ArrayUtils::to_string(autopas::DataLayoutOption::getAllOptions(), " ", {"(", ")"})};
  /**
   * selectorStrategy
   */
  MDFlexOption<autopas::SelectorStrategyOption, __LINE__> selectorStrategy{
      autopas::SelectorStrategyOption::fastestAbs, "selector-strategy", true,
      "Strategy how to reduce the sample measurements to a single value. Possible Values: " +
          autopas::utils::ArrayUtils::to_string(autopas::SelectorStrategyOption::getAllOptions(), " ", {"(", ")"})};
  /**
   * traversalOptions
   */
  MDFlexOption<std::set<autopas::TraversalOption>, __LINE__> traversalOptions{
      autopas::TraversalOption::getMostPairwiseOptions(), "traversal", true,
      "List of pairwise traversal options to use. Possible Values: " +
          autopas::utils::ArrayUtils::to_string(autopas::TraversalOption::getAllPairwiseOptions(), " ", {"(", ")"})};
  /**
   * traversalOptions3B
   */
  MDFlexOption<std::set<autopas::TraversalOption>, __LINE__> traversalOptions3B{
      autopas::TraversalOption::getMostTriwiseOptions(), "traversal-3b", true,
      "List of triwise traversal options to use. Possible Values: " +
          autopas::utils::ArrayUtils::to_string(autopas::TraversalOption::getAllTriwiseOptions(), " ", {"(", ")"})};
  /**
   * loadEstimatorOptions
   */
  MDFlexOption<std::set<autopas::LoadEstimatorOption>, __LINE__> loadEstimatorOptions{
      autopas::LoadEstimatorOption::getMostOptions(), "load-estimator", true,
      "List of load estimator function choices for traversals that do heuristic load balancing. Possible Values: " +
          autopas::utils::ArrayUtils::to_string(autopas::LoadEstimatorOption::getAllOptions(), " ", {"(", ")"})};
  /**
   * newton3Options
   */
  MDFlexOption<std::set<autopas::Newton3Option>, __LINE__> newton3Options{
      autopas::Newton3Option::getMostOptions(), "newton3", true,
      "List of newton3 options to use for the pairwise interaction. Possible Values: " +
          autopas::utils::ArrayUtils::to_string(autopas::Newton3Option::getAllOptions(), " ", {"(", ")"})};
  /**
   * newton3Options3B
   */
  MDFlexOption<std::set<autopas::Newton3Option>, __LINE__> newton3Options3B{
      autopas::Newton3Option::getMostOptions(), "newton3-3b", true,
      "List of newton3 options to use for the triwise interaction. Possible Values: " +
          autopas::utils::ArrayUtils::to_string(autopas::Newton3Option::getAllOptions(), " ", {"(", ")"})};

  MDFlexOption<std::set<autopas::VectorizationPatternOption>, __LINE__> vecPatternOptions {
      autopas::VectorizationPatternOption::getMostOptions(), "vectorizationPattern", true,
      "Vectorization Pattern for HWY Functor."
  };
  /**
   * cellSizeFactors
   */
  MDFlexOption<std::shared_ptr<autopas::NumberSet<double>>, __LINE__> cellSizeFactors{
      std::make_shared<autopas::NumberSetFinite<double>>(std::set<double>{1.}), "cell-size", true,
      "Factor for the interaction length to determine the cell size."};
  /**
   * logFileName
   */
  MDFlexOption<std::string, __LINE__> logFileName{"", "log-file", true,
                                                  "Path to an .out file to store the log output."};
  /**
   * logLevel
   */
  MDFlexOption<autopas::Logger::LogLevel, __LINE__> logLevel{
      autopas::Logger::LogLevel::info, "log-level", true,
      "Log level for AutoPas. Set to debug for tuning information. "
      "Possible Values: (trace debug info warn error critical off)"};
  /**
   * tuningStrategyOptions
   */
  MDFlexOption<std::vector<autopas::TuningStrategyOption>, __LINE__> tuningStrategyOptions{
      {},
      "tuning-strategies",
      true,
      "Ordered pipeline of strategies to find the optimal algorithmic configuration. "
      "Leave empty to perform an exhaustive search. Possible Values: " +
          autopas::utils::ArrayUtils::to_string(
              []() {
                auto options = autopas::TuningStrategyOption::getAllOptions();
                options.erase(autopas::TuningStrategyOption::fullSearch);
                return options;
              }(),
              " ", {"(", ")"})};
  /**
   * tuningMetricOption
   */
  MDFlexOption<autopas::TuningMetricOption, __LINE__> tuningMetricOption{
      autopas::TuningMetricOption::time, "tuning-metric", true,
      "Metric to use for tuning. Possible Values: " +
          autopas::utils::ArrayUtils::to_string(autopas::TuningMetricOption::getAllOptions(), " ", {"(", ")"})};

  /**
   * enerySensorOption
   */
  MDFlexOption<autopas::EnergySensorOption, __LINE__> energySensorOption{
<<<<<<< HEAD
      autopas::EnergySensorOption::none, "energy-sensor", true,
      "Sensor, used for energy consumption measurement. Possible Values: " +
=======
      autopas::EnergySensorOption::rapl, "energy-sensor", true,
      "Sensor used for energy consumption measurement. Possible Values: " +
>>>>>>> 0338ff17
          autopas::utils::ArrayUtils::to_string(autopas::EnergySensorOption::getAllOptions(), " ", {"(", ")"})};
  /**
   * ruleFilename
   */
  MDFlexOption<std::string, __LINE__> ruleFilename{
      "", "rule-filename", true, "Path to a .rule file containing rules for the rule-based tuning method."};

  /**
   * fuzzyRuleFilename
   */
  MDFlexOption<std::string, __LINE__> fuzzyRuleFilename{
      "", "fuzzy-rule-filename", true, "Path to a .frule file containing rules for the fuzzy-based tuning method."};

  /**
   * MPITuningMaxDifferenceForBucket
   */
  MDFlexOption<double, __LINE__> MPITuningMaxDifferenceForBucket{
      0.2, "mpi-tuning-max-difference-for-bucket", true,
      "For MPI-tuning: Maximum of the relative difference in the comparison metric for two ranks which exchange their "
      "tuning information."};

  /**
   * MPITuningWeightForMaxDensity
   */
  MDFlexOption<double, __LINE__> MPITuningWeightForMaxDensity{
      0.1, "mpi-tuning-weight-for-max-density", true,
      "For MPI-tuning: Weight for maxDensity in the calculation for bucket distribution."};

  /**
   * tuningInterval
   */
  MDFlexOption<unsigned int, __LINE__> tuningInterval{5000, "tuning-interval", true,
                                                      "Number of iterations between two tuning phases."};
  /**
   * tuningSamples
   */
  MDFlexOption<unsigned int, __LINE__> tuningSamples{3, "tuning-samples", true,
                                                     "Number of samples to collect per configuration."};
  /**
   * useLOESSSmoothening
   */
  MDFlexOption<bool, __LINE__> useLOESSSmoothening{
      false, "use-LOESS-smoothening", true, "Enables the smoothening of tuning data using a LOESS-based algorithm."};
  /**
   * tuningMaxEvidence
   */
  MDFlexOption<unsigned int, __LINE__> tuningMaxEvidence{
      10, "tuning-max-evidence", true,
      "For Bayesian based tuning strategies: Maximum number of evidences "
      "tuning strategies that have no finishing indicator take."};
  /**
   * relativeOptimumRange
   */
  MDFlexOption<double, __LINE__> relativeOptimumRange{
      1.2, "relative-optimum-range", true,
      "For predictive based tuning strategies: Configurations whose predicted performance lies within this range of "
      "the predicted optimal performance will be tested."};
  /**
   * maxTuningPhasesWithoutTest
   */
  MDFlexOption<unsigned int, __LINE__> maxTuningPhasesWithoutTest{
      5, "max-tuning-phases-without-test", true,
      "For predictive based tuning strategies: Maximal number of "
      "tuning phases a configurations can be excluded from testing."};
  /**
   * relativeBlacklistRange
   */
  MDFlexOption<double, __LINE__> relativeBlacklistRange{
      3., "relative-blacklist-range", true,
      "For Slow Config Filter: When the first evidence of a configuration is further away from the "
      "optimum than this relative range, the configuration is ignored for the rest of the simulation."};
  /**
   * evidenceFirstPrediction
   */
  MDFlexOption<unsigned int, __LINE__> evidenceFirstPrediction{
      3, "evidence-for-prediction", true,
      "For predictive based tuning strategies: The number of evidence for a configuration that needs to be gathered "
      "before the first prediction is made. This number also determines how much evidence is used for the calculation "
      "of the prediction and for a polynomial extrapolation method, this is also the degree of the polynomial."};
  /**
   * extrapolationMethodOption
   */
  MDFlexOption<autopas::ExtrapolationMethodOption, __LINE__> extrapolationMethodOption{
      autopas::ExtrapolationMethodOption::linearRegression, "extrapolation-method", true,
      "For predictive based tuning strategies: The extrapolation method that calculates the prediction. Possible "
      "Values: " +
          autopas::utils::ArrayUtils::to_string(autopas::ExtrapolationMethodOption::getAllOptions(), " ", {"(", ")"})};
  /**
   * vtkOutputFolder
   */
  MDFlexOption<std::string, __LINE__> vtkOutputFolder{"output", "vtk-output-folder", true,
                                                      "The location where the vtk output will be created."};
  /**
   * vtkFileName
   */
  MDFlexOption<std::string, __LINE__> vtkFileName{"", "vtk-filename", true, "Basename for all VTK output files."};
  /**
   * vtkWriteFrequency
   */
  MDFlexOption<size_t, __LINE__> vtkWriteFrequency{100, "vtk-write-frequency", true,
                                                   "Number of iterations after which a VTK file is written."};
  /**
   * verletClusterSize
   */
  MDFlexOption<unsigned int, __LINE__> verletClusterSize{4, "verlet-cluster-size", true,
                                                         "Number of particles in Verlet clusters."};
  /**
   * verletRebuildFrequency
   */
  MDFlexOption<unsigned int, __LINE__> verletRebuildFrequency{
      15, "verlet-rebuild-frequency", true, "Number of iterations after which containers are rebuilt."};
  /**
   * fastParticlesThrow
   */
  MDFlexOption<bool, __LINE__> fastParticlesThrow{
      false, "fastParticlesThrow", false,
      "Decide if particles that move farther than skin/2/rebuildFrequency "
      "will throw an exception during the position update or not for the case with statically rebuilding containers."};
  /**
   * verletSkinRadius
   */
  MDFlexOption<double, __LINE__> verletSkinRadius{
      .2, "verlet-skin-radius", true, "Skin added to the cutoff avoid rebuilding containers every iteration."};
  /**
   * boxMin
   */
  MDFlexOption<std::array<double, 3>, 0> boxMin{
      {0, 0, 0}, "box-min", true, "Lower front left corner of the simulation box."};
  /**
   * boxMax
   */
  MDFlexOption<std::array<double, 3>, 0> boxMax{
      {1, 1, 1}, "box-max", true, "Upper back right corner of the simulation box."};

  /**
   * loadBalancingInterval
   */
  MDFlexOption<unsigned int, __LINE__> loadBalancingInterval{
      100, "load-balancing-interval", true, "Defines the iteration interval at which load balancing should occur."};

  /**
   * subdivideDimension
   */
  MDFlexOption<std::array<bool, 3>, 0> subdivideDimension{
      {true, true, true},
      "subdivide-dimension",
      true,
      "Indicates in which dimensions the global domain can be subdivided by the MPI decomposition"};

  /**
   * acquisitionFunctionOption
   */
  MDFlexOption<autopas::AcquisitionFunctionOption, __LINE__> acquisitionFunctionOption{
      autopas::AcquisitionFunctionOption::upperConfidenceBound, "tuning-acquisition-function", true,
      "For Bayesian based tuning strategies: Function to determine the predicted knowledge gain when testing a given "
      "configuration. Possible Values: " +
          autopas::utils::ArrayUtils::to_string(autopas::AcquisitionFunctionOption::getAllOptions(), " ", {"(", ")"})};

  // Simulation Options:
  /**
   * cutoff
   */
  MDFlexOption<double, __LINE__> cutoff{2., "cutoff", true, "Lennard-Jones force cutoff."};
  /**
   * functorOption
   */
  MDFlexOption<FunctorOption, __LINE__> functorOption{// Default is a dummy option
                                                      FunctorOption::lj12_6_AVX, "functor", true,
                                                      "Pairwise force functor to use. Possible Values: (lennard-jones "
                                                      "lennard-jones-AVX lennard-jones-SVE lennard-jones-globals)"}; // TODO: extend
  /**
   * functorOption3B
   */
  MDFlexOption<FunctorOption3B, __LINE__> functorOption3B{
      // Default is a dummy option
      FunctorOption3B::none, "functor-3b", true, "Triwise force functor to use. Possible Values: (axilrod-teller)"};
  /**
   * iterations
   */
  MDFlexOption<size_t, __LINE__> iterations{10, "iterations", true, "Number of iterations to simulate."};
  /**
   * tuningPhases
   */
  MDFlexOption<size_t, __LINE__> tuningPhases{
      0, "tuning-phases", true, "Number of tuning phases to simulate. This option overwrites --iterations."};
  /**
   * Boundary types.
   */
  MDFlexOption<std::array<options::BoundaryTypeOption, 3>, __LINE__> boundaryOption{
      {options::BoundaryTypeOption::periodic, options::BoundaryTypeOption::periodic,
       options::BoundaryTypeOption::periodic},
      "boundary-type",
      true,
      "Boundary condition types for each of the three dimensions. Possible Values: " +
          autopas::utils::ArrayUtils::to_string(options::BoundaryTypeOption::getAllOptions(), " ", {"(", ")"}) +
          " Default: {periodic, periodic, periodic}"};
  /**
   * Omit the creation of a config file at the end of the Simulation.
   * This starts with a "not" such that it can be used as a flag with a sane default.
   */
  MDFlexOption<bool, __LINE__> dontCreateEndConfig{
      true, "no-end-config", false, "Set to omit the creation of a yaml file at the end of a simulation."};
  /**
   * Omit the output of the progress bar and progress information. This might be useful if this upsets your output.
   */
  MDFlexOption<bool, __LINE__> dontShowProgressBar{false, "no-progress-bar", false,
                                                   "Set to omit printing the progress bar."};
  /**
   * deltaT
   */
  MDFlexOption<double, __LINE__> deltaT{0.001, "deltaT", true,
                                        "Length of a timestep. Set to 0 to deactivate time integration."};

  /**
   * pauseSimulationDuringTuning
   */
  MDFlexOption<bool, __LINE__> pauseSimulationDuringTuning{false, "pause-simulation-during-tuning", false,
                                                           "Pauses the update of the simulation during tuning phases."};
  /**
   * sortingThreshold
   * This value is used in traversal that use the CellFunctor. If the sum of the number of particles in two cells is
   * greater or equal to that value, the CellFunctor creates a sorted view of the particles to avoid unnecessary
   * distance checks.
   */
  MDFlexOption<size_t, __LINE__> sortingThreshold{
      8, "sorting-threshold", true,
      "Threshold for traversals that use the CellFunctor to start sorting. If the sum of the number of particles in "
      "two cells is greater or equal to that value, the CellFunctor creates a sorted view of the particles to avoid "
      "unnecessary distance checks."};

  // Options for additional Object Generation on command line
  /**
   * boxLength
   */
  MDFlexOption<double, __LINE__> boxLength{10, "box-length", true, "Length of the simulation box as a cuboid."};
  /**
   * distributionMean
   */
  MDFlexOption<std::array<double, 3>, __LINE__> distributionMean{
      {5., 5., 5.}, "distribution-mean", true, "Mean of the gaussian distribution for random particle initialization."};
  /**
   * distributionStdDev
   */
  MDFlexOption<std::array<double, 3>, __LINE__> distributionStdDev{
      {2., 2., 2.},
      "distribution-stddeviation",
      true,
      "Standard deviation of the gaussian distribution for random particle initialization."};
  /**
   * particlesPerDim
   */
  MDFlexOption<size_t, __LINE__> particlesPerDim{10, "particles-per-dimension", true,
                                                 "Size of the scenario for the grid generator."};
  /**
   * particlesTotal
   */
  MDFlexOption<size_t, __LINE__> particlesTotal{
      1000, "particles-total", true, "Total number of particles for the random distribution based generators."};
  /**
   * particleSpacing
   * For a stable grid initialize this as 2^(1/6) sigma
   */
  MDFlexOption<double, __LINE__> particleSpacing{1.1225 * 1, "particle-spacing", true,
                                                 "Space between two particles for the grid generator."};
  /**
   * generatorOption
   */
  MDFlexOption<GeneratorOption, __LINE__> generatorOption{
      GeneratorOption::grid, "particle-generator", true,
      "Scenario generator. Possible Values: (grid uniform gaussian sphere closestPacking) Default: grid"};

  // Site Type Generation
  /**
   * siteStr
   */
  static inline const char *const siteStr{"Sites"};
  /**
   * epsilonMap
   */
  MDFlexOption<std::map<unsigned long, double>, 0> epsilonMap{
      {{0ul, 1.}}, "epsilon", true, "Mapping from site type to an epsilon value."};
  /**
   * sigmaMap
   */
  MDFlexOption<std::map<unsigned long, double>, 0> sigmaMap{
      {{0ul, 1.}}, "sigma", true, "Mapping from site type to a sigma value."};
  /**
   * nuMap
   */
  MDFlexOption<std::map<unsigned long, double>, 0> nuMap{
      {{0ul, 0.1}}, "nu", true, "Mapping from site type to a nu value."};
  /**
   * massMap
   */
  MDFlexOption<std::map<unsigned long, double>, 0> massMap{
      {{0ul, 1.}}, "mass", true, "Mapping from site type to a mass value."};
  // Molecule Type Generation
  // Strings for parsing yaml files.
  /**
   * moleculesStr
   */
  static inline const char *const moleculesStr{"Molecules"};
  /**
   * moleculeToSiteIdStr
   */
  static inline const char *const moleculeToSiteIdStr{"site-types"};
  /**
   * moleculeToSitePosStr
   */
  static inline const char *const moleculeToSitePosStr{"relative-site-positions"};
  /**
   * momentOfInertiaStr
   */
  static inline const char *const momentOfInertiaStr{"moment-of-inertia"};
  // Maps where the molecule type information is actually stored
  /**
   * molToSiteIdMap
   */
  std::map<unsigned long, std::vector<unsigned long>> molToSiteIdMap{};
  /**
   * molToSitePosMap
   */
  std::map<unsigned long, std::vector<std::array<double, 3>>> molToSitePosMap{};
  /**
   * momentOfInertiaMap
   */
  std::map<unsigned long, std::array<double, 3>> momentOfInertiaMap{};
  // Object Generation:
  /**
   * objectsStr
   */
  static inline const char *const objectsStr{"Objects"};
  /**
   * particleTypeStr. A md-flex mode blind string name for the particle type of the object's particles. E.g. this is
   * site-type-id in a single-site simulation and molecule-type-id in a multi-site simulation.
   */
  static inline const char *const particleTypeStr{"particle-type-id"};
  /**
   * bottomLeftBackCornerStr
   */
  static inline const char *const bottomLeftBackCornerStr{"bottomLeftCorner"};
  /**
   * velocityStr
   */
  static inline const char *const velocityStr{"velocity"};
  /**
   * particlesPerObjectStr
   */
  static inline const char *const particlesPerObjectStr{"numberOfParticles"};
  /**
   * cubeGridObjectsStr
   */
  static inline const char *const cubeGridObjectsStr{"CubeGrid"};
  /**
   * cubeGridObjects
   */
  std::vector<CubeGrid> cubeGridObjects{};
  /**
   * cubeGaussObjectsStr
   */
  static inline const char *const cubeGaussObjectsStr{"CubeGauss"};
  /**
   * cubeGaussObjects
   */
  std::vector<CubeGauss> cubeGaussObjects{};
  /**
   * cubeUniformObjectsStr
   */
  static inline const char *const cubeUniformObjectsStr{"CubeUniform"};
  /**
   * cubeUniformObjects
   */
  std::vector<CubeUniform> cubeUniformObjects{};
  /**
   * sphereObjectsStr
   */
  static inline const char *const sphereObjectsStr{"Sphere"};
  /**
   * sphereCenterStr
   */
  static inline const char *const sphereCenterStr{"center"};
  /**
   * sphereRadiusStr
   */
  static inline const char *const sphereRadiusStr{"radius"};
  /**
   * sphereObjects
   */
  std::vector<Sphere> sphereObjects{};
  /**
   * cubeClosestPackedObjects
   */
  std::vector<CubeClosestPacked> cubeClosestPackedObjects{};
  /**
   * cubeClosestPackedObjectsStr
   */
  static inline const char *const cubeClosestPackedObjectsStr{"CubeClosestPacked"};

  // Thermostat Options
  /**
   * useThermostat
   */
  MDFlexOption<bool, __LINE__> useThermostat{
      false, "thermostat", true,
      "(De)Activate the thermostat. Only useful when used to overwrite a yaml file. "
      "Possible Values: (true false) Default: false"};
  /**
   * initTemperature
   */
  MDFlexOption<double, __LINE__> initTemperature{0., "initialTemperature", true,
                                                 "Thermostat option. Initial temperature of the system."};
  /**
   * targetTemperature
   */
  MDFlexOption<double, __LINE__> targetTemperature{0., "targetTemperature", true,
                                                   "Thermostat option. Target temperature of the system."};
  /**
   * deltaTemp
   */
  MDFlexOption<double, __LINE__> deltaTemp{
      0., "deltaTemperature", true, "Thermostat option. Maximal temperature jump the thermostat is allowed to apply."};
  /**
   * thermostatInterval
   */
  MDFlexOption<size_t, __LINE__> thermostatInterval{
      0, "thermostatInterval", true,
      "Thermostat option. Number of Iterations between two applications of the thermostat."};
  /**
   * addBrownianMotion
   */
  MDFlexOption<bool, __LINE__> addBrownianMotion{
      true, "addBrownianMotion", true,
      "Thermostat option. Whether the particle velocities should be initialized using "
      "Brownian motion. Possible Values: (true false) Default: true"};

  /**
   * Global external force like e.g. gravity
   */
  MDFlexOption<std::array<double, 3>, __LINE__> globalForce{
      {0, 0, 0},
      "globalForce",
      true,
      "Global force applied on every particle. Useful to model e.g. gravity. Default: {0,0,0}"};

  /**
   * Convenience function testing if the global force contains only 0 entries.
   * @return false if any entry in globalForce.value is != 0.
   */
  [[nodiscard]] bool globalForceIsZero() const {
    bool isZero = true;
    for (auto gf : globalForce.value) {
      isZero &= gf == 0;
    }
    return isZero;
  }

  // Checkpoint Options
  /**
   * checkpointfile
   */
  MDFlexOption<std::string, __LINE__> checkpointfile{"", "checkpoint", true,
                                                     "Path to a .pvtu File to load as a checkpoint."};

  /**
   * loadBalancer
   */
  MDFlexOption<LoadBalancerOption, __LINE__> loadBalancer{
      LoadBalancerOption::invertedPressure, "load-balancer", true,
      "Defines which load balancing approach will be used with the adaptive grid decomposition. If ALL is chosen as "
      "load balancer, MD-Flexible uses ALL's TENSOR method. Possible Values: " +
          autopas::utils::ArrayUtils::to_string(LoadBalancerOption::getAllOptions(), " ", {"(", ")"})};

  /**
   * Whether to use the tuning logger or not.
   *
   * @see TuningStrategyLoggerProxy
   */
  MDFlexOption<bool, __LINE__> useTuningLogger{false, "use-tuning-logger", true,
                                               "If tuning information should be logged. Possible Values: (true false)"};

  /**
   * The suffix for files created by the tuning logger.
   */
  MDFlexOption<std::string, __LINE__> outputSuffix{"", "output-suffix", true,
                                                   "An identifier that is contained in the filename of all log files."};

  /**
   * valueOffset used for cli-output alignment
   */
  static constexpr int valueOffset{33};

  /**
   * Stores the particles generated based on the provided configuration file
   * These particles can be added to the respective autopas container,
   * but have to be converted to the respective particle type, first.
   */
  std::vector<ParticleType> particles{};

 private:
  /**
   * Stores the physical properties of the particles used in the an MDFlexSimulation
   */
  std::shared_ptr<ParticlePropertiesLibraryType> _particlePropertiesLibrary;

  /**
   * Stores the physical properties of the particles used in the an MDFlexSimulation
   */
  std::set<autopas::InteractionTypeOption> _interactionTypes = {};

  /**
   * Initializes the ParticlePropertiesLibrary
   */
  void initializeParticlePropertiesLibrary();

  /**
   * Initializes all particles present at the start of the simulation.
   */
  void initializeObjects();
};

/**
 * Stream insertion operator for MDFlexConfig.
 * @param os
 * @param config
 * @return
 */
inline std::ostream &operator<<(std::ostream &os, const MDFlexConfig &config) { return os << config.to_string(); }<|MERGE_RESOLUTION|>--- conflicted
+++ resolved
@@ -205,11 +205,7 @@
   /**
    * Choice of the pairwise functor
    */
-<<<<<<< HEAD
-  enum class FunctorOption { lj12_6, lj12_6_AVX, lj12_6_SVE, lj12_6_Globals, lj12_6_XSIMD, lj12_6_MIPP, lj12_6_SIMDe, lj12_6_HWY };
-=======
-  enum class FunctorOption { none, lj12_6, lj12_6_AVX, lj12_6_SVE };
->>>>>>> 0338ff17
+  enum class FunctorOption { none, lj12_6, lj12_6_AVX, lj12_6_SVE, lj12_6_Globals, lj12_6_XSIMD, lj12_6_MIPP, lj12_6_SIMDe, lj12_6_HWY };
 
   /**
    * Choice of the Triwise functor
@@ -344,13 +340,8 @@
    * enerySensorOption
    */
   MDFlexOption<autopas::EnergySensorOption, __LINE__> energySensorOption{
-<<<<<<< HEAD
-      autopas::EnergySensorOption::none, "energy-sensor", true,
-      "Sensor, used for energy consumption measurement. Possible Values: " +
-=======
       autopas::EnergySensorOption::rapl, "energy-sensor", true,
       "Sensor used for energy consumption measurement. Possible Values: " +
->>>>>>> 0338ff17
           autopas::utils::ArrayUtils::to_string(autopas::EnergySensorOption::getAllOptions(), " ", {"(", ")"})};
   /**
    * ruleFilename
