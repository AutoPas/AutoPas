/**
 * @file MDFlexConfig.h
 * @author F. Gratl
 * @date 18.10.2019
 */

#pragma once

#include <getopt.h>

#include <map>
#include <set>
#include <utility>

#include "autopas/options/AcquisitionFunctionOption.h"
#include "autopas/options/ContainerOption.h"
#include "autopas/options/DataLayoutOption.h"
#include "autopas/options/ExtrapolationMethodOption.h"
#include "autopas/options/LoadEstimatorOption.h"
#include "autopas/options/Newton3Option.h"
#include "autopas/options/SelectorStrategyOption.h"
#include "autopas/options/TraversalOption.h"
#include "autopas/options/TuningMetricOption.h"
#include "autopas/options/TuningStrategyOption.h"
#include "autopas/utils/Math.h"
#include "autopas/utils/NumberSet.h"
#include "src/TypeDefinitions.h"
#include "src/configuration/objects/CubeClosestPacked.h"
#include "src/configuration/objects/CubeGauss.h"
#include "src/configuration/objects/CubeGrid.h"
#include "src/configuration/objects/CubeUniform.h"
#include "src/configuration/objects/Sphere.h"
#include "src/domainDecomposition/LoadBalancerOption.h"
#include "src/options/BoundaryTypeOption.h"

/**
 * Class containing all necessary parameters for configuring a md-flexible simulation.
 */
class MDFlexConfig {
 public:
  /**
   * Constructor that initializes the configuration from the CLI arguments (incl. yaml file argument).
   * @param argc: the argument count of the arguments passed to the main function.
   * @param argv: the argument vector passed to the main function.
   */
  MDFlexConfig(int argc, char **argv);

  /**
   * Constructor using only default values.
   * Useful for testing but might require setting some values before this is valid.
   */
  MDFlexConfig() = default;

  /**
   * Struct to bundle information for options.
   * @tparam T Datatype of the option
   * @tparam getOptChar int for the switch case that is used during cli argument parsing with getOpt.
   * @note ints should be unique so they can be used for a switch case.
   * @note getOptChar should never be -1 because getopt uses this value to indicate that there are no more cli arguments
   * @note use __LINE__ as a cheap generator for unique ints.
   * @todo c++20: With support for non-type template parameters replace the template getOptChar with the name string
   * Then the getOptChar can be generated from that (e.g. with a hash) at compile time. Discussed here:
   * https://github.com/AutoPas/AutoPas/pull/469#discussion_r431270944
   */
  template <class T, int getOptChar>
  struct MDFlexOption {
    /**
     * Value of this option.
     */
    T value;

    /**
     * Indicate whether this option is a flag or takes arguments.
     */
    bool requiresArgument;

    /**
     * String representation of the option name.
     */
    std::string name;

    /**
     * String describing this option. This is displayed when md-flexible is invoked with --help.
     */
    std::string description;

    /**
     * Member to access the template parameter.
     */
    constexpr static int getoptChar{getOptChar};

    /**
     * Constructor
     * @param value Default value for this option.
     * @param newName String representation of the option name.
     * @param requiresArgument Indicate whether this option is a flag or takes arguments.
     * @param newDescription String describing this option. This is displayed when md-flexible is invoked with --help.
     */
    MDFlexOption(T value, std::string newName, bool requiresArgument, std::string newDescription)
        : requiresArgument(requiresArgument),
          name(std::move(newName)),
          value(std::move(value)),
          description(std::move(newDescription)) {}

    /**
     * Returns a getopt option struct for this object.
     * @return
     */
    [[nodiscard]] auto toGetoptOption() const {
      struct option retStruct {
        name.c_str(), requiresArgument, nullptr, getOptChar
      };
      return retStruct;
    }
  };

  /**
   * Convert the content of the config to a string representation.
   * @return
   */
  [[nodiscard]] std::string to_string() const;

  /**
   * Checks parsed Objects and determines the necessary size of the simulation box.
   */
  void calcSimulationBox();

  /**
   * Returns the particles generated based on the provided configuration file.
   * @return a vector containing the generated particles.
   */
  std::vector<ParticleType> getParticles() { return _particles; }

  /**
   * Returns the ParticlePropertiesLibrary containing the properties of the particle types used in this simulation.
   * @return the ParticlePropertiesLibrary
   */
  std::shared_ptr<ParticlePropertiesLibraryType> getParticlePropertiesLibrary() { return _particlePropertiesLibrary; }

  /**
   * Returns the used interaction types as deducted from the used functor(s).
   * @return set of used interaction types.
   */
  std::set<autopas::InteractionTypeOption> getInteractionTypes() const { return _interactionTypes; }

  /**
   * Add interaction type after recognizing a certain functor.
   * @param interactionType
   */
  void addInteractionType(autopas::InteractionTypeOption interactionType) { _interactionTypes.insert(interactionType); }

  /**
   * Adds a new site with specified mass and checks if the siteId already exists.
   * For single site simulations, the molecule's molId is used to look up the site with siteId = molId.
   *
   * @param siteId unique site type id
   * @param mass
   */
  void addSiteType(unsigned long siteId, double mass);

  /**
   * Adds Lennard-Jones parameters to the specified site.
   * Checks if the given site exists and if the parameters were already specified.
   *
   * @param siteId unique site type id
   * @param epsilon
   * @param sigma
   */
  void addLJParametersToSite(unsigned long siteId, double epsilon, double sigma);

  /**
   * Adds the Axilrod-Teller parameter nu to the specified site.
   * Checks if the given site exists and if the parameter was already specified.
   *
   * @param siteId unique site type id
   * @param nu
   */
  void addATParametersToSite(unsigned long siteId, double nu);

  /**
   * Adds site positions and types for a given molecule type and checks if the molId already exists
   *
   * @note When md-flexible is compiled for only single-site molecules, calls to this function return errors.
   *
   * @param molId unique mol type id
   * @param siteIds vector of ids of site types
   * @param relSitePos vector of relative site positions
   * @param momentOfInertia diagonalized moment of inertia as a length 3 array of double representing diagonal elements
   */
  void addMolType(unsigned long molId, const std::vector<unsigned long> &siteIds,
                  const std::vector<std::array<double, 3>> &relSitePos, std::array<double, 3> momentOfInertia);

  /**
   * Flushes the particles.
   */
  void flushParticles();

  /**
   * Loads the particles from the checkpoint file defined in the configuration file.
   * If the checkpoint has been recorded using multiple processes, the rank of the current process needs to be passed.
   * The provided rank also needs to respect the domain decomposition. E. g. if the regular grid decomposition is
   * used, don't pass the MPI_COMM_WORLD rank, as it might differ from the grid rank derived in the decomposition
   * scheme. The wrong rank might result in a very bad network topology and therefore increase communication costs.
   * @param rank: The MPI rank of the current process.
   * @param communicatorSize: The size of the MPI communicator used for the simulation.
   */
  void loadParticlesFromCheckpoint(const size_t &rank, const size_t &communicatorSize);

  /**
   * Choice of the pairwise functor
   */
  enum class FunctorOption { none, lj12_6, lj12_6_AVX, lj12_6_SVE, lj12_6_Globals };

  /**
   * Choice of the Triwise functor
   */
<<<<<<< HEAD
  enum class FunctorOption { lj12_6, lj12_6_AVX, lj12_6_SVE, lj12_6_Globals, kr };
=======
  enum class FunctorOption3B { none, at };
>>>>>>> 6172a98a

  /**
   * Choice of the particle generators specified in the command line
   */
  enum class GeneratorOption { grid, uniform, gaussian, sphere, closestPacked };

  //  All options in the config
  //  Make sure that the description is parsable by `CLIParser::createZSHCompletionFile()`!

  /**
   * yamlFilename
   */
  MDFlexOption<std::string, __LINE__> yamlFilename{"", "yaml-filename", true, "Path to a .yaml input file."};

  // AutoPas options:
  /**
   * containerOptions
   */
  MDFlexOption<std::set<autopas::ContainerOption>, __LINE__> containerOptions{
      autopas::ContainerOption::getMostOptions(), "container", true,
      "List of container options to use. Possible Values: " +
          autopas::utils::ArrayUtils::to_string(autopas::ContainerOption::getAllOptions(), " ", {"(", ")"})};
  /**
   * dataLayoutOptions
   */
  MDFlexOption<std::set<autopas::DataLayoutOption>, __LINE__> dataLayoutOptions{
      autopas::DataLayoutOption::getMostOptions(), "data-layout", true,
      "List of data layout options to use for the pairwise interaction. Possible Values: " +
          autopas::utils::ArrayUtils::to_string(autopas::DataLayoutOption::getAllOptions(), " ", {"(", ")"})};
  /**
   * dataLayoutOptions3B
   */
  MDFlexOption<std::set<autopas::DataLayoutOption>, __LINE__> dataLayoutOptions3B{
      autopas::DataLayoutOption::getMostOptions(), "data-layout-3b", true,
      "List of data layout options to use for the triwise interaction. Possible Values: " +
          autopas::utils::ArrayUtils::to_string(autopas::DataLayoutOption::getAllOptions(), " ", {"(", ")"})};
  /**
   * selectorStrategy
   */
  MDFlexOption<autopas::SelectorStrategyOption, __LINE__> selectorStrategy{
      autopas::SelectorStrategyOption::fastestAbs, "selector-strategy", true,
      "Strategy how to reduce the sample measurements to a single value. Possible Values: " +
          autopas::utils::ArrayUtils::to_string(autopas::SelectorStrategyOption::getAllOptions(), " ", {"(", ")"})};
  /**
   * traversalOptions
   */
  MDFlexOption<std::set<autopas::TraversalOption>, __LINE__> traversalOptions{
      autopas::TraversalOption::getMostPairwiseOptions(), "traversal", true,
      "List of pairwise traversal options to use. Possible Values: " +
          autopas::utils::ArrayUtils::to_string(autopas::TraversalOption::getAllPairwiseOptions(), " ", {"(", ")"})};
  /**
   * traversalOptions3B
   */
  MDFlexOption<std::set<autopas::TraversalOption>, __LINE__> traversalOptions3B{
      autopas::TraversalOption::getMostTriwiseOptions(), "traversal-3b", true,
      "List of triwise traversal options to use. Possible Values: " +
          autopas::utils::ArrayUtils::to_string(autopas::TraversalOption::getAllTriwiseOptions(), " ", {"(", ")"})};
  /**
   * loadEstimatorOptions
   */
  MDFlexOption<std::set<autopas::LoadEstimatorOption>, __LINE__> loadEstimatorOptions{
      autopas::LoadEstimatorOption::getMostOptions(), "load-estimator", true,
      "List of load estimator function choices for traversals that do heuristic load balancing. Possible Values: " +
          autopas::utils::ArrayUtils::to_string(autopas::LoadEstimatorOption::getAllOptions(), " ", {"(", ")"})};
  /**
   * newton3Options
   */
  MDFlexOption<std::set<autopas::Newton3Option>, __LINE__> newton3Options{
      autopas::Newton3Option::getMostOptions(), "newton3", true,
      "List of newton3 options to use for the pairwise interaction. Possible Values: " +
          autopas::utils::ArrayUtils::to_string(autopas::Newton3Option::getAllOptions(), " ", {"(", ")"})};
  /**
   * newton3Options3B
   */
  MDFlexOption<std::set<autopas::Newton3Option>, __LINE__> newton3Options3B{
      autopas::Newton3Option::getMostOptions(), "newton3-3b", true,
      "List of newton3 options to use for the triwise interaction. Possible Values: " +
          autopas::utils::ArrayUtils::to_string(autopas::Newton3Option::getAllOptions(), " ", {"(", ")"})};
  /**
   * cellSizeFactors
   */
  MDFlexOption<std::shared_ptr<autopas::NumberSet<double>>, __LINE__> cellSizeFactors{
      std::make_shared<autopas::NumberSetFinite<double>>(std::set<double>{1.}), "cell-size", true,
      "Factor for the interaction length to determine the cell size."};
  /**
   * logFileName
   */
  MDFlexOption<std::string, __LINE__> logFileName{"", "log-file", true,
                                                  "Path to an .out file to store the log output."};
  /**
   * logLevel
   */
  MDFlexOption<autopas::Logger::LogLevel, __LINE__> logLevel{
      autopas::Logger::LogLevel::info, "log-level", true,
      "Log level for AutoPas. Set to debug for tuning information. "
      "Possible Values: (trace debug info warn error critical off)"};
  /**
   * tuningStrategyOptions
   */
  MDFlexOption<std::vector<autopas::TuningStrategyOption>, __LINE__> tuningStrategyOptions{
      {},
      "tuning-strategies",
      true,
      "Ordered pipeline of strategies to find the optimal algorithmic configuration. "
      "Leave empty to perform an exhaustive search. Possible Values: " +
          autopas::utils::ArrayUtils::to_string(
              []() {
                auto options = autopas::TuningStrategyOption::getAllOptions();
                options.erase(autopas::TuningStrategyOption::fullSearch);
                return options;
              }(),
              " ", {"(", ")"})};
  /**
   * tuningMetricOption
   */
  MDFlexOption<autopas::TuningMetricOption, __LINE__> tuningMetricOption{
      autopas::TuningMetricOption::time, "tuning-metric", true,
      "Metric to use for tuning. Possible Values: " +
          autopas::utils::ArrayUtils::to_string(autopas::TuningMetricOption::getAllOptions(), " ", {"(", ")"})};

  /**
   * ruleFilename
   */
  MDFlexOption<std::string, __LINE__> ruleFilename{
      "", "rule-filename", true, "Path to a .rule file containing rules for the rule-based tuning method."};

  /**
   * MPITuningMaxDifferenceForBucket
   */
  MDFlexOption<double, __LINE__> MPITuningMaxDifferenceForBucket{
      0.2, "mpi-tuning-max-difference-for-bucket", true,
      "For MPI-tuning: Maximum of the relative difference in the comparison metric for two ranks which exchange their "
      "tuning information."};

  /**
   * MPITuningWeightForMaxDensity
   */
  MDFlexOption<double, __LINE__> MPITuningWeightForMaxDensity{
      0.1, "mpi-tuning-weight-for-max-density", true,
      "For MPI-tuning: Weight for maxDensity in the calculation for bucket distribution."};

  /**
   * tuningInterval
   */
  MDFlexOption<unsigned int, __LINE__> tuningInterval{5000, "tuning-interval", true,
                                                      "Number of iterations between two tuning phases."};
  /**
   * tuningSamples
   */
  MDFlexOption<unsigned int, __LINE__> tuningSamples{3, "tuning-samples", true,
                                                     "Number of samples to collect per configuration."};
  /**
   * tuningMaxEvidence
   */
  MDFlexOption<unsigned int, __LINE__> tuningMaxEvidence{
      10, "tuning-max-evidence", true,
      "For Bayesian based tuning strategies: Maximum number of evidences "
      "tuning strategies that have no finishing indicator take."};
  /**
   * relativeOptimumRange
   */
  MDFlexOption<double, __LINE__> relativeOptimumRange{
      1.2, "relative-optimum-range", true,
      "For predictive based tuning strategies: Configurations whose predicted performance lies within this range of "
      "the predicted optimal performance will be tested."};
  /**
   * maxTuningPhasesWithoutTest
   */
  MDFlexOption<unsigned int, __LINE__> maxTuningPhasesWithoutTest{
      5, "max-tuning-phases-without-test", true,
      "For predictive based tuning strategies: Maximal number of "
      "tuning phases a configurations can be excluded from testing."};
  /**
   * relativeBlacklistRange
   */
  MDFlexOption<double, __LINE__> relativeBlacklistRange{
      3., "relative-blacklist-range", true,
      "For Slow Config Filter: When the first evidence of a configuration is further away from the "
      "optimum than this relative range, the configuration is ignored for the rest of the simulation."};
  /**
   * evidenceFirstPrediction
   */
  MDFlexOption<unsigned int, __LINE__> evidenceFirstPrediction{
      3, "evidence-for-prediction", true,
      "For predictive based tuning strategies: The number of evidence for a configuration that needs to be gathered "
      "before the first prediction is made. This number also determines how much evidence is used for the calculation "
      "of the prediction and for a polynomial extrapolation method, this is also the degree of the polynomial."};
  /**
   * extrapolationMethodOption
   */
  MDFlexOption<autopas::ExtrapolationMethodOption, __LINE__> extrapolationMethodOption{
      autopas::ExtrapolationMethodOption::linearRegression, "extrapolation-method", true,
      "For predictive based tuning strategies: The extrapolation method that calculates the prediction. Possible "
      "Values: " +
          autopas::utils::ArrayUtils::to_string(autopas::ExtrapolationMethodOption::getAllOptions(), " ", {"(", ")"})};
  /**
   * vtkOutputFolder
   */
  MDFlexOption<std::string, __LINE__> vtkOutputFolder{"output", "vtk-output-folder", true,
                                                      "The location where the vtk output will be created."};
  /**
   * vtkFileName
   */
  MDFlexOption<std::string, __LINE__> vtkFileName{"", "vtk-filename", true, "Basename for all VTK output files."};
  /**
   * vtkWriteFrequency
   */
  MDFlexOption<size_t, __LINE__> vtkWriteFrequency{100, "vtk-write-frequency", true,
                                                   "Number of iterations after which a VTK file is written."};
  /**
   * verletClusterSize
   */
  MDFlexOption<unsigned int, __LINE__> verletClusterSize{4, "verlet-cluster-size", true,
                                                         "Number of particles in Verlet clusters."};
  /**
   * verletRebuildFrequency
   */
  MDFlexOption<unsigned int, __LINE__> verletRebuildFrequency{
      15, "verlet-rebuild-frequency", true, "Number of iterations after which containers are rebuilt."};
  /**
   * verletSkinRadiusPerTimeStep
   */
  MDFlexOption<double, __LINE__> verletSkinRadiusPerTimestep{
      .2, "verlet-skin-radius-per-timestep", true,
      "Skin added to the cutoff to form the interaction length. The total skin width is this number times "
      "verletRebuildFrequency."};

  /**
   * fastParticlesThrow
   */
  MDFlexOption<bool, __LINE__> fastParticlesThrow{false, "fastParticlesThrow", false,
                                                  "Decide if particles that move farther than skin/2/rebuildFrequency "
                                                  "will throw an exception during the position update or not."};
  /**
   * boxMin
   */
  MDFlexOption<std::array<double, 3>, 0> boxMin{
      {0, 0, 0}, "box-min", true, "Lower front left corner of the simulation box."};
  /**
   * boxMax
   */
  MDFlexOption<std::array<double, 3>, 0> boxMax{
      {1, 1, 1}, "box-max", true, "Upper back right corner of the simulation box."};

  /**
   * loadBalancingInterval
   */
  MDFlexOption<unsigned int, __LINE__> loadBalancingInterval{
      100, "load-balancing-interval", true, "Defines the iteration interval at which load balancing should occur."};

  /**
   * subdivideDimension
   */
  MDFlexOption<std::array<bool, 3>, 0> subdivideDimension{
      {true, true, true},
      "subdivide-dimension",
      true,
      "Indicates in which dimensions the global domain can be subdivided by the MPI decomposition"};

  /**
   * acquisitionFunctionOption
   */
  MDFlexOption<autopas::AcquisitionFunctionOption, __LINE__> acquisitionFunctionOption{
      autopas::AcquisitionFunctionOption::upperConfidenceBound, "tuning-acquisition-function", true,
      "For Bayesian based tuning strategies: Function to determine the predicted knowledge gain when testing a given "
      "configuration. Possible Values: " +
          autopas::utils::ArrayUtils::to_string(autopas::AcquisitionFunctionOption::getAllOptions(), " ", {"(", ")"})};

  // Simulation Options:
  /**
   * cutoff
   */
  MDFlexOption<double, __LINE__> cutoff{2., "cutoff", true, "Lennard-Jones force cutoff."};
  /**
   * functorOption
   */
<<<<<<< HEAD
  MDFlexOption<FunctorOption, __LINE__> functorOption {
    // choose a reasonable default depending on what is available at compile time
#if defined(MD_FLEXIBLE_FUNCTOR_AVX) && defined(__AVX__)
    FunctorOption::lj12_6_AVX,
#elif defined(MD_FLEXIBLE_FUNCTOR_SVE) && defined(__ARM_FEATURE_SVE)
    FunctorOption::lj12_6_SVE,
#else
    FunctorOption::lj12_6,
#endif
        "functor", true,
        "Force functor to use. Possible Values: (lennard-jones "
        "lennard-jones-AVX lennard-jones-SVE lennard-jones-globals krypton)"
  };
=======
  MDFlexOption<FunctorOption, __LINE__> functorOption{// Default is a dummy option
                                                      FunctorOption::none, "functor", true,
                                                      "Pairwise force functor to use. Possible Values: (lennard-jones "
                                                      "lennard-jones-AVX lennard-jones-SVE lennard-jones-globals)"};
  /**
   * functorOption3B
   */
  MDFlexOption<FunctorOption3B, __LINE__> functorOption3B{
      // Default is a dummy option
      FunctorOption3B::none, "functor-3b", true, "Triwise force functor to use. Possible Values: (axilrod-teller)"};
>>>>>>> 6172a98a
  /**
   * iterations
   */
  MDFlexOption<size_t, __LINE__> iterations{10, "iterations", true, "Number of iterations to simulate."};
  /**
   * tuningPhases
   */
  MDFlexOption<size_t, __LINE__> tuningPhases{
      0, "tuning-phases", true, "Number of tuning phases to simulate. This option overwrites --iterations."};
  /**
   * Boundary types.
   */
  MDFlexOption<std::array<options::BoundaryTypeOption, 3>, __LINE__> boundaryOption{
      {options::BoundaryTypeOption::periodic, options::BoundaryTypeOption::periodic,
       options::BoundaryTypeOption::periodic},
      "boundary-type",
      true,
      "Boundary condition types for each of the three dimensions. Possible Values: " +
          autopas::utils::ArrayUtils::to_string(options::BoundaryTypeOption::getAllOptions(), " ", {"(", ")"}) +
          " Default: {periodic, periodic, periodic}"};
  /**
   * Omit the creation of a config file at the end of the Simulation.
   * This starts with a "not" such that it can be used as a flag with a sane default.
   */
  MDFlexOption<bool, __LINE__> dontCreateEndConfig{
      true, "no-end-config", false, "Set to omit the creation of a yaml file at the end of a simulation."};
  /**
   * Omit the output of the progress bar and progress information. This might be useful if this upsets your output.
   */
  MDFlexOption<bool, __LINE__> dontShowProgressBar{false, "no-progress-bar", false,
                                                   "Set to omit printing the progress bar."};
  /**
   * deltaT
   */
  MDFlexOption<double, __LINE__> deltaT{0.001, "deltaT", true,
                                        "Length of a timestep. Set to 0 to deactivate time integration."};

  /**
   * pauseSimulationDuringTuning
   */
  MDFlexOption<bool, __LINE__> pauseSimulationDuringTuning{false, "pause-simulation-during-tuning", false,
                                                           "Pauses the update of the simulation during tuning phases."};
  /**
   * sortingThreshold
   * This value is used in traversal that use the CellFunctor. If the sum of the number of particles in two cells is
   * greater or equal to that value, the CellFunctor creates a sorted view of the particles to avoid unnecessary
   * distance checks.
   */
  MDFlexOption<size_t, __LINE__> sortingThreshold{
      8, "sorting-threshold", true,
      "Threshold for traversals that use the CellFunctor to start sorting. If the sum of the number of particles in "
      "two cells is greater or equal to that value, the CellFunctor creates a sorted view of the particles to avoid "
      "unnecessary distance checks."};

  // Options for additional Object Generation on command line
  /**
   * boxLength
   */
  MDFlexOption<double, __LINE__> boxLength{10, "box-length", true, "Length of the simulation box as a cuboid."};
  /**
   * distributionMean
   */
  MDFlexOption<std::array<double, 3>, __LINE__> distributionMean{
      {5., 5., 5.}, "distribution-mean", true, "Mean of the gaussian distribution for random particle initialization."};
  /**
   * distributionStdDev
   */
  MDFlexOption<std::array<double, 3>, __LINE__> distributionStdDev{
      {2., 2., 2.},
      "distribution-stddeviation",
      true,
      "Standard deviation of the gaussian distribution for random particle initialization."};
  /**
   * particlesPerDim
   */
  MDFlexOption<size_t, __LINE__> particlesPerDim{10, "particles-per-dimension", true,
                                                 "Size of the scenario for the grid generator."};
  /**
   * particlesTotal
   */
  MDFlexOption<size_t, __LINE__> particlesTotal{
      1000, "particles-total", true, "Total number of particles for the random distribution based generators."};
  /**
   * particleSpacing
   * For a stable grid initialize this as 2^(1/6) sigma
   */
  MDFlexOption<double, __LINE__> particleSpacing{1.1225 * 1, "particle-spacing", true,
                                                 "Space between two particles for the grid generator."};
  /**
   * generatorOption
   */
  MDFlexOption<GeneratorOption, __LINE__> generatorOption{
      GeneratorOption::grid, "particle-generator", true,
      "Scenario generator. Possible Values: (grid uniform gaussian sphere closestPacking) Default: grid"};

  // Site Type Generation
  /**
   * siteStr
   */
  static inline const char *const siteStr{"Sites"};
  /**
   * epsilonMap
   */
  MDFlexOption<std::map<unsigned long, double>, 0> epsilonMap{
      {{0ul, 1.}}, "epsilon", true, "Mapping from site type to an epsilon value."};
  /**
   * sigmaMap
   */
  MDFlexOption<std::map<unsigned long, double>, 0> sigmaMap{
      {{0ul, 1.}}, "sigma", true, "Mapping from site type to a sigma value."};
  /**
   * nuMap
   */
  MDFlexOption<std::map<unsigned long, double>, 0> nuMap{
      {{0ul, 0.1}}, "nu", true, "Mapping from site type to a nu value."};
  /**
   * massMap
   */
  MDFlexOption<std::map<unsigned long, double>, 0> massMap{
      {{0ul, 1.}}, "mass", true, "Mapping from site type to a mass value."};
  // Molecule Type Generation
  // Strings for parsing yaml files.
  /**
   * moleculesStr
   */
  static inline const char *const moleculesStr{"Molecules"};
  /**
   * moleculeToSiteIdStr
   */
  static inline const char *const moleculeToSiteIdStr{"site-types"};
  /**
   * moleculeToSitePosStr
   */
  static inline const char *const moleculeToSitePosStr{"relative-site-positions"};
  /**
   * momentOfInertiaStr
   */
  static inline const char *const momentOfInertiaStr{"moment-of-inertia"};
  // Maps where the molecule type information is actually stored
  /**
   * molToSiteIdMap
   */
  std::map<unsigned long, std::vector<unsigned long>> molToSiteIdMap{};
  /**
   * molToSitePosMap
   */
  std::map<unsigned long, std::vector<std::array<double, 3>>> molToSitePosMap{};
  /**
   * momentOfInertiaMap
   */
  std::map<unsigned long, std::array<double, 3>> momentOfInertiaMap{};
  // Object Generation:
  /**
   * objectsStr
   */
  static inline const char *const objectsStr{"Objects"};
  /**
   * particleTypeStr. A md-flex mode blind string name for the particle type of the object's particles. E.g. this is
   * site-type-id in a single-site simulation and molecule-type-id in a multi-site simulation.
   */
  static inline const char *const particleTypeStr{"particle-type-id"};
  /**
   * bottomLeftBackCornerStr
   */
  static inline const char *const bottomLeftBackCornerStr{"bottomLeftCorner"};
  /**
   * velocityStr
   */
  static inline const char *const velocityStr{"velocity"};
  /**
   * particlesPerObjectStr
   */
  static inline const char *const particlesPerObjectStr{"numberOfParticles"};
  /**
   * cubeGridObjectsStr
   */
  static inline const char *const cubeGridObjectsStr{"CubeGrid"};
  /**
   * cubeGridObjects
   */
  std::vector<CubeGrid> cubeGridObjects{};
  /**
   * cubeGaussObjectsStr
   */
  static inline const char *const cubeGaussObjectsStr{"CubeGauss"};
  /**
   * cubeGaussObjects
   */
  std::vector<CubeGauss> cubeGaussObjects{};
  /**
   * cubeUniformObjectsStr
   */
  static inline const char *const cubeUniformObjectsStr{"CubeUniform"};
  /**
   * cubeUniformObjects
   */
  std::vector<CubeUniform> cubeUniformObjects{};
  /**
   * sphereObjectsStr
   */
  static inline const char *const sphereObjectsStr{"Sphere"};
  /**
   * sphereCenterStr
   */
  static inline const char *const sphereCenterStr{"center"};
  /**
   * sphereRadiusStr
   */
  static inline const char *const sphereRadiusStr{"radius"};
  /**
   * sphereObjects
   */
  std::vector<Sphere> sphereObjects{};
  /**
   * cubeClosestPackedObjects
   */
  std::vector<CubeClosestPacked> cubeClosestPackedObjects{};
  /**
   * cubeClosestPackedObjectsStr
   */
  static inline const char *const cubeClosestPackedObjectsStr{"CubeClosestPacked"};

  // Thermostat Options
  /**
   * useThermostat
   */
  MDFlexOption<bool, __LINE__> useThermostat{
      false, "thermostat", true,
      "(De)Activate the thermostat. Only useful when used to overwrite a yaml file. "
      "Possible Values: (true false) Default: false"};
  /**
   * initTemperature
   */
  MDFlexOption<double, __LINE__> initTemperature{0., "initialTemperature", true,
                                                 "Thermostat option. Initial temperature of the system."};
  /**
   * targetTemperature
   */
  MDFlexOption<double, __LINE__> targetTemperature{0., "targetTemperature", true,
                                                   "Thermostat option. Target temperature of the system."};
  /**
   * deltaTemp
   */
  MDFlexOption<double, __LINE__> deltaTemp{
      0., "deltaTemperature", true, "Thermostat option. Maximal temperature jump the thermostat is allowed to apply."};
  /**
   * thermostatInterval
   */
  MDFlexOption<size_t, __LINE__> thermostatInterval{
      0, "thermostatInterval", true,
      "Thermostat option. Number of Iterations between two applications of the thermostat."};
  /**
   * addBrownianMotion
   */
  MDFlexOption<bool, __LINE__> addBrownianMotion{
      true, "addBrownianMotion", true,
      "Thermostat option. Whether the particle velocities should be initialized using "
      "Brownian motion. Possible Values: (true false) Default: true"};

  /**
   * Global external force like e.g. gravity
   */
  MDFlexOption<std::array<double, 3>, __LINE__> globalForce{
      {0, 0, 0},
      "globalForce",
      true,
      "Global force applied on every particle. Useful to model e.g. gravity. Default: {0,0,0}"};

  /**
   * Convenience function testing if the global force contains only 0 entries.
   * @return false if any entry in globalForce.value is != 0.
   */
  [[nodiscard]] bool globalForceIsZero() const {
    bool isZero = true;
    for (auto gf : globalForce.value) {
      isZero &= gf == 0;
    }
    return isZero;
  }

  // Checkpoint Options
  /**
   * checkpointfile
   */
  MDFlexOption<std::string, __LINE__> checkpointfile{"", "checkpoint", true,
                                                     "Path to a .pvtu File to load as a checkpoint."};

  /**
   * loadBalancer
   */
  MDFlexOption<LoadBalancerOption, __LINE__> loadBalancer{
      LoadBalancerOption::invertedPressure, "load-balancer", true,
      "Defines which load balancing approach will be used with the adaptive grid decomposition. If ALL is chosen as "
      "load balancer, MD-Flexible uses ALL's TENSOR method. Possible Values: " +
          autopas::utils::ArrayUtils::to_string(LoadBalancerOption::getAllOptions(), " ", {"(", ")"})};

  /**
   * Whether to use the tuning logger or not.
   *
   * @see TuningStrategyLoggerProxy
   */
  MDFlexOption<bool, __LINE__> useTuningLogger{false, "use-tuning-logger", true,
                                               "If tuning information should be logged. Possible Values: (true false)"};

  /**
   * The suffix for files created by the tuning logger.
   */
  MDFlexOption<std::string, __LINE__> outputSuffix{"", "output-suffix", true,
                                                   "An identifier that is contained in the filename of all log files."};

  /**
   * valueOffset used for cli-output alignment
   */
  static constexpr int valueOffset{33};

 private:
  /**
   * Stores the particles generated based on the provided configuration file
   * These particles can be added to the respective autopas container,
   * but have to be converted to the respective particle type, first.
   */
  std::vector<ParticleType> _particles;

  /**
   * Stores the physical properties of the particles used in the an MDFlexSimulation
   */
  std::shared_ptr<ParticlePropertiesLibraryType> _particlePropertiesLibrary;

  /**
   * Stores the physical properties of the particles used in the an MDFlexSimulation
   */
  std::set<autopas::InteractionTypeOption> _interactionTypes = {};

  /**
   * Initializes the ParticlePropertiesLibrary
   */
  void initializeParticlePropertiesLibrary();

  /**
   * Initializes all particles present at the start of the simulation.
   */
  void initializeObjects();
};

/**
 * Stream insertion operator for MDFlexConfig.
 * @param os
 * @param config
 * @return
 */
inline std::ostream &operator<<(std::ostream &os, const MDFlexConfig &config) { return os << config.to_string(); }<|MERGE_RESOLUTION|>--- conflicted
+++ resolved
@@ -209,16 +209,12 @@
   /**
    * Choice of the pairwise functor
    */
-  enum class FunctorOption { none, lj12_6, lj12_6_AVX, lj12_6_SVE, lj12_6_Globals };
+  enum class FunctorOption { none, lj12_6, lj12_6_AVX, lj12_6_SVE, lj12_6_Globals, kr };
 
   /**
    * Choice of the Triwise functor
    */
-<<<<<<< HEAD
-  enum class FunctorOption { lj12_6, lj12_6_AVX, lj12_6_SVE, lj12_6_Globals, kr };
-=======
   enum class FunctorOption3B { none, at };
->>>>>>> 6172a98a
 
   /**
    * Choice of the particle generators specified in the command line
@@ -495,32 +491,16 @@
   /**
    * functorOption
    */
-<<<<<<< HEAD
-  MDFlexOption<FunctorOption, __LINE__> functorOption {
-    // choose a reasonable default depending on what is available at compile time
-#if defined(MD_FLEXIBLE_FUNCTOR_AVX) && defined(__AVX__)
-    FunctorOption::lj12_6_AVX,
-#elif defined(MD_FLEXIBLE_FUNCTOR_SVE) && defined(__ARM_FEATURE_SVE)
-    FunctorOption::lj12_6_SVE,
-#else
-    FunctorOption::lj12_6,
-#endif
-        "functor", true,
-        "Force functor to use. Possible Values: (lennard-jones "
-        "lennard-jones-AVX lennard-jones-SVE lennard-jones-globals krypton)"
-  };
-=======
   MDFlexOption<FunctorOption, __LINE__> functorOption{// Default is a dummy option
                                                       FunctorOption::none, "functor", true,
                                                       "Pairwise force functor to use. Possible Values: (lennard-jones "
-                                                      "lennard-jones-AVX lennard-jones-SVE lennard-jones-globals)"};
+                                                      "lennard-jones-AVX lennard-jones-SVE lennard-jones-globals krypton)"};
   /**
    * functorOption3B
    */
   MDFlexOption<FunctorOption3B, __LINE__> functorOption3B{
       // Default is a dummy option
       FunctorOption3B::none, "functor-3b", true, "Triwise force functor to use. Possible Values: (axilrod-teller)"};
->>>>>>> 6172a98a
   /**
    * iterations
    */
