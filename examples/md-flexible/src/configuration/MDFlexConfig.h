--- conflicted
+++ resolved
@@ -205,16 +205,12 @@
   /**
    * Choice of the pairwise functor
    */
-<<<<<<< HEAD
   enum class FunctorOption { lj12_6, lj12_6_AVX, lj12_6_SVE, lj12_6_Globals, lj12_6_XSIMD, lj12_6_MIPP, lj12_6_SIMDe, lj12_6_HWY };
-=======
-  enum class FunctorOption { none, lj12_6, lj12_6_AVX, lj12_6_SVE, lj12_6_Globals };
 
   /**
    * Choice of the Triwise functor
    */
   enum class FunctorOption3B { none, at };
->>>>>>> ae7e4b63
 
   /**
    * Choice of the particle generators specified in the command line
@@ -510,9 +506,9 @@
    * functorOption
    */
   MDFlexOption<FunctorOption, __LINE__> functorOption{// Default is a dummy option
-                                                      FunctorOption::none, "functor", true,
+                                                      FunctorOption::lj12_6_AVX, "functor", true,
                                                       "Pairwise force functor to use. Possible Values: (lennard-jones "
-                                                      "lennard-jones-AVX lennard-jones-SVE lennard-jones-globals)"};
+                                                      "lennard-jones-AVX lennard-jones-SVE lennard-jones-globals)"}; // TODO: extend
   /**
    * functorOption3B
    */
