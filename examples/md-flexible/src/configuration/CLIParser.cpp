--- conflicted
+++ resolved
@@ -29,21 +29,6 @@
   //
   // therefore workaround with make_tuple and auto
   static const auto relevantOptions{std::make_tuple(
-<<<<<<< HEAD
-      config.newton3Options, config.checkpointfile, config.acquisitionFunctionOption, config.cellSizeFactors,
-      config.boxLength, config.containerOptions, config.cutoff, config.dataLayoutOptions, config.deltaT,
-      config.dontCreateEndConfig, config.dontShowProgressBar, config.tuningMaxEvidence,
-      config.extrapolationMethodOption, config.evidenceFirstPrediction, config.functorOption, config.dontMeasureFlops,
-      config.generatorOption, config.iterations, config.tuningInterval, config.logLevel, config.logFileName,
-      config.distributionMean, config.maxTuningPhasesWithoutTest, config.particlesPerDim, config.particlesTotal,
-      config.relativeOptimumRange, config.relativeBlacklistRange, config.tuningPhases, config.verletClusterSize,
-      config.verletSkinRadius, config.particleSpacing, config.tuningSamples, config.traversalOptions,
-      config.tuningStrategyOption, config.tuningMetricOption, config.mpiStrategyOption,
-      config.MPITuningMaxDifferenceForBucket, config.MPITuningWeightForMaxDensity, config.useThermostat,
-      config.verletRebuildFrequency, config.vtkFileName, config.vtkWriteFrequency, config.selectorStrategy,
-      config.yamlFilename, config.distributionStdDev, config.globalForce, config.boundaryOption, config.loadBalancer,
-      config.loadBalancingInterval, zshCompletionsOption, helpOption)};
-=======
       // clang-format off
       config.acquisitionFunctionOption,
       config.boundaryOption,
@@ -84,6 +69,7 @@
       config.traversalOptions,
       config.tuningInterval,
       config.tuningMaxEvidence,
+      config.tuningMetricOption,
       config.tuningPhases,
       config.tuningSamples,
       config.tuningStrategyOption,
@@ -98,7 +84,6 @@
       zshCompletionsOption,
       helpOption)};
   // clang-format on
->>>>>>> 19f10230
 
   constexpr auto relevantOptionsSize = std::tuple_size_v<decltype(relevantOptions)>;
 
