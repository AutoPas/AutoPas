/**
 * @file CLIParser.cpp
 * @author F. Gratl
 * @date 18.10.2019
 */

#include "CLIParser.h"

#include <sys/stat.h>

#include <any>
#include <fstream>

MDFlexParser::exitCodes MDFlexParser::CLIParser::parseInput(int argc, char **argv, MDFlexConfig &config) {
  using namespace std;

  // utility options
  // getoptChars for all other options are line numbers so use negative numbers here to avoid clashes
  // also do not use -1 because it is used by getopt to signal that there is no cli option
  const static auto helpOption{MDFlexConfig::MDFlexOption<std::string, -2>("", "help", false, "Display this message.")};
  const static auto zshCompletionsOption{
      MDFlexConfig::MDFlexOption<std::string, -3>("", "zsh-completions", false, "Generate completions file for zsh.")};

  // the following, shorter version does not work with icpc 2019.4.243. Error:
  // error: class template name must be a placeholder for the complete type being initialized
  // (not for a component of that type)
  //
  // static const std::tuple relevantOptions{
  //
  // therefore workaround with make_tuple and auto
  static const auto relevantOptions{std::make_tuple(
      // clang-format off
      config.acquisitionFunctionOption,
      config.boundaryOption,
      config.boxLength,
      config.cellSizeFactors,
<<<<<<< HEAD
=======
      config.fastParticlesThrow,
>>>>>>> 82991249
      config.checkpointfile,
      config.containerOptions,
      config.cutoff,
      config.dataLayoutOptions,
      config.deltaT,
      config.distributionMean,
      config.distributionStdDev,
      config.dontCreateEndConfig,
      config.dontMeasureFlops,
      config.dontShowProgressBar,
      config.evidenceFirstPrediction,
      config.extrapolationMethodOption,
      config.functorOption,
      config.generatorOption,
      config.globalForce,
      config.iterations,
      config.loadBalancer,
      config.loadBalancingInterval,
      config.logFileName,
      config.logLevel,
      config.maxTuningPhasesWithoutTest,
      config.mpiStrategyOption,
      config.MPITuningMaxDifferenceForBucket,
      config.MPITuningWeightForMaxDensity,
      config.newton3Options,
<<<<<<< HEAD
      config.outputSuffix,
=======
>>>>>>> 82991249
      config.particleSpacing,
      config.particlesPerDim,
      config.particlesTotal,
      config.relativeBlacklistRange,
      config.relativeOptimumRange,
      config.selectorStrategy,
      config.traversalOptions,
      config.tuningInterval,
      config.tuningMaxEvidence,
<<<<<<< HEAD
=======
      config.tuningMetricOption,
>>>>>>> 82991249
      config.tuningPhases,
      config.tuningSamples,
      config.tuningStrategyOption,
      config.useThermostat,
<<<<<<< HEAD
      config.useTuningLogger,
      config.verletClusterSize,
      config.verletRebuildFrequency,
      config.verletSkinRadius,
      config.vtkFileName,
=======
      config.verletClusterSize,
      config.verletRebuildFrequency,
      config.verletSkinRadiusPerTimestep,
      config.vtkFileName,
      config.vtkOutputFolder,
>>>>>>> 82991249
      config.vtkWriteFrequency,
      config.yamlFilename,
      zshCompletionsOption,
      helpOption)};
  // clang-format on

  constexpr auto relevantOptionsSize = std::tuple_size_v<decltype(relevantOptions)>;

  // sanity check that all getopt chars are unique. Brackets for scoping.
  {
    // map tracking mappings of getopt chars to strings
    std::map<int, std::string> getoptCharsToName;
    // look for clashes by checking if getopt chars are in the map and otherwise add them
    autopas::utils::TupleUtils::for_each(relevantOptions, [&](auto &opt) {
      if (auto iterAtClash = getoptCharsToName.find(opt.getoptChar); iterAtClash != getoptCharsToName.end()) {
        throw std::runtime_error("CLIParser::parseInput: the following options share the same getopt char!\n" +
                                 opt.name + " : " + std::to_string(opt.getoptChar) + "\n" + iterAtClash->second +
                                 " : " + std::to_string(iterAtClash->first));
      } else {
        getoptCharsToName.insert({opt.getoptChar, opt.name});
      }
    });
  }

  // create data structure for options that getopt can use
  std::vector<struct option> long_options;
  // reserve space for all relevant options and terminal field
  long_options.reserve(relevantOptionsSize + 1);

  autopas::utils::TupleUtils::for_each(relevantOptions,
                                       [&](auto &elem) { long_options.push_back(elem.toGetoptOption()); });

  // needed to signal the end of the array
  long_options.push_back({nullptr, no_argument, nullptr, 0});

  // reset getopt to scan from the start of argv
  optind = 1;
  bool displayHelp = false;
  for (int cliOption = 0, cliOptionIndex = 0;
       (cliOption = getopt_long(argc, argv, "", long_options.data(), &cliOptionIndex)) != -1;) {
    string strArg;
    if (optarg != nullptr) strArg = optarg;
    transform(strArg.begin(), strArg.end(), strArg.begin(), ::tolower);
    switch (cliOption) {
      case decltype(config.newton3Options)::getoptChar: {
        config.newton3Options.value = autopas::Newton3Option::parseOptions(strArg);
        if (config.newton3Options.value.empty()) {
          cerr << "Unknown Newton3 option: " << strArg << endl;
          displayHelp = true;
        }
        break;
      }
      case decltype(config.checkpointfile)::getoptChar: {
        // already parsed in CLIParser::inputFilesPresent
        break;
      }
      case decltype(config.acquisitionFunctionOption)::getoptChar: {
        auto parsedOptions = autopas::AcquisitionFunctionOption::parseOptions(strArg);
        if (parsedOptions.size() != 1) {
          cerr << "Pass exactly one tuning acquisition function." << endl
               << "Passed: " << strArg << endl
               << "Parsed: " << autopas::utils::ArrayUtils::to_string(parsedOptions) << endl;
          displayHelp = true;
        }
        config.acquisitionFunctionOption.value = *parsedOptions.begin();
        break;
      }
      case decltype(config.cellSizeFactors)::getoptChar: {
        config.cellSizeFactors.value = autopas::utils::StringUtils::parseNumberSet(strArg);
        if (config.cellSizeFactors.value->isEmpty()) {
          cerr << "Error parsing cell size factors: " << optarg << endl;
          displayHelp = true;
        }
        break;
      }
      case decltype(config.boxLength)::getoptChar: {
        try {
          config.boxLength.value = stod(strArg);
          if (config.boxLength.value < 0) {
            cerr << "Box length has to be a positive (floating point) number!" << endl;
            displayHelp = true;
          }
        } catch (const exception &) {
          cerr << "Error parsing number of the box length: " << optarg << endl;
          displayHelp = true;
        }
        break;
      }
      case decltype(config.containerOptions)::getoptChar: {
        config.containerOptions.value = autopas::ContainerOption::parseOptions(strArg);
        if (config.containerOptions.value.empty()) {
          cerr << "Unknown container option: " << strArg << endl;
          displayHelp = true;
        }
        break;
      }
      case decltype(config.cutoff)::getoptChar: {
        try {
          config.cutoff.value = stod(strArg);
        } catch (const exception &) {
          cerr << "Error parsing cutoff Radius: " << optarg << endl;
          displayHelp = true;
        }
        break;
      }
      case decltype(config.deltaT)::getoptChar: {
        try {
          config.deltaT.value = stod(strArg);
        } catch (const exception &) {
          cerr << "Error parsing epsilon value: " << optarg << endl;
          displayHelp = true;
        }
        break;
      }
      case decltype(config.dataLayoutOptions)::getoptChar: {
        config.dataLayoutOptions.value = autopas::DataLayoutOption::parseOptions(strArg);
        if (config.dataLayoutOptions.value.empty()) {
          cerr << "Unknown data layouts: " << strArg << endl;
          displayHelp = true;
        }
        break;
      }
      case decltype(config.dontCreateEndConfig)::getoptChar: {
        config.dontCreateEndConfig.value = false;
        break;
      }
      case decltype(config.dontShowProgressBar)::getoptChar: {
        config.dontShowProgressBar.value = true;
        break;
      }
      case decltype(config.tuningMaxEvidence)::getoptChar: {
        try {
          config.tuningMaxEvidence.value = (unsigned int)stoul(strArg);
          if (config.tuningMaxEvidence.value < 1) {
            cerr << "Tuning max evidence has to be a positive integer!" << endl;
            displayHelp = true;
          }
        } catch (const exception &) {
          cerr << "Error parsing number of tuning max evidence: " << optarg << endl;
          displayHelp = true;
        }
        break;
      }
      case decltype(config.extrapolationMethodOption)::getoptChar: {
        auto parsedOptions = autopas::ExtrapolationMethodOption::parseOptions(strArg);
        if (parsedOptions.size() != 1) {
          cerr << "Pass exactly one extrapolation method option." << endl
               << "Passed: " << strArg << endl
               << "Parsed: " << autopas::utils::ArrayUtils::to_string(parsedOptions) << endl;
          displayHelp = true;
        }
        config.extrapolationMethodOption.value = *parsedOptions.begin();
        break;
      }
      case decltype(config.evidenceFirstPrediction)::getoptChar: {
        try {
          config.evidenceFirstPrediction.value = (unsigned int)stoul(strArg);
          if (config.evidenceFirstPrediction.value < 2) {
            cerr << "The number of evidence for the first prediction has to be at least two!" << endl;
            displayHelp = true;
          }
        } catch (const exception &) {
          cerr << "Error parsing max tuning phases without test: " << optarg << endl;
          displayHelp = true;
        }
        break;
      }
      case decltype(config.functorOption)::getoptChar: {
        if (strArg.find("avx") != string::npos) {
          config.functorOption.value = MDFlexConfig::FunctorOption::lj12_6_AVX;
        } else if (strArg.find("sve") != string::npos) {
          config.functorOption.value = MDFlexConfig::FunctorOption::lj12_6_SVE;
        } else if (strArg.find("glob") != string::npos) {
          config.functorOption.value = MDFlexConfig::FunctorOption::lj12_6_Globals;
        } else if (strArg.find("lj") != string::npos or strArg.find("lennard-jones") != string::npos) {
          config.functorOption.value = MDFlexConfig::FunctorOption::lj12_6;
        } else {
          cerr << "Unknown functor: " << strArg << endl;
          cerr << "Please use 'Lennard-Jones', 'Lennard-Jones-With-Globals', 'Lennard-Jones-AVX' or 'Lennard-Jones-SVE'"
               << endl;
          displayHelp = true;
        }
        break;
      }
      case decltype(config.dontMeasureFlops)::getoptChar: {
        config.dontMeasureFlops.value = false;
        break;
      }
      case decltype(config.generatorOption)::getoptChar: {
        if (strArg.find("grid") != string::npos) {
          config.generatorOption.value = MDFlexConfig::GeneratorOption::grid;
        } else if (strArg.find("uni") != string::npos) {
          config.generatorOption.value = MDFlexConfig::GeneratorOption::uniform;
        } else if (strArg.find("gaus") != string::npos) {
          config.generatorOption.value = MDFlexConfig::GeneratorOption::gaussian;
        } else if (strArg.find("sp") != string::npos) {
          config.generatorOption.value = MDFlexConfig::GeneratorOption::sphere;
        } else if (strArg.find("cl") != string::npos) {
          config.generatorOption.value = MDFlexConfig::GeneratorOption::closestPacked;
        } else {
          cerr << "Unknown generator: " << strArg << endl;
          cerr << "Please use 'Grid' or 'Gaussian'" << endl;
          displayHelp = true;
        }
        break;
      }
      case decltype(helpOption)::getoptChar: {
        printHelpMessage(std::cout, argv[0], relevantOptions);
        return MDFlexParser::exitCodes::helpFlagFound;
      }
      case decltype(zshCompletionsOption)::getoptChar: {
        // generate the completions file and do nothing else
        createZSHCompletionFile(relevantOptions);
        return MDFlexParser::exitCodes::completionsFlagFound;
      }
      case decltype(config.iterations)::getoptChar: {
        try {
          config.iterations.value = stoul(strArg);
          if (config.iterations.value < 1) {
            cerr << "Number of iterations has to be a positive integer!" << endl;
            displayHelp = true;
          }
        } catch (const exception &) {
          cerr << "Error parsing number of iterations: " << optarg << endl;
          displayHelp = true;
        }
        break;
      }
      case decltype(config.tuningInterval)::getoptChar: {
        try {
          config.tuningInterval.value = (unsigned int)stoul(strArg);
          if (config.tuningInterval.value < 1) {
            cerr << "Tuning interval has to be a positive integer!" << endl;
            displayHelp = true;
          }
        } catch (const exception &) {
          cerr << "Error parsing tuning interval: " << optarg << endl;
          displayHelp = true;
        }
        break;
      }
      case decltype(config.logLevel)::getoptChar: {
        switch (strArg[0]) {
          case 't': {
            config.logLevel.value = autopas::Logger::LogLevel::trace;
            break;
          }
          case 'd': {
            config.logLevel.value = autopas::Logger::LogLevel::debug;
            break;
          }
          case 'i': {
            config.logLevel.value = autopas::Logger::LogLevel::info;
            break;
          }
          case 'w': {
            config.logLevel.value = autopas::Logger::LogLevel::warn;
            break;
          }
          case 'e': {
            config.logLevel.value = autopas::Logger::LogLevel::err;
            break;
          }
          case 'c': {
            config.logLevel.value = autopas::Logger::LogLevel::critical;
            break;
          }
          case 'o': {
            config.logLevel.value = autopas::Logger::LogLevel::off;
            break;
          }
          default: {
            cerr << "Unknown Log Level: " << strArg << endl;
            cerr << "Please use 'trace', 'debug', 'info', 'warning', 'error', 'critical' or 'off'." << endl;
            displayHelp = true;
          }
        }
        break;
      }
      case decltype(config.logFileName)::getoptChar: {
        config.logFileName.value = strArg;
        break;
      }
      case decltype(config.distributionMean)::getoptChar: {
        try {
          auto mean = stod(strArg);
          config.distributionMean.value = {mean, mean, mean};
        } catch (const exception &) {
          cerr << "Error parsing distribution mean: " << strArg << endl;
          displayHelp = true;
        }
        break;
      }
      case decltype(config.maxTuningPhasesWithoutTest)::getoptChar: {
        try {
          config.maxTuningPhasesWithoutTest.value = (unsigned int)stoul(strArg);
          if (config.maxTuningPhasesWithoutTest.value < 1) {
            cerr << "Max tuning phases without test has to be positive!" << endl;
            displayHelp = true;
          }
        } catch (const exception &) {
          cerr << "Error parsing max tuning phases without test: " << optarg << endl;
          displayHelp = true;
        }
        break;
      }
      case decltype(config.particlesPerDim)::getoptChar: {
        try {
          config.particlesPerDim.value = stoul(strArg);
        } catch (const exception &) {
          cerr << "Error parsing number of particles per dimension: " << strArg << endl;
          displayHelp = true;
        }
        break;
      }
      case decltype(config.particlesTotal)::getoptChar: {
        try {
          config.particlesTotal.value = stoul(strArg);
        } catch (const exception &) {
          cerr << "Error parsing total number of particles: " << strArg << endl;
          displayHelp = true;
        }
        break;
      }
      case decltype(config.relativeOptimumRange)::getoptChar: {
        try {
          config.relativeOptimumRange.value = stod(strArg);
          if (config.relativeOptimumRange.value < 1) {
            cerr << "Relative optimum range has to be greater or equal one!" << endl;
            displayHelp = true;
          }
        } catch (const exception &) {
          cerr << "Error parsing relative optimum range: " << optarg << endl;
          displayHelp = true;
        }
        break;
      }
      case decltype(config.relativeBlacklistRange)::getoptChar: {
        try {
          config.relativeBlacklistRange.value = stod(strArg);
          if (config.relativeBlacklistRange.value < 1 and config.relativeBlacklistRange.value != 0) {
            cerr << "Relative range for blacklist range has to be greater or equal one or has to be zero!" << endl;
            displayHelp = true;
          }
        } catch (const exception &) {
          cerr << "Error parsing relative range for blacklist: " << optarg << endl;
          displayHelp = true;
        }
        break;
      }
      case decltype(config.tuningPhases)::getoptChar: {
        try {
          config.tuningPhases.value = stoul(strArg);
        } catch (const exception &) {
          cerr << "Error parsing number of tuning phases: " << strArg << endl;
          displayHelp = true;
        }
        break;
      }
      case decltype(config.verletClusterSize)::getoptChar: {
        try {
          config.verletClusterSize.value = (unsigned int)stoul(strArg);
        } catch (const exception &) {
          cerr << "Error parsing verlet cluster size: " << optarg << endl;
          displayHelp = true;
        }
        break;
      }
      case decltype(config.verletSkinRadiusPerTimestep)::getoptChar: {
        try {
          config.verletSkinRadiusPerTimestep.value = stod(strArg);
        } catch (const exception &) {
          cerr << "Error parsing verlet-skin-radius-per-timestep: " << optarg << endl;
          displayHelp = true;
        }
        break;
      }
      case decltype(config.fastParticlesThrow)::getoptChar: {
        config.fastParticlesThrow.value = true;
        break;
      }
      case decltype(config.tuningSamples)::getoptChar: {
        try {
          config.tuningSamples.value = (unsigned int)stoul(strArg);
          if (config.tuningSamples.value < 1) {
            cerr << "Tuning samples has to be a positive integer!" << endl;
            displayHelp = true;
          }
        } catch (const exception &) {
          cerr << "Error parsing number of tuning samples: " << optarg << endl;
          displayHelp = true;
        }
        break;
      }
      case decltype(config.particleSpacing)::getoptChar: {
        try {
          config.particleSpacing.value = stod(strArg);
        } catch (const exception &) {
          cerr << "Error parsing separation of particles: " << strArg << endl;
          displayHelp = true;
        }
        break;
      }
      case decltype(config.traversalOptions)::getoptChar: {
        config.traversalOptions.value = autopas::TraversalOption::parseOptions(strArg);
        if (config.traversalOptions.value.empty()) {
          cerr << "Unknown Traversal: " << strArg << endl;
          displayHelp = true;
        }
        break;
      }
      case decltype(config.loadEstimatorOptions)::getoptChar: {
        config.loadEstimatorOptions.value = autopas::LoadEstimatorOption::parseOptions(strArg);
        if (config.loadEstimatorOptions.value.empty()) {
          cerr << "Unknown load estimator: " << strArg << endl;
          displayHelp = true;
        }
        break;
      }
      case decltype(config.tuningStrategyOption)::getoptChar: {
        auto parsedOptions = autopas::TuningStrategyOption::parseOptions(strArg);
        if (parsedOptions.size() != 1) {
          cerr << "Pass exactly one tuning strategy option." << endl
               << "Passed: " << strArg << endl
               << "Parsed: " << autopas::utils::ArrayUtils::to_string(parsedOptions) << endl;
          displayHelp = true;
        }
        config.tuningStrategyOption.value = *parsedOptions.begin();
        break;
      }
      case decltype(config.tuningMetricOption)::getoptChar: {
        auto parsedOptions = autopas::TuningMetricOption::parseOptions(strArg);
        if (parsedOptions.size() != 1) {
          cerr << "Pass exactly one tuning metric option." << endl
               << "Passed: " << strArg << endl
               << "Parsed: " << autopas::utils::ArrayUtils::to_string(parsedOptions) << endl;
          displayHelp = true;
        }
        config.tuningMetricOption.value = *parsedOptions.begin();
        break;
      }
      case decltype(config.mpiStrategyOption)::getoptChar: {
        auto parsedOptions = autopas::MPIStrategyOption::parseOptions(strArg);
        if (parsedOptions.size() != 1) {
          cerr << "Pass exactly one mpi strategy option. AutoPas cannot switch between several." << endl
               << "Passed: " << strArg << endl
               << "Parsed: " << autopas::utils::ArrayUtils::to_string(parsedOptions) << endl;
          displayHelp = true;
        }
        config.mpiStrategyOption.value = *parsedOptions.begin();
        break;
      }
      case decltype(config.MPITuningMaxDifferenceForBucket)::getoptChar: {
        try {
          config.MPITuningMaxDifferenceForBucket.value = stod(strArg);
        } catch (const exception &) {
          cerr << "Error parsing MPITuningMaxDifferenceForBucket value: " << optarg << endl;
          displayHelp = true;
        }
        break;
      }
      case decltype(config.MPITuningWeightForMaxDensity)::getoptChar: {
        try {
          config.MPITuningWeightForMaxDensity.value = stod(strArg);
        } catch (const exception &) {
          cerr << "Error parsing MPITuningWeightForMaxDensity value: " << optarg << endl;
          displayHelp = true;
        }
        break;
      }
      case decltype(config.useThermostat)::getoptChar: {
        config.useThermostat.value = autopas::utils::StringUtils::parseBoolOption(strArg);
        break;
      }
      case decltype(config.verletRebuildFrequency)::getoptChar: {
        try {
          config.verletRebuildFrequency.value = (unsigned int)stoul(strArg);
        } catch (const exception &) {
          cerr << "Error parsing verlet-rebuild-frequency: " << optarg << endl;
          displayHelp = true;
        }
        break;
      }
      case decltype(config.vtkFileName)::getoptChar: {
        config.vtkFileName.value = strArg;
        break;
      }
      case decltype(config.vtkOutputFolder)::getoptChar: {
        config.vtkOutputFolder.value = strArg;
        break;
      }
      case decltype(config.vtkWriteFrequency)::getoptChar: {
        try {
          config.vtkWriteFrequency.value = (size_t)stoul(strArg);
        } catch (const exception &) {
          cerr << "Error parsing vtk write frequency: " << optarg << endl;
          displayHelp = true;
        }
        break;
      }
      case decltype(config.selectorStrategy)::getoptChar: {
        auto parsedOptions = autopas::SelectorStrategyOption::parseOptions(strArg);
        if (parsedOptions.size() != 1) {
          cerr << "Pass exactly one selector strategy option." << endl
               << "Passed: " << strArg << endl
               << "Parsed: " << autopas::utils::ArrayUtils::to_string(parsedOptions) << endl;
          displayHelp = true;
        }
        config.selectorStrategy.value = *parsedOptions.begin();
        break;
      }
      case decltype(config.yamlFilename)::getoptChar: {
        // already parsed in CLIParser::inputFilesPresent
        break;
      }
      case decltype(config.distributionStdDev)::getoptChar: {
        try {
          auto stdDev = stod(strArg);
          config.distributionStdDev.value = {stdDev, stdDev, stdDev};
        } catch (const exception &) {
          cerr << "Error parsing distribution standard deviation: " << optarg << endl;
          displayHelp = true;
        }
        break;
      }
      case decltype(config.globalForce)::getoptChar: {
        // when passing via cli global force can only be in z-direction. For fancier forces use yaml input.
        try {
          auto force = stod(strArg);
          config.globalForce.value = {0, 0, force};
        } catch (const exception &) {
          cerr << "Error parsing global force: " << optarg << endl;
          cerr << "Expecting one double as force along the z-axis." << endl;
          displayHelp = true;
        }
        break;
      }
      case decltype(config.boundaryOption)::getoptChar: {
        auto parsedOption = options::BoundaryTypeOption::parseOptionExact((strArg));
        config.boundaryOption.value = {parsedOption, parsedOption, parsedOption};
        break;
      }
      case decltype(config.useTuningLogger)::getoptChar: {
        if (strArg == "true") {
          config.useTuningLogger.value = true;
        } else if (strArg == "false") {
          config.useTuningLogger.value = false;
        } else {
          cerr << "Error parsing 'useTuningLogger': " << optarg << endl;
          cerr << "Value should be true or false." << endl;
          displayHelp = true;
        }
        break;
      }
      case decltype(config.outputSuffix)::getoptChar: {
        config.outputSuffix.value = strArg;
        break;
      }
      case decltype(config.loadBalancer)::getoptChar: {
        auto parsedOptions = LoadBalancerOption::parseOptions(strArg);

        if (parsedOptions.size() != 1) {
          cerr << "Pass exactly one load balancer option." << endl
               << "Passed: " << strArg << endl
               << "Parsed: " << autopas::utils::ArrayUtils::to_string(parsedOptions) << endl;

          displayHelp = true;
        }

        config.loadBalancer.value = *parsedOptions.begin();
        break;
      }
      case decltype(config.loadBalancingInterval)::getoptChar: {
        config.loadBalancingInterval.value = (unsigned int)stoul(strArg);
        break;
      }

      default: {
        // error message handled by getopt
        displayHelp = true;
      }
    }
  }

  // only create objects if nothing was set by a yaml file and there was no checkpoint
  if (config.checkpointfile.value.empty() and config.cubeGaussObjects.empty() and config.cubeGridObjects.empty() and
      config.cubeUniformObjects.empty() and config.sphereObjects.empty() and config.cubeClosestPackedObjects.empty()) {
    // common settings for any object type:
    unsigned int typeID = 0;
    double epsilon = 1.;
    double sigma = 1.;
    double mass = 1.;
    std::array<double, 3> bottomLeftCorner = {0, 0, 0};
    std::array<double, 3> velocity = {0, 0, 0};

    switch (config.generatorOption.value) {
      case MDFlexConfig::GeneratorOption::grid: {
        CubeGrid grid(velocity, typeID, epsilon, sigma, mass,
                      {config.particlesPerDim.value, config.particlesPerDim.value, config.particlesPerDim.value},
                      config.particleSpacing.value, bottomLeftCorner);
        config.cubeGridObjects.push_back(grid);
        break;
      }
      case MDFlexConfig::GeneratorOption::gaussian: {
        CubeGauss cubeGauss(velocity, typeID, epsilon, sigma, mass, config.particlesTotal.value,
                            {config.boxLength.value, config.boxLength.value, config.boxLength.value},
                            config.distributionMean.value, config.distributionStdDev.value, bottomLeftCorner);
        config.cubeGaussObjects.push_back(cubeGauss);
        break;
      }
      case MDFlexConfig::GeneratorOption::uniform: {
        CubeUniform cubeUniform(velocity, typeID, epsilon, sigma, mass, config.particlesTotal.value,
                                {config.boxLength.value, config.boxLength.value, config.boxLength.value},
                                bottomLeftCorner);
        config.cubeUniformObjects.push_back(cubeUniform);
        break;
      }
      case MDFlexConfig::GeneratorOption::sphere: {
        auto centerOfBox = config.particlesPerDim.value / 2.;
        Sphere sphere(velocity, typeID, epsilon, sigma, mass, {centerOfBox, centerOfBox, centerOfBox}, centerOfBox,
                      config.particleSpacing.value);
        config.sphereObjects.push_back(sphere);
        break;
      }
      case MDFlexConfig::GeneratorOption::closestPacked: {
        CubeClosestPacked cubeClosestPacked(velocity, typeID, epsilon, sigma, mass, config.particleSpacing.value,
                                            {config.boxLength.value, config.boxLength.value, config.boxLength.value},
                                            bottomLeftCorner);
        config.cubeClosestPackedObjects.push_back(cubeClosestPacked);
        break;
      }
    }
  }

  if (displayHelp) {
    printHelpMessage(std::cout, argv[0], relevantOptions);
    return MDFlexParser::exitCodes::parsingError;
  }
  return MDFlexParser::exitCodes::success;
}

// anonymous namespace to hide helper function
namespace {

/**
 * Checks if a file with the given path exists.
 * @param filename
 * @return True iff the file exists.
 */
bool checkFileExists(const std::string &filename) {
  struct stat buffer;
  return (stat(filename.c_str(), &buffer) == 0);
}

}  // namespace

void MDFlexParser::CLIParser::inputFilesPresent(int argc, char **argv, MDFlexConfig &config) {
  // suppress error messages since we only want to look if the yaml option is there
  auto opterrBefore = opterr;
  opterr = 0;
  std::vector<struct option> longOptions = {config.checkpointfile.toGetoptOption(),
                                            config.yamlFilename.toGetoptOption(),
                                            {nullptr, 0, nullptr, 0}};  // needed to signal the end of the array
  optind = 1;

  // search all cli parameters for input file options
  for (int cliOption = 0, cliOptionIndex = 0;
       (cliOption = getopt_long(argc, argv, "", longOptions.data(), &cliOptionIndex)) != -1;) {
    std::string strArg;
    switch (cliOption) {
      case decltype(config.checkpointfile)::getoptChar:
        config.checkpointfile.value = optarg;
        if (not checkFileExists(optarg)) {
          throw std::runtime_error("CLIParser::inputFilesPresent: Checkpoint-File " + config.checkpointfile.value +
                                   " not found!");
        }
        break;
      case decltype(config.yamlFilename)::getoptChar:
        config.yamlFilename.value = optarg;
        if (not checkFileExists(optarg)) {
          throw std::runtime_error("CLIParser::inputFilesPresent: Yaml-File " + config.yamlFilename.value +
                                   " not found!");
        }
        break;
      default: {
        // do nothing
      }
    }
  }

  opterr = opterrBefore;
}<|MERGE_RESOLUTION|>--- conflicted
+++ resolved
@@ -34,10 +34,7 @@
       config.boundaryOption,
       config.boxLength,
       config.cellSizeFactors,
-<<<<<<< HEAD
-=======
       config.fastParticlesThrow,
->>>>>>> 82991249
       config.checkpointfile,
       config.containerOptions,
       config.cutoff,
@@ -63,10 +60,7 @@
       config.MPITuningMaxDifferenceForBucket,
       config.MPITuningWeightForMaxDensity,
       config.newton3Options,
-<<<<<<< HEAD
       config.outputSuffix,
-=======
->>>>>>> 82991249
       config.particleSpacing,
       config.particlesPerDim,
       config.particlesTotal,
@@ -76,27 +70,17 @@
       config.traversalOptions,
       config.tuningInterval,
       config.tuningMaxEvidence,
-<<<<<<< HEAD
-=======
       config.tuningMetricOption,
->>>>>>> 82991249
       config.tuningPhases,
       config.tuningSamples,
       config.tuningStrategyOption,
       config.useThermostat,
-<<<<<<< HEAD
       config.useTuningLogger,
-      config.verletClusterSize,
-      config.verletRebuildFrequency,
-      config.verletSkinRadius,
-      config.vtkFileName,
-=======
       config.verletClusterSize,
       config.verletRebuildFrequency,
       config.verletSkinRadiusPerTimestep,
       config.vtkFileName,
       config.vtkOutputFolder,
->>>>>>> 82991249
       config.vtkWriteFrequency,
       config.yamlFilename,
       zshCompletionsOption,
