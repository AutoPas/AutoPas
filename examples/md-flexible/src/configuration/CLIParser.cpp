--- conflicted
+++ resolved
@@ -29,25 +29,60 @@
   //
   // therefore workaround with make_tuple and auto
   static const auto relevantOptions{std::make_tuple(
-      config.newton3Options, config.checkpointfile, config.acquisitionFunctionOption, config.cellSizeFactors,
-      config.boxLength, config.containerOptions, config.cutoff, config.dataLayoutOptions, config.deltaT,
-      config.dontCreateEndConfig, config.dontShowProgressBar, config.tuningMaxEvidence,
-      config.extrapolationMethodOption, config.evidenceFirstPrediction, config.functorOption, config.dontMeasureFlops,
-      config.generatorOption, config.iterations, config.tuningInterval, config.logLevel, config.logFileName,
-      config.distributionMean, config.maxTuningPhasesWithoutTest, config.particlesPerDim, config.particlesTotal,
-      config.relativeOptimumRange, config.relativeBlacklistRange, config.tuningPhases, config.verletClusterSize,
-      config.verletSkinRadius, config.particleSpacing, config.tuningSamples, config.traversalOptions,
-<<<<<<< HEAD
-      config.tuningStrategyOption, config.mpiStrategyOption, config.useThermostat, config.verletRebuildFrequency,
-      config.vtkFileName, config.vtkWriteFrequency, config.selectorStrategy, config.yamlFilename,
-      config.distributionStdDev, config.globalForce, config.boundaryOption, config.useTuningLogger, config.outputSuffix,
-=======
-      config.tuningStrategyOption, config.mpiStrategyOption, config.MPITuningMaxDifferenceForBucket,
-      config.MPITuningWeightForMaxDensity, config.useThermostat, config.verletRebuildFrequency, config.vtkFileName,
-      config.vtkWriteFrequency, config.selectorStrategy, config.yamlFilename, config.distributionStdDev,
-      config.globalForce, config.boundaryOption, config.loadBalancer, config.loadBalancingInterval,
->>>>>>> e2bcc433
-      zshCompletionsOption, helpOption)};
+      // clang-format off
+      config.acquisitionFunctionOption,
+      config.boundaryOption,
+      config.boxLength,
+      config.cellSizeFactors,
+      config.checkpointfile,
+      config.containerOptions,
+      config.cutoff,
+      config.dataLayoutOptions,
+      config.deltaT,
+      config.distributionMean,
+      config.distributionStdDev,
+      config.dontCreateEndConfig,
+      config.dontMeasureFlops,
+      config.dontShowProgressBar,
+      config.evidenceFirstPrediction,
+      config.extrapolationMethodOption,
+      config.functorOption,
+      config.generatorOption,
+      config.globalForce,
+      config.iterations,
+      config.loadBalancer,
+      config.loadBalancingInterval,
+      config.logFileName,
+      config.logLevel,
+      config.maxTuningPhasesWithoutTest,
+      config.mpiStrategyOption,
+      config.MPITuningMaxDifferenceForBucket,
+      config.MPITuningWeightForMaxDensity,
+      config.newton3Options,
+      config.outputSuffix,
+      config.particleSpacing,
+      config.particlesPerDim,
+      config.particlesTotal,
+      config.relativeBlacklistRange,
+      config.relativeOptimumRange,
+      config.selectorStrategy,
+      config.traversalOptions,
+      config.tuningInterval,
+      config.tuningMaxEvidence,
+      config.tuningPhases,
+      config.tuningSamples,
+      config.tuningStrategyOption,
+      config.useThermostat,
+      config.useTuningLogger,
+      config.verletClusterSize,
+      config.verletRebuildFrequency,
+      config.verletSkinRadius,
+      config.vtkFileName,
+      config.vtkWriteFrequency,
+      config.yamlFilename,
+      zshCompletionsOption,
+      helpOption)};
+  // clang-format on
 
   constexpr auto relevantOptionsSize = std::tuple_size_v<decltype(relevantOptions)>;
 
@@ -566,7 +601,6 @@
         config.boundaryOption.value = {parsedOption, parsedOption, parsedOption};
         break;
       }
-<<<<<<< HEAD
       case decltype(config.useTuningLogger)::getoptChar: {
         if (strArg == "true") {
           config.useTuningLogger.value = true;
@@ -583,7 +617,6 @@
         config.outputSuffix.value = strArg;
         break;
       }
-=======
       case decltype(config.loadBalancer)::getoptChar: {
         auto parsedOptions = LoadBalancerOption::parseOptions(strArg);
 
@@ -603,7 +636,6 @@
         break;
       }
 
->>>>>>> e2bcc433
       default: {
         // error message handled by getopt
         displayHelp = true;
