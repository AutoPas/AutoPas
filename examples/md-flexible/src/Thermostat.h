/**
 * @file Thermostat.h
 * @author N. Fottner
 * @date 27/8/19
 */

#pragma once
#include <cstdlib>

#include "TypeDefinitions.h"
#include "autopas/AutoPasDecl.h"
#include "autopas/utils/ArrayMath.h"
#include "autopas/utils/WrapMPI.h"
#include "autopas/utils/WrapOpenMP.h"

/**
 * Thermostat to adjust the Temperature of the Simulation.
 */
namespace Thermostat {

namespace {
/**
 * Add a random velocity according to the Maxwell-Boltzmann distribution to the particle.
 *
 * @param p The particle to initialize.
 * @param averageVelocity Average velocity per dimension to be added.
 * @param randomEngine Random engine used for the generation of the velocity.
 * @param normalDistribution Distribution used for constructing the maxwell boltzmann distribution.
 */
void addMaxwellBoltzmannDistributedVelocity(ParticleType &p, const double averageVelocity,
                                            std::default_random_engine &randomEngine,
                                            std::normal_distribution<double> &normalDistribution) {
  // when adding independent normally distributed values to all velocity components
  // the velocity change is maxwell boltzmann distributed
  std::array<double, 3> randomVelocity{};
  for (double &v : randomVelocity) {
    v = averageVelocity * normalDistribution(randomEngine);
  }
  p.setV(autopas::utils::ArrayMath::add(p.getV(), randomVelocity));
}
}  // namespace

/**
 * Calculates temperature of system.
 * Assuming dimension-less units and Boltzmann constant = 1.
 * @tparam AutoPasTemplate Type of AutoPas Object (no pointer)
 * @tparam ParticlePropertiesLibraryTemplate Type of ParticlePropertiesLibrary Object (no pointer)
 * @param autopas
 * @param particlePropertiesLibrary
 * @return Temperature of system.
 */
template <class AutoPasTemplate, class ParticlePropertiesLibraryTemplate>
double calcTemperature(const AutoPasTemplate &autopas, ParticlePropertiesLibraryTemplate &particlePropertiesLibrary) {
  // kinetic energy times 2
  double kineticEnergyMul2 = 0;
#ifdef AUTOPAS_OPENMP
#pragma omp parallel reduction(+ : kineticEnergyMul2) default(none) shared(autopas, particlePropertiesLibrary)
#endif
  for (auto iter = autopas.begin(); iter.isValid(); ++iter) {
    auto vel = iter->getV();
    kineticEnergyMul2 +=
        particlePropertiesLibrary.getMass(iter->getTypeId()) * autopas::utils::ArrayMath::dot(vel, vel);
  }
  // AutoPas works always on 3 dimensions
  constexpr unsigned int dimensions{3};
  return kineticEnergyMul2 / (autopas.getNumberOfParticles() * dimensions);
}

/**
 * Calculates temperature of system, for each component separately.
 * Assuming dimension-less units and Boltzmann constant = 1.
 * @tparam AutoPasTemplate Type of AutoPas Object (no pointer)
 * @tparam ParticlePropertiesLibraryTemplate Type of ParticlePropertiesLibrary Object (no pointer)
 * @param autopas
 * @param particlePropertiesLibrary
 * @return map of: particle typeID -> temperature for this type
 */
template <class AutoPasTemplate, class ParticlePropertiesLibraryTemplate>
auto calcTemperatureComponent(const AutoPasTemplate &autopas,
                              ParticlePropertiesLibraryTemplate &particlePropertiesLibrary) {
  // map of: particle typeID -> kinetic energy times 2 for this type
  std::map<size_t, double> kineticEnergyMul2Map;
  // map of: particle typeID -> number of particles of this type
  std::map<size_t, size_t> numParticleMap;

  for (const auto &typeID : particlePropertiesLibrary.getTypes()) {
    kineticEnergyMul2Map[typeID] = 0.;
    numParticleMap[typeID] = 0ul;
  }

#ifdef AUTOPAS_OPENMP
#pragma omp parallel
#endif
  {
    // create aggregators for each thread
    std::map<size_t, double> kineticEnergyMul2MapThread;
    std::map<size_t, size_t> numParticleMapThread;
    for (const auto &typeID : particlePropertiesLibrary.getTypes()) {
      kineticEnergyMul2MapThread[typeID] = 0.;
      numParticleMapThread[typeID] = 0ul;
    }
    // parallel iterators
    for (auto iter = autopas.begin(); iter.isValid(); ++iter) {
      auto vel = iter->getV();
      kineticEnergyMul2MapThread.at(iter->getTypeId()) +=
          particlePropertiesLibrary.getMass(iter->getTypeId()) * autopas::utils::ArrayMath::dot(vel, vel);
      numParticleMapThread.at(iter->getTypeId())++;
    }
    // manual reduction
#ifdef AUTOPAS_OPENMP
#pragma omp critical
#endif
    {
      for (const auto &typeID : particlePropertiesLibrary.getTypes()) {
        kineticEnergyMul2Map[typeID] += kineticEnergyMul2MapThread[typeID];
        numParticleMap[typeID] += numParticleMapThread[typeID];
      }
    }
  }
  // AutoPas works always on 3 dimensions
  constexpr unsigned int dimensions{3};

  for (const auto &typeID : particlePropertiesLibrary.getTypes()) {
    autopas::AutoPas_MPI_Allreduce(&kineticEnergyMul2Map[typeID], &kineticEnergyMul2Map[typeID], 1, AUTOPAS_MPI_DOUBLE,
                                   AUTOPAS_MPI_SUM, AUTOPAS_MPI_COMM_WORLD);
    autopas::AutoPas_MPI_Allreduce(&numParticleMap[typeID], &numParticleMap[typeID], 1, AUTOPAS_MPI_DOUBLE,
                                   AUTOPAS_MPI_SUM, AUTOPAS_MPI_COMM_WORLD);
  }

  auto kineticEnergyAndParticleMaps = std::make_tuple(kineticEnergyMul2Map.begin(), numParticleMap.begin());

  for (auto [kinEIter, numParIter] = kineticEnergyAndParticleMaps; kinEIter != kineticEnergyMul2Map.end();
       ++kinEIter, ++numParIter) {
    kinEIter->second /= numParIter->second * dimensions;
  }
  return kineticEnergyMul2Map;
}

/**
 * Adds brownian motion to the given system.
 *
 * If useCurrentTemp is set to true the factor of the brownian motion is calculated per particle based on its mass and
 * the system's temperature. Otherwise a constant factor of 0.1 is used.
 * Set this to false if the system is initialized without velocities.
 *
 * @tparam AutoPasTemplate Type of AutoPas Object (no pointer)
 * @tparam ParticlePropertiesLibraryTemplate Type of ParticlePropertiesLibrary Object (no pointer)
 * @param autopas
 * @param particlePropertiesLibrary
 * @param targetTemperature temperature of the system after applying the function on a system with temperature = 0.
 */
template <class AutoPasTemplate, class ParticlePropertiesLibraryTemplate>
void addBrownianMotion(AutoPasTemplate &autopas, ParticlePropertiesLibraryTemplate &particlePropertiesLibrary,
                       const double targetTemperature) {
  // factors for the brownian motion per particle type.
  std::map<size_t, double> factors;
  // brownian motion with disturbance depending on current temperature and mass
  for (auto typeID : particlePropertiesLibrary.getTypes()) {
    factors.emplace(typeID, std::sqrt(targetTemperature / particlePropertiesLibrary.getMass(typeID)));
  }
#ifdef AUTOPAS_OPENMP
#pragma omp parallel default(none) shared(autopas, factors)
#endif
  {
    // we use a constant seed for repeatability.
    // we need one random engine and distribution per thread
    std::default_random_engine randomEngine(42 + autopas::autopas_get_thread_num());
    std::normal_distribution<double> normalDistribution{0, 1};
    for (auto iter = autopas.begin(); iter.isValid(); ++iter) {
      addMaxwellBoltzmannDistributedVelocity(*iter, factors[iter->getTypeId()], randomEngine, normalDistribution);
    }
  }
}

/**
 * Scales velocity of particles towards a given temperature.
 * @tparam AutoPasTemplate Type of AutoPas Object (no pointer)
 * @tparam ParticlePropertiesLibraryTemplate Type of ParticlePropertiesLibrary Object (no pointer)
 * @param autopas
 * @param particlePropertiesLibrary
 * @param targetTemperature
 * @param deltaTemperature Maximum temperature change.
 * @param localTemperatureInfluence: The influence of the local domain on the temperature of the global domain.
 */
template <class AutoPasTemplate, class ParticlePropertiesLibraryTemplate>
void apply(AutoPasTemplate &autopas, ParticlePropertiesLibraryTemplate &particlePropertiesLibrary,
           const double targetTemperature, const double deltaTemperature,
           const double localTemperatureInfluence = 1.0) {
  auto currentTemperatureMap = calcTemperatureComponent(autopas, particlePropertiesLibrary);

<<<<<<< HEAD
=======
  for (auto &[particleTypeID, currentTemperature] : currentTemperatureMap) {
    double aggregatedTemperature = 0.;

    auto weightedCurrentTemperature = currentTemperature * localTemperatureInfluence;
    autopas::AutoPas_MPI_Allreduce(&weightedCurrentTemperature, &aggregatedTemperature, 1, AUTOPAS_MPI_DOUBLE,
                                   AUTOPAS_MPI_SUM, AUTOPAS_MPI_COMM_WORLD);

    int communicatorSize;
    autopas::AutoPas_MPI_Comm_size(AUTOPAS_MPI_COMM_WORLD, &communicatorSize);
    // temperature is the average of all ranks weighted by domain size
    currentTemperature = aggregatedTemperature / communicatorSize;
  }

>>>>>>> 4a182158
  // make sure we work with a positive delta
  const double deltaTemperaturePositive = std::abs(deltaTemperature);
  decltype(currentTemperatureMap) scalingMap;

  for (const auto &[particleTypeID, currentTemperature] : currentTemperatureMap) {
    double nextTargetTemperature;
    // check if we are already in the vicinity of our target or if we still need full steps
    if (std::abs(currentTemperature - targetTemperature) < std::abs(deltaTemperature)) {
      nextTargetTemperature = targetTemperature;
    } else {
      // make sure we scale in the right direction
      nextTargetTemperature = currentTemperature < targetTemperature ? currentTemperature + deltaTemperaturePositive
                                                                     : currentTemperature - deltaTemperaturePositive;
    }
    scalingMap[particleTypeID] = std::sqrt(nextTargetTemperature / currentTemperature);
  }
#ifdef AUTOPAS_OPENMP
#pragma omp parallel default(none) shared(autopas, scalingMap)
#endif
  for (auto iter = autopas.begin(); iter.isValid(); ++iter) {
    iter->setV(autopas::utils::ArrayMath::mulScalar(iter->getV(), scalingMap[iter->getTypeId()]));
  }
}
}  // namespace Thermostat<|MERGE_RESOLUTION|>--- conflicted
+++ resolved
@@ -188,22 +188,6 @@
            const double localTemperatureInfluence = 1.0) {
   auto currentTemperatureMap = calcTemperatureComponent(autopas, particlePropertiesLibrary);
 
-<<<<<<< HEAD
-=======
-  for (auto &[particleTypeID, currentTemperature] : currentTemperatureMap) {
-    double aggregatedTemperature = 0.;
-
-    auto weightedCurrentTemperature = currentTemperature * localTemperatureInfluence;
-    autopas::AutoPas_MPI_Allreduce(&weightedCurrentTemperature, &aggregatedTemperature, 1, AUTOPAS_MPI_DOUBLE,
-                                   AUTOPAS_MPI_SUM, AUTOPAS_MPI_COMM_WORLD);
-
-    int communicatorSize;
-    autopas::AutoPas_MPI_Comm_size(AUTOPAS_MPI_COMM_WORLD, &communicatorSize);
-    // temperature is the average of all ranks weighted by domain size
-    currentTemperature = aggregatedTemperature / communicatorSize;
-  }
-
->>>>>>> 4a182158
   // make sure we work with a positive delta
   const double deltaTemperaturePositive = std::abs(deltaTemperature);
   decltype(currentTemperatureMap) scalingMap;
