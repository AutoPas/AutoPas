--- conflicted
+++ resolved
@@ -4,11 +4,7 @@
  * @author F. Gratl
  */
 
-<<<<<<< HEAD
 #include "simulations/MDFlexMPI.h"
-=======
-#include "simulations/MDFlexSingleNode.h"
->>>>>>> 7d774d85
 
 /**
  * The main function for md-flexible.
@@ -17,14 +13,8 @@
  * @return
  */
 int main(int argc, char **argv) {
-<<<<<<< HEAD
-
   MDFlexMPI simulation(argc, argv);
   //simulation.run();
-=======
-  MDFlexSingleNode simulation(argc, argv);
-  simulation.run();
->>>>>>> 7d774d85
 
   return EXIT_SUCCESS;
 }