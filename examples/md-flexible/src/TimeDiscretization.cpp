/**
 * @file TimeDiscretization.cpp
 * @author N. Fottner
 * @date 13/05/19
 */
#include "TimeDiscretization.h"

#include <cmath>
#include <iostream>
#include <stdexcept>

#include "autopas/utils/ExceptionHandler.h"
#include "autopas/utils/WrapOpenMP.h"

namespace TimeDiscretization {

void calculatePositionsAndResetForces(autopas::AutoPas<ParticleType> &autoPasContainer,
                                      const ParticlePropertiesLibraryType &particlePropertiesLibrary,
                                      const double &deltaT, const std::array<double, 3> &globalForce,
                                      bool fastParticlesThrow) {
  using autopas::utils::ArrayUtils::operator<<;
  using autopas::utils::ArrayMath::dot;
  using namespace autopas::utils::ArrayMath::literals;

  const auto maxAllowedDistanceMoved = autoPasContainer.getVerletSkinPerTimestep() / 2.;
  const auto maxAllowedDistanceMovedSquared = maxAllowedDistanceMoved * maxAllowedDistanceMoved;

  bool throwException = false;

  AUTOPAS_OPENMP(parallel reduction(|| : throwException))
  for (auto iter = autoPasContainer.begin(autopas::IteratorBehavior::owned); iter.isValid(); ++iter) {
    const auto m = particlePropertiesLibrary.getMolMass(iter->getTypeId());
    auto v = iter->getV();
    auto f = iter->getF();
    iter->setOldF(f);
    iter->setF(globalForce);
    v *= deltaT;
    f *= (deltaT * deltaT / (2 * m));
    const auto displacement = v + f;
<<<<<<< HEAD
    // sanity check that particles are not too fast for the Verlet skin technique.
    // If this condition is violated once this is not necessarily an error. Only if the total distance traveled over
    // the whole rebuild frequency is farther than the skin we lose interactions.
    const auto distanceMovedSquared = dot(displacement, displacement);
      /*if (distanceMovedSquared > maxAllowedDistanceMovedSquared) {
  #pragma omp critical
      /*std::cerr << "A particle moved farther than verletSkinPerTimestep/2: " << std::sqrt(distanceMovedSquared) << " > "
                  << autoPasContainer.getVerletSkinPerTimestep() << "/2 = " << maxAllowedDistanceMoved << "\n"
                  << *iter << "\nNew Position: " << iter->getR() + displacement << std::endl;
        if (fastParticlesThrow) {
          throwException = true;
        }
    }*/
    iter->addR(displacement);
=======
    // Sanity check that particles are not too fast for the Verlet skin technique. Only makes sense if skin > 0.
    if (not iter->addRDistanceCheck(displacement, maxAllowedDistanceMovedSquared) and
        maxAllowedDistanceMovedSquared > 0) {
      const auto distanceMoved = std::sqrt(dot(displacement, displacement));
      // If this condition is violated once this is not necessarily an error. Only if the total distance traveled over
      // the whole rebuild frequency is farther than the skin we lose interactions.
      AUTOPAS_OPENMP(critical)
      std::cerr << "A particle moved farther than verletSkinPerTimestep/2: " << distanceMoved << " > "
                << autoPasContainer.getVerletSkinPerTimestep() << "/2 = " << maxAllowedDistanceMoved << "\n"
                << *iter << "\nNew Position: " << iter->getR() + displacement << std::endl;
      if (fastParticlesThrow) {
        throwException = true;
      }
    }
>>>>>>> c8d54350
  }

  if (throwException) {
    throw std::runtime_error("At least one particle was too fast!");
  }
}

void calculateQuaternionsAndResetTorques(autopas::AutoPas<ParticleType> &autoPasContainer,
                                         const ParticlePropertiesLibraryType &particlePropertiesLibrary,
                                         const double &deltaT, const std::array<double, 3> &globalForce) {
  using namespace autopas::utils::ArrayMath::literals;
  using autopas::utils::ArrayMath::cross;
  using autopas::utils::ArrayMath::div;
  using autopas::utils::ArrayMath::dot;
  using autopas::utils::ArrayMath::L2Norm;
  using autopas::utils::ArrayMath::normalize;
  using autopas::utils::quaternion::qMul;
  using autopas::utils::quaternion::rotatePosition;
  using autopas::utils::quaternion::rotatePositionBackwards;
  using autopas::utils::quaternion::rotateVectorOfPositions;

#if MD_FLEXIBLE_MODE == MULTISITE

  const auto halfDeltaT = 0.5 * deltaT;

  const double tol = 1e-13;  // tolerance given in paper
  const double tolSquared = tol * tol;

  AUTOPAS_OPENMP(parallel)
  for (auto iter = autoPasContainer.begin(autopas::IteratorBehavior::owned); iter.isValid(); ++iter) {
    // Calculate Quaternions
    const auto q = iter->getQuaternion();
    const auto angVelW = iter->getAngularVel();  // angular velocity in world frame
    const auto angVelM =
        rotatePositionBackwards(q, angVelW);  // angular velocity in molecular frame  (equivalent to (17))
    const auto torqueW = iter->getTorque();
    const auto torqueM = rotatePositionBackwards(q, torqueW);  // (18)

    const auto I = particlePropertiesLibrary.getMomentOfInertia(iter->getTypeId());  // moment of inertia

    const auto angMomentumM = I * angVelM;                                                 // equivalent to (19)
    const auto derivativeAngMomentumM = torqueM - cross(angVelM, angMomentumM);            // (20)
    const auto angMomentumMHalfStep = angMomentumM + derivativeAngMomentumM * halfDeltaT;  // (21)

    auto derivativeQHalfStep = qMul(q, div(angMomentumMHalfStep, I)) * 0.5;  // (22)

    auto qHalfStep = normalize(q + derivativeQHalfStep * halfDeltaT);  // (23)

    const auto angVelWHalfStep = angVelW + rotatePosition(q, torqueM / I) * halfDeltaT;  // equivalent to (24)

    // (25) start
    // initialise qHalfStepOld to be outside tolerable distance from qHalfStep to satisfy while statement
    auto qHalfStepOld = qHalfStep;
    qHalfStepOld[0] += 2 * tol;

    while (dot(qHalfStep - qHalfStepOld, qHalfStep - qHalfStepOld) > tolSquared) {
      qHalfStepOld = qHalfStep;
      const auto angVelMHalfStep =
          rotatePositionBackwards(qHalfStepOld, angVelWHalfStep);  // equivalent to first two lines of (25)
      derivativeQHalfStep = qMul(qHalfStepOld, angVelMHalfStep) * 0.5;
      qHalfStep = normalize(q + derivativeQHalfStep * halfDeltaT);
    }
    // (25) end

    const auto qFullStep = normalize(q + derivativeQHalfStep * deltaT);  // (26)

    iter->setQuaternion(qFullStep);
    iter->setAngularVel(angVelWHalfStep);  // save angular velocity half step, to be used by calculateAngularVelocities

    // Reset torque
    iter->setTorque({0., 0., 0.});
    if (std::any_of(globalForce.begin(), globalForce.end(),
                    [](double i) { return std::abs(i) > std::numeric_limits<double>::epsilon(); })) {
      // Get torque from global force
      const auto unrotatedSitePositions = particlePropertiesLibrary.getSitePositions(iter->getTypeId());
      const auto rotatedSitePositions = rotateVectorOfPositions(qFullStep, unrotatedSitePositions);
      for (size_t site = 0; site < particlePropertiesLibrary.getNumSites(iter->getTypeId()); site++) {
        iter->addTorque(cross(rotatedSitePositions[site], globalForce));
      }
    }
  }

#else
  autopas::utils::ExceptionHandler::exception(
      "Attempting to perform rotational integrations when md-flexible has not been compiled with multi-site support!");
#endif
}

void calculateVelocities(autopas::AutoPas<ParticleType> &autoPasContainer,
                         const ParticlePropertiesLibraryType &particlePropertiesLibrary, const double &deltaT) {
  // helper declarations for operations with vector
  using namespace autopas::utils::ArrayMath::literals;

  AUTOPAS_OPENMP(parallel)
  for (auto iter = autoPasContainer.begin(autopas::IteratorBehavior::owned); iter.isValid(); ++iter) {
    const auto molecularMass = particlePropertiesLibrary.getMolMass(iter->getTypeId());
    const auto force = iter->getF();
    const auto oldForce = iter->getOldF();
    const auto changeInVel = (force + oldForce) * (deltaT / (2 * molecularMass));
    iter->addV(changeInVel);
  }
}

void calculateAngularVelocities(autopas::AutoPas<ParticleType> &autoPasContainer,
                                const ParticlePropertiesLibraryType &particlePropertiesLibrary, const double &deltaT) {
  using namespace autopas::utils::ArrayMath::literals;
  using autopas::utils::quaternion::rotatePosition;
  using autopas::utils::quaternion::rotatePositionBackwards;

#if MD_FLEXIBLE_MODE == MULTISITE

  AUTOPAS_OPENMP(parallel)
  for (auto iter = autoPasContainer.begin(autopas::IteratorBehavior::owned); iter.isValid(); ++iter) {
    const auto torqueW = iter->getTorque();
    const auto q = iter->getQuaternion();
    const auto I = particlePropertiesLibrary.getMomentOfInertia(iter->getTypeId());  // moment of inertia

    // convert torque to molecular-frame
    const auto torqueM = rotatePositionBackwards(q, torqueW);

    // get I^-1 T in molecular-frame
    const auto torqueDivMoIM = torqueM / I;

    // convert to world-frame
    const auto torqueDivMoIW = rotatePosition(q, torqueDivMoIM);

    iter->addAngularVel(torqueDivMoIW * 0.5 * deltaT);  // (28)
  }

#else
  autopas::utils::ExceptionHandler::exception(
      "Attempting to perform rotational integrations when md-flexible has not been compiled with multi-site support!");
#endif
}

}  // namespace TimeDiscretization<|MERGE_RESOLUTION|>--- conflicted
+++ resolved
@@ -37,22 +37,7 @@
     v *= deltaT;
     f *= (deltaT * deltaT / (2 * m));
     const auto displacement = v + f;
-<<<<<<< HEAD
-    // sanity check that particles are not too fast for the Verlet skin technique.
-    // If this condition is violated once this is not necessarily an error. Only if the total distance traveled over
-    // the whole rebuild frequency is farther than the skin we lose interactions.
-    const auto distanceMovedSquared = dot(displacement, displacement);
-      /*if (distanceMovedSquared > maxAllowedDistanceMovedSquared) {
-  #pragma omp critical
-      /*std::cerr << "A particle moved farther than verletSkinPerTimestep/2: " << std::sqrt(distanceMovedSquared) << " > "
-                  << autoPasContainer.getVerletSkinPerTimestep() << "/2 = " << maxAllowedDistanceMoved << "\n"
-                  << *iter << "\nNew Position: " << iter->getR() + displacement << std::endl;
-        if (fastParticlesThrow) {
-          throwException = true;
-        }
-    }*/
     iter->addR(displacement);
-=======
     // Sanity check that particles are not too fast for the Verlet skin technique. Only makes sense if skin > 0.
     if (not iter->addRDistanceCheck(displacement, maxAllowedDistanceMovedSquared) and
         maxAllowedDistanceMovedSquared > 0) {
@@ -67,7 +52,6 @@
         throwException = true;
       }
     }
->>>>>>> c8d54350
   }
 
   if (throwException) {
