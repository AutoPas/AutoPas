/**
 * @file TimeDiscretization.cpp
 * @author N. Fottner
 * @date 13/05/19
 */
#include "TimeDiscretization.h"

namespace TimeDiscretization {

void calculatePositionsAndResetForces(autopas::AutoPas<ParticleType> &autoPasContainer,
                       const ParticlePropertiesLibraryType &particlePropertiesLibrary, const double &deltaT,
                       const std::array<double, 3> &globalForce, bool fastParticlesThrow) {
  using autopas::utils::ArrayUtils::operator<<;
  using autopas::utils::ArrayMath::dot;
  using namespace autopas::utils::ArrayMath::literals;

  const auto maxAllowedDistanceMoved = autoPasContainer.getVerletSkinPerTimestep() / 2.;
  const auto maxAllowedDistanceMovedSquared = maxAllowedDistanceMoved * maxAllowedDistanceMoved;

  bool throwException = false;

#ifdef AUTOPAS_OPENMP
#pragma omp parallel reduction(|| : throwException)
#endif
  for (auto iter = autoPasContainer.begin(autopas::IteratorBehavior::owned); iter.isValid(); ++iter) {
    const auto m = particlePropertiesLibrary.getMolMass(iter->getTypeId());
    auto v = iter->getV();
    auto f = iter->getF();
    iter->setOldF(f);
    iter->setF(globalForce);
    v *= deltaT;
    f *= (deltaT * deltaT / (2 * m));
    const auto displacement = v + f;
    // sanity check that particles are not too fast for the Verlet skin technique.
    // If this condition is violated once this is not necessarily an error. Only if the total distance traveled over
    // the whole rebuild frequency is farther than the skin we lose interactions.
    const auto distanceMovedSquared = dot(displacement, displacement);
    if (distanceMovedSquared > maxAllowedDistanceMovedSquared) {
#pragma omp critical
      std::cerr << "A particle moved farther than verletSkinPerTimestep/2: " << std::sqrt(distanceMovedSquared) << " > "
                << autoPasContainer.getVerletSkinPerTimestep() << "/2 = " << maxAllowedDistanceMoved << "\n"
                << *iter << "\nNew Position: " << iter->getR() + displacement << std::endl;
      if (fastParticlesThrow) {
        throwException = true;
      }
    }
    iter->addR(displacement);
  }

  if (throwException) {
    throw std::runtime_error("At least one particle was too fast!");
  }
}

void calculateQuaternionsAndResetTorques(autopas::AutoPas<ParticleType> &autoPasContainer,
                                                           const ParticlePropertiesLibraryType &particlePropertiesLibrary, const double &deltaT,
                                                           const std::array<double, 3> &globalForce) {
 using autopas::utils::ArrayMath::add;
 using autopas::utils::ArrayMath::addScalar;
 using autopas::utils::ArrayMath::sub;
 using autopas::utils::ArrayMath::mul;
 using autopas::utils::ArrayMath::mulScalar;
 using autopas::utils::ArrayMath::div;
 using autopas::utils::ArrayMath::cross;
 using autopas::utils::ArrayMath::L2Norm;
 using autopas::utils::ArrayMath::normalize;
 using autopas::utils::quaternion::qMul;
 using autopas::utils::quaternion::rotatePosition;
 using autopas::utils::quaternion::rotateVectorOfPositions;
 using autopas::utils::quaternion::rotatePositionBackwards;

#if defined(MD_FLEXIBLE_USE_MULTI_SITE)

 const auto halfDeltaT = 0.5 * deltaT;

 const double tol = 1e-13; // tolerance given in paper

#ifdef AUTOPAS_OPENMP
#pragma omp parallel
#endif
 for (auto iter = autoPasContainer.begin(autopas::IteratorBehavior::owned); iter.isValid(); ++iter) {
   // Calculate Quaternions
   const auto q = iter->getQ();
   const auto angVelW = iter->getAngularVel(); // angular velocity in world frame
   const auto angVelM = rotatePositionBackwards(q,angVelW); // angular velocity in molecular frame  (equivalent to (17))
   const auto torqueW = iter->getTorque();
   const auto torqueM = rotatePositionBackwards(q,torqueW); // (18)

   const auto I = particlePropertiesLibrary.getMomentOfInertia(iter->getTypeId()); // moment of inertia

   const auto angMomentumM = mul(I,angVelM); // equivalent to (19)
   const auto derivativeAngMomentumM = sub(torqueM, cross(angVelM,angMomentumM)); // (20)
   const auto angMomentumMHalfStep = add(angMomentumM, mulScalar(derivativeAngMomentumM, halfDeltaT)); // (21)

   auto derivativeQHalfStep = mulScalar(qMul(q, div(angMomentumMHalfStep, I)), 0.5); // (22)

   auto qHalfStep = normalize(add(q, mulScalar(derivativeQHalfStep,halfDeltaT))); // (23)

   const auto angVelWHalfStep = add(angVelW, mulScalar(rotatePosition(q,div(torqueM, I)), halfDeltaT)); // equivalent to (24)

   // (25) start
   // initialise qHalfStepOld to be outside tolerable distance from qHalfStep to satisfy while statement
   auto qHalfStepOld = qHalfStep;
   qHalfStepOld[0] += 2 * tol;

   while (L2Norm(sub(qHalfStep,qHalfStepOld))>tol) {
     qHalfStepOld = qHalfStep;
     auto angVelMHalfStep = rotatePositionBackwards(qHalfStepOld,angVelWHalfStep); // equivalent to first two lines of (25)
     derivativeQHalfStep = mulScalar(qMul(qHalfStepOld,angVelMHalfStep),0.5);
     qHalfStep = normalize(add(q, mulScalar(derivativeQHalfStep, halfDeltaT)));
   }
   // (25) end

   const auto qFullStep = normalize(add(q, mulScalar(derivativeQHalfStep, deltaT))); // (26)

   iter->setQ(qFullStep);
   iter->setAngularVel(angVelWHalfStep); // save angular velocity half step, to be used by calculateAngularVelocities

   // Reset torque
   iter->setTorque({0., 0., 0.});
   if (std::any_of(globalForce.begin(), globalForce.end(), [](double i){ return std::abs(i) > std::numeric_limits<double>::epsilon(); })) {
     // Get torque from global force
     const auto unrotatedSitePositions = particlePropertiesLibrary.getSitePositions(iter->getTypeId());
     const auto rotatedSitePositions = rotateVectorOfPositions(qFullStep, unrotatedSitePositions);
     for (size_t site = 0; site < particlePropertiesLibrary.getNumSites(iter->getTypeId()); site++) {
       iter->addTorque(cross(rotatedSitePositions[site], globalForce));
     }
   }
 }

#else
  autopas::utils::ExceptionHandler::exception("Attempting to perform rotational integrations when md-flexible has not been compiled with multi-site support!");
#endif
}


void calculateVelocities(autopas::AutoPas<ParticleType> &autoPasContainer,
                        const ParticlePropertiesLibraryType &particlePropertiesLibrary, const double &deltaT) {
  // helper declarations for operations with vector
  using namespace autopas::utils::ArrayMath::literals;

#ifdef AUTOPAS_OPENMP
#pragma omp parallel
#endif
  for (auto iter = autoPasContainer.begin(autopas::IteratorBehavior::owned); iter.isValid(); ++iter) {
<<<<<<< HEAD
    const auto molecularMass = particlePropertiesLibrary.getMolMass(iter->getTypeId());
    const auto force = iter->getF();
    const auto oldForce = iter->getOldF();
    const auto changeInVel = mulScalar((add(force, oldForce)), deltaT / (2 * molecularMass));
    iter->addV(changeInVel);
=======
    auto m = particlePropertiesLibrary.getMass(iter->getTypeId());
    auto force = iter->getF();
    auto oldForce = iter->getOldF();
    auto newV = (force + oldForce) * (deltaT / (2 * m));
    iter->addV(newV);
>>>>>>> e47c9257
  }
}


void calculateAngularVelocities(autopas::AutoPas<ParticleType> &autoPasContainer,
                                                                 const ParticlePropertiesLibraryType &particlePropertiesLibrary, const double &deltaT) {
 using autopas::utils::ArrayMath::mulScalar;
 using autopas::utils::ArrayMath::div;
 using autopas::utils::quaternion::rotatePosition;
 using autopas::utils::quaternion::rotatePositionBackwards;

#if defined(MD_FLEXIBLE_USE_MULTI_SITE)

#ifdef AUTOPAS_OPENMP
#pragma omp parallel
#endif
 for (auto iter = autoPasContainer.begin(autopas::IteratorBehavior::owned); iter.isValid(); ++iter) {
   const auto torqueW = iter->getTorque();
   const auto q = iter->getQ();
   const auto I = particlePropertiesLibrary.getMomentOfInertia(iter->getTypeId()); // moment of inertia

   // convert torque to molecular-frame
   const auto torqueM = rotatePositionBackwards(q, torqueW);

   // get I^-1 T in molecular-frame
   const auto torqueDivMoIM = div(torqueM, I);

   // convert to world-frame
   const auto torqueDivMoIW = rotatePosition(q, torqueDivMoIM);

   iter->addAngularVel(mulScalar(torqueDivMoIW, 0.5*deltaT)); // (28)
 }

#else
 autopas::utils::ExceptionHandler::exception("Attempting to perform rotational integrations when md-flexible has not been compiled with multi-site support!");
#endif
}

}  // namespace TimeDiscretization<|MERGE_RESOLUTION|>--- conflicted
+++ resolved
@@ -55,11 +55,7 @@
 void calculateQuaternionsAndResetTorques(autopas::AutoPas<ParticleType> &autoPasContainer,
                                                            const ParticlePropertiesLibraryType &particlePropertiesLibrary, const double &deltaT,
                                                            const std::array<double, 3> &globalForce) {
- using autopas::utils::ArrayMath::add;
- using autopas::utils::ArrayMath::addScalar;
- using autopas::utils::ArrayMath::sub;
- using autopas::utils::ArrayMath::mul;
- using autopas::utils::ArrayMath::mulScalar;
+  using namespace autopas::utils::ArrayMath::literals;
  using autopas::utils::ArrayMath::div;
  using autopas::utils::ArrayMath::cross;
  using autopas::utils::ArrayMath::L2Norm;
@@ -88,30 +84,30 @@
 
    const auto I = particlePropertiesLibrary.getMomentOfInertia(iter->getTypeId()); // moment of inertia
 
-   const auto angMomentumM = mul(I,angVelM); // equivalent to (19)
-   const auto derivativeAngMomentumM = sub(torqueM, cross(angVelM,angMomentumM)); // (20)
-   const auto angMomentumMHalfStep = add(angMomentumM, mulScalar(derivativeAngMomentumM, halfDeltaT)); // (21)
+   const auto angMomentumM = I * angVelM; // equivalent to (19)
+   const auto derivativeAngMomentumM = torqueM - cross(angVelM,angMomentumM); // (20)
+   const auto angMomentumMHalfStep = angMomentumM + derivativeAngMomentumM * halfDeltaT; // (21)
 
-   auto derivativeQHalfStep = mulScalar(qMul(q, div(angMomentumMHalfStep, I)), 0.5); // (22)
+   auto derivativeQHalfStep = qMul(q, div(angMomentumMHalfStep, I)) * 0.5; // (22)
 
-   auto qHalfStep = normalize(add(q, mulScalar(derivativeQHalfStep,halfDeltaT))); // (23)
+   auto qHalfStep = normalize(q + derivativeQHalfStep * halfDeltaT); // (23)
 
-   const auto angVelWHalfStep = add(angVelW, mulScalar(rotatePosition(q,div(torqueM, I)), halfDeltaT)); // equivalent to (24)
+   const auto angVelWHalfStep = angVelW + rotatePosition(q, torqueM / I) * halfDeltaT; // equivalent to (24)
 
    // (25) start
    // initialise qHalfStepOld to be outside tolerable distance from qHalfStep to satisfy while statement
    auto qHalfStepOld = qHalfStep;
    qHalfStepOld[0] += 2 * tol;
 
-   while (L2Norm(sub(qHalfStep,qHalfStepOld))>tol) {
+   while (L2Norm(qHalfStep - qHalfStepOld)>tol) {
      qHalfStepOld = qHalfStep;
      auto angVelMHalfStep = rotatePositionBackwards(qHalfStepOld,angVelWHalfStep); // equivalent to first two lines of (25)
-     derivativeQHalfStep = mulScalar(qMul(qHalfStepOld,angVelMHalfStep),0.5);
-     qHalfStep = normalize(add(q, mulScalar(derivativeQHalfStep, halfDeltaT)));
+     derivativeQHalfStep = qMul(qHalfStepOld,angVelMHalfStep) * 0.5;
+     qHalfStep = normalize(q + derivativeQHalfStep * halfDeltaT);
    }
    // (25) end
 
-   const auto qFullStep = normalize(add(q, mulScalar(derivativeQHalfStep, deltaT))); // (26)
+   const auto qFullStep = normalize(q + derivativeQHalfStep * deltaT); // (26)
 
    iter->setQ(qFullStep);
    iter->setAngularVel(angVelWHalfStep); // save angular velocity half step, to be used by calculateAngularVelocities
@@ -143,27 +139,18 @@
 #pragma omp parallel
 #endif
   for (auto iter = autoPasContainer.begin(autopas::IteratorBehavior::owned); iter.isValid(); ++iter) {
-<<<<<<< HEAD
     const auto molecularMass = particlePropertiesLibrary.getMolMass(iter->getTypeId());
     const auto force = iter->getF();
     const auto oldForce = iter->getOldF();
-    const auto changeInVel = mulScalar((add(force, oldForce)), deltaT / (2 * molecularMass));
+    const auto changeInVel = (force + oldForce) * (deltaT / (2 * molecularMass));
     iter->addV(changeInVel);
-=======
-    auto m = particlePropertiesLibrary.getMass(iter->getTypeId());
-    auto force = iter->getF();
-    auto oldForce = iter->getOldF();
-    auto newV = (force + oldForce) * (deltaT / (2 * m));
-    iter->addV(newV);
->>>>>>> e47c9257
   }
 }
 
 
 void calculateAngularVelocities(autopas::AutoPas<ParticleType> &autoPasContainer,
                                                                  const ParticlePropertiesLibraryType &particlePropertiesLibrary, const double &deltaT) {
- using autopas::utils::ArrayMath::mulScalar;
- using autopas::utils::ArrayMath::div;
+  using namespace autopas::utils::ArrayMath::literals;
  using autopas::utils::quaternion::rotatePosition;
  using autopas::utils::quaternion::rotatePositionBackwards;
 
@@ -181,12 +168,12 @@
    const auto torqueM = rotatePositionBackwards(q, torqueW);
 
    // get I^-1 T in molecular-frame
-   const auto torqueDivMoIM = div(torqueM, I);
+   const auto torqueDivMoIM = torqueM / I;
 
    // convert to world-frame
    const auto torqueDivMoIW = rotatePosition(q, torqueDivMoIM);
 
-   iter->addAngularVel(mulScalar(torqueDivMoIW, 0.5*deltaT)); // (28)
+   iter->addAngularVel(torqueDivMoIW * 0.5*deltaT); // (28)
  }
 
 #else
