/**
 * @file TimeDiscretization.cpp
 * @author N. Fottner
 * @date 13/05/19
 */
#include "TimeDiscretization.h"

namespace TimeDiscretization {
<<<<<<< HEAD
void calculatePositions(autopas::AutoPas<ParticleType> &autoPasContainer,
                        const ParticlePropertiesLibraryType &particlePropertiesLibrary, const double &deltaT,
                        const std::array<double, 3> &globalForce, bool fastParticlesThrow, bool fastParticleWarn) {
=======

void calculatePositionsAndResetForces(autopas::AutoPas<ParticleType> &autoPasContainer,
                                      const ParticlePropertiesLibraryType &particlePropertiesLibrary,
                                      const double &deltaT, const std::array<double, 3> &globalForce,
                                      bool fastParticlesThrow) {
>>>>>>> 261878dc
  using autopas::utils::ArrayUtils::operator<<;
  using autopas::utils::ArrayMath::dot;
  using namespace autopas::utils::ArrayMath::literals;

  const auto maxAllowedDistanceMoved = autoPasContainer.getVerletSkinPerTimestep() / 2.;
  const auto maxAllowedDistanceMovedSquared = maxAllowedDistanceMoved * maxAllowedDistanceMoved;

  bool throwException = false;

#ifdef AUTOPAS_OPENMP
#pragma omp parallel reduction(|| : throwException)
#endif
  for (auto iter = autoPasContainer.begin(autopas::IteratorBehavior::owned); iter.isValid(); ++iter) {
    const auto m = particlePropertiesLibrary.getMolMass(iter->getTypeId());
    auto v = iter->getV();
    auto f = iter->getF();
    iter->setOldF(f);
    iter->setF(globalForce);
    v *= deltaT;
    f *= (deltaT * deltaT / (2 * m));
    const auto displacement = v + f;
    // sanity check that particles are not too fast for the Verlet skin technique.
    // If this condition is violated once this is not necessarily an error. Only if the total distance traveled over
    // the whole rebuild frequency is farther than the skin we lose interactions.
    if (fastParticleWarn) {
      const auto distanceMovedSquared = dot(displacement, displacement);
      if (distanceMovedSquared > maxAllowedDistanceMovedSquared) {
  #pragma omp critical
        std::cerr << "A particle moved farther than verletSkinPerTimestep/2: " << std::sqrt(distanceMovedSquared) << " > "
                  << autoPasContainer.getVerletSkinPerTimestep() << "/2 = " << maxAllowedDistanceMoved << "\n"
                  << *iter << "\nNew Position: " << iter->getR() + displacement << std::endl;
        if (fastParticlesThrow) {
          throwException = true;
        }
      }
    }
    iter->addR(displacement);
  }

  if (throwException) {
    throw std::runtime_error("At least one particle was too fast!");
  }
}

void calculateQuaternionsAndResetTorques(autopas::AutoPas<ParticleType> &autoPasContainer,
                                         const ParticlePropertiesLibraryType &particlePropertiesLibrary,
                                         const double &deltaT, const std::array<double, 3> &globalForce) {
  using namespace autopas::utils::ArrayMath::literals;
  using autopas::utils::ArrayMath::cross;
  using autopas::utils::ArrayMath::div;
  using autopas::utils::ArrayMath::dot;
  using autopas::utils::ArrayMath::L2Norm;
  using autopas::utils::ArrayMath::normalize;
  using autopas::utils::quaternion::qMul;
  using autopas::utils::quaternion::rotatePosition;
  using autopas::utils::quaternion::rotatePositionBackwards;
  using autopas::utils::quaternion::rotateVectorOfPositions;

#if MD_FLEXIBLE_MODE == MULTISITE

  const auto halfDeltaT = 0.5 * deltaT;

  const double tol = 1e-13;  // tolerance given in paper
  const double tolSquared = tol * tol;

#ifdef AUTOPAS_OPENMP
#pragma omp parallel
#endif
  for (auto iter = autoPasContainer.begin(autopas::IteratorBehavior::owned); iter.isValid(); ++iter) {
    // Calculate Quaternions
    const auto q = iter->getQuaternion();
    const auto angVelW = iter->getAngularVel();  // angular velocity in world frame
    const auto angVelM =
        rotatePositionBackwards(q, angVelW);  // angular velocity in molecular frame  (equivalent to (17))
    const auto torqueW = iter->getTorque();
    const auto torqueM = rotatePositionBackwards(q, torqueW);  // (18)

    const auto I = particlePropertiesLibrary.getMomentOfInertia(iter->getTypeId());  // moment of inertia

    const auto angMomentumM = I * angVelM;                                                 // equivalent to (19)
    const auto derivativeAngMomentumM = torqueM - cross(angVelM, angMomentumM);            // (20)
    const auto angMomentumMHalfStep = angMomentumM + derivativeAngMomentumM * halfDeltaT;  // (21)

    auto derivativeQHalfStep = qMul(q, div(angMomentumMHalfStep, I)) * 0.5;  // (22)

    auto qHalfStep = normalize(q + derivativeQHalfStep * halfDeltaT);  // (23)

    const auto angVelWHalfStep = angVelW + rotatePosition(q, torqueM / I) * halfDeltaT;  // equivalent to (24)

    // (25) start
    // initialise qHalfStepOld to be outside tolerable distance from qHalfStep to satisfy while statement
    auto qHalfStepOld = qHalfStep;
    qHalfStepOld[0] += 2 * tol;

    while (dot(qHalfStep - qHalfStepOld, qHalfStep - qHalfStepOld) > tolSquared) {
      qHalfStepOld = qHalfStep;
      const auto angVelMHalfStep =
          rotatePositionBackwards(qHalfStepOld, angVelWHalfStep);  // equivalent to first two lines of (25)
      derivativeQHalfStep = qMul(qHalfStepOld, angVelMHalfStep) * 0.5;
      qHalfStep = normalize(q + derivativeQHalfStep * halfDeltaT);
    }
    // (25) end

    const auto qFullStep = normalize(q + derivativeQHalfStep * deltaT);  // (26)

    iter->setQuaternion(qFullStep);
    iter->setAngularVel(angVelWHalfStep);  // save angular velocity half step, to be used by calculateAngularVelocities

    // Reset torque
    iter->setTorque({0., 0., 0.});
    if (std::any_of(globalForce.begin(), globalForce.end(),
                    [](double i) { return std::abs(i) > std::numeric_limits<double>::epsilon(); })) {
      // Get torque from global force
      const auto unrotatedSitePositions = particlePropertiesLibrary.getSitePositions(iter->getTypeId());
      const auto rotatedSitePositions = rotateVectorOfPositions(qFullStep, unrotatedSitePositions);
      for (size_t site = 0; site < particlePropertiesLibrary.getNumSites(iter->getTypeId()); site++) {
        iter->addTorque(cross(rotatedSitePositions[site], globalForce));
      }
    }
  }

#else
  autopas::utils::ExceptionHandler::exception(
      "Attempting to perform rotational integrations when md-flexible has not been compiled with multi-site support!");
#endif
}

void calculateVelocities(autopas::AutoPas<ParticleType> &autoPasContainer,
                         const ParticlePropertiesLibraryType &particlePropertiesLibrary, const double &deltaT) {
  // helper declarations for operations with vector
  using namespace autopas::utils::ArrayMath::literals;

#ifdef AUTOPAS_OPENMP
#pragma omp parallel
#endif
  for (auto iter = autoPasContainer.begin(autopas::IteratorBehavior::owned); iter.isValid(); ++iter) {
    const auto molecularMass = particlePropertiesLibrary.getMolMass(iter->getTypeId());
    const auto force = iter->getF();
    const auto oldForce = iter->getOldF();
    const auto changeInVel = (force + oldForce) * (deltaT / (2 * molecularMass));
    iter->addV(changeInVel);
  }
}

void calculateAngularVelocities(autopas::AutoPas<ParticleType> &autoPasContainer,
                                const ParticlePropertiesLibraryType &particlePropertiesLibrary, const double &deltaT) {
  using namespace autopas::utils::ArrayMath::literals;
  using autopas::utils::quaternion::rotatePosition;
  using autopas::utils::quaternion::rotatePositionBackwards;

#if MD_FLEXIBLE_MODE == MULTISITE

#ifdef AUTOPAS_OPENMP
#pragma omp parallel
#endif
  for (auto iter = autoPasContainer.begin(autopas::IteratorBehavior::owned); iter.isValid(); ++iter) {
    const auto torqueW = iter->getTorque();
    const auto q = iter->getQuaternion();
    const auto I = particlePropertiesLibrary.getMomentOfInertia(iter->getTypeId());  // moment of inertia

    // convert torque to molecular-frame
    const auto torqueM = rotatePositionBackwards(q, torqueW);

    // get I^-1 T in molecular-frame
    const auto torqueDivMoIM = torqueM / I;

    // convert to world-frame
    const auto torqueDivMoIW = rotatePosition(q, torqueDivMoIM);

    iter->addAngularVel(torqueDivMoIW * 0.5 * deltaT);  // (28)
  }

#else
  autopas::utils::ExceptionHandler::exception(
      "Attempting to perform rotational integrations when md-flexible has not been compiled with multi-site support!");
#endif
}

}  // namespace TimeDiscretization<|MERGE_RESOLUTION|>--- conflicted
+++ resolved
@@ -6,17 +6,10 @@
 #include "TimeDiscretization.h"
 
 namespace TimeDiscretization {
-<<<<<<< HEAD
-void calculatePositions(autopas::AutoPas<ParticleType> &autoPasContainer,
-                        const ParticlePropertiesLibraryType &particlePropertiesLibrary, const double &deltaT,
-                        const std::array<double, 3> &globalForce, bool fastParticlesThrow, bool fastParticleWarn) {
-=======
-
 void calculatePositionsAndResetForces(autopas::AutoPas<ParticleType> &autoPasContainer,
                                       const ParticlePropertiesLibraryType &particlePropertiesLibrary,
                                       const double &deltaT, const std::array<double, 3> &globalForce,
-                                      bool fastParticlesThrow) {
->>>>>>> 261878dc
+                                      bool fastParticlesThrow, bool fastParticlesWarn) {
   using autopas::utils::ArrayUtils::operator<<;
   using autopas::utils::ArrayMath::dot;
   using namespace autopas::utils::ArrayMath::literals;
@@ -41,7 +34,7 @@
     // sanity check that particles are not too fast for the Verlet skin technique.
     // If this condition is violated once this is not necessarily an error. Only if the total distance traveled over
     // the whole rebuild frequency is farther than the skin we lose interactions.
-    if (fastParticleWarn) {
+    if (fastParticlesWarn) {
       const auto distanceMovedSquared = dot(displacement, displacement);
       if (distanceMovedSquared > maxAllowedDistanceMovedSquared) {
   #pragma omp critical
