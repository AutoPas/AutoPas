--- conflicted
+++ resolved
@@ -107,26 +107,11 @@
    * @param autoPasConfigurations: All current configuration of an autopas container (pairwise, triwise).
    * @param decomposition: The simulations domain decomposition.
    */
-<<<<<<< HEAD
   void recordDomainSubdivision(
       size_t currentIteration,
       const std::unordered_map<autopas::InteractionTypeOption::Value,
                                std::reference_wrapper<const autopas::Configuration>> &autoPasConfigurations,
-      const RegularGridDecomposition &decomposition);
-
-  /**
-   * Calculates the whole extent of the decompositions local domain.
-   * The whole extent defines the space this local domain is occupying in the global domain.
-   * The layout of the returned array is [ xmin, xmax, ymin, ymax, zmin, zmax ], where x, y and z are coordinates in
-   * in the decomposition grid.
-   * @param domainDecomposition: The simulations domain decomposition.
-   * @return the whole extent of the local domain.
-   */
-  static std::array<int, 6> calculateWholeExtent(const RegularGridDecomposition &domainDecomposition);
-=======
-  void recordDomainSubdivision(size_t currentIteration, const autopas::Configuration &autoPasConfiguration,
-                               const RegularGridDecomposition &decomposition) const;
->>>>>>> 0c0e8b18
+      const RegularGridDecomposition &decomposition) const;
 
   /**
    * Tries to create a folder for the current writer session and stores it in _sessionFolderPath.
@@ -151,12 +136,8 @@
    * @param decomposition: The decomposition of the domain.
    * @param interactionTypes: Interaction types that are considered in the current simulation.
    */
-<<<<<<< HEAD
-  void createPvtsFile(size_t currentIteration, const RegularGridDecomposition &decomposition,
-                      const std::unordered_set<autopas::InteractionTypeOption::Value> &interactionTypes);
-=======
-  void createRanksPvtuFile(size_t currentIteration, const RegularGridDecomposition &decomposition) const;
->>>>>>> 0c0e8b18
+  void createRanksPvtuFile(size_t currentIteration, const RegularGridDecomposition &decomposition,
+                      const std::unordered_set<autopas::InteractionTypeOption::Value> &interactionTypes) const;
 
   /**
    * Tries to create a folder at a location.
