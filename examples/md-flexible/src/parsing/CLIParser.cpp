--- conflicted
+++ resolved
@@ -37,15 +37,9 @@
       config.maxTuningPhasesWithoutTest, config.particlesPerDim, config.particlesTotal, config.relativeOptimumRange,
       config.relativeBlacklistRange, config.periodic, config.tuningPhases, config.verletClusterSize,
       config.verletSkinRadius, config.particleSpacing, config.tuningSamples, config.traversalOptions,
-<<<<<<< HEAD
       config.tuningStrategyOption, config.mpiStrategyOption, config.useThermostat, config.verletRebuildFrequency,
       config.vtkFileName, config.vtkWriteFrequency, config.selectorStrategy, config.yamlFilename,
-      config.distributionStdDev, zshCompletionsOption, helpOption)};
-=======
-      config.tuningStrategyOption, config.useThermostat, config.verletRebuildFrequency, config.vtkFileName,
-      config.vtkWriteFrequency, config.selectorStrategy, config.yamlFilename, config.distributionStdDev,
-      config.globalForce, zshCompletionsOption, helpOption)};
->>>>>>> 303fa92f
+      config.distributionStdDev, config.globalForce, zshCompletionsOption, helpOption)};
 
   constexpr auto relevantOptionsSize = std::tuple_size_v<decltype(relevantOptions)>;
 
