--- conflicted
+++ resolved
@@ -35,18 +35,11 @@
       config.evidenceFirstPrediction, config.functorOption, config.dontMeasureFlops, config.generatorOption,
       config.iterations, config.tuningInterval, config.logLevel, config.logFileName, config.distributionMean,
       config.maxTuningPhasesWithoutTest, config.particlesPerDim, config.particlesTotal, config.relativeOptimumRange,
-<<<<<<< HEAD
-      config.periodic, config.tuningPhases, config.verletClusterSize, config.verletSkinRadius, config.particleSpacing,
-      config.tuningSamples, config.traversalOptions, config.tuningStrategyOption, config.useThermostat,
-      config.verletRebuildFrequency, config.vtkFileName, config.vtkWriteFrequency, config.selectorStrategy,
-      config.yamlFilename, config.distributionStdDev, config.globalForce, zshCompletionsOption, helpOption)};
-=======
       config.relativeBlacklistRange, config.periodic, config.tuningPhases, config.verletClusterSize,
       config.verletSkinRadius, config.particleSpacing, config.tuningSamples, config.traversalOptions,
       config.tuningStrategyOption, config.useThermostat, config.verletRebuildFrequency, config.vtkFileName,
       config.vtkWriteFrequency, config.selectorStrategy, config.yamlFilename, config.distributionStdDev,
-      zshCompletionsOption, helpOption)};
->>>>>>> 6433af96
+      config.globalForce, zshCompletionsOption, helpOption)};
 
   constexpr auto relevantOptionsSize = std::tuple_size_v<decltype(relevantOptions)>;
 
