--- conflicted
+++ resolved
@@ -141,18 +141,11 @@
     }
     config.mpiStrategyOption.value = *parsedOptions.begin();
   }
-<<<<<<< HEAD
-  if (node[config.maxDifferenceForBucket.name]) {
-    config.maxDifferenceForBucket.value = node[config.maxDifferenceForBucket.name].as<double>();
-  }if (node[config.weightForMaxDensity.name]) {
-    config.weightForMaxDensity.value = node[config.weightForMaxDensity.name].as<double>();
-=======
   if (node[config.MPITuningMaxDifferenceForBucket.name]) {
     config.MPITuningMaxDifferenceForBucket.value = node[config.MPITuningMaxDifferenceForBucket.name].as<double>();
   }
   if (node[config.MPITuningWeightForMaxDensity.name]) {
     config.MPITuningWeightForMaxDensity.value = node[config.MPITuningWeightForMaxDensity.name].as<double>();
->>>>>>> af4034b2
   }
   if (node[config.acquisitionFunctionOption.name]) {
     auto parsedOptions =
