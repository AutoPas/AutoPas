/**
 * @file TypeDefinitions.h
 * @author F. Gratl
 * @date 01.03.2021
 */

#pragma once

#if MD_FLEXIBLE_MODE == MULTISITE

#include "molecularDynamicsLibrary/MultisiteMoleculeLJ.h"

#if defined(MD_FLEXIBLE_FUNCTOR_AUTOVEC) || defined(MD_FLEXIBLE_FUNCTOR_AUTOVEC_GLOBALS)
#include "molecularDynamicsLibrary/LJMultisiteFunctor.h"
#endif

#else

#include "molecularDynamicsLibrary/MoleculeLJ_NoPPL.h"

#if defined(MD_FLEXIBLE_FUNCTOR_AUTOVEC) || defined(MD_FLEXIBLE_FUNCTOR_AUTOVEC_GLOBALS)
#include "molecularDynamicsLibrary/LJFunctor.h"
#endif

#if defined(MD_FLEXIBLE_FUNCTOR_AVX)
#include "molecularDynamicsLibrary/LJFunctorAVX.h"
#endif

#if defined(MD_FLEXIBLE_FUNCTOR_SVE)
#include "molecularDynamicsLibrary/LJFunctorSVE.h"
#endif

#endif

#include "molecularDynamicsLibrary/ParticlePropertiesLibrary.h"

/**
 * Precision used for particle representations. If you want to test other precisions change it here.
 */
using FloatPrecision = double;

/**
 * Type of the Particles used in md-flexible.
 * Switches between autopas::MoleculeLJ and autopas::MultisiteMoleculeLJ as determined by CMake flag
 * MD_FLEXIBLE_MODE.
 */
#if MD_FLEXIBLE_MODE == MULTISITE
using ParticleType = mdLib::MultisiteMoleculeLJ;
#else
using ParticleType = mdLib::MoleculeLJ_NoPPL;
#endif

namespace mdFlexibleTypeDefs {
/**
 * If AutoPas is compiled with FLOP logging enabled, use functors with FLOP counting enabled.
 */
constexpr bool countFLOPs =
#ifdef AUTOPAS_LOG_FLOPS
    true;
#else
    false;
#endif
}  // namespace mdFlexibleTypeDefs

#if defined(MD_FLEXIBLE_FUNCTOR_AUTOVEC)
/**
 * Type of LJFunctorTypeAutovec used in md-flexible.
 * Switches between mdLib::LJFunctor and mdLib::LJMultisiteFunctor as determined by CMake flag
 * MD_FLEXIBLE_MODE.
 */
#if MD_FLEXIBLE_MODE == MULTISITE
using LJFunctorTypeAutovec = mdLib::LJMultisiteFunctor<ParticleType, true, true, autopas::FunctorN3Modes::Both, false,
                                                       mdFlexibleTypeDefs::countFLOPs>;
#else
using LJFunctorTypeAutovec =
    mdLib::LJFunctor<true, true, autopas::FunctorN3Modes::Both, false, mdFlexibleTypeDefs::countFLOPs>;
#endif

#endif

#if defined(MD_FLEXIBLE_FUNCTOR_AUTOVEC_GLOBALS)
/**
 * Type of LJFunctorTypeAutovecGlobals used in md-flexible.
 * Switches between mdLib::LJFunctor and mdLib::LJMultisiteFunctor as determined by CMake flag
 * MD_FLEXIBLE_MODE.
 */
#if MD_FLEXIBLE_MODE == MULTISITE
using LJFunctorTypeAutovecGlobals = mdLib::LJMultisiteFunctor<ParticleType, true, true, autopas::FunctorN3Modes::Both,
                                                              true, mdFlexibleTypeDefs::countFLOPs>;
#else
using LJFunctorTypeAutovecGlobals =
    mdLib::LJFunctor<true, true, autopas::FunctorN3Modes::Both, true, mdFlexibleTypeDefs::countFLOPs>;
#endif

#endif

#if defined(MD_FLEXIBLE_FUNCTOR_AVX)
/**
 * Type of LJFunctorTypeAVX used in md-flexible.
 * Switches between mdLib::LJFunctorAVX and mdLib::LJMultisiteFunctorAVX as determined by CMake flag
 * MD_FLEXIBLE_MODE.
 * @note mdLib::LJMultisiteFunctorAVX is yet to be written, so a compiler pre-processing error is thrown.
 */
#if MD_FLEXIBLE_MODE == MULTISITE
#error "Multi-Site Lennard-Jones Functor does not have AVX support!"
#else
using LJFunctorTypeAVX =
<<<<<<< HEAD
    mdLib::LJFunctorAVX<true, true, autopas::FunctorN3Modes::Both, true, mdFlexibleTypeDefs::countFLOPs>;
#ifdef AUTOPAS_LOG_FLOPS
#warning "AUTOPAS_LOG_FLOPS enabled but is not suported for compiled functor (LJFunctorAVX)!"
#endif
=======
    mdLib::LJFunctorAVX<ParticleType, true, true, autopas::FunctorN3Modes::Both, true, mdFlexibleTypeDefs::countFLOPs>;
>>>>>>> a1802f00
#endif

#endif

#if defined(MD_FLEXIBLE_FUNCTOR_SVE)
/**
 * Type of LJFunctorTypeSVE used in md-flexible.
 * Switches between mdLib::LJFunctorSVE and mdLib::LJMultisiteFunctorSVE as determined by CMake flag
 * MD_FLEXIBLE_MODE.
 * @note mdLib::LJMultisiteFunctorSVE is yet to be written, so a compiler pre-processing error is thrown.
 */
#if MD_FLEXIBLE_MODE == MULTISITE
#error "Multi-Site Lennard-Jones Functor does not have SVE support!"
#else
using LJFunctorTypeSVE =
<<<<<<< HEAD
    mdLib::LJFunctorSVE<true, true, autopas::FunctorN3Modes::Both, true, mdFlexibleTypeDefs::countFLOPs>;
#ifdef AUTOPAS_LOG_FLOPS
#warning "AUTOPAS_LOG_FLOPS enabled but is not suported for compiled functor (LJFunctorSVE)!"
#endif
=======
    mdLib::LJFunctorSVE<ParticleType, true, true, autopas::FunctorN3Modes::Both, true, mdFlexibleTypeDefs::countFLOPs>;
>>>>>>> a1802f00
#endif

#endif

/**
 * Type of the Particle Properties Library.
 * Set to the same precision as ParticleType.
 */
using ParticlePropertiesLibraryType = ParticlePropertiesLibrary<FloatPrecision, size_t>;<|MERGE_RESOLUTION|>--- conflicted
+++ resolved
@@ -105,14 +105,7 @@
 #error "Multi-Site Lennard-Jones Functor does not have AVX support!"
 #else
 using LJFunctorTypeAVX =
-<<<<<<< HEAD
     mdLib::LJFunctorAVX<true, true, autopas::FunctorN3Modes::Both, true, mdFlexibleTypeDefs::countFLOPs>;
-#ifdef AUTOPAS_LOG_FLOPS
-#warning "AUTOPAS_LOG_FLOPS enabled but is not suported for compiled functor (LJFunctorAVX)!"
-#endif
-=======
-    mdLib::LJFunctorAVX<ParticleType, true, true, autopas::FunctorN3Modes::Both, true, mdFlexibleTypeDefs::countFLOPs>;
->>>>>>> a1802f00
 #endif
 
 #endif
@@ -128,14 +121,7 @@
 #error "Multi-Site Lennard-Jones Functor does not have SVE support!"
 #else
 using LJFunctorTypeSVE =
-<<<<<<< HEAD
     mdLib::LJFunctorSVE<true, true, autopas::FunctorN3Modes::Both, true, mdFlexibleTypeDefs::countFLOPs>;
-#ifdef AUTOPAS_LOG_FLOPS
-#warning "AUTOPAS_LOG_FLOPS enabled but is not suported for compiled functor (LJFunctorSVE)!"
-#endif
-=======
-    mdLib::LJFunctorSVE<ParticleType, true, true, autopas::FunctorN3Modes::Both, true, mdFlexibleTypeDefs::countFLOPs>;
->>>>>>> a1802f00
 #endif
 
 #endif
