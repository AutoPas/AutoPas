--- conflicted
+++ resolved
@@ -81,12 +81,8 @@
  * MD_FLEXIBLE_MODE.
  */
 #if MD_FLEXIBLE_MODE == MULTISITE
-<<<<<<< HEAD
-using LJFunctorTypeAutovec = mdLib::LJMultisiteFunctor<ParticleType, true>;
-=======
 using LJFunctorTypeAutovec = mdLib::LJMultisiteFunctor<ParticleType, true, true, autopas::FunctorN3Modes::Both, false,
-                                                       mdFlexibleTypeDefs::countFLOPs>;
->>>>>>> ce2608b4
+                                                       mdFlexibleTypeDefs::countFLOPs>; // Todo change this
 #else
 using LJFunctorTypeAutovec =
     mdLib::LJFunctor<ParticleType, true, true, autopas::FunctorN3Modes::Both, false, mdFlexibleTypeDefs::countFLOPs>;
@@ -99,15 +95,11 @@
  * Type of LJFunctorTypeAutovecGlobals used in md-flexible.
  * Switches between mdLib::LJFunctor and mdLib::LJMultisiteFunctor as determined by CMake flag
  * MD_FLEXIBLE_MODE.
+ * Todo remove useMixing
  */
 #if MD_FLEXIBLE_MODE == MULTISITE
-<<<<<<< HEAD
-using LJFunctorTypeAutovecGlobals =
-    mdLib::LJMultisiteFunctor<ParticleType, true, autopas::FunctorN3Modes::Both, true>;
-=======
 using LJFunctorTypeAutovecGlobals = mdLib::LJMultisiteFunctor<ParticleType, true, true, autopas::FunctorN3Modes::Both,
                                                               true, mdFlexibleTypeDefs::countFLOPs>;
->>>>>>> ce2608b4
 #else
 using LJFunctorTypeAutovecGlobals =
     mdLib::LJFunctor<ParticleType, true, true, autopas::FunctorN3Modes::Both, true, mdFlexibleTypeDefs::countFLOPs>;
@@ -118,8 +110,9 @@
 #if defined(MD_FLEXIBLE_FUNCTOR_AVX)
 /**
  * Type of LJFunctorTypeAVX used in md-flexible.
- * Switches between mdLib::LJFunctorAVX and mdLib::LJMultisiteFunctorAVX512_GS as determined by CMake flag
- * MD_FLEXIBLE_MODE. The Multi-site variant uses cutoffs based on the distance between the center-of-masses.
+ * Switches between mdLib::LJFunctorAVX and mdLib::LJMultisiteFunctorAVX as determined by CMake flag
+ * MD_FLEXIBLE_MODE.
+ * @note mdLib::LJMultisiteFunctorAVX is yet to be written, so a compiler pre-processing error is thrown.
  */
 #if MD_FLEXIBLE_MODE == MULTISITE
 #error "Multi-Site Lennard-Jones Functor does not have AVX support!. If your machine can use AVX512, consider using a variant of the AVX512 functor"
@@ -178,44 +171,4 @@
  * Type of the Particle Properties Library.
  * Set to the same precision as ParticleType.
  */
-<<<<<<< HEAD
-using ParticlePropertiesLibraryType = ParticlePropertiesLibrary<FloatPrecision, size_t>;
-
-/**
- * We require access to a version of the force functor for non-iteratePairwise purposes, e.g. calculating FLOPs or AoS
- * functor calls. This is abstracted from whichever SoA implementation is used, so we pick any functor that is chosen to
- * be used in the CMake.
- */
-using LJFunctorTypeAbstract =
-#if MD_FLEXIBLE_MODE == MULTISITE
-#ifdef MD_FLEXIBLE_FUNCTOR_AUTOVEC
-        mdLib::LJMultisiteFunctor<ParticleType, true>;
-#elif MD_FLEXIBLE_FUNCTOR_AUTOVEC_GLOBALS
-        mdLib::LJMultisiteFunctor<ParticleType, true, true, autopas::FunctorN3Modes::Both, true>;
-#elif MD_FLEXIBLE_FUNCTOR_AVX512_GS
-        mdLib::LJMultisiteFunctorAVX512_GS<ParticleType, false, autopas::FunctorN3Modes::Both, false, true>;
-#elif MD_FLEXIBLE_FUNCTOR_AVX512_MASK
-        mdLib::LJMultisiteFunctorAV512_MASK<ParticleType, false, autopas::FunctorN3Modes::Both, false, true>;
-
-#else
-#include "molecularDynamicsLibrary/LJMultisiteFunctor.h"
-    mdLib::LJMultisiteFunctor<ParticleType, true>;
-#endif
-#else
-#ifdef MD_FLEXIBLE_FUNCTOR_AUTOVEC
-        mdLib::LJFunctor<ParticleType, true, true>;
-#elif MD_FLEXIBLE_FUNCTOR_AUTOVEC_GLOBALS
-        mdLib::LJFunctor<ParticleType, true, true, autopas::FunctorN3Modes::Both, true>;
-#elif MD_FLEXIBLE_FUNCTOR_AVX
-        mdLib::LJFunctorAVX<ParticleType, true, true>;
-#elif MD_FLEXIBLE_FUNCTOR_SVE
-        mdLib::LJFunctorSVE<ParticleType, true, true>;
-#else
-#include "molecularDynamicsLibrary/LJFunctor.h"
-    mdLib::LJFunctor<ParticleType, true, true>;
-#endif
-
-#endif
-=======
-using ParticlePropertiesLibraryType = ParticlePropertiesLibrary<FloatPrecision, size_t>;
->>>>>>> ce2608b4
+using ParticlePropertiesLibraryType = ParticlePropertiesLibrary<FloatPrecision, size_t>;