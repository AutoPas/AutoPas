--- conflicted
+++ resolved
@@ -94,15 +94,11 @@
 #if MD_FLEXIBLE_MODE == MULTISITE
 using LJFunctorTypeAutovec = mdLib::LJMultisiteFunctor<ParticleType, true, true, autopas::FunctorN3Modes::Both,
                                                        mdFlexibleTypeDefs::calcGlobals, mdFlexibleTypeDefs::countFLOPs>;
-<<<<<<< HEAD
-
-=======
 #if defined(MD_FLEXIBLE_FUNCTOR_COULOMB)
 using CoulombFunctorTypeAutovec =
     mdLib::CoulombMultisiteFunctor<ParticleType, true, autopas::FunctorN3Modes::Both, mdFlexibleTypeDefs::calcGlobals,
                                    mdFlexibleTypeDefs::countFLOPs>;
 #endif
->>>>>>> 34073145
 #else
 using LJFunctorTypeAutovec = mdLib::LJFunctor<ParticleType, true, true, autopas::FunctorN3Modes::Both,
                                               mdFlexibleTypeDefs::calcGlobals, mdFlexibleTypeDefs::countFLOPs>;
