/**
 * @file TypeDefinitions.h
 * @author F. Gratl
 * @date 01.03.2021
 */

#pragma once

#if MD_FLEXIBLE_MODE == MULTISITE

#include "molecularDynamicsLibrary/MultisiteMoleculeLJ.h"

#if defined(MD_FLEXIBLE_FUNCTOR_AUTOVEC) || defined(MD_FLEXIBLE_FUNCTOR_AUTOVEC_GLOBALS)
#include "molecularDynamicsLibrary/LJMultisiteFunctor.h"
#endif

#else

#include "molecularDynamicsLibrary/MoleculeLJ_NoPPL.h"

#if defined(MD_FLEXIBLE_FUNCTOR_AUTOVEC) || defined(MD_FLEXIBLE_FUNCTOR_AUTOVEC_GLOBALS)
#include "molecularDynamicsLibrary/LJFunctor.h"
#endif

#if defined(MD_FLEXIBLE_FUNCTOR_AVX)
#include "molecularDynamicsLibrary/LJFunctorAVX.h"
#endif

#if defined(MD_FLEXIBLE_FUNCTOR_SVE)
#include "molecularDynamicsLibrary/LJFunctorSVE.h"
#endif

#endif

#include "molecularDynamicsLibrary/ParticlePropertiesLibrary.h"

/**
 * Precision used for particle representations. If you want to test other precisions change it here.
 */
using FloatPrecision = double;

/**
 * Type of the Particles used in md-flexible.
 * Switches between autopas::MoleculeLJ and autopas::MultisiteMoleculeLJ as determined by CMake flag
 * MD_FLEXIBLE_MODE.
 */
#if MD_FLEXIBLE_MODE == MULTISITE
using ParticleType = mdLib::MultisiteMoleculeLJ;
#else
using ParticleType = mdLib::MoleculeLJ_NoPPL;
#endif

namespace mdFlexibleTypeDefs {
/**
 * If AutoPas is compiled with FLOP logging enabled, use functors with FLOP counting enabled.
 */
constexpr bool countFLOPs =
#ifdef AUTOPAS_LOG_FLOPS
    true;
#else
    false;
#endif
}  // namespace mdFlexibleTypeDefs

#if defined(MD_FLEXIBLE_FUNCTOR_AUTOVEC)
/**
 * Type of LJFunctorTypeAutovec used in md-flexible.
 * Switches between mdLib::LJFunctor and mdLib::LJMultisiteFunctor as determined by CMake flag
 * MD_FLEXIBLE_MODE.
 */
#if MD_FLEXIBLE_MODE == MULTISITE
using LJFunctorTypeAutovec = mdLib::LJMultisiteFunctor<ParticleType, true, true, autopas::FunctorN3Modes::Both, false,
                                                       mdFlexibleTypeDefs::countFLOPs>;
#ifdef AUTOPAS_LOG_FLOPS
#warning "AUTOPAS_LOG_FLOPS enabled but is not suported for compiled functor (LJMultisiteFunctor)!"
#endif
#else
<<<<<<< HEAD
using LJFunctorTypeAutovec = mdLib::LJFunctor<true, true>;
=======
using LJFunctorTypeAutovec =
    mdLib::LJFunctor<ParticleType, true, true, autopas::FunctorN3Modes::Both, false, mdFlexibleTypeDefs::countFLOPs>;
>>>>>>> 12535884
#endif

#endif

#if defined(MD_FLEXIBLE_FUNCTOR_AUTOVEC_GLOBALS)
/**
 * Type of LJFunctorTypeAutovecGlobals used in md-flexible.
 * Switches between mdLib::LJFunctor and mdLib::LJMultisiteFunctor as determined by CMake flag
 * MD_FLEXIBLE_MODE.
 */
#if MD_FLEXIBLE_MODE == MULTISITE
using LJFunctorTypeAutovecGlobals = mdLib::LJMultisiteFunctor<ParticleType, true, true, autopas::FunctorN3Modes::Both,
                                                              true, mdFlexibleTypeDefs::countFLOPs>;
#ifdef AUTOPAS_LOG_FLOPS
#warning "AUTOPAS_LOG_FLOPS enabled but is not suported for compiled functor (LJMultisiteFunctor)!"
#endif
#else
<<<<<<< HEAD
using LJFunctorTypeAutovecGlobals = mdLib::LJFunctor<true, true, autopas::FunctorN3Modes::Both, true>;
=======
using LJFunctorTypeAutovecGlobals =
    mdLib::LJFunctor<ParticleType, true, true, autopas::FunctorN3Modes::Both, true, mdFlexibleTypeDefs::countFLOPs>;
>>>>>>> 12535884
#endif

#endif

#if defined(MD_FLEXIBLE_FUNCTOR_AVX)
/**
 * Type of LJFunctorTypeAVX used in md-flexible.
 * Switches between mdLib::LJFunctorAVX and mdLib::LJMultisiteFunctorAVX as determined by CMake flag
 * MD_FLEXIBLE_MODE.
 * @note mdLib::LJMultisiteFunctorAVX is yet to be written, so a compiler pre-processing error is thrown.
 */
#if MD_FLEXIBLE_MODE == MULTISITE
#error "Multi-Site Lennard-Jones Functor does not have AVX support!"
#else
<<<<<<< HEAD
using LJFunctorTypeAVX = mdLib::LJFunctorAVX<true, true>;
=======
using LJFunctorTypeAVX =
    mdLib::LJFunctorAVX<ParticleType, true, true, autopas::FunctorN3Modes::Both, true, mdFlexibleTypeDefs::countFLOPs>;
#ifdef AUTOPAS_LOG_FLOPS
#warning "AUTOPAS_LOG_FLOPS enabled but is not suported for compiled functor (LJFunctorAVX)!"
#endif
>>>>>>> 12535884
#endif

#endif

#if defined(MD_FLEXIBLE_FUNCTOR_SVE)
/**
 * Type of LJFunctorTypeSVE used in md-flexible.
 * Switches between mdLib::LJFunctorSVE and mdLib::LJMultisiteFunctorSVE as determined by CMake flag
 * MD_FLEXIBLE_MODE.
 * @note mdLib::LJMultisiteFunctorSVE is yet to be written, so a compiler pre-processing error is thrown.
 */
#if MD_FLEXIBLE_MODE == MULTISITE
#error "Multi-Site Lennard-Jones Functor does not have SVE support!"
#else
<<<<<<< HEAD
using LJFunctorTypeSVE = mdLib::LJFunctorSVE<true, true>;
=======
using LJFunctorTypeSVE =
    mdLib::LJFunctorSVE<ParticleType, true, true, autopas::FunctorN3Modes::Both, true, mdFlexibleTypeDefs::countFLOPs>;
#ifdef AUTOPAS_LOG_FLOPS
#warning "AUTOPAS_LOG_FLOPS enabled but is not suported for compiled functor (LJFunctorSVE)!"
#endif
>>>>>>> 12535884
#endif

#endif

/**
 * Type of the Particle Properties Library.
 * Set to the same precision as ParticleType.
 */
<<<<<<< HEAD
using ParticlePropertiesLibraryType = ParticlePropertiesLibrary<FloatPrecision, size_t>;

/**
 * We require access to a version of the force functor for non-iteratePairwise purposes, e.g. calculating FLOPs or AoS
 * functor calls. This is abstracted from whichever SoA implementation is used, so we pick any functor that is chosen to
 * be used in the CMake.
 */
#if MD_FLEXIBLE_MODE == MULTISITE
#ifdef MD_FLEXIBLE_FUNCTOR_AUTOVEC
using LJFunctorTypeAbstract = mdLib::LJMultisiteFunctor<ParticleType, true, true>;
#elif MD_FLEXIBLE_FUNCTOR_AUTOVEC_GLOBALS
using LJFunctorTypeAbstract = mdLib::LJMultisiteFunctor<ParticleType, true, true, autopas::FunctorN3Modes::Both, true>;
#endif

#else
#ifdef MD_FLEXIBLE_FUNCTOR_AUTOVEC
using LJFunctorTypeAbstract = mdLib::LJFunctor<true, true>;
#elif MD_FLEXIBLE_FUNCTOR_AUTOVEC_GLOBALS
using LJFunctorTypeAbstract = mdLib::LJFunctor<true, true, autopas::FunctorN3Modes::Both, true>;
#elif MD_FLEXIBLE_FUNCTOR_AVX
using LJFunctorTypeAbstract = mdLib::LJFunctorAVX<true, true>;
#elif MD_FLEXIBLE_FUNCTOR_SVE
using LJFunctorTypeAbstract = mdLib::LJFunctorSVE<true, true>;
#endif

#endif
=======
using ParticlePropertiesLibraryType = ParticlePropertiesLibrary<FloatPrecision, size_t>;
>>>>>>> 12535884
<|MERGE_RESOLUTION|>--- conflicted
+++ resolved
@@ -75,12 +75,8 @@
 #warning "AUTOPAS_LOG_FLOPS enabled but is not suported for compiled functor (LJMultisiteFunctor)!"
 #endif
 #else
-<<<<<<< HEAD
-using LJFunctorTypeAutovec = mdLib::LJFunctor<true, true>;
-=======
 using LJFunctorTypeAutovec =
-    mdLib::LJFunctor<ParticleType, true, true, autopas::FunctorN3Modes::Both, false, mdFlexibleTypeDefs::countFLOPs>;
->>>>>>> 12535884
+    mdLib::LJFunctor<true, true, autopas::FunctorN3Modes::Both, false, mdFlexibleTypeDefs::countFLOPs>;
 #endif
 
 #endif
@@ -98,12 +94,8 @@
 #warning "AUTOPAS_LOG_FLOPS enabled but is not suported for compiled functor (LJMultisiteFunctor)!"
 #endif
 #else
-<<<<<<< HEAD
-using LJFunctorTypeAutovecGlobals = mdLib::LJFunctor<true, true, autopas::FunctorN3Modes::Both, true>;
-=======
 using LJFunctorTypeAutovecGlobals =
-    mdLib::LJFunctor<ParticleType, true, true, autopas::FunctorN3Modes::Both, true, mdFlexibleTypeDefs::countFLOPs>;
->>>>>>> 12535884
+    mdLib::LJFunctor<true, true, autopas::FunctorN3Modes::Both, true, mdFlexibleTypeDefs::countFLOPs>;
 #endif
 
 #endif
@@ -118,15 +110,11 @@
 #if MD_FLEXIBLE_MODE == MULTISITE
 #error "Multi-Site Lennard-Jones Functor does not have AVX support!"
 #else
-<<<<<<< HEAD
-using LJFunctorTypeAVX = mdLib::LJFunctorAVX<true, true>;
-=======
 using LJFunctorTypeAVX =
-    mdLib::LJFunctorAVX<ParticleType, true, true, autopas::FunctorN3Modes::Both, true, mdFlexibleTypeDefs::countFLOPs>;
+    mdLib::LJFunctorAVX<true, true, autopas::FunctorN3Modes::Both, true, mdFlexibleTypeDefs::countFLOPs>;
 #ifdef AUTOPAS_LOG_FLOPS
 #warning "AUTOPAS_LOG_FLOPS enabled but is not suported for compiled functor (LJFunctorAVX)!"
 #endif
->>>>>>> 12535884
 #endif
 
 #endif
@@ -141,15 +129,11 @@
 #if MD_FLEXIBLE_MODE == MULTISITE
 #error "Multi-Site Lennard-Jones Functor does not have SVE support!"
 #else
-<<<<<<< HEAD
-using LJFunctorTypeSVE = mdLib::LJFunctorSVE<true, true>;
-=======
 using LJFunctorTypeSVE =
-    mdLib::LJFunctorSVE<ParticleType, true, true, autopas::FunctorN3Modes::Both, true, mdFlexibleTypeDefs::countFLOPs>;
+    mdLib::LJFunctorSVE<true, true, autopas::FunctorN3Modes::Both, true, mdFlexibleTypeDefs::countFLOPs>;
 #ifdef AUTOPAS_LOG_FLOPS
 #warning "AUTOPAS_LOG_FLOPS enabled but is not suported for compiled functor (LJFunctorSVE)!"
 #endif
->>>>>>> 12535884
 #endif
 
 #endif
@@ -158,33 +142,4 @@
  * Type of the Particle Properties Library.
  * Set to the same precision as ParticleType.
  */
-<<<<<<< HEAD
-using ParticlePropertiesLibraryType = ParticlePropertiesLibrary<FloatPrecision, size_t>;
-
-/**
- * We require access to a version of the force functor for non-iteratePairwise purposes, e.g. calculating FLOPs or AoS
- * functor calls. This is abstracted from whichever SoA implementation is used, so we pick any functor that is chosen to
- * be used in the CMake.
- */
-#if MD_FLEXIBLE_MODE == MULTISITE
-#ifdef MD_FLEXIBLE_FUNCTOR_AUTOVEC
-using LJFunctorTypeAbstract = mdLib::LJMultisiteFunctor<ParticleType, true, true>;
-#elif MD_FLEXIBLE_FUNCTOR_AUTOVEC_GLOBALS
-using LJFunctorTypeAbstract = mdLib::LJMultisiteFunctor<ParticleType, true, true, autopas::FunctorN3Modes::Both, true>;
-#endif
-
-#else
-#ifdef MD_FLEXIBLE_FUNCTOR_AUTOVEC
-using LJFunctorTypeAbstract = mdLib::LJFunctor<true, true>;
-#elif MD_FLEXIBLE_FUNCTOR_AUTOVEC_GLOBALS
-using LJFunctorTypeAbstract = mdLib::LJFunctor<true, true, autopas::FunctorN3Modes::Both, true>;
-#elif MD_FLEXIBLE_FUNCTOR_AVX
-using LJFunctorTypeAbstract = mdLib::LJFunctorAVX<true, true>;
-#elif MD_FLEXIBLE_FUNCTOR_SVE
-using LJFunctorTypeAbstract = mdLib::LJFunctorSVE<true, true>;
-#endif
-
-#endif
-=======
-using ParticlePropertiesLibraryType = ParticlePropertiesLibrary<FloatPrecision, size_t>;
->>>>>>> 12535884
+using ParticlePropertiesLibraryType = ParticlePropertiesLibrary<FloatPrecision, size_t>;