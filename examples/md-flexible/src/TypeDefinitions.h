/**
 * @file TypeDefinitions.h
 * @author F. Gratl
 * @date 01.03.2021
 */

#pragma once

#if MD_FLEXIBLE_MODE == MULTISITE

#include "molecularDynamicsLibrary/MultisiteMoleculeLJ.h"

#if defined(MD_FLEXIBLE_FUNCTOR_AUTOVEC) || defined(MD_FLEXIBLE_FUNCTOR_AUTOVEC_GLOBALS)
#include "molecularDynamicsLibrary/LJMultisiteFunctor.h"
#endif

#if defined(MD_FLEXIBLE_FUNCTOR_AVX512_GS)
#include "molecularDynamicsLibrary/LJMultisiteFunctorAVX512_GS.h"
#endif

#if defined(MD_FLEXIBLE_FUNCTOR_AVX512_MASK)
#include "molecularDynamicsLibrary/LJMultisiteFunctorAVX512_Mask.h"
#endif

#else

#include "molecularDynamicsLibrary/MoleculeLJ_NoPPL.h"

#if defined(MD_FLEXIBLE_FUNCTOR_AUTOVEC) || defined(MD_FLEXIBLE_FUNCTOR_AUTOVEC_GLOBALS)
#include "molecularDynamicsLibrary/LJFunctor.h"
#endif

#if defined(MD_FLEXIBLE_FUNCTOR_AVX)
#include "molecularDynamicsLibrary/LJFunctorAVX.h"
#endif

#if defined(MD_FLEXIBLE_FUNCTOR_SVE)
#include "molecularDynamicsLibrary/LJFunctorSVE.h"
#endif

#endif

#include "molecularDynamicsLibrary/ParticlePropertiesLibrary.h"

/**
 * Precision used for particle representations. If you want to test other precisions change it here.
 */
using FloatPrecision = double;

/**
 * Type of the Particles used in md-flexible.
 * Switches between autopas::MoleculeLJ and autopas::MultisiteMoleculeLJ as determined by CMake flag
 * MD_FLEXIBLE_MODE.
 */
#if MD_FLEXIBLE_MODE == MULTISITE
using ParticleType = mdLib::MultisiteMoleculeLJ;
#else
using ParticleType = mdLib::MoleculeLJ_NoPPL;
#endif

namespace mdFlexibleTypeDefs {
/**
 * If AutoPas is compiled with FLOP logging enabled, use functors with FLOP counting enabled.
 */
constexpr bool countFLOPs =
#ifdef AUTOPAS_LOG_FLOPS
    true;
#else
    false;
#endif
}  // namespace mdFlexibleTypeDefs

#if defined(MD_FLEXIBLE_FUNCTOR_AUTOVEC)
/**
 * Type of LJFunctorTypeAutovec used in md-flexible.
 * Switches between mdLib::LJFunctor and mdLib::LJMultisiteFunctor as determined by CMake flag
 * MD_FLEXIBLE_MODE.
 */
#if MD_FLEXIBLE_MODE == MULTISITE
<<<<<<< HEAD
using LJFunctorTypeAutovec = mdLib::LJMultisiteFunctor<ParticleType, true>;
=======
using LJFunctorTypeAutovec = mdLib::LJMultisiteFunctor<ParticleType, true, true, autopas::FunctorN3Modes::Both, false,
                                                       mdFlexibleTypeDefs::countFLOPs>;
>>>>>>> b5555f12
#else
using LJFunctorTypeAutovec =
    mdLib::LJFunctor<true, true, autopas::FunctorN3Modes::Both, false, mdFlexibleTypeDefs::countFLOPs>;
#endif

#endif

#if defined(MD_FLEXIBLE_FUNCTOR_AUTOVEC_GLOBALS)
/**
 * Type of LJFunctorTypeAutovecGlobals used in md-flexible.
 * Switches between mdLib::LJFunctor and mdLib::LJMultisiteFunctor as determined by CMake flag
 * MD_FLEXIBLE_MODE.
 */
#if MD_FLEXIBLE_MODE == MULTISITE
<<<<<<< HEAD
using LJFunctorTypeAutovecGlobals =
    mdLib::LJMultisiteFunctor<ParticleType, true, autopas::FunctorN3Modes::Both, true>;
=======
using LJFunctorTypeAutovecGlobals = mdLib::LJMultisiteFunctor<ParticleType, true, true, autopas::FunctorN3Modes::Both,
                                                              true, mdFlexibleTypeDefs::countFLOPs>;
>>>>>>> b5555f12
#else
using LJFunctorTypeAutovecGlobals =
    mdLib::LJFunctor<true, true, autopas::FunctorN3Modes::Both, true, mdFlexibleTypeDefs::countFLOPs>;
#endif

#endif

#if defined(MD_FLEXIBLE_FUNCTOR_AVX)
/**
 * Type of LJFunctorTypeAVX used in md-flexible.
 * Switches between mdLib::LJFunctorAVX and mdLib::LJMultisiteFunctorAVX512_GS as determined by CMake flag
 * MD_FLEXIBLE_MODE. The Multi-site variant uses cutoffs based on the distance between the center-of-masses.
 */
#if MD_FLEXIBLE_MODE == MULTISITE
#error "Multi-Site Lennard-Jones Functor does not have AVX support!. If your machine can use AVX512, consider using a variant of the AVX512 functor"
#else
using LJFunctorTypeAVX =
    mdLib::LJFunctorAVX<true, true, autopas::FunctorN3Modes::Both, true, mdFlexibleTypeDefs::countFLOPs>;
#endif

#endif

#if defined(MD_FLEXIBLE_FUNCTOR_AVX512_GS)
/**
 * Type of LJFunctorTypeAVX512_GS used in md-flexible.
 * Switches between mdLib::LJFunctorAVX512_GS and mdLib::LJMultisiteFunctorAVX512_GS as determined by CMake flag MD_FLEXIBLE_MODE.
 * Handles cutoffs by using gather and scatter instruction to calculate forces only for interactions within the cutoff distance.
 * In the multi-site case, the cutoff checks are based on CoM-CoM distances.
 */
#if MD_FLEXIBLE_MODE == MULTISITE
using LJFunctorTypeAVX512_GS = mdLib::LJMultisiteFunctorAVX512_GS<ParticleType, false, autopas::FunctorN3Modes::Both, false, true>;
#else
#error "Single-Site Lennard-Jones Functor does not have AVX512 support!. "
#endif
#endif

#if defined(MD_FLEXIBLE_FUNCTOR_AVX512_MASK)
/**
 * Type of LJFunctorTypeAVX512_MASK used in md-flexible.
 * Switches between mdLib::LJFunctorAVX512_MASK and mdLib::LJMultisiteFunctorAVX512_MASK as determined by CMake flag MD_FLEXIBLE_MODE.
 * Handles cutoffs by using a mask for interactions beyond the cutoff distance. In the multi-site case, the cutoff checks
 * are based on site-to-site distances (i.e. every site pair is traversed).
 */
#if MD_FLEXIBLE_MODE == MULTISITE
using LJFunctorTypeAVX512_MASK = mdLib::LJMultisiteFunctorAVX512_Mask<ParticleType, false, autopas::FunctorN3Modes::Both, false, true>;
#else
#error "Single-Site Lennard-Jones Functor does not have AVX512 support!. "
#endif
#endif

#if defined(MD_FLEXIBLE_FUNCTOR_SVE)
/**
 * Type of LJFunctorTypeSVE used in md-flexible.
 * Switches between mdLib::LJFunctorSVE and mdLib::LJMultisiteFunctorSVE as determined by CMake flag
 * MD_FLEXIBLE_MODE.
 * @note mdLib::LJMultisiteFunctorSVE is yet to be written, so a compiler pre-processing error is thrown.
 */
#if MD_FLEXIBLE_MODE == MULTISITE
#error "Multi-Site Lennard-Jones Functor does not have SVE support!"
#else
using LJFunctorTypeSVE =
    mdLib::LJFunctorSVE<true, true, autopas::FunctorN3Modes::Both, true, mdFlexibleTypeDefs::countFLOPs>;
#endif

#endif

/**
 * Type of the Particle Properties Library.
 * Set to the same precision as ParticleType.
 */
<<<<<<< HEAD
using ParticlePropertiesLibraryType = ParticlePropertiesLibrary<FloatPrecision, size_t>;

/**
 * We require access to a version of the force functor for non-iteratePairwise purposes, e.g. calculating FLOPs or AoS
 * functor calls. This is abstracted from whichever SoA implementation is used, so we pick any functor that is chosen to
 * be used in the CMake.
 */
using LJFunctorTypeAbstract =
#if MD_FLEXIBLE_MODE == MULTISITE
#ifdef MD_FLEXIBLE_FUNCTOR_AUTOVEC
        mdLib::LJMultisiteFunctor<ParticleType, true>;
#elif MD_FLEXIBLE_FUNCTOR_AUTOVEC_GLOBALS
        mdLib::LJMultisiteFunctor<ParticleType, true, true, autopas::FunctorN3Modes::Both, true>;
#elif MD_FLEXIBLE_FUNCTOR_AVX512_GS
        mdLib::LJMultisiteFunctorAVX512_GS<ParticleType, false, autopas::FunctorN3Modes::Both, false, true>;
#elif MD_FLEXIBLE_FUNCTOR_AVX512_MASK
        mdLib::LJMultisiteFunctorAV512_MASK<ParticleType, false, autopas::FunctorN3Modes::Both, false, true>;

#else
#include "molecularDynamicsLibrary/LJMultisiteFunctor.h"
    mdLib::LJMultisiteFunctor<ParticleType, true>;
#endif
#else
#ifdef MD_FLEXIBLE_FUNCTOR_AUTOVEC
        mdLib::LJFunctor<ParticleType, true, true>;
#elif MD_FLEXIBLE_FUNCTOR_AUTOVEC_GLOBALS
        mdLib::LJFunctor<ParticleType, true, true, autopas::FunctorN3Modes::Both, true>;
#elif MD_FLEXIBLE_FUNCTOR_AVX
        mdLib::LJFunctorAVX<ParticleType, true, true>;
#elif MD_FLEXIBLE_FUNCTOR_SVE
        mdLib::LJFunctorSVE<ParticleType, true, true>;
#else
#include "molecularDynamicsLibrary/LJFunctor.h"
    mdLib::LJFunctor<ParticleType, true, true>;
#endif

#endif
=======
using ParticlePropertiesLibraryType = ParticlePropertiesLibrary<FloatPrecision, size_t>;
>>>>>>> b5555f12
<|MERGE_RESOLUTION|>--- conflicted
+++ resolved
@@ -77,12 +77,8 @@
  * MD_FLEXIBLE_MODE.
  */
 #if MD_FLEXIBLE_MODE == MULTISITE
-<<<<<<< HEAD
-using LJFunctorTypeAutovec = mdLib::LJMultisiteFunctor<ParticleType, true>;
-=======
-using LJFunctorTypeAutovec = mdLib::LJMultisiteFunctor<ParticleType, true, true, autopas::FunctorN3Modes::Both, false,
+using LJFunctorTypeAutovec = mdLib::LJMultisiteFunctor<ParticleType, true, autopas::FunctorN3Modes::Both, false,
                                                        mdFlexibleTypeDefs::countFLOPs>;
->>>>>>> b5555f12
 #else
 using LJFunctorTypeAutovec =
     mdLib::LJFunctor<true, true, autopas::FunctorN3Modes::Both, false, mdFlexibleTypeDefs::countFLOPs>;
@@ -97,16 +93,11 @@
  * MD_FLEXIBLE_MODE.
  */
 #if MD_FLEXIBLE_MODE == MULTISITE
-<<<<<<< HEAD
-using LJFunctorTypeAutovecGlobals =
-    mdLib::LJMultisiteFunctor<ParticleType, true, autopas::FunctorN3Modes::Both, true>;
-=======
 using LJFunctorTypeAutovecGlobals = mdLib::LJMultisiteFunctor<ParticleType, true, true, autopas::FunctorN3Modes::Both,
                                                               true, mdFlexibleTypeDefs::countFLOPs>;
->>>>>>> b5555f12
 #else
 using LJFunctorTypeAutovecGlobals =
-    mdLib::LJFunctor<true, true, autopas::FunctorN3Modes::Both, true, mdFlexibleTypeDefs::countFLOPs>;
+    mdLib::LJFunctor<true, autopas::FunctorN3Modes::Both, true, mdFlexibleTypeDefs::countFLOPs>;
 #endif
 
 #endif
@@ -174,44 +165,4 @@
  * Type of the Particle Properties Library.
  * Set to the same precision as ParticleType.
  */
-<<<<<<< HEAD
-using ParticlePropertiesLibraryType = ParticlePropertiesLibrary<FloatPrecision, size_t>;
-
-/**
- * We require access to a version of the force functor for non-iteratePairwise purposes, e.g. calculating FLOPs or AoS
- * functor calls. This is abstracted from whichever SoA implementation is used, so we pick any functor that is chosen to
- * be used in the CMake.
- */
-using LJFunctorTypeAbstract =
-#if MD_FLEXIBLE_MODE == MULTISITE
-#ifdef MD_FLEXIBLE_FUNCTOR_AUTOVEC
-        mdLib::LJMultisiteFunctor<ParticleType, true>;
-#elif MD_FLEXIBLE_FUNCTOR_AUTOVEC_GLOBALS
-        mdLib::LJMultisiteFunctor<ParticleType, true, true, autopas::FunctorN3Modes::Both, true>;
-#elif MD_FLEXIBLE_FUNCTOR_AVX512_GS
-        mdLib::LJMultisiteFunctorAVX512_GS<ParticleType, false, autopas::FunctorN3Modes::Both, false, true>;
-#elif MD_FLEXIBLE_FUNCTOR_AVX512_MASK
-        mdLib::LJMultisiteFunctorAV512_MASK<ParticleType, false, autopas::FunctorN3Modes::Both, false, true>;
-
-#else
-#include "molecularDynamicsLibrary/LJMultisiteFunctor.h"
-    mdLib::LJMultisiteFunctor<ParticleType, true>;
-#endif
-#else
-#ifdef MD_FLEXIBLE_FUNCTOR_AUTOVEC
-        mdLib::LJFunctor<ParticleType, true, true>;
-#elif MD_FLEXIBLE_FUNCTOR_AUTOVEC_GLOBALS
-        mdLib::LJFunctor<ParticleType, true, true, autopas::FunctorN3Modes::Both, true>;
-#elif MD_FLEXIBLE_FUNCTOR_AVX
-        mdLib::LJFunctorAVX<ParticleType, true, true>;
-#elif MD_FLEXIBLE_FUNCTOR_SVE
-        mdLib::LJFunctorSVE<ParticleType, true, true>;
-#else
-#include "molecularDynamicsLibrary/LJFunctor.h"
-    mdLib::LJFunctor<ParticleType, true, true>;
-#endif
-
-#endif
-=======
-using ParticlePropertiesLibraryType = ParticlePropertiesLibrary<FloatPrecision, size_t>;
->>>>>>> b5555f12
+using ParticlePropertiesLibraryType = ParticlePropertiesLibrary<FloatPrecision, size_t>;