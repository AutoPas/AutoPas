/**
 * @file Generator.h
 * @author N. Fottner
 * @date 1/8/19
 */

#pragma once

#include <vector>

#include "Objects/CubeClosestPacked.h"
#include "Objects/CubeGauss.h"
#include "Objects/CubeGrid.h"
#include "Objects/CubeUniform.h"
#include "Objects/Sphere.h"
#include "PrintableMolecule.h"
#include "autopas/AutoPas.h"
#include "autopas/utils/ArrayMath.h"
#include "autopasTools/generators/ClosestPackingGenerator.h"
#include "autopasTools/generators/GaussianGenerator.h"
#include "autopasTools/generators/GridGenerator.h"
#include "autopasTools/generators/RandomGenerator.h"
/**
 * Class for contructing a container and generating Objects and Shapes filled with Particles
 */
class Generator {
 public:
  /**
   * Generates a 3d grid of particles that is specified by the given CubeGrid object.
   * @tparam Particle
   * @tparam ParticleCell
   * @param autopas
   * @param object
   */
  template <class Particle>
  static void cubeGrid(autopas::AutoPas<Particle> &autopas, const CubeGrid &object);

  /**
   * Generates particles 3d gaussian distributed within a cube that is specified by the given CubeGauss object.
   * @tparam Particle
   * @tparam ParticleCell
   * @param autopas
   * @param object
   */
  template <class Particle>
  static void cubeGauss(autopas::AutoPas<Particle> &autopas, const CubeGauss &object);

  /**
   * Generates particles uniformly distributed within a cube that is specified by the given CubeUniform object.
   * @tparam Particle
   * @tparam ParticleCell
   * @param autopas
   * @param object
   */
  template <class Particle>
  static void cubeRandom(autopas::AutoPas<Particle> &autopas, const CubeUniform &object);

  /**
   * Generates a sphere of particles that is specified by the given Sphere object.
   * @tparam Particle
   * @tparam ParticleCell
   * @param autopas
   * @param object
   */
<<<<<<< HEAD
  template <class Particle>
  static void sphere(autopas::AutoPas<Particle> &autopas, const Sphere &object);
=======
  template <class Particle, class ParticleCell>
  static void sphere(autopas::AutoPas<Particle, ParticleCell> &autopas, const Sphere &object);

  /**
   * Generates a cube of particles that are arranged with the hexagonal closest packing.
   * @tparam Particle
   * @tparam ParticleCell
   * @param autopas
   * @param object
   */
  template <class Particle, class ParticleCell>
  static void cubeClosestPacked(autopas::AutoPas<Particle, ParticleCell> &autopas, const CubeClosestPacked &object);
>>>>>>> 6e70c295
};

template <class Particle>
void Generator::cubeGrid(autopas::AutoPas<Particle> &autopas, const CubeGrid &object) {
  Particle dummyParticle;
  dummyParticle.setV(object.getVelocity());
  dummyParticle.setID(autopas.getNumberOfParticles());
  dummyParticle.setTypeId(object.getTypeId());
  autopasTools::generators::GridGenerator::fillWithParticles(
      autopas, object.getParticlesPerDim(), dummyParticle,
      {object.getParticleSpacing(), object.getParticleSpacing(), object.getParticleSpacing()}, object.getBoxMin());
}

template <class Particle>
void Generator::cubeGauss(autopas::AutoPas<Particle> &autopas, const CubeGauss &object) {
  Particle dummyParticle;
  dummyParticle.setV(object.getVelocity());
  dummyParticle.setID(autopas.getNumberOfParticles());
  dummyParticle.setTypeId(object.getTypeId());
  autopasTools::generators::GaussianGenerator::fillWithParticles(
      autopas, object.getBoxMin(), object.getBoxMax(), object.getParticlesTotal(), dummyParticle,
      object.getDistributionMean(), object.getDistributionStdDev());
}

template <class Particle>
void Generator::cubeRandom(autopas::AutoPas<Particle> &autopas, const CubeUniform &object) {
  Particle dummyParticle;
  dummyParticle.setV(object.getVelocity());
  dummyParticle.setTypeId(object.getTypeId());
  dummyParticle.setID(autopas.getNumberOfParticles());
  autopasTools::generators::RandomGenerator::fillWithParticles(autopas, dummyParticle, object.getBoxMin(),
                                                               object.getBoxMax(), object.getParticlesTotal());
}

template <class Particle>
void Generator::sphere(autopas::AutoPas<Particle> &autopas, const Sphere &object) {
  Particle dummyParticle({0, 0, 0}, object.getVelocity(), autopas.getNumberOfParticles(), object.getTypeId());
  object.iteratePositions([&](auto pos) {
    dummyParticle.setR(pos);
    autopas.addParticle(dummyParticle);
    dummyParticle.setID(dummyParticle.getID() + 1);
  });
}

template <class Particle, class ParticleCell>
void Generator::cubeClosestPacked(autopas::AutoPas<Particle, ParticleCell> &autopas, const CubeClosestPacked &object) {
  Particle dummyParticle;
  dummyParticle.setV(object.getVelocity());
  dummyParticle.setID(autopas.getNumberOfParticles());
  dummyParticle.setTypeId(object.getTypeId());
  autopasTools::generators::ClosestPackingGenerator::fillWithParticles(autopas, object.getBoxMin(), object.getBoxMax(),
                                                                       dummyParticle, object.getParticleSpacing());
}<|MERGE_RESOLUTION|>--- conflicted
+++ resolved
@@ -58,27 +58,20 @@
   /**
    * Generates a sphere of particles that is specified by the given Sphere object.
    * @tparam Particle
-   * @tparam ParticleCell
    * @param autopas
    * @param object
    */
-<<<<<<< HEAD
   template <class Particle>
   static void sphere(autopas::AutoPas<Particle> &autopas, const Sphere &object);
-=======
-  template <class Particle, class ParticleCell>
-  static void sphere(autopas::AutoPas<Particle, ParticleCell> &autopas, const Sphere &object);
 
   /**
    * Generates a cube of particles that are arranged with the hexagonal closest packing.
    * @tparam Particle
-   * @tparam ParticleCell
    * @param autopas
    * @param object
    */
-  template <class Particle, class ParticleCell>
-  static void cubeClosestPacked(autopas::AutoPas<Particle, ParticleCell> &autopas, const CubeClosestPacked &object);
->>>>>>> 6e70c295
+  template <class Particle>
+  static void cubeClosestPacked(autopas::AutoPas<Particle> &autopas, const CubeClosestPacked &object);
 };
 
 template <class Particle>
@@ -123,8 +116,8 @@
   });
 }
 
-template <class Particle, class ParticleCell>
-void Generator::cubeClosestPacked(autopas::AutoPas<Particle, ParticleCell> &autopas, const CubeClosestPacked &object) {
+template <class Particle>
+void Generator::cubeClosestPacked(autopas::AutoPas<Particle> &autopas, const CubeClosestPacked &object) {
   Particle dummyParticle;
   dummyParticle.setV(object.getVelocity());
   dummyParticle.setID(autopas.getNumberOfParticles());
