/**
 * @file Simulation.cpp
 * @author F. Gratl
 * @date 01.03.2021
 */
#include "Simulation.h"

#include <algorithm>

#include "TypeDefinitions.h"
#include "autopas/AutoPasDecl.h"
#include "autopas/baseFunctors/FlopCounterFunctor.h"
#include "autopas/baseFunctors/FlopCounterFunctor3B.h"
#include "autopas/utils/SimilarityFunctions.h"
#include "autopas/utils/WrapMPI.h"
#include "autopas/utils/WrapOpenMP.h"

// Declare the main AutoPas class and the iteratePairwise() methods with all used functors as extern template
// instantiation. They are instantiated in the respective cpp file inside the templateInstantiations folder.
//! @cond Doxygen_Suppress
extern template class autopas::AutoPas<ParticleType>;
#if defined(MD_FLEXIBLE_FUNCTOR_AUTOVEC)
extern template bool autopas::AutoPas<ParticleType>::computeInteractions(LJFunctorTypeAutovec *);
#endif
#if defined(MD_FLEXIBLE_FUNCTOR_AUTOVEC_GLOBALS)
extern template bool autopas::AutoPas<ParticleType>::computeInteractions(LJFunctorTypeAutovecGlobals *);
#endif
#if defined(MD_FLEXIBLE_FUNCTOR_AVX) && defined(__AVX__)
extern template bool autopas::AutoPas<ParticleType>::computeInteractions(LJFunctorTypeAVX *);
#endif
#if defined(MD_FLEXIBLE_FUNCTOR_SVE) && defined(__ARM_FEATURE_SVE)
extern template bool autopas::AutoPas<ParticleType>::computeInteractions(LJFunctorTypeSVE *);
#endif
#if defined(MD_FLEXIBLE_FUNCTOR_AT)
extern template bool autopas::AutoPas<ParticleType>::computeInteractions(ATFunctor *);
#endif

extern template bool autopas::AutoPas<ParticleType>::computeInteractions(
    autopas::FlopCounterFunctor<ParticleType, LJFunctorTypeAbstract> *);

#if defined(MD_FLEXIBLE_FUNCTOR_AT)
extern template bool autopas::AutoPas<ParticleType>::computeInteractions(
    autopas::FlopCounterFunctor3B<ParticleType, ATFunctorTypeAbstract> *);
#endif
//! @endcond

#include <sys/ioctl.h>
#include <unistd.h>

#include <iostream>

#include "Thermostat.h"
#include "autopas/utils/MemoryProfiler.h"
#include "autopas/utils/WrapMPI.h"
#include "configuration/MDFlexConfig.h"

namespace {
/**
 * Tries to identify the width of the terminal where the simulation is running.
 * If no width can be identified, the function defaults to 80.
 * @return width of the terminal.
 */
size_t getTerminalWidth() {
  size_t terminalWidth = 0;
  // test all std pipes to get the current terminal width
  for (auto fd : {STDOUT_FILENO, STDIN_FILENO, STDERR_FILENO}) {
    if (isatty(fd)) {
      struct winsize w {};
      ioctl(fd, TIOCGWINSZ, &w);
      terminalWidth = w.ws_col;
      break;
    }
  }

  // if width is still zero try the environment variable COLUMNS
  if (terminalWidth == 0) {
    if (auto *terminalWidthCharArr = std::getenv("COLUMNS")) {
      // this pointer could be used to detect parsing errors via terminalWidthCharArr == end
      // but since we have a fallback further down we are ok if this fails silently.
      char *end{};
      terminalWidth = std::strtol(terminalWidthCharArr, &end, 10);
    }
  }

  // if all of the above fail fall back to a fixed width
  if (terminalWidth == 0) {
    // this seems to be the default width in most terminal windows
    terminalWidth = 80;
  }

  return terminalWidth;
}
}  // namespace

Simulation::Simulation(const MDFlexConfig &configuration,
                       std::shared_ptr<RegularGridDecomposition> &domainDecomposition)
    : _configuration(configuration),
      _domainDecomposition(domainDecomposition),
      _createVtkFiles(not configuration.vtkFileName.value.empty()),
      _vtkWriter(nullptr) {
  _timers.total.start();
  _timers.initialization.start();

  // only create the writer if necessary since this also creates the output dir
  if (_createVtkFiles) {
    _vtkWriter =
        std::make_shared<ParallelVtkWriter>(_configuration.vtkFileName.value, _configuration.vtkOutputFolder.value,
                                            std::to_string(_configuration.iterations.value).size());
  }

  if (_configuration.logFileName.value.empty()) {
    _outputStream = &std::cout;
  } else {
    _logFile = std::make_shared<std::ofstream>();
    _logFile->open(_configuration.logFileName.value);
    _outputStream = &(*_logFile);
  }

  _autoPasContainer = std::make_shared<autopas::AutoPas<ParticleType>>(*_outputStream);
  _autoPasContainer->setAllowedCellSizeFactors(*_configuration.cellSizeFactors.value);
  _autoPasContainer->setAllowedContainers(_configuration.containerOptions.value);
  _autoPasContainer->setAllowedInteractionTypeOptions(_configuration.getInteractionTypes());
  if (_configuration.getInteractionTypes().size() == 0) {
    throw std::runtime_error(
        "MD-flexible is not configured for any interaction type. Please specify which functor should be used.");
  }

  // Pairwise specific options
  _autoPasContainer->setAllowedDataLayouts(_configuration.dataLayoutOptions.value,
                                           autopas::InteractionTypeOption::pairwise);
  _autoPasContainer->setAllowedNewton3Options(_configuration.newton3Options.value,
                                              autopas::InteractionTypeOption::pairwise);
  _autoPasContainer->setAllowedTraversals(_configuration.traversalOptions.value,
                                          autopas::InteractionTypeOption::pairwise);
  _autoPasContainer->setAllowedLoadEstimators(_configuration.loadEstimatorOptions.value);
  // 3-body specific options
  _autoPasContainer->setAllowedDataLayouts(_configuration.dataLayoutOptions3B.value,
                                           autopas::InteractionTypeOption::threeBody);
  _autoPasContainer->setAllowedNewton3Options(_configuration.newton3Options3B.value,
                                              autopas::InteractionTypeOption::threeBody);
  _autoPasContainer->setAllowedTraversals(_configuration.traversalOptions3B.value,
                                          autopas::InteractionTypeOption::threeBody);
  // General options
  _autoPasContainer->setBoxMin(_domainDecomposition->getLocalBoxMin());
  _autoPasContainer->setBoxMax(_domainDecomposition->getLocalBoxMax());
  _autoPasContainer->setCutoff(_configuration.cutoff.value);
  _autoPasContainer->setRelativeOptimumRange(_configuration.relativeOptimumRange.value);
  _autoPasContainer->setMaxTuningPhasesWithoutTest(_configuration.maxTuningPhasesWithoutTest.value);
  _autoPasContainer->setRelativeBlacklistRange(_configuration.relativeBlacklistRange.value);
  _autoPasContainer->setEvidenceFirstPrediction(_configuration.evidenceFirstPrediction.value);
  _autoPasContainer->setExtrapolationMethodOption(_configuration.extrapolationMethodOption.value);
  _autoPasContainer->setNumSamples(_configuration.tuningSamples.value);
  _autoPasContainer->setMaxEvidence(_configuration.tuningMaxEvidence.value);
  _autoPasContainer->setRuleFileName(_configuration.ruleFilename.value);
  _autoPasContainer->setSelectorStrategy(_configuration.selectorStrategy.value);
  _autoPasContainer->setTuningInterval(_configuration.tuningInterval.value);
  _autoPasContainer->setTuningStrategyOption(_configuration.tuningStrategyOptions.value);
  _autoPasContainer->setTuningMetricOption(_configuration.tuningMetricOption.value);
  _autoPasContainer->setMPITuningMaxDifferenceForBucket(_configuration.MPITuningMaxDifferenceForBucket.value);
  _autoPasContainer->setMPITuningWeightForMaxDensity(_configuration.MPITuningWeightForMaxDensity.value);
  _autoPasContainer->setVerletClusterSize(_configuration.verletClusterSize.value);
  _autoPasContainer->setVerletRebuildFrequency(_configuration.verletRebuildFrequency.value);
  _autoPasContainer->setVerletSkinPerTimestep(_configuration.verletSkinRadiusPerTimestep.value);
  _autoPasContainer->setAcquisitionFunction(_configuration.acquisitionFunctionOption.value);
  _autoPasContainer->setUseTuningLogger(_configuration.useTuningLogger.value);
  _autoPasContainer->setSortingThreshold(_configuration.sortingThreshold.value);

  int rank{};
  autopas::AutoPas_MPI_Comm_rank(AUTOPAS_MPI_COMM_WORLD, &rank);
  const auto *fillerBeforeSuffix =
      _configuration.outputSuffix.value.empty() or _configuration.outputSuffix.value.front() == '_' ? "" : "_";
  const auto *fillerAfterSuffix =
      _configuration.outputSuffix.value.empty() or _configuration.outputSuffix.value.back() == '_' ? "" : "_";
  _autoPasContainer->setOutputSuffix("Rank" + std::to_string(rank) + fillerBeforeSuffix +
                                     _configuration.outputSuffix.value + fillerAfterSuffix);
  autopas::Logger::get()->set_level(_configuration.logLevel.value);
  _autoPasContainer->init();

  // Throw an error if there is not more than one configuration to test in the search space but more than one tuning
  // phase is requested
  if (_autoPasContainer->searchSpaceIsTrivial() and _configuration.tuningPhases.value > 0) {
    throw std::runtime_error(
        "Search space must not be trivial if the simulation time is limited by the number tuning phases");
  }

  // @todo: the object generators should only generate particles relevant for the current rank's domain
  _autoPasContainer->addParticlesIf(_configuration.getParticles(),
                                    [&](const auto &p) { return _domainDecomposition->isInsideLocalDomain(p.getR()); });

  _configuration.flushParticles();
  std::cout << "Total number of particles at the initialization: "
            << _autoPasContainer->getNumberOfParticles(autopas::IteratorBehavior::owned) << "\n";

  if (_configuration.useThermostat.value and _configuration.deltaT.value != 0) {
    if (_configuration.addBrownianMotion.value) {
      Thermostat::addBrownianMotion(*_autoPasContainer, *(_configuration.getParticlePropertiesLibrary()),
                                    _configuration.initTemperature.value);
    }

    // Set the simulation directly to the desired initial temperature.
    Thermostat::apply(*_autoPasContainer, *(_configuration.getParticlePropertiesLibrary()),
                      _configuration.initTemperature.value, std::numeric_limits<double>::max());
  }

  _timers.initialization.stop();
}

void Simulation::finalize() {
  _timers.total.stop();

  autopas::AutoPas_MPI_Barrier(AUTOPAS_MPI_COMM_WORLD);

  logSimulationState();
  logMeasurements();
}

void Simulation::run() {
  _homogeneity =
      autopas::utils::calculateHomogeneityAndMaxDensity(*_autoPasContainer, _domainDecomposition->getGlobalBoxMin(),
                                                        _domainDecomposition->getGlobalBoxMax())
          .first;
  _timers.simulate.start();
  while (needsMoreIterations()) {
    if (_createVtkFiles and _iteration % _configuration.vtkWriteFrequency.value == 0) {
      _timers.vtk.start();
      _vtkWriter->recordTimestep(_iteration, *_autoPasContainer, *_domainDecomposition);
      _timers.vtk.stop();
    }

    _timers.computationalLoad.start();
    if (_configuration.deltaT.value != 0) {
      updatePositions();
#if MD_FLEXIBLE_MODE == MULTISITE
      updateQuaternions();
#endif

      _timers.updateContainer.start();
      auto emigrants = _autoPasContainer->updateContainer();
      _timers.updateContainer.stop();

      const auto computationalLoad = static_cast<double>(_timers.computationalLoad.stop());

      // periodically resize box for MPI load balancing
      if (_iteration % _configuration.loadBalancingInterval.value == 0) {
        _timers.loadBalancing.start();
        _domainDecomposition->update(computationalLoad);
        auto additionalEmigrants = _autoPasContainer->resizeBox(_domainDecomposition->getLocalBoxMin(),
                                                                _domainDecomposition->getLocalBoxMax());
        // If the boundaries shifted, particles that were thrown out by updateContainer() previously might now be in the
        // container again.
        // Reinsert emigrants if they are now inside the domain and mark local copies as dummy,
        // so that remove_if can erase them after.
        const auto &boxMin = _autoPasContainer->getBoxMin();
        const auto &boxMax = _autoPasContainer->getBoxMax();
        _autoPasContainer->addParticlesIf(emigrants, [&](auto &p) {
          if (autopas::utils::inBox(p.getR(), boxMin, boxMax)) {
            // This only changes the ownership state in the emigrants vector, not in AutoPas
            p.setOwnershipState(autopas::OwnershipState::dummy);
            return true;
          }
          return false;
        });

        emigrants.erase(std::remove_if(emigrants.begin(), emigrants.end(), [&](const auto &p) { return p.isDummy(); }),
                        emigrants.end());

        emigrants.insert(emigrants.end(), additionalEmigrants.begin(), additionalEmigrants.end());
        _timers.loadBalancing.stop();
      }

      _timers.migratingParticleExchange.start();
      _domainDecomposition->exchangeMigratingParticles(*_autoPasContainer, emigrants);
      _timers.migratingParticleExchange.stop();

      _timers.reflectParticlesAtBoundaries.start();
      _domainDecomposition->reflectParticlesAtBoundaries(*_autoPasContainer,
                                                         *_configuration.getParticlePropertiesLibrary());
      _timers.reflectParticlesAtBoundaries.stop();

      _timers.haloParticleExchange.start();
      _domainDecomposition->exchangeHaloParticles(*_autoPasContainer);
      _timers.haloParticleExchange.stop();

      _timers.computationalLoad.start();
    }

    updateForces();

    if (_configuration.deltaT.value != 0) {
      updateVelocities();
#if MD_FLEXIBLE_MODE == MULTISITE
      updateAngularVelocities();
#endif
      updateThermostat();
    }
    _timers.computationalLoad.stop();

    ++_iteration;
    //    _autoPasContainer->incrementIterationCounters();

    if (autopas::Logger::get()->level() <= autopas::Logger::LogLevel::debug) {
      std::cout << "Current Memory usage on rank " << _domainDecomposition->getDomainIndex() << ": "
                << autopas::memoryProfiler::currentMemoryUsage() << " kB" << std::endl;
    }

    if (_domainDecomposition->getDomainIndex() == 0) {
      auto [maxIterationsEstimate, maxIterationsIsPrecise] = estimateNumberOfIterations();
      if (not _configuration.dontShowProgressBar.value) {
        printProgress(_iteration, maxIterationsEstimate, maxIterationsIsPrecise);
      }
    }
  }
  _timers.simulate.stop();

  // Record last state of simulation.
  if (_createVtkFiles) {
    _vtkWriter->recordTimestep(_iteration, *_autoPasContainer, *_domainDecomposition);
  }
}

std::tuple<size_t, bool> Simulation::estimateNumberOfIterations() const {
  if (_configuration.tuningPhases.value > 0) {
    const size_t configsTestedPerTuningPhase = [&]() {
      if (std::any_of(_configuration.tuningStrategyOptions.value.begin(),
                      _configuration.tuningStrategyOptions.value.end(), [](const auto &stratOpt) {
                        return stratOpt == autopas::TuningStrategyOption::bayesianSearch or
                               stratOpt == autopas::TuningStrategyOption::bayesianClusterSearch or
                               stratOpt == autopas::TuningStrategyOption::randomSearch;
                      })) {
        return static_cast<size_t>(_configuration.tuningMaxEvidence.value);
      } else {
        // @TODO: this can be improved by considering the tuning strategy
        // or averaging number of iterations per tuning phase and dynamically adapt prediction

        // This estimate is only valid for full search and no restrictions on the cartesian product.
        // add static to only evaluate this once
        size_t space2 = 0;
        size_t space3 = 0;
        if (_configuration.getInteractionTypes().count(autopas::InteractionTypeOption::pairwise) > 0) {
          space2 = autopas::SearchSpaceGenerators::cartesianProduct(
                       _configuration.containerOptions.value, _configuration.traversalOptions.value,
                       _configuration.loadEstimatorOptions.value, _configuration.dataLayoutOptions.value,
                       _configuration.newton3Options.value, _configuration.cellSizeFactors.value.get(),
                       autopas::InteractionTypeOption::pairwise)
                       .size();
        }
        if (_configuration.getInteractionTypes().count(autopas::InteractionTypeOption::threeBody) > 0) {
          space3 = autopas::SearchSpaceGenerators::cartesianProduct(
                       _configuration.containerOptions.value, _configuration.traversalOptions3B.value,
                       _configuration.loadEstimatorOptions.value, _configuration.dataLayoutOptions3B.value,
                       _configuration.newton3Options3B.value, _configuration.cellSizeFactors.value.get(),
                       autopas::InteractionTypeOption::threeBody)
                       .size();
        }
        return std::max(space2, space3);
      }
    }();
    // non-tuning iterations + tuning iterations + one iteration after last phase
    auto estimate =
        (_configuration.tuningPhases.value - 1) * _configuration.tuningInterval.value +
        (_configuration.tuningPhases.value * _configuration.tuningSamples.value * configsTestedPerTuningPhase) + 1;
    return {estimate, false};
  } else {
    return {_configuration.iterations.value, true};
  }
}

void Simulation::printProgress(size_t iterationProgress, size_t maxIterations, bool maxIsPrecise) {
  // percentage of iterations complete
  const double fractionDone = static_cast<double>(iterationProgress) / static_cast<double>(maxIterations);

  // length of the number of maxIterations
  const auto numCharsOfMaxIterations = static_cast<int>(std::to_string(maxIterations).size());

  // trailing information string
  std::stringstream info;
  info << std::setw(3) << std::round(fractionDone * 100) << "% " << std::setw(numCharsOfMaxIterations)
       << iterationProgress << "/";
  if (not maxIsPrecise) {
    info << "~";
  }
  info << maxIterations;

  // actual progress bar
  std::stringstream progressbar;
  progressbar << "[";
  // get current terminal width
  const auto terminalWidth = getTerminalWidth();

  // the bar should fill the terminal window so subtract everything else (-2 for "] ")
  const int maxBarWidth = static_cast<int>(terminalWidth - info.str().size() - progressbar.str().size() - 2ul);
  // sanity check for underflow
  if (maxBarWidth > terminalWidth) {
    std::cerr << "Warning! Terminal width appears to be too small or could not be read. Disabling progress bar."
              << std::endl;
    _configuration.dontShowProgressBar.value = true;
    return;
  }
  const auto barWidth =
      std::max(std::min(static_cast<decltype(maxBarWidth)>(maxBarWidth * (fractionDone)), maxBarWidth), 1);
  // don't print arrow tip if >= 100%
  if (iterationProgress >= maxIterations) {
    progressbar << std::string(barWidth, '=');
  } else {
    progressbar << std::string(barWidth - 1, '=') << '>' << std::string(maxBarWidth - barWidth, ' ');
  }
  progressbar << "] ";
  // clear current line (=delete previous progress bar)
  std::cout << std::string(terminalWidth, '\r');
  // print everything
  std::cout << progressbar.str() << info.str() << std::flush;
}

std::string Simulation::timerToString(const std::string &name, long timeNS, int numberWidth, long maxTime) {
  // only print timers that were actually used
  if (timeNS == 0) {
    return "";
  }

  std::ostringstream ss;
  ss << std::fixed << std::setprecision(_floatStringPrecision) << name << " : " << std::setw(numberWidth) << std::right
     << timeNS
     << " ns ("
     // min width of the representation of seconds is numberWidth - 9 (from conversion) + 4 (for dot and digits after)
     << std::setw(numberWidth - 5) << ((double)timeNS * 1e-9) << "s)";
  if (maxTime != 0) {
    ss << " =" << std::setw(7) << std::right << ((double)timeNS / (double)maxTime * 100) << "%";
  }
  ss << std::endl;
  return ss.str();
}

void Simulation::updatePositions() {
  _timers.positionUpdate.start();
  TimeDiscretization::calculatePositionsAndResetForces(
      *_autoPasContainer, *(_configuration.getParticlePropertiesLibrary()), _configuration.deltaT.value,
      _configuration.globalForce.value, _configuration.fastParticlesThrow.value);
  _timers.positionUpdate.stop();
}

void Simulation::updateQuaternions() {
  _timers.quaternionUpdate.start();
  TimeDiscretization::calculateQuaternionsAndResetTorques(
      *_autoPasContainer, *(_configuration.getParticlePropertiesLibrary()), _configuration.deltaT.value,
      _configuration.globalForce.value);
  _timers.quaternionUpdate.stop();
}

void Simulation::updateForces() {
  _timers.forceUpdateTotal.start();

  bool isTuningIteration = false;
  long timeIteration = 0;

  // Calculate pairwise forces
  if (_configuration.getInteractionTypes().count(autopas::InteractionTypeOption::pairwise)) {
    _timers.forceUpdatePairwise.start();
    isTuningIteration = (isTuningIteration | calculatePairwiseForces());
    timeIteration += _timers.forceUpdatePairwise.stop();
  }

  if (_configuration.getInteractionTypes().count(autopas::InteractionTypeOption::threeBody)) {
    _timers.forceUpdateTriwise.start();
    isTuningIteration = (isTuningIteration | calculateTriwiseForces());
    timeIteration += _timers.forceUpdateTriwise.stop();
  }

  // count time spent for tuning
  if (isTuningIteration) {
    _timers.forceUpdateTuning.addTime(timeIteration);
    ++_numTuningIterations;
  } else {
    _timers.forceUpdateNonTuning.addTime(timeIteration);
    // if the previous iteration was a tuning iteration and the current one is not
    // we have reached the end of a tuning phase
    if (_previousIterationWasTuningIteration) {
      ++_numTuningPhasesCompleted;
    }
  }
  _previousIterationWasTuningIteration = isTuningIteration;

  _timers.forceUpdateGlobal.start();
  if (not _configuration.globalForceIsZero()) {
    calculateGlobalForces(_configuration.globalForce.value);
  }
  _timers.forceUpdateGlobal.stop();

  _timers.forceUpdateTotal.stop();
}

void Simulation::updateVelocities() {
  const double deltaT = _configuration.deltaT.value;

  if (deltaT != 0) {
    _timers.velocityUpdate.start();
    TimeDiscretization::calculateVelocities(*_autoPasContainer, *(_configuration.getParticlePropertiesLibrary()),
                                            deltaT);
    _timers.velocityUpdate.stop();
  }
}

void Simulation::updateAngularVelocities() {
  const double deltaT = _configuration.deltaT.value;

  _timers.angularVelocityUpdate.start();
  TimeDiscretization::calculateAngularVelocities(*_autoPasContainer, *(_configuration.getParticlePropertiesLibrary()),
                                                 deltaT);
  _timers.angularVelocityUpdate.stop();
}

void Simulation::updateThermostat() {
  if (_configuration.useThermostat.value and (_iteration % _configuration.thermostatInterval.value) == 0) {
    _timers.thermostat.start();
    Thermostat::apply(*_autoPasContainer, *(_configuration.getParticlePropertiesLibrary()),
                      _configuration.targetTemperature.value, _configuration.deltaTemp.value);
    _timers.thermostat.stop();
  }
}

long Simulation::accumulateTime(const long &time) {
  long reducedTime{};
  autopas::AutoPas_MPI_Reduce(&time, &reducedTime, 1, AUTOPAS_MPI_LONG, AUTOPAS_MPI_SUM, 0, AUTOPAS_MPI_COMM_WORLD);

  return reducedTime;
}

bool Simulation::calculatePairwiseForces() {
<<<<<<< HEAD
  const auto wasTuningIteration = applyWithChosenFunctor<bool>(
      [&](auto functor) { return _autoPasContainer->template computeInteractions(&functor); });
  return wasTuningIteration;
}

bool Simulation::calculateTriwiseForces() {
  const auto wasTuningIteration = applyWithChosenFunctor3B<bool>(
      [&](auto functor) { return _autoPasContainer->template computeInteractions(&functor); });
=======
  const auto wasTuningIteration =
      applyWithChosenFunctor<bool>([&](auto functor) { return _autoPasContainer->iteratePairwise(&functor); });
>>>>>>> 7fb70c81
  return wasTuningIteration;
}

void Simulation::calculateGlobalForces(const std::array<double, 3> &globalForce) {
  AUTOPAS_OPENMP(parallel shared(_autoPasContainer))
  for (auto particle = _autoPasContainer->begin(autopas::IteratorBehavior::owned); particle.isValid(); ++particle) {
    particle->addF(globalForce);
  }
}

void Simulation::logSimulationState() {
  size_t totalNumberOfParticles{0ul}, ownedParticles{0ul}, haloParticles{0ul};

  size_t particleCount = _autoPasContainer->getNumberOfParticles(autopas::IteratorBehavior::ownedOrHalo);
  autopas::AutoPas_MPI_Allreduce(&particleCount, &totalNumberOfParticles, 1, AUTOPAS_MPI_UNSIGNED_LONG, AUTOPAS_MPI_SUM,
                                 AUTOPAS_MPI_COMM_WORLD);

  particleCount = _autoPasContainer->getNumberOfParticles(autopas::IteratorBehavior::owned);
  autopas::AutoPas_MPI_Allreduce(&particleCount, &ownedParticles, 1, AUTOPAS_MPI_UNSIGNED_LONG, AUTOPAS_MPI_SUM,
                                 AUTOPAS_MPI_COMM_WORLD);

  particleCount = _autoPasContainer->getNumberOfParticles(autopas::IteratorBehavior::halo);
  autopas::AutoPas_MPI_Allreduce(&particleCount, &haloParticles, 1, AUTOPAS_MPI_UNSIGNED_LONG, AUTOPAS_MPI_SUM,
                                 AUTOPAS_MPI_COMM_WORLD);

  double squaredHomogeneity = _homogeneity * _homogeneity;
  double standardDeviationOfHomogeneity{};
  autopas::AutoPas_MPI_Allreduce(&squaredHomogeneity, &standardDeviationOfHomogeneity, 1, AUTOPAS_MPI_DOUBLE,
                                 AUTOPAS_MPI_SUM, AUTOPAS_MPI_COMM_WORLD);
  standardDeviationOfHomogeneity = std::sqrt(standardDeviationOfHomogeneity);

  if (_domainDecomposition->getDomainIndex() == 0) {
    std::cout << "\n\n"
              << "Total number of particles at the end of Simulation: " << totalNumberOfParticles << "\n"
              << "Owned: " << ownedParticles << "\n"
              << "Halo : " << haloParticles << "\n"
              << "Standard Deviation of Homogeneity: " << standardDeviationOfHomogeneity << std::endl;
  }
}

void Simulation::logMeasurements() {
  const long positionUpdate = accumulateTime(_timers.positionUpdate.getTotalTime());
  const long quaternionUpdate = accumulateTime(_timers.quaternionUpdate.getTotalTime());
  const long updateContainer = accumulateTime(_timers.updateContainer.getTotalTime());
  const long forceUpdateTotal = accumulateTime(_timers.forceUpdateTotal.getTotalTime());
  const long forceUpdatePairwise = accumulateTime(_timers.forceUpdatePairwise.getTotalTime());
  const long forceUpdateTriwise = accumulateTime(_timers.forceUpdateTriwise.getTotalTime());
  const long forceUpdateGlobalForces = accumulateTime(_timers.forceUpdateGlobal.getTotalTime());
  const long forceUpdateTuning = accumulateTime(_timers.forceUpdateTuning.getTotalTime());
  const long forceUpdateNonTuning = accumulateTime(_timers.forceUpdateNonTuning.getTotalTime());
  const long velocityUpdate = accumulateTime(_timers.velocityUpdate.getTotalTime());
  const long angularVelocityUpdate = accumulateTime(_timers.angularVelocityUpdate.getTotalTime());
  const long simulate = accumulateTime(_timers.simulate.getTotalTime());
  const long vtk = accumulateTime(_timers.vtk.getTotalTime());
  const long initialization = accumulateTime(_timers.initialization.getTotalTime());
  const long total = accumulateTime(_timers.total.getTotalTime());
  const long thermostat = accumulateTime(_timers.thermostat.getTotalTime());
  const long haloParticleExchange = accumulateTime(_timers.haloParticleExchange.getTotalTime());
  const long reflectParticlesAtBoundaries = accumulateTime(_timers.reflectParticlesAtBoundaries.getTotalTime());
  const long migratingParticleExchange = accumulateTime(_timers.migratingParticleExchange.getTotalTime());
  const long loadBalancing = accumulateTime(_timers.loadBalancing.getTotalTime());

  if (_domainDecomposition->getDomainIndex() == 0) {
    const auto maximumNumberOfDigits = static_cast<int>(std::to_string(total).length());
    std::cout << "Measurements:" << std::endl;
    std::cout << timerToString("Total accumulated                 ", total, maximumNumberOfDigits);
    std::cout << timerToString("  Initialization                  ", initialization, maximumNumberOfDigits, total);
    std::cout << timerToString("  Simulate                        ", simulate, maximumNumberOfDigits, total);
    std::cout << timerToString("    PositionUpdate                ", positionUpdate, maximumNumberOfDigits, simulate);
#if MD_FLEXIBLE_MODE == MULTISITE
    std::cout << timerToString("    QuaternionUpdate              ", quaternionUpdate, maximumNumberOfDigits, simulate);
#endif
    std::cout << timerToString("    UpdateContainer               ", updateContainer, maximumNumberOfDigits, simulate);
    std::cout << timerToString("    Boundaries                    ", haloParticleExchange + migratingParticleExchange,
                               maximumNumberOfDigits, simulate);
    std::cout << timerToString("      HaloParticleExchange        ", haloParticleExchange, maximumNumberOfDigits,
                               haloParticleExchange + reflectParticlesAtBoundaries + migratingParticleExchange);
    std::cout << timerToString("      ReflectParticlesAtBoundaries", reflectParticlesAtBoundaries,
                               maximumNumberOfDigits,
                               haloParticleExchange + reflectParticlesAtBoundaries + migratingParticleExchange);
    std::cout << timerToString("      MigratingParticleExchange   ", migratingParticleExchange, maximumNumberOfDigits,
                               haloParticleExchange + reflectParticlesAtBoundaries + migratingParticleExchange);
    std::cout << timerToString("    ForceUpdateTotal              ", forceUpdateTotal, maximumNumberOfDigits, simulate);
    std::cout << timerToString("      Tuning                      ", forceUpdateTuning, maximumNumberOfDigits,
                               forceUpdateTotal);
    std::cout << timerToString("      ForceUpdateGlobalForces     ", forceUpdateGlobalForces, maximumNumberOfDigits,
                               forceUpdateTotal);
    std::cout << timerToString("      ForceUpdateTuning           ", forceUpdateTuning, maximumNumberOfDigits,
                               forceUpdateTotal);
    std::cout << timerToString("      ForceUpdateNonTuning        ", forceUpdateNonTuning, maximumNumberOfDigits,
                               forceUpdateTotal);
    std::cout << timerToString("    VelocityUpdate                ", velocityUpdate, maximumNumberOfDigits, simulate);
#if MD_FLEXIBLE_MODE == MULTISITE
    std::cout << timerToString("    AngularVelocityUpdate         ", angularVelocityUpdate, maximumNumberOfDigits,
                               simulate);
#endif
    std::cout << timerToString("    Thermostat                    ", thermostat, maximumNumberOfDigits, simulate);
    std::cout << timerToString("    Vtk                           ", vtk, maximumNumberOfDigits, simulate);
    std::cout << timerToString("    LoadBalancing                 ", loadBalancing, maximumNumberOfDigits, simulate);
    std::cout << timerToString("One iteration                     ", simulate / static_cast<long>(_iteration),
                               maximumNumberOfDigits, total);

    const long wallClockTime = _timers.total.getTotalTime();
    std::cout << timerToString("Total wall-clock time             ", wallClockTime,
                               static_cast<int>(std::to_string(wallClockTime).length()), total);
    std::cout << std::endl;

    std::cout << "Tuning iterations                  : " << _numTuningIterations << " / " << _iteration << " = "
              << (static_cast<double>(_numTuningIterations) / static_cast<double>(_iteration) * 100.) << "%"
              << std::endl;

    auto mfups =
        static_cast<double>(_autoPasContainer->getNumberOfParticles(autopas::IteratorBehavior::owned) * _iteration) *
        1e-6 / (static_cast<double>(forceUpdateTotal) * 1e-9);  // 1e-9 for ns to s, 1e-6 for M in MFUPs
    std::cout << "MFUPs/sec                          : " << mfups << std::endl;

    if (_configuration.dontMeasureFlops.value) {
      if (_configuration.getInteractionTypes().count(autopas::InteractionTypeOption::pairwise)) {
        LJFunctorTypeAbstract ljFunctor(_configuration.cutoff.value, *_configuration.getParticlePropertiesLibrary());
        autopas::FlopCounterFunctor<ParticleType, LJFunctorTypeAbstract> flopCounterFunctor(
            ljFunctor, _autoPasContainer->getCutoff());
        _autoPasContainer->computeInteractions(&flopCounterFunctor);

        const auto flops = flopCounterFunctor.getFlops();

        std::cout << "Statistics for the Pairwise Force Calculation at end of simulation:" << std::endl;
        std::cout << "  GFLOPs                             : " << static_cast<double>(flops) * 1e-9 << std::endl;
        std::cout << "  GFLOPs/sec                         : "
                  << static_cast<double>(flops * _iteration) * 1e-9 / (static_cast<double>(forceUpdatePairwise) * 1e-9)
                  << std::endl;
        std::cout << "  Hit rate                           : " << flopCounterFunctor.getHitRate() << std::endl;
      }

#ifdef MD_FLEXIBLE_FUNCTOR_AT
      if (_configuration.getInteractionTypes().count(autopas::InteractionTypeOption::threeBody)) {
        ATFunctorTypeAbstract atFunctor(_configuration.cutoff.value, *_configuration.getParticlePropertiesLibrary());
        autopas::FlopCounterFunctor3B<ParticleType, ATFunctorTypeAbstract> flopCounterFunctor(
            atFunctor, _autoPasContainer->getCutoff());
        _autoPasContainer->computeInteractions(&flopCounterFunctor);

        const auto flops = flopCounterFunctor.getFlops();

        std::cout << "Statistics for the 3-Body Force Calculation at end of simulation:" << std::endl;
        std::cout << "  GFLOPs                             : " << static_cast<double>(flops) * 1e-9 << std::endl;
        std::cout << "  GFLOPs/sec                         : "
                  << static_cast<double>(flops * _iteration) * 1e-9 / (static_cast<double>(forceUpdateTriwise) * 1e-9)
                  << std::endl;
        std::cout << "  Hit rate                           : " << flopCounterFunctor.getHitRate() << std::endl;
      }
#endif
    }
  }
}

bool Simulation::needsMoreIterations() const {
  return _iteration < _configuration.iterations.value or _numTuningPhasesCompleted < _configuration.tuningPhases.value;
}

void Simulation::checkNumParticles(size_t expectedNumParticlesGlobal, size_t numParticlesCurrentlyMigratingLocal,
                                   int lineNumber) {
  if (std::all_of(_configuration.boundaryOption.value.begin(), _configuration.boundaryOption.value.end(),
                  [](const auto &boundary) {
                    return boundary == options::BoundaryTypeOption::periodic or
                           boundary == options::BoundaryTypeOption::reflective;
                  })) {
    const auto numParticlesNowLocal = _autoPasContainer->getNumberOfParticles(autopas::IteratorBehavior::owned);
    std::array<size_t, 2> sendBuffer{numParticlesNowLocal, numParticlesCurrentlyMigratingLocal};
    std::array<size_t, sendBuffer.size()> receiveBuffer{};
    autopas::AutoPas_MPI_Reduce(sendBuffer.data(), receiveBuffer.data(), receiveBuffer.size(),
                                AUTOPAS_MPI_UNSIGNED_LONG, AUTOPAS_MPI_SUM, 0, AUTOPAS_MPI_COMM_WORLD);
    const auto &[numParticlesNowTotal, numParticlesMigratingTotal] = receiveBuffer;
    if (expectedNumParticlesGlobal != numParticlesNowTotal + numParticlesMigratingTotal) {
      const auto myRank = _domainDecomposition->getDomainIndex();
      std::stringstream ss;
      // clang-format off
      ss << "Rank " << myRank << " Line " << lineNumber
         << ": Particles Lost! All Boundaries are periodic but the number of particles changed:"
         << "Expected        : " << expectedNumParticlesGlobal
         << "Actual          : " << (numParticlesNowTotal + numParticlesMigratingTotal)
         << "  in containers : " << numParticlesNowTotal
         << "  migrating     : " << numParticlesMigratingTotal
         << std::endl;
      // clang-format on
      throw std::runtime_error(ss.str());
    }
  }
}

template <class T, class F>
T Simulation::applyWithChosenFunctor(F f) {
  const double cutoff = _configuration.cutoff.value;
  auto &particlePropertiesLibrary = *_configuration.getParticlePropertiesLibrary();
  switch (_configuration.functorOption.value) {
    case MDFlexConfig::FunctorOption::lj12_6: {
#if defined(MD_FLEXIBLE_FUNCTOR_AUTOVEC)
      return f(LJFunctorTypeAutovec{cutoff, particlePropertiesLibrary});
#else
      throw std::runtime_error(
          "MD-Flexible was not compiled with support for LJFunctor AutoVec. Activate it via `cmake "
          "-DMD_FLEXIBLE_FUNCTOR_AUTOVEC=ON`.");
#endif
    }
    case MDFlexConfig::FunctorOption::lj12_6_Globals: {
#if defined(MD_FLEXIBLE_FUNCTOR_AUTOVEC_GLOBALS)
      return f(LJFunctorTypeAutovecGlobals{cutoff, particlePropertiesLibrary});
#else
      throw std::runtime_error(
          "MD-Flexible was not compiled with support for LJFunctor AutoVec Globals. Activate it via `cmake "
          "-DMD_FLEXIBLE_FUNCTOR_AUTOVEC_GLOBALS=ON`.");
#endif
    }
    case MDFlexConfig::FunctorOption::lj12_6_AVX: {
#if defined(MD_FLEXIBLE_FUNCTOR_AVX) && defined(__AVX__)
      return f(LJFunctorTypeAVX{cutoff, particlePropertiesLibrary});
#else
      throw std::runtime_error(
          "MD-Flexible was not compiled with support for LJFunctor AVX. Activate it via `cmake "
          "-DMD_FLEXIBLE_FUNCTOR_AVX=ON`.");
#endif
    }
    case MDFlexConfig::FunctorOption::lj12_6_SVE: {
#if defined(MD_FLEXIBLE_FUNCTOR_SVE) && defined(__ARM_FEATURE_SVE)
      return f(LJFunctorTypeSVE{cutoff, particlePropertiesLibrary});
#else
      throw std::runtime_error(
          "MD-Flexible was not compiled with support for LJFunctor SVE. Activate it via `cmake "
          "-DMD_FLEXIBLE_FUNCTOR_SVE=ON`.");
#endif
    }
    default: {
      throw std::runtime_error("Unknown pairwise functor choice" +
                               std::to_string(static_cast<int>(_configuration.functorOption.value)));
    }
  }
}

template <class T, class F>
T Simulation::applyWithChosenFunctor3B(F f) {
  const double cutoff = _configuration.cutoff.value;
  auto &particlePropertiesLibrary = *_configuration.getParticlePropertiesLibrary();
  switch (_configuration.functorOption3B.value) {
    case MDFlexConfig::FunctorOption3B::at: {
#if defined(MD_FLEXIBLE_FUNCTOR_AT)
      return f(ATFunctor{cutoff, particlePropertiesLibrary});
#else
      throw std::runtime_error(
          "MD-Flexible was not compiled with support for AxilrodTeller Functor. Activate it via `cmake "
          "-DMD_FLEXIBLE_FUNCTOR_AT=ON`.");
#endif
    }
    default: {
      throw std::runtime_error("Unknown 3-body functor choice" +
                               std::to_string(static_cast<int>(_configuration.functorOption3B.value)));
    }
  }
}<|MERGE_RESOLUTION|>--- conflicted
+++ resolved
@@ -296,7 +296,6 @@
     _timers.computationalLoad.stop();
 
     ++_iteration;
-    //    _autoPasContainer->incrementIterationCounters();
 
     if (autopas::Logger::get()->level() <= autopas::Logger::LogLevel::debug) {
       std::cout << "Current Memory usage on rank " << _domainDecomposition->getDomainIndex() << ": "
@@ -458,7 +457,7 @@
     isTuningIteration = (isTuningIteration | calculatePairwiseForces());
     timeIteration += _timers.forceUpdatePairwise.stop();
   }
-
+  // Calculate triwise forces
   if (_configuration.getInteractionTypes().count(autopas::InteractionTypeOption::threeBody)) {
     _timers.forceUpdateTriwise.start();
     isTuningIteration = (isTuningIteration | calculateTriwiseForces());
@@ -525,19 +524,14 @@
 }
 
 bool Simulation::calculatePairwiseForces() {
-<<<<<<< HEAD
   const auto wasTuningIteration = applyWithChosenFunctor<bool>(
-      [&](auto functor) { return _autoPasContainer->template computeInteractions(&functor); });
+      [&](auto functor) { return _autoPasContainer->computeInteractions(&functor); });
   return wasTuningIteration;
 }
 
 bool Simulation::calculateTriwiseForces() {
   const auto wasTuningIteration = applyWithChosenFunctor3B<bool>(
-      [&](auto functor) { return _autoPasContainer->template computeInteractions(&functor); });
-=======
-  const auto wasTuningIteration =
-      applyWithChosenFunctor<bool>([&](auto functor) { return _autoPasContainer->iteratePairwise(&functor); });
->>>>>>> 7fb70c81
+      [&](auto functor) { return _autoPasContainer->computeInteractions(&functor); });
   return wasTuningIteration;
 }
 
