/**
 * @file Simulation.cpp
 * @author F. Gratl
 * @date 01.03.2021
 */
#include "Simulation.h"

#include <algorithm>

#include "TypeDefinitions.h"
#include "autopas/AutoPasDecl.h"
#include "autopas/pairwiseFunctors/FlopCounterFunctor.h"
#include "autopas/utils/SimilarityFunctions.h"
#include "autopas/utils/WrapMPI.h"

// Declare the main AutoPas class and the iteratePairwise() methods with all used functors as extern template
// instantiation. They are instantiated in the respective cpp file inside the templateInstantiations folder.
//! @cond Doxygen_Suppress
extern template class autopas::AutoPas<ParticleType>;
#if defined(MD_FLEXIBLE_FUNCTOR_AUTOVEC)
extern template bool autopas::AutoPas<ParticleType>::iteratePairwise(LJFunctorTypeAutovec *);
#endif
#if defined(MD_FLEXIBLE_FUNCTOR_AUTOVEC_GLOBALS)
extern template bool autopas::AutoPas<ParticleType>::iteratePairwise(LJFunctorTypeAutovecGlobals *);
#endif
#if defined(MD_FLEXIBLE_FUNCTOR_AVX) && defined(__AVX__)
extern template bool autopas::AutoPas<ParticleType>::iteratePairwise(LJFunctorTypeAVX *);
#endif
#if defined(MD_FLEXIBLE_FUNCTOR_SVE) && defined(__ARM_FEATURE_SVE)
extern template bool autopas::AutoPas<ParticleType>::iteratePairwise(LJFunctorTypeSVE *);
#endif
extern template bool autopas::AutoPas<ParticleType>::iteratePairwise(
    autopas::FlopCounterFunctor<ParticleType, LJFunctorTypeAbstract> *);
//! @endcond

#include <sys/ioctl.h>
#include <unistd.h>

#include <iostream>

#include "Thermostat.h"
#include "autopas/utils/MemoryProfiler.h"
#include "autopas/utils/WrapMPI.h"
#include "configuration/MDFlexConfig.h"

namespace {
/**
 * Tries to identify the width of the terminal where the simulation is running.
 * If no width can be identified, the function defaults to 80.
 * @return width of the terminal.
 */
size_t getTerminalWidth() {
  size_t terminalWidth = 0;
  // test all std pipes to get the current terminal width
  for (auto fd : {STDOUT_FILENO, STDIN_FILENO, STDERR_FILENO}) {
    if (isatty(fd)) {
      struct winsize w {};
      ioctl(fd, TIOCGWINSZ, &w);
      terminalWidth = w.ws_col;
      break;
    }
  }

  // if width is still zero try the environment variable COLUMNS
  if (terminalWidth == 0) {
    if (auto *terminalWidthCharArr = std::getenv("COLUMNS")) {
      // this pointer could be used to detect parsing errors via terminalWidthCharArr == end
      // but since we have a fallback further down we are ok if this fails silently.
      char *end{};
      terminalWidth = std::strtol(terminalWidthCharArr, &end, 10);
    }
  }

  // if all of the above fail fall back to a fixed width
  if (terminalWidth == 0) {
    // this seems to be the default width in most terminal windows
    terminalWidth = 80;
  }

  return terminalWidth;
}
}  // namespace

Simulation::Simulation(const MDFlexConfig &configuration,
                       std::shared_ptr<RegularGridDecomposition> &domainDecomposition)
    : _configuration(configuration),
      _domainDecomposition(domainDecomposition),
      _createVtkFiles(not configuration.vtkFileName.value.empty()),
      _vtkWriter(nullptr) {
  _timers.total.start();
  _timers.initialization.start();

  // only create the writer if necessary since this also creates the output dir
  if (_createVtkFiles) {
    _vtkWriter =
        std::make_shared<ParallelVtkWriter>(_configuration.vtkFileName.value, _configuration.vtkOutputFolder.value,
                                            std::to_string(_configuration.iterations.value).size());
  }

  if (_configuration.logFileName.value.empty()) {
    _outputStream = &std::cout;
  } else {
    _logFile = std::make_shared<std::ofstream>();
    _logFile->open(_configuration.logFileName.value);
    _outputStream = &(*_logFile);
  }

  _autoPasContainer = std::make_shared<autopas::AutoPas<ParticleType>>(*_outputStream);
  _autoPasContainer->setAllowedCellSizeFactors(*_configuration.cellSizeFactors.value);
  _autoPasContainer->setAllowedContainers(_configuration.containerOptions.value);
  _autoPasContainer->setAllowedDataLayouts(_configuration.dataLayoutOptions.value);
  _autoPasContainer->setAllowedNewton3Options(_configuration.newton3Options.value);
  _autoPasContainer->setAllowedTraversals(_configuration.traversalOptions.value);
  _autoPasContainer->setAllowedLoadEstimators(_configuration.loadEstimatorOptions.value);
  _autoPasContainer->setBoxMin(_domainDecomposition->getLocalBoxMin());
  _autoPasContainer->setBoxMax(_domainDecomposition->getLocalBoxMax());
  _autoPasContainer->setCutoff(_configuration.cutoff.value);
  _autoPasContainer->setRelativeOptimumRange(_configuration.relativeOptimumRange.value);
  _autoPasContainer->setMaxTuningPhasesWithoutTest(_configuration.maxTuningPhasesWithoutTest.value);
  _autoPasContainer->setRelativeBlacklistRange(_configuration.relativeBlacklistRange.value);
  _autoPasContainer->setEvidenceFirstPrediction(_configuration.evidenceFirstPrediction.value);
  _autoPasContainer->setExtrapolationMethodOption(_configuration.extrapolationMethodOption.value);
  _autoPasContainer->setNumSamples(_configuration.tuningSamples.value);
  _autoPasContainer->setMaxEvidence(_configuration.tuningMaxEvidence.value);
  _autoPasContainer->setRuleFileName(_configuration.ruleFilename.value);
  _autoPasContainer->setSelectorStrategy(_configuration.selectorStrategy.value);
  _autoPasContainer->setTuningInterval(_configuration.tuningInterval.value);
  _autoPasContainer->setTuningStrategyOption(_configuration.tuningStrategyOptions.value);
  _autoPasContainer->setTuningMetricOption(_configuration.tuningMetricOption.value);
  _autoPasContainer->setMPITuningMaxDifferenceForBucket(_configuration.MPITuningMaxDifferenceForBucket.value);
  _autoPasContainer->setMPITuningWeightForMaxDensity(_configuration.MPITuningWeightForMaxDensity.value);
  _autoPasContainer->setVerletClusterSize(_configuration.verletClusterSize.value);
  _autoPasContainer->setVerletRebuildFrequency(_configuration.verletRebuildFrequency.value);
  _autoPasContainer->setVerletSkinPerTimestep(_configuration.verletSkinRadiusPerTimestep.value);
  _autoPasContainer->setAcquisitionFunction(_configuration.acquisitionFunctionOption.value);
  _autoPasContainer->setUseTuningLogger(_configuration.useTuningLogger.value);
  int rank{};
  autopas::AutoPas_MPI_Comm_rank(AUTOPAS_MPI_COMM_WORLD, &rank);
  const auto *fillerBeforeSuffix =
      _configuration.outputSuffix.value.empty() or _configuration.outputSuffix.value.front() == '_' ? "" : "_";
  const auto *fillerAfterSuffix =
      _configuration.outputSuffix.value.empty() or _configuration.outputSuffix.value.back() == '_' ? "" : "_";
  _autoPasContainer->setOutputSuffix("Rank" + std::to_string(rank) + fillerBeforeSuffix +
                                     _configuration.outputSuffix.value + fillerAfterSuffix);
  autopas::Logger::get()->set_level(_configuration.logLevel.value);
  _autoPasContainer->init();

  // Throw an error if there is not more than one configuration to test in the search space but more than one tuning
  // phase is requested
  if (_autoPasContainer->searchSpaceIsTrivial() and _configuration.tuningPhases.value > 0) {
    throw std::runtime_error(
        "Search space must not be trivial if the simulation time is limited by the number tuning phases");
  }

  // @todo: the object generators should only generate particles relevant for the current rank's domain
  _autoPasContainer->addParticlesIf(_configuration.getParticles(),
                                    [&](const auto &p) { return _domainDecomposition->isInsideLocalDomain(p.getR()); });

  _configuration.flushParticles();
  std::cout << "Total number of particles at the initialization: "
            << _autoPasContainer->getNumberOfParticles(autopas::IteratorBehavior::owned) << "\n";

  if (_configuration.useThermostat.value and _configuration.deltaT.value != 0) {
    if (_configuration.addBrownianMotion.value) {
      Thermostat::addBrownianMotion(*_autoPasContainer, *(_configuration.getParticlePropertiesLibrary()),
                                    _configuration.initTemperature.value);
    }

    // Set the simulation directly to the desired initial temperature.
    Thermostat::apply(*_autoPasContainer, *(_configuration.getParticlePropertiesLibrary()),
                      _configuration.initTemperature.value, std::numeric_limits<double>::max());
  }

  _timers.initialization.stop();
}

void Simulation::finalize() {
  _timers.total.stop();

  autopas::AutoPas_MPI_Barrier(AUTOPAS_MPI_COMM_WORLD);

  logSimulationState();
  logMeasurements();
}

void Simulation::run() {
  _homogeneity =
      autopas::utils::calculateHomogeneityAndMaxDensity(*_autoPasContainer, _domainDecomposition->getGlobalBoxMin(),
                                                        _domainDecomposition->getGlobalBoxMax())
          .first;
  _timers.simulate.start();
  while (needsMoreIterations()) {
    if (_createVtkFiles and _iteration % _configuration.vtkWriteFrequency.value == 0) {
      _timers.vtk.start();
      _vtkWriter->recordTimestep(_iteration, *_autoPasContainer, *_domainDecomposition);
      _timers.vtk.stop();
    }

    _timers.computationalLoad.start();
    if (_configuration.deltaT.value != 0) {
      updatePositions();
#if MD_FLEXIBLE_MODE == MULTISITE
      updateQuaternions();
#endif

      _timers.updateContainer.start();
      auto emigrants = _autoPasContainer->updateContainer();
      _timers.updateContainer.stop();

      const auto computationalLoad = static_cast<double>(_timers.computationalLoad.stop());

      // periodically resize box for MPI load balancing
      if (_iteration % _configuration.loadBalancingInterval.value == 0) {
        _timers.loadBalancing.start();
        _domainDecomposition->update(computationalLoad);
        auto additionalEmigrants = _autoPasContainer->resizeBox(_domainDecomposition->getLocalBoxMin(),
                                                                _domainDecomposition->getLocalBoxMax());
        // because boundaries shifted, particles that were thrown out by the updateContainer previously might now be in
        // the container again
        const auto &boxMin = _autoPasContainer->getBoxMin();
        const auto &boxMax = _autoPasContainer->getBoxMax();
        _autoPasContainer->addParticlesIf(emigrants, [&](auto &p) {
          if (autopas::utils::inBox(p.getR(), boxMin, boxMax)) {
            p.setOwnershipState(autopas::OwnershipState::dummy);
            return true;
          }
          return false;
        });

        std::remove_if(emigrants.begin(), emigrants.end(), [&](const auto &p) { return p.isDummy(); });

        emigrants.insert(emigrants.end(), additionalEmigrants.begin(), additionalEmigrants.end());
        _timers.loadBalancing.stop();
      }

      _timers.migratingParticleExchange.start();
      _domainDecomposition->exchangeMigratingParticles(*_autoPasContainer, emigrants);
      _timers.migratingParticleExchange.stop();

      _timers.reflectParticlesAtBoundaries.start();
      _domainDecomposition->reflectParticlesAtBoundaries(*_autoPasContainer,
                                                         *_configuration.getParticlePropertiesLibrary());
      _timers.reflectParticlesAtBoundaries.stop();

      _timers.haloParticleExchange.start();
      _domainDecomposition->exchangeHaloParticles(*_autoPasContainer);
      _timers.haloParticleExchange.stop();

      _timers.computationalLoad.start();
    }

    updateForces();

    if (_configuration.deltaT.value != 0) {
      updateVelocities();
#if MD_FLEXIBLE_MODE == MULTISITE
      updateAngularVelocities();
#endif
      updateThermostat();
    }
    _timers.computationalLoad.stop();

    ++_iteration;

    if (autopas::Logger::get()->level() <= autopas::Logger::LogLevel::debug) {
      std::cout << "Current Memory usage on rank " << _domainDecomposition->getDomainIndex() << ": "
                << autopas::memoryProfiler::currentMemoryUsage() << " kB" << std::endl;
    }

    if (_domainDecomposition->getDomainIndex() == 0) {
      auto [maxIterationsEstimate, maxIterationsIsPrecise] = estimateNumberOfIterations();
      if (not _configuration.dontShowProgressBar.value) {
        printProgress(_iteration, maxIterationsEstimate, maxIterationsIsPrecise);
      }
    }
  }
  _timers.simulate.stop();

  // Record last state of simulation.
  if (_createVtkFiles) {
    _vtkWriter->recordTimestep(_iteration, *_autoPasContainer, *_domainDecomposition);
  }
}

std::tuple<size_t, bool> Simulation::estimateNumberOfIterations() const {
  if (_configuration.tuningPhases.value > 0) {
    const size_t configsTestedPerTuningPhase = [&]() {
      if (std::any_of(_configuration.tuningStrategyOptions.value.begin(),
                      _configuration.tuningStrategyOptions.value.end(), [](const auto &stratOpt) {
                        return stratOpt == autopas::TuningStrategyOption::bayesianSearch or
                               stratOpt == autopas::TuningStrategyOption::bayesianClusterSearch or
                               stratOpt == autopas::TuningStrategyOption::randomSearch;
                      })) {
        return static_cast<size_t>(_configuration.tuningMaxEvidence.value);
      } else {
        // @TODO: this can be improved by considering the tuning strategy
        //  or averaging number of iterations per tuning phase and dynamically adapt prediction

        // This estimate is only valid for full search and no restrictions on the cartesian product.
        // add static to only evaluate this once
        static const auto ret = autopas::SearchSpaceGenerators::cartesianProduct(
                                    _configuration.containerOptions.value, _configuration.traversalOptions.value,
                                    _configuration.loadEstimatorOptions.value, _configuration.dataLayoutOptions.value,
                                    _configuration.newton3Options.value, _configuration.cellSizeFactors.value.get())
                                    .size();
        return ret;
      }
    }();
    // non-tuning iterations + tuning iterations + one iteration after last phase
    auto estimate =
        (_configuration.tuningPhases.value - 1) * _configuration.tuningInterval.value +
        (_configuration.tuningPhases.value * _configuration.tuningSamples.value * configsTestedPerTuningPhase) + 1;
    return {estimate, false};
  } else {
    return {_configuration.iterations.value, true};
  }
}

void Simulation::printProgress(size_t iterationProgress, size_t maxIterations, bool maxIsPrecise) {
  // percentage of iterations complete
  const double fractionDone = static_cast<double>(iterationProgress) / static_cast<double>(maxIterations);

  // length of the number of maxIterations
  const auto numCharsOfMaxIterations = static_cast<int>(std::to_string(maxIterations).size());

  // trailing information string
  std::stringstream info;
  info << std::setw(3) << std::round(fractionDone * 100) << "% " << std::setw(numCharsOfMaxIterations)
       << iterationProgress << "/";
  if (not maxIsPrecise) {
    info << "~";
  }
  info << maxIterations;

  // actual progress bar
  std::stringstream progressbar;
  progressbar << "[";
  // get current terminal width
  const auto terminalWidth = getTerminalWidth();

  // the bar should fill the terminal window so subtract everything else (-2 for "] ")
  const int maxBarWidth = static_cast<int>(terminalWidth - info.str().size() - progressbar.str().size() - 2ul);
  // sanity check for underflow
  if (maxBarWidth > terminalWidth) {
    std::cerr << "Warning! Terminal width appears to be too small or could not be read. Disabling progress bar."
              << std::endl;
    _configuration.dontShowProgressBar.value = true;
    return;
  }
  const auto barWidth =
      std::max(std::min(static_cast<decltype(maxBarWidth)>(maxBarWidth * (fractionDone)), maxBarWidth), 1);
  // don't print arrow tip if >= 100%
  if (iterationProgress >= maxIterations) {
    progressbar << std::string(barWidth, '=');
  } else {
    progressbar << std::string(barWidth - 1, '=') << '>' << std::string(maxBarWidth - barWidth, ' ');
  }
  progressbar << "] ";
  // clear current line (=delete previous progress bar)
  std::cout << std::string(terminalWidth, '\r');
  // print everything
  std::cout << progressbar.str() << info.str() << std::flush;
}

std::string Simulation::timerToString(const std::string &name, long timeNS, int numberWidth, long maxTime) {
  // only print timers that were actually used
  if (timeNS == 0) {
    return "";
  }

  std::ostringstream ss;
  ss << std::fixed << std::setprecision(_floatStringPrecision) << name << " : " << std::setw(numberWidth) << std::right
     << timeNS
     << " ns ("
     // min width of the representation of seconds is numberWidth - 9 (from conversion) + 4 (for dot and digits after)
     << std::setw(numberWidth - 5) << ((double)timeNS * 1e-9) << "s)";
  if (maxTime != 0) {
    ss << " =" << std::setw(7) << std::right << ((double)timeNS / (double)maxTime * 100) << "%";
  }
  ss << std::endl;
  return ss.str();
}

void Simulation::updatePositions() {
  _timers.positionUpdate.start();
<<<<<<< HEAD
  TimeDiscretization::calculatePositions(*_autoPasContainer, *(_configuration.getParticlePropertiesLibrary()),
                                         _configuration.deltaT.value, _configuration.globalForce.value,
                                         _configuration.fastParticlesThrow.value,
                                         _configuration.fastParticleWarn.value);
=======
  TimeDiscretization::calculatePositionsAndResetForces(
      *_autoPasContainer, *(_configuration.getParticlePropertiesLibrary()), _configuration.deltaT.value,
      _configuration.globalForce.value, _configuration.fastParticlesThrow.value);
>>>>>>> 261878dc
  _timers.positionUpdate.stop();
}

void Simulation::updateQuaternions() {
  _timers.quaternionUpdate.start();
  TimeDiscretization::calculateQuaternionsAndResetTorques(
      *_autoPasContainer, *(_configuration.getParticlePropertiesLibrary()), _configuration.deltaT.value,
      _configuration.globalForce.value);
  _timers.quaternionUpdate.stop();
}

void Simulation::updateForces() {
  _timers.forceUpdateTotal.start();

  _timers.forceUpdatePairwise.start();
  const bool isTuningIteration = calculatePairwiseForces();

  const auto timeIteration = _timers.forceUpdatePairwise.stop();

  // count time spent for tuning
  if (isTuningIteration) {
    _timers.forceUpdateTuning.addTime(timeIteration);
    ++_numTuningIterations;
  } else {
    _timers.forceUpdateNonTuning.addTime(timeIteration);
    // if the previous iteration was a tuning iteration and the current one is not
    // we have reached the end of a tuning phase
    if (_previousIterationWasTuningIteration) {
      ++_numTuningPhasesCompleted;
    }
  }
  _previousIterationWasTuningIteration = isTuningIteration;

  _timers.forceUpdateGlobal.start();
  if (not _configuration.globalForceIsZero()) {
    calculateGlobalForces(_configuration.globalForce.value);
  }
  _timers.forceUpdateGlobal.stop();

  _timers.forceUpdateTotal.stop();
}

void Simulation::updateVelocities() {
  const double deltaT = _configuration.deltaT.value;

  if (deltaT != 0) {
    _timers.velocityUpdate.start();
    TimeDiscretization::calculateVelocities(*_autoPasContainer, *(_configuration.getParticlePropertiesLibrary()),
                                            deltaT);
    _timers.velocityUpdate.stop();
  }
}

void Simulation::updateAngularVelocities() {
  const double deltaT = _configuration.deltaT.value;

  _timers.angularVelocityUpdate.start();
  TimeDiscretization::calculateAngularVelocities(*_autoPasContainer, *(_configuration.getParticlePropertiesLibrary()),
                                                 deltaT);
  _timers.angularVelocityUpdate.stop();
}

void Simulation::updateThermostat() {
  if (_configuration.useThermostat.value and (_iteration % _configuration.thermostatInterval.value) == 0) {
    _timers.thermostat.start();
    Thermostat::apply(*_autoPasContainer, *(_configuration.getParticlePropertiesLibrary()),
                      _configuration.targetTemperature.value, _configuration.deltaTemp.value);
    _timers.thermostat.stop();
  }
}

long Simulation::accumulateTime(const long &time) {
  long reducedTime{};
  autopas::AutoPas_MPI_Reduce(&time, &reducedTime, 1, AUTOPAS_MPI_LONG, AUTOPAS_MPI_SUM, 0, AUTOPAS_MPI_COMM_WORLD);

  return reducedTime;
}

bool Simulation::calculatePairwiseForces() {
  const auto wasTuningIteration =
      applyWithChosenFunctor<bool>([&](auto functor) { return _autoPasContainer->template iteratePairwise(&functor); });
  return wasTuningIteration;
}

void Simulation::calculateGlobalForces(const std::array<double, 3> &globalForce) {
#ifdef AUTOPAS_OPENMP
#pragma omp parallel shared(_autoPasContainer)
#endif
  for (auto particle = _autoPasContainer->begin(autopas::IteratorBehavior::owned); particle.isValid(); ++particle) {
    particle->addF(globalForce);
  }
}

void Simulation::logSimulationState() {
  size_t totalNumberOfParticles{0ul}, ownedParticles{0ul}, haloParticles{0ul};

  size_t particleCount = _autoPasContainer->getNumberOfParticles(autopas::IteratorBehavior::ownedOrHalo);
  autopas::AutoPas_MPI_Allreduce(&particleCount, &totalNumberOfParticles, 1, AUTOPAS_MPI_UNSIGNED_LONG, AUTOPAS_MPI_SUM,
                                 AUTOPAS_MPI_COMM_WORLD);

  particleCount = _autoPasContainer->getNumberOfParticles(autopas::IteratorBehavior::owned);
  autopas::AutoPas_MPI_Allreduce(&particleCount, &ownedParticles, 1, AUTOPAS_MPI_UNSIGNED_LONG, AUTOPAS_MPI_SUM,
                                 AUTOPAS_MPI_COMM_WORLD);

  particleCount = _autoPasContainer->getNumberOfParticles(autopas::IteratorBehavior::halo);
  autopas::AutoPas_MPI_Allreduce(&particleCount, &haloParticles, 1, AUTOPAS_MPI_UNSIGNED_LONG, AUTOPAS_MPI_SUM,
                                 AUTOPAS_MPI_COMM_WORLD);

  double squaredHomogeneity = _homogeneity * _homogeneity;
  double standardDeviationOfHomogeneity{};
  autopas::AutoPas_MPI_Allreduce(&squaredHomogeneity, &standardDeviationOfHomogeneity, 1, AUTOPAS_MPI_DOUBLE,
                                 AUTOPAS_MPI_SUM, AUTOPAS_MPI_COMM_WORLD);
  standardDeviationOfHomogeneity = std::sqrt(standardDeviationOfHomogeneity);

  if (_domainDecomposition->getDomainIndex() == 0) {
    std::cout << "\n\n"
              << "Total number of particles at the end of Simulation: " << totalNumberOfParticles << "\n"
              << "Owned: " << ownedParticles << "\n"
              << "Halo : " << haloParticles << "\n"
              << "Standard Deviation of Homogeneity: " << standardDeviationOfHomogeneity << std::endl;
  }
}

void Simulation::logMeasurements() {
  const long positionUpdate = accumulateTime(_timers.positionUpdate.getTotalTime());
  const long quaternionUpdate = accumulateTime(_timers.quaternionUpdate.getTotalTime());
  const long updateContainer = accumulateTime(_timers.updateContainer.getTotalTime());
  const long forceUpdateTotal = accumulateTime(_timers.forceUpdateTotal.getTotalTime());
  const long forceUpdatePairwise = accumulateTime(_timers.forceUpdatePairwise.getTotalTime());
  const long forceUpdateGlobalForces = accumulateTime(_timers.forceUpdateGlobal.getTotalTime());
  const long forceUpdateTuning = accumulateTime(_timers.forceUpdateTuning.getTotalTime());
  const long forceUpdateNonTuning = accumulateTime(_timers.forceUpdateNonTuning.getTotalTime());
  const long velocityUpdate = accumulateTime(_timers.velocityUpdate.getTotalTime());
  const long angularVelocityUpdate = accumulateTime(_timers.angularVelocityUpdate.getTotalTime());
  const long simulate = accumulateTime(_timers.simulate.getTotalTime());
  const long vtk = accumulateTime(_timers.vtk.getTotalTime());
  const long initialization = accumulateTime(_timers.initialization.getTotalTime());
  const long total = accumulateTime(_timers.total.getTotalTime());
  const long thermostat = accumulateTime(_timers.thermostat.getTotalTime());
  const long haloParticleExchange = accumulateTime(_timers.haloParticleExchange.getTotalTime());
  const long reflectParticlesAtBoundaries = accumulateTime(_timers.reflectParticlesAtBoundaries.getTotalTime());
  const long migratingParticleExchange = accumulateTime(_timers.migratingParticleExchange.getTotalTime());
  const long loadBalancing = accumulateTime(_timers.loadBalancing.getTotalTime());

  if (_domainDecomposition->getDomainIndex() == 0) {
    const auto maximumNumberOfDigits = static_cast<int>(std::to_string(total).length());
    std::cout << "Measurements:" << std::endl;
    std::cout << timerToString("Total accumulated                 ", total, maximumNumberOfDigits);
    std::cout << timerToString("  Initialization                  ", initialization, maximumNumberOfDigits, total);
    std::cout << timerToString("  Simulate                        ", simulate, maximumNumberOfDigits, total);
    std::cout << timerToString("    PositionUpdate                ", positionUpdate, maximumNumberOfDigits, simulate);
#if MD_FLEXIBLE_MODE == MULTISITE
    std::cout << timerToString("    QuaternionUpdate              ", quaternionUpdate, maximumNumberOfDigits, simulate);
#endif
    std::cout << timerToString("    UpdateContainer               ", updateContainer, maximumNumberOfDigits, simulate);
    std::cout << timerToString("    Boundaries                    ", haloParticleExchange + migratingParticleExchange,
                               maximumNumberOfDigits, simulate);
    std::cout << timerToString("      HaloParticleExchange        ", haloParticleExchange, maximumNumberOfDigits,
                               haloParticleExchange + reflectParticlesAtBoundaries + migratingParticleExchange);
    std::cout << timerToString("      ReflectParticlesAtBoundaries", reflectParticlesAtBoundaries,
                               maximumNumberOfDigits,
                               haloParticleExchange + reflectParticlesAtBoundaries + migratingParticleExchange);
    std::cout << timerToString("      MigratingParticleExchange   ", migratingParticleExchange, maximumNumberOfDigits,
                               haloParticleExchange + reflectParticlesAtBoundaries + migratingParticleExchange);
    std::cout << timerToString("    ForceUpdateTotal              ", forceUpdateTotal, maximumNumberOfDigits, simulate);
    std::cout << timerToString("      Tuning                      ", forceUpdateTuning, maximumNumberOfDigits,
                               forceUpdateTotal);
    std::cout << timerToString("      ForceUpdateGlobalForces     ", forceUpdateGlobalForces, maximumNumberOfDigits,
                               forceUpdateTotal);
    std::cout << timerToString("      ForceUpdateTuning           ", forceUpdateTuning, maximumNumberOfDigits,
                               forceUpdateTotal);
    std::cout << timerToString("      ForceUpdateNonTuning        ", forceUpdateNonTuning, maximumNumberOfDigits,
                               forceUpdateTotal);
    std::cout << timerToString("    VelocityUpdate                ", velocityUpdate, maximumNumberOfDigits, simulate);
#if MD_FLEXIBLE_MODE == MULTISITE
    std::cout << timerToString("    AngularVelocityUpdate         ", angularVelocityUpdate, maximumNumberOfDigits,
                               simulate);
#endif
    std::cout << timerToString("    Thermostat                    ", thermostat, maximumNumberOfDigits, simulate);
    std::cout << timerToString("    Vtk                           ", vtk, maximumNumberOfDigits, simulate);
    std::cout << timerToString("    LoadBalancing                 ", loadBalancing, maximumNumberOfDigits, simulate);
    std::cout << timerToString("One iteration                     ", simulate / static_cast<long>(_iteration),
                               maximumNumberOfDigits, total);

    const long wallClockTime = _timers.total.getTotalTime();
    std::cout << timerToString("Total wall-clock time             ", wallClockTime,
                               static_cast<int>(std::to_string(wallClockTime).length()), total);
    std::cout << std::endl;

    std::cout << "Tuning iterations                  : " << _numTuningIterations << " / " << _iteration << " = "
              << (static_cast<double>(_numTuningIterations) / static_cast<double>(_iteration) * 100.) << "%"
              << std::endl;

    auto mfups =
        static_cast<double>(_autoPasContainer->getNumberOfParticles(autopas::IteratorBehavior::owned) * _iteration) *
        1e-6 / (static_cast<double>(forceUpdateTotal) * 1e-9);  // 1e-9 for ns to s, 1e-6 for M in MFUPs
    std::cout << "MFUPs/sec                          : " << mfups << std::endl;

    if (_configuration.dontMeasureFlops.value) {
      LJFunctorTypeAbstract ljFunctor(_configuration.cutoff.value, *_configuration.getParticlePropertiesLibrary());
      autopas::FlopCounterFunctor<ParticleType, LJFunctorTypeAbstract> flopCounterFunctor(
          ljFunctor, _autoPasContainer->getCutoff());
      _autoPasContainer->iteratePairwise(&flopCounterFunctor);

      const auto flops = flopCounterFunctor.getFlops();

      std::cout << "Statistics for Force Calculation at end of simulation:" << std::endl;
      std::cout << "  GFLOPs                             : " << static_cast<double>(flops) * 1e-9 << std::endl;
      std::cout << "  GFLOPs/sec                         : "
                << static_cast<double>(flops) * 1e-9 / (static_cast<double>(simulate) * 1e-9) << std::endl;
<<<<<<< HEAD
      std::cout << "Hit rate                           : " << flopCounterFunctor.getHitRate() << std::endl;
      std::cout << "Mean Rebuild Frequency             : " << _autoPasContainer->getMeanRebuildFrequency() << std::endl;
=======
      std::cout << "  Hit rate                           : " << flopCounterFunctor.getHitRate() << std::endl;
>>>>>>> 261878dc
    }
  }
}

bool Simulation::needsMoreIterations() const {
  return _iteration < _configuration.iterations.value or _numTuningPhasesCompleted < _configuration.tuningPhases.value;
}

void Simulation::checkNumParticles(size_t expectedNumParticlesGlobal, size_t numParticlesCurrentlyMigratingLocal,
                                   int lineNumber) {
  if (std::all_of(_configuration.boundaryOption.value.begin(), _configuration.boundaryOption.value.end(),
                  [](const auto &boundary) {
                    return boundary == options::BoundaryTypeOption::periodic or
                           boundary == options::BoundaryTypeOption::reflective;
                  })) {
    const auto numParticlesNowLocal = _autoPasContainer->getNumberOfParticles(autopas::IteratorBehavior::owned);
    std::array<size_t, 2> sendBuffer{numParticlesNowLocal, numParticlesCurrentlyMigratingLocal};
    std::array<size_t, sendBuffer.size()> receiveBuffer{};
    autopas::AutoPas_MPI_Reduce(sendBuffer.data(), receiveBuffer.data(), receiveBuffer.size(),
                                AUTOPAS_MPI_UNSIGNED_LONG, AUTOPAS_MPI_SUM, 0, AUTOPAS_MPI_COMM_WORLD);
    const auto &[numParticlesNowTotal, numParticlesMigratingTotal] = receiveBuffer;
    if (expectedNumParticlesGlobal != numParticlesNowTotal + numParticlesMigratingTotal) {
      const auto myRank = _domainDecomposition->getDomainIndex();
      std::stringstream ss;
      // clang-format off
      ss << "Rank " << myRank << " Line " << lineNumber
         << ": Particles Lost! All Boundaries are periodic but the number of particles changed:"
         << "Expected        : " << expectedNumParticlesGlobal
         << "Actual          : " << (numParticlesNowTotal + numParticlesMigratingTotal)
         << "  in containers : " << numParticlesNowTotal
         << "  migrating     : " << numParticlesMigratingTotal
         << std::endl;
      // clang-format on
      throw std::runtime_error(ss.str());
    }
  }
}

template <class T, class F>
T Simulation::applyWithChosenFunctor(F f) {
  const double cutoff = _configuration.cutoff.value;
  auto &particlePropertiesLibrary = *_configuration.getParticlePropertiesLibrary();
  switch (_configuration.functorOption.value) {
    case MDFlexConfig::FunctorOption::lj12_6: {
#if defined(MD_FLEXIBLE_FUNCTOR_AUTOVEC)
      return f(LJFunctorTypeAutovec{cutoff, particlePropertiesLibrary});
#else
      throw std::runtime_error(
          "MD-Flexible was not compiled with support for LJFunctor AutoVec. Activate it via `cmake "
          "-DMD_FLEXIBLE_FUNCTOR_AUTOVEC=ON`.");
#endif
    }
    case MDFlexConfig::FunctorOption::lj12_6_Globals: {
#if defined(MD_FLEXIBLE_FUNCTOR_AUTOVEC_GLOBALS)
      return f(LJFunctorTypeAutovecGlobals{cutoff, particlePropertiesLibrary});
#else
      throw std::runtime_error(
          "MD-Flexible was not compiled with support for LJFunctor AutoVec Globals. Activate it via `cmake "
          "-DMD_FLEXIBLE_FUNCTOR_AUTOVEC_GLOBALS=ON`.");
#endif
    }
    case MDFlexConfig::FunctorOption::lj12_6_AVX: {
#if defined(MD_FLEXIBLE_FUNCTOR_AVX) && defined(__AVX__)
      return f(LJFunctorTypeAVX{cutoff, particlePropertiesLibrary});
#else
      throw std::runtime_error(
          "MD-Flexible was not compiled with support for LJFunctor AVX. Activate it via `cmake "
          "-DMD_FLEXIBLE_FUNCTOR_AVX=ON`.");
#endif
    }
    case MDFlexConfig::FunctorOption::lj12_6_SVE: {
#if defined(MD_FLEXIBLE_FUNCTOR_SVE) && defined(__ARM_FEATURE_SVE)
      return f(LJFunctorTypeSVE{cutoff, particlePropertiesLibrary});
#else
      throw std::runtime_error(
          "MD-Flexible was not compiled with support for LJFunctor SVE. Activate it via `cmake "
          "-DMD_FLEXIBLE_FUNCTOR_SVE=ON`.");
#endif
    }
  }
  throw std::runtime_error("Unknown functor choice" +
                           std::to_string(static_cast<int>(_configuration.functorOption.value)));
}<|MERGE_RESOLUTION|>--- conflicted
+++ resolved
@@ -383,16 +383,9 @@
 
 void Simulation::updatePositions() {
   _timers.positionUpdate.start();
-<<<<<<< HEAD
-  TimeDiscretization::calculatePositions(*_autoPasContainer, *(_configuration.getParticlePropertiesLibrary()),
-                                         _configuration.deltaT.value, _configuration.globalForce.value,
-                                         _configuration.fastParticlesThrow.value,
-                                         _configuration.fastParticleWarn.value);
-=======
   TimeDiscretization::calculatePositionsAndResetForces(
       *_autoPasContainer, *(_configuration.getParticlePropertiesLibrary()), _configuration.deltaT.value,
-      _configuration.globalForce.value, _configuration.fastParticlesThrow.value);
->>>>>>> 261878dc
+      _configuration.globalForce.value, _configuration.fastParticlesThrow.value, _configuration.fastParticlesWarn.value);
   _timers.positionUpdate.stop();
 }
 
@@ -603,12 +596,8 @@
       std::cout << "  GFLOPs                             : " << static_cast<double>(flops) * 1e-9 << std::endl;
       std::cout << "  GFLOPs/sec                         : "
                 << static_cast<double>(flops) * 1e-9 / (static_cast<double>(simulate) * 1e-9) << std::endl;
-<<<<<<< HEAD
-      std::cout << "Hit rate                           : " << flopCounterFunctor.getHitRate() << std::endl;
-      std::cout << "Mean Rebuild Frequency             : " << _autoPasContainer->getMeanRebuildFrequency() << std::endl;
-=======
       std::cout << "  Hit rate                           : " << flopCounterFunctor.getHitRate() << std::endl;
->>>>>>> 261878dc
+      std::cout << "Mean Rebuild Frequency               : " << _autoPasContainer->getMeanRebuildFrequency() << std::endl;
     }
   }
 }
