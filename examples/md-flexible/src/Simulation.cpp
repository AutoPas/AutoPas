/**
 * @file Simulation.cpp
 * @author F. Gratl
 * @date 01.03.2021
 */
#include "Simulation.h"

#include <algorithm>

#include "TypeDefinitions.h"
#include "autopas/AutoPasDecl.h"
#include "autopas/utils/SimilarityFunctions.h"
#include "autopas/utils/WrapMPI.h"
#include "autopas/utils/WrapOpenMP.h"

// Declare the main AutoPas class and the computeInteractions() methods with all used functors as extern template
// instantiation. They are instantiated in the respective cpp file inside the templateInstantiations folder.
//! @cond Doxygen_Suppress
extern template class autopas::AutoPas<ParticleType>;
#if defined(MD_FLEXIBLE_FUNCTOR_AUTOVEC)
extern template bool autopas::AutoPas<ParticleType>::computeInteractions(LJFunctorTypeAutovec *);
#endif
#if defined(MD_FLEXIBLE_FUNCTOR_AUTOVEC_GLOBALS)
extern template bool autopas::AutoPas<ParticleType>::computeInteractions(LJFunctorTypeAutovecGlobals *);
#endif
#if defined(MD_FLEXIBLE_FUNCTOR_AVX) && defined(__AVX__)
extern template bool autopas::AutoPas<ParticleType>::computeInteractions(LJFunctorTypeAVX *);
#endif
#if defined(MD_FLEXIBLE_FUNCTOR_SVE) && defined(__ARM_FEATURE_SVE)
extern template bool autopas::AutoPas<ParticleType>::computeInteractions(LJFunctorTypeSVE *);
#endif
#if defined(MD_FLEXIBLE_FUNCTOR_AT_AUTOVEC)
extern template bool autopas::AutoPas<ParticleType>::computeInteractions(ATFunctor *);
#endif
// #if defined(MD_FLEXIBLE_FUNCTOR_HWY)
extern template bool autopas::AutoPas<ParticleType>::iteratePairwise(LJFunctorTypeHWY *);
// #endif
#if defined(MD_FLEXIBLE_FUNCTOR_MIPP)
#include "../applicationLibrary/molecularDynamics/molecularDynamicsLibrary/LJFunctorMIPP.h"
#endif
#if defined(MD_FLEXIBLE_FUNCTOR_XSIMD)
#include "../applicationLibrary/molecularDynamics/molecularDynamicsLibrary/LJFunctorXSIMD.h"
#endif
#if defined(MD_FLEXIBLE_FUNCTOR_SIMDE)
#include "../applicationLibrary/molecularDynamics/molecularDynamicsLibrary/LJFunctorSIMDe.h"
#endif
// #if defined(MD_FLEXIBLE_FUNCTOR_HWY)
#include "../applicationLibrary/molecularDynamics/molecularDynamicsLibrary/LJFunctorHWY.h"
// #endif
//! @endcond

#include <sys/ioctl.h>
#include <unistd.h>

#include <iostream>

#include "ParticleCommunicator.h"
#include "Thermostat.h"
#include "TimeDiscretization.h"
#include "autopas/utils/MemoryProfiler.h"
#include "autopas/utils/WrapMPI.h"
#include "configuration/MDFlexConfig.h"


namespace {
/**
 * Tries to identify the width of the terminal where the simulation is running.
 * If no width can be identified, the function defaults to 80.
 * @return width of the terminal.
 */
size_t getTerminalWidth() {
  size_t terminalWidth = 0;
  // test all std pipes to get the current terminal width
  for (auto fd : {STDOUT_FILENO, STDIN_FILENO, STDERR_FILENO}) {
    if (isatty(fd)) {
      struct winsize w {};
      ioctl(fd, TIOCGWINSZ, &w);
      terminalWidth = w.ws_col;
      break;
    }
  }

  // if width is still zero try the environment variable COLUMNS
  if (terminalWidth == 0) {
    if (auto *terminalWidthCharArr = std::getenv("COLUMNS")) {
      // this pointer could be used to detect parsing errors via terminalWidthCharArr == end
      // but since we have a fallback further down we are ok if this fails silently.
      char *end{};
      terminalWidth = std::strtol(terminalWidthCharArr, &end, 10);
    }
  }

  // if all of the above fail fall back to a fixed width
  if (terminalWidth == 0) {
    // this seems to be the default width in most terminal windows
    terminalWidth = 80;
  }

  return terminalWidth;
}
}  // namespace

Simulation::Simulation(const MDFlexConfig &configuration,
                       std::shared_ptr<RegularGridDecomposition> &domainDecomposition)
    : _configuration(configuration),
      _domainDecomposition(domainDecomposition),
      _createVtkFiles(not configuration.vtkFileName.value.empty()),
      _vtkWriter(nullptr) {
  _timers.total.start();
  _timers.initialization.start();

  // only create the writer if necessary since this also creates the output dir
  if (_createVtkFiles) {
    _vtkWriter =
        std::make_shared<ParallelVtkWriter>(_configuration.vtkFileName.value, _configuration.vtkOutputFolder.value,
                                            std::to_string(_configuration.iterations.value).size());
  }

  if (_configuration.logFileName.value.empty()) {
    _outputStream = &std::cout;
  } else {
    _logFile = std::make_shared<std::ofstream>();
    _logFile->open(_configuration.logFileName.value);
    _outputStream = &(*_logFile);
  }

  _autoPasContainer = std::make_shared<autopas::AutoPas<ParticleType>>(*_outputStream);
  _autoPasContainer->setAllowedCellSizeFactors(*_configuration.cellSizeFactors.value);
  _autoPasContainer->setAllowedContainers(_configuration.containerOptions.value);
<<<<<<< HEAD
  _autoPasContainer->setAllowedDataLayouts(_configuration.dataLayoutOptions.value);
  _autoPasContainer->setAllowedNewton3Options(_configuration.newton3Options.value);
  _autoPasContainer->setAllowedVecPatterns(_configuration.vecPatternOptions.value);
  _autoPasContainer->setAllowedTraversals(_configuration.traversalOptions.value);
=======

  if (_configuration.getInteractionTypes().empty()) {
    std::string functorName{};
    std::tie(_configuration.functorOption.value, functorName) =
#if defined(MD_FLEXIBLE_FUNCTOR_AVX) && defined(__AVX__)
        std::make_pair(MDFlexConfig::FunctorOption::lj12_6_AVX, "Lennard-Jones AVX Functor.");
#elif defined(MD_FLEXIBLE_FUNCTOR_SVE) && defined(__ARM_FEATURE_SVE)
        std::make_pair(MDFlexConfig::FunctorOption::lj12_6_SVE, "Lennard-Jones SVE Functor.");
#else
        std::make_pair(MDFlexConfig::FunctorOption::lj12_6, "Lennard-Jones AutoVec Functor.");
#endif
    _configuration.addInteractionType(autopas::InteractionTypeOption::pairwise);
    std::cout << "WARNING: No functor was specified. Defaulting to " << functorName << std::endl;
  }

  _autoPasContainer->setAllowedInteractionTypeOptions(_configuration.getInteractionTypes());

  // Pairwise specific options
  _autoPasContainer->setAllowedDataLayouts(_configuration.dataLayoutOptions.value,
                                           autopas::InteractionTypeOption::pairwise);
  _autoPasContainer->setAllowedNewton3Options(_configuration.newton3Options.value,
                                              autopas::InteractionTypeOption::pairwise);
  _autoPasContainer->setAllowedTraversals(_configuration.traversalOptions.value,
                                          autopas::InteractionTypeOption::pairwise);
>>>>>>> ae7e4b63
  _autoPasContainer->setAllowedLoadEstimators(_configuration.loadEstimatorOptions.value);
  // Triwise specific options
  _autoPasContainer->setAllowedDataLayouts(_configuration.dataLayoutOptions3B.value,
                                           autopas::InteractionTypeOption::triwise);
  _autoPasContainer->setAllowedNewton3Options(_configuration.newton3Options3B.value,
                                              autopas::InteractionTypeOption::triwise);
  _autoPasContainer->setAllowedTraversals(_configuration.traversalOptions3B.value,
                                          autopas::InteractionTypeOption::triwise);
  // General options
  _autoPasContainer->setBoxMin(_domainDecomposition->getLocalBoxMin());
  _autoPasContainer->setBoxMax(_domainDecomposition->getLocalBoxMax());
  _autoPasContainer->setCutoff(_configuration.cutoff.value);
  _autoPasContainer->setRelativeOptimumRange(_configuration.relativeOptimumRange.value);
  _autoPasContainer->setMaxTuningPhasesWithoutTest(_configuration.maxTuningPhasesWithoutTest.value);
  _autoPasContainer->setRelativeBlacklistRange(_configuration.relativeBlacklistRange.value);
  _autoPasContainer->setEvidenceFirstPrediction(_configuration.evidenceFirstPrediction.value);
  _autoPasContainer->setExtrapolationMethodOption(_configuration.extrapolationMethodOption.value);
  _autoPasContainer->setNumSamples(_configuration.tuningSamples.value);
  _autoPasContainer->setMaxEvidence(_configuration.tuningMaxEvidence.value);
  _autoPasContainer->setRuleFileName(_configuration.ruleFilename.value);
  _autoPasContainer->setFuzzyRuleFileName(_configuration.fuzzyRuleFilename.value);
  _autoPasContainer->setSelectorStrategy(_configuration.selectorStrategy.value);
  _autoPasContainer->setTuningInterval(_configuration.tuningInterval.value);
  _autoPasContainer->setTuningStrategyOption(_configuration.tuningStrategyOptions.value);
  _autoPasContainer->setTuningMetricOption(_configuration.tuningMetricOption.value);
  _autoPasContainer->setEnergySensorOption(_configuration.energySensorOption.value);
  _autoPasContainer->setMPITuningMaxDifferenceForBucket(_configuration.MPITuningMaxDifferenceForBucket.value);
  _autoPasContainer->setMPITuningWeightForMaxDensity(_configuration.MPITuningWeightForMaxDensity.value);
  _autoPasContainer->setVerletClusterSize(_configuration.verletClusterSize.value);
  _autoPasContainer->setVerletRebuildFrequency(_configuration.verletRebuildFrequency.value);
  _autoPasContainer->setVerletSkinPerTimestep(_configuration.verletSkinRadiusPerTimestep.value);
  _autoPasContainer->setAcquisitionFunction(_configuration.acquisitionFunctionOption.value);
  _autoPasContainer->setUseTuningLogger(_configuration.useTuningLogger.value);
  _autoPasContainer->setSortingThreshold(_configuration.sortingThreshold.value);
  const auto rank = _domainDecomposition->getDomainIndex();
  const auto *fillerBeforeSuffix =
      _configuration.outputSuffix.value.empty() or _configuration.outputSuffix.value.front() == '_' ? "" : "_";
  const auto *fillerAfterSuffix =
      _configuration.outputSuffix.value.empty() or _configuration.outputSuffix.value.back() == '_' ? "" : "_";
  _autoPasContainer->setOutputSuffix("Rank" + std::to_string(rank) + fillerBeforeSuffix +
                                     _configuration.outputSuffix.value + fillerAfterSuffix);
  autopas::Logger::get()->set_level(_configuration.logLevel.value);

  _autoPasContainer->init();

  // Throw an error if there is not more than one configuration to test in the search space but more than one tuning
  // phase is requested
  if (_autoPasContainer->searchSpaceIsTrivial() and _configuration.tuningPhases.value > 0) {
    throw std::runtime_error(
        "Search space must not be trivial if the simulation time is limited by the number tuning phases");
  }

  // Load particles from the config file (object generators, checkpoint)
  loadParticles();

  if (_configuration.useThermostat.value and _configuration.deltaT.value != 0) {
    if (_configuration.addBrownianMotion.value) {
      Thermostat::addBrownianMotion(*_autoPasContainer, *(_configuration.getParticlePropertiesLibrary()),
                                    _configuration.initTemperature.value);
    }

    // Set the simulation directly to the desired initial temperature.
    Thermostat::apply(*_autoPasContainer, *(_configuration.getParticlePropertiesLibrary()),
                      _configuration.initTemperature.value, std::numeric_limits<double>::max());
  }

  _timers.initialization.stop();
}

void Simulation::finalize() {
  _timers.total.stop();

  autopas::AutoPas_MPI_Barrier(AUTOPAS_MPI_COMM_WORLD);

  logSimulationState();
  logMeasurements();
}

void Simulation::run() {
  _timers.simulate.start();
  while (needsMoreIterations()) {
    if (_createVtkFiles and _iteration % _configuration.vtkWriteFrequency.value == 0) {
      _timers.vtk.start();
      _vtkWriter->recordTimestep(_iteration, *_autoPasContainer, *_domainDecomposition);
      _timers.vtk.stop();
    }

    _timers.computationalLoad.start();
    if (_configuration.deltaT.value != 0 and not _simulationIsPaused) {
      updatePositionsAndResetForces();
#if MD_FLEXIBLE_MODE == MULTISITE
      updateQuaternions();
#endif

      _timers.updateContainer.start();
      auto emigrants = _autoPasContainer->updateContainer();
      _timers.updateContainer.stop();

      const auto computationalLoad = static_cast<double>(_timers.computationalLoad.stop());

      // periodically resize box for MPI load balancing
      if (_iteration % _configuration.loadBalancingInterval.value == 0) {
        _timers.loadBalancing.start();
        _domainDecomposition->update(computationalLoad);
        auto additionalEmigrants = _autoPasContainer->resizeBox(_domainDecomposition->getLocalBoxMin(),
                                                                _domainDecomposition->getLocalBoxMax());
        // If the boundaries shifted, particles that were thrown out by updateContainer() previously might now be in the
        // container again.
        // Reinsert emigrants if they are now inside the domain and mark local copies as dummy,
        // so that remove_if can erase them after.
        const auto &boxMin = _autoPasContainer->getBoxMin();
        const auto &boxMax = _autoPasContainer->getBoxMax();
        _autoPasContainer->addParticlesIf(emigrants, [&](auto &p) {
          if (autopas::utils::inBox(p.getR(), boxMin, boxMax)) {
            // This only changes the ownership state in the emigrants vector, not in AutoPas
            p.setOwnershipState(autopas::OwnershipState::dummy);
            return true;
          }
          return false;
        });

        emigrants.erase(std::remove_if(emigrants.begin(), emigrants.end(), [&](const auto &p) { return p.isDummy(); }),
                        emigrants.end());

        emigrants.insert(emigrants.end(), additionalEmigrants.begin(), additionalEmigrants.end());
        _timers.loadBalancing.stop();
      }

      _timers.migratingParticleExchange.start();
      _domainDecomposition->exchangeMigratingParticles(*_autoPasContainer, emigrants);
      _timers.migratingParticleExchange.stop();

      _timers.reflectParticlesAtBoundaries.start();
      _domainDecomposition->reflectParticlesAtBoundaries(*_autoPasContainer,
                                                         *_configuration.getParticlePropertiesLibrary());
      _timers.reflectParticlesAtBoundaries.stop();

      _timers.haloParticleExchange.start();
      _domainDecomposition->exchangeHaloParticles(*_autoPasContainer);
      _timers.haloParticleExchange.stop();

      _timers.computationalLoad.start();
    }

    updateInteractionForces();

    if (_configuration.pauseSimulationDuringTuning.value) {
      // If PauseSimulationDuringTuning is enabled we need to update the _simulationIsPaused flag
      updateSimulationPauseState();
    }

    if (_configuration.deltaT.value != 0 and not _simulationIsPaused) {
      updateVelocities();
#if MD_FLEXIBLE_MODE == MULTISITE
      updateAngularVelocities();
#endif
      updateThermostat();
    }
    _timers.computationalLoad.stop();

    if (not _simulationIsPaused) {
      ++_iteration;
    }

    if (autopas::Logger::get()->level() <= autopas::Logger::LogLevel::debug) {
      std::cout << "Current Memory usage on rank " << _domainDecomposition->getDomainIndex() << ": "
                << autopas::memoryProfiler::currentMemoryUsage() << " kB\n";
    }

    if (_domainDecomposition->getDomainIndex() == 0) {
      auto [maxIterationsEstimate, maxIterationsIsPrecise] = estimateNumberOfIterations();
      if (not _configuration.dontShowProgressBar.value) {
        printProgress(_iteration, maxIterationsEstimate, maxIterationsIsPrecise);
      }
    }
  }
  _timers.simulate.stop();

  // Record last state of simulation.
  if (_createVtkFiles) {
    _vtkWriter->recordTimestep(_iteration, *_autoPasContainer, *_domainDecomposition);
  }
}

std::tuple<size_t, bool> Simulation::estimateNumberOfIterations() const {
  if (_configuration.tuningPhases.value > 0) {
    const size_t configsTestedPerTuningPhase = [&]() {
      if (std::any_of(_configuration.tuningStrategyOptions.value.begin(),
                      _configuration.tuningStrategyOptions.value.end(), [](const auto &stratOpt) {
                        return stratOpt == autopas::TuningStrategyOption::bayesianSearch or
                               stratOpt == autopas::TuningStrategyOption::bayesianClusterSearch or
                               stratOpt == autopas::TuningStrategyOption::randomSearch;
                      })) {
        return static_cast<size_t>(_configuration.tuningMaxEvidence.value);
      } else {
        // @TODO: this can be improved by considering the tuning strategy
        //      or averaging number of iterations per tuning phase and dynamically adapt prediction

        // This estimate is only valid for full search and no restrictions on the cartesian product.
        // add static to only evaluate this once
<<<<<<< HEAD
        static const auto ret = autopas::SearchSpaceGenerators::cartesianProduct(
                                    _configuration.containerOptions.value, _configuration.traversalOptions.value,
                                    _configuration.loadEstimatorOptions.value, _configuration.dataLayoutOptions.value,
                                    _configuration.newton3Options.value, _configuration.cellSizeFactors.value.get(),
                                    _configuration.vecPatternOptions.value)
                                    .size();
        return ret;
=======
        const size_t searchSpaceSizePairwise =
            _configuration.getInteractionTypes().count(autopas::InteractionTypeOption::pairwise) == 0
                ? 0
                : autopas::SearchSpaceGenerators::cartesianProduct(
                      _configuration.containerOptions.value, _configuration.traversalOptions.value,
                      _configuration.loadEstimatorOptions.value, _configuration.dataLayoutOptions.value,
                      _configuration.newton3Options.value, _configuration.cellSizeFactors.value.get(),
                      autopas::InteractionTypeOption::pairwise)
                      .size();

        const size_t searchSpaceSizeTriwise =
            _configuration.getInteractionTypes().count(autopas::InteractionTypeOption::triwise) == 0
                ?: autopas::SearchSpaceGenerators::cartesianProduct(
                       _configuration.containerOptions.value, _configuration.traversalOptions3B.value,
                       _configuration.loadEstimatorOptions.value, _configuration.dataLayoutOptions3B.value,
                       _configuration.newton3Options3B.value, _configuration.cellSizeFactors.value.get(),
                       autopas::InteractionTypeOption::triwise)
                       .size();

        return std::max(searchSpaceSizePairwise, searchSpaceSizeTriwise);
>>>>>>> ae7e4b63
      }
    }();
    // non-tuning iterations + tuning iterations + one iteration after last phase
    auto estimate =
        (_configuration.tuningPhases.value - 1) * _configuration.tuningInterval.value +
        (_configuration.tuningPhases.value * _configuration.tuningSamples.value * configsTestedPerTuningPhase) + 1;
    return {estimate, false};
  } else {
    return {_configuration.iterations.value, true};
  }
}

void Simulation::printProgress(size_t iterationProgress, size_t maxIterations, bool maxIsPrecise) {
  // percentage of iterations complete
  const double fractionDone = static_cast<double>(iterationProgress) / static_cast<double>(maxIterations);

  // length of the number of maxIterations
  const auto numCharsOfMaxIterations = static_cast<int>(std::to_string(maxIterations).size());

  // trailing information string
  std::stringstream info;
  info << std::setw(3) << std::round(fractionDone * 100) << "% " << std::setw(numCharsOfMaxIterations)
       << iterationProgress << "/";
  if (not maxIsPrecise) {
    info << "~";
  }
  info << maxIterations;

  // actual progress bar
  std::stringstream progressbar;
  progressbar << "[";
  // get current terminal width
  const auto terminalWidth = getTerminalWidth();

  // the bar should fill the terminal window so subtract everything else (-2 for "] ")
  const int maxBarWidth = static_cast<int>(terminalWidth - info.str().size() - progressbar.str().size() - 2ul);
  // sanity check for underflow
  if (maxBarWidth > terminalWidth) {
    std::cerr << "Warning! Terminal width appears to be too small or could not be read. Disabling progress bar."
              << std::endl;
    _configuration.dontShowProgressBar.value = true;
    return;
  }
  const auto barWidth =
      std::max(std::min(static_cast<decltype(maxBarWidth)>(maxBarWidth * (fractionDone)), maxBarWidth), 1);
  // don't print arrow tip if >= 100%
  if (iterationProgress >= maxIterations) {
    progressbar << std::string(barWidth, '=');
  } else {
    progressbar << std::string(barWidth - 1, '=') << '>' << std::string(maxBarWidth - barWidth, ' ');
  }
  progressbar << "] ";
  // clear current line (=delete previous progress bar)
  std::cout << std::string(terminalWidth, '\r');
  // print everything
  std::cout << progressbar.str() << info.str() << std::flush;
}

std::string Simulation::timerToString(const std::string &name, long timeNS, int numberWidth, long maxTime) {
  // only print timers that were actually used
  if (timeNS == 0) {
    return "";
  }

  std::ostringstream ss;
  ss << std::fixed << std::setprecision(_floatStringPrecision) << name << " : " << std::setw(numberWidth) << std::right
     << timeNS
     << " ns ("
     // min width of the representation of seconds is numberWidth - 9 (from conversion) + 4 (for dot and digits after)
     << std::setw(numberWidth - 5) << ((double)timeNS * 1e-9) << "s)";
  if (maxTime != 0) {
    ss << " =" << std::setw(7) << std::right << ((double)timeNS / (double)maxTime * 100) << "%";
  }
  ss << "\n";
  return ss.str();
}

void Simulation::updatePositionsAndResetForces() {
  _timers.positionUpdate.start();
  TimeDiscretization::calculatePositionsAndResetForces(
      *_autoPasContainer, *(_configuration.getParticlePropertiesLibrary()), _configuration.deltaT.value,
      _configuration.globalForce.value, _configuration.fastParticlesThrow.value);
  _timers.positionUpdate.stop();
}

void Simulation::updateQuaternions() {
  _timers.quaternionUpdate.start();
  TimeDiscretization::calculateQuaternionsAndResetTorques(
      *_autoPasContainer, *(_configuration.getParticlePropertiesLibrary()), _configuration.deltaT.value,
      _configuration.globalForce.value);
  _timers.quaternionUpdate.stop();
}

void Simulation::updateInteractionForces() {
  _timers.forceUpdateTotal.start();

  _previousIterationWasTuningIteration = _currentIterationIsTuningIteration;
  _currentIterationIsTuningIteration = false;
  long timeIteration = 0;

  // Calculate pairwise forces
  if (_configuration.getInteractionTypes().count(autopas::InteractionTypeOption::pairwise)) {
    _timers.forceUpdatePairwise.start();
    _currentIterationIsTuningIteration |= calculatePairwiseForces();
    timeIteration += _timers.forceUpdatePairwise.stop();
  }
  // Calculate triwise forces
  if (_configuration.getInteractionTypes().count(autopas::InteractionTypeOption::triwise)) {
    _timers.forceUpdateTriwise.start();
    _currentIterationIsTuningIteration |= calculateTriwiseForces();
    timeIteration += _timers.forceUpdateTriwise.stop();
  }

  // count time spent for tuning
  if (_currentIterationIsTuningIteration) {
    _timers.forceUpdateTuning.addTime(timeIteration);
    ++_numTuningIterations;
  } else {
    _timers.forceUpdateNonTuning.addTime(timeIteration);
    // if the previous iteration was a tuning iteration and the current one is not
    // we have reached the end of a tuning phase
    if (_previousIterationWasTuningIteration) {
      ++_numTuningPhasesCompleted;
    }
  }

  _timers.forceUpdateTotal.stop();
}

void Simulation::updateVelocities() {
  const double deltaT = _configuration.deltaT.value;

  if (deltaT != 0) {
    _timers.velocityUpdate.start();
    TimeDiscretization::calculateVelocities(*_autoPasContainer, *(_configuration.getParticlePropertiesLibrary()),
                                            deltaT);
    _timers.velocityUpdate.stop();
  }
}

void Simulation::updateAngularVelocities() {
  const double deltaT = _configuration.deltaT.value;

  _timers.angularVelocityUpdate.start();
  TimeDiscretization::calculateAngularVelocities(*_autoPasContainer, *(_configuration.getParticlePropertiesLibrary()),
                                                 deltaT);
  _timers.angularVelocityUpdate.stop();
}

void Simulation::updateThermostat() {
  if (_configuration.useThermostat.value and (_iteration % _configuration.thermostatInterval.value) == 0) {
    _timers.thermostat.start();
    Thermostat::apply(*_autoPasContainer, *(_configuration.getParticlePropertiesLibrary()),
                      _configuration.targetTemperature.value, _configuration.deltaTemp.value);
    _timers.thermostat.stop();
  }
}

long Simulation::accumulateTime(const long &time) {
  long reducedTime{};
  autopas::AutoPas_MPI_Reduce(&time, &reducedTime, 1, AUTOPAS_MPI_LONG, AUTOPAS_MPI_SUM, 0, AUTOPAS_MPI_COMM_WORLD);

  return reducedTime;
}

bool Simulation::calculatePairwiseForces() {
  const auto wasTuningIteration =
      applyWithChosenFunctor<bool>([&](auto &&functor) { return _autoPasContainer->computeInteractions(&functor); });
  return wasTuningIteration;
}

bool Simulation::calculateTriwiseForces() {
  const auto wasTuningIteration =
      applyWithChosenFunctor3B<bool>([&](auto &&functor) { return _autoPasContainer->computeInteractions(&functor); });
  return wasTuningIteration;
}

void Simulation::calculateGlobalForces(const std::array<double, 3> &globalForce) {
  AUTOPAS_OPENMP(parallel shared(_autoPasContainer))
  for (auto particle = _autoPasContainer->begin(autopas::IteratorBehavior::owned); particle.isValid(); ++particle) {
    particle->addF(globalForce);
  }
}

void Simulation::logSimulationState() {
  size_t totalNumberOfParticles{0ul}, ownedParticles{0ul}, haloParticles{0ul};

  size_t particleCount = _autoPasContainer->getNumberOfParticles(autopas::IteratorBehavior::ownedOrHalo);
  autopas::AutoPas_MPI_Allreduce(&particleCount, &totalNumberOfParticles, 1, AUTOPAS_MPI_UNSIGNED_LONG, AUTOPAS_MPI_SUM,
                                 AUTOPAS_MPI_COMM_WORLD);

  particleCount = _autoPasContainer->getNumberOfParticles(autopas::IteratorBehavior::owned);
  autopas::AutoPas_MPI_Allreduce(&particleCount, &ownedParticles, 1, AUTOPAS_MPI_UNSIGNED_LONG, AUTOPAS_MPI_SUM,
                                 AUTOPAS_MPI_COMM_WORLD);

  particleCount = _autoPasContainer->getNumberOfParticles(autopas::IteratorBehavior::halo);
  autopas::AutoPas_MPI_Allreduce(&particleCount, &haloParticles, 1, AUTOPAS_MPI_UNSIGNED_LONG, AUTOPAS_MPI_SUM,
                                 AUTOPAS_MPI_COMM_WORLD);

  if (_domainDecomposition->getDomainIndex() == 0) {
    std::cout << "\n\n"
              << "Total number of particles at the end of Simulation: " << totalNumberOfParticles << "\n"
              << "Owned: " << ownedParticles << "\n"
              << "Halo : " << haloParticles << "\n";
  }
}

void Simulation::updateSimulationPauseState() {
  // If we are at the beginning of a tuning phase, we need to freeze the simulation
  if (_currentIterationIsTuningIteration and (not _previousIterationWasTuningIteration)) {
    std::cout << "Iteration " << _iteration << ": Freezing simulation for tuning phase. Starting tuning phase...\n";
    _simulationIsPaused = true;
  }

  // If we are at the end of a tuning phase, we need to resume the simulation
  if (_previousIterationWasTuningIteration and (not _currentIterationIsTuningIteration)) {
    std::cout << "Iteration " << _iteration << ": Resuming simulation after tuning phase.\n";

    // reset the forces which accumulated during the tuning phase
    for (auto particle = _autoPasContainer->begin(autopas::IteratorBehavior::owned); particle.isValid(); ++particle) {
      particle->setF(_configuration.globalForce.value);
    }

    // calculate the forces of the latest iteration again
    updateInteractionForces();

    _simulationIsPaused = false;
  }
}

void Simulation::logMeasurements() {
  const long positionUpdate = accumulateTime(_timers.positionUpdate.getTotalTime());
  const long quaternionUpdate = accumulateTime(_timers.quaternionUpdate.getTotalTime());
  const long updateContainer = accumulateTime(_timers.updateContainer.getTotalTime());
  const long forceUpdateTotal = accumulateTime(_timers.forceUpdateTotal.getTotalTime());
  const long forceUpdatePairwise = accumulateTime(_timers.forceUpdatePairwise.getTotalTime());
  const long forceUpdateTriwise = accumulateTime(_timers.forceUpdateTriwise.getTotalTime());
  const long forceUpdateTuning = accumulateTime(_timers.forceUpdateTuning.getTotalTime());
  const long forceUpdateNonTuning = accumulateTime(_timers.forceUpdateNonTuning.getTotalTime());
  const long velocityUpdate = accumulateTime(_timers.velocityUpdate.getTotalTime());
  const long angularVelocityUpdate = accumulateTime(_timers.angularVelocityUpdate.getTotalTime());
  const long simulate = accumulateTime(_timers.simulate.getTotalTime());
  const long vtk = accumulateTime(_timers.vtk.getTotalTime());
  const long initialization = accumulateTime(_timers.initialization.getTotalTime());
  const long total = accumulateTime(_timers.total.getTotalTime());
  const long thermostat = accumulateTime(_timers.thermostat.getTotalTime());
  const long haloParticleExchange = accumulateTime(_timers.haloParticleExchange.getTotalTime());
  const long reflectParticlesAtBoundaries = accumulateTime(_timers.reflectParticlesAtBoundaries.getTotalTime());
  const long migratingParticleExchange = accumulateTime(_timers.migratingParticleExchange.getTotalTime());
  const long loadBalancing = accumulateTime(_timers.loadBalancing.getTotalTime());

  if (_domainDecomposition->getDomainIndex() == 0) {
    const long wallClockTime = _timers.total.getTotalTime();
    // use the two potentially largest timers to determine the number of chars needed
    const auto maximumNumberOfDigits =
        static_cast<int>(std::max(std::to_string(total).length(), std::to_string(wallClockTime).length()));
    std::cout << "Measurements:\n";
    std::cout << timerToString("Total accumulated                 ", total, maximumNumberOfDigits);
    std::cout << timerToString("  Initialization                  ", initialization, maximumNumberOfDigits, total);
    std::cout << timerToString("  Simulate                        ", simulate, maximumNumberOfDigits, total);
    std::cout << timerToString("    PositionUpdate                ", positionUpdate, maximumNumberOfDigits, simulate);
#if MD_FLEXIBLE_MODE == MULTISITE
    std::cout << timerToString("    QuaternionUpdate              ", quaternionUpdate, maximumNumberOfDigits, simulate);
#endif
    std::cout << timerToString("    UpdateContainer               ", updateContainer, maximumNumberOfDigits, simulate);
    std::cout << timerToString("    Boundaries                    ", haloParticleExchange + migratingParticleExchange,
                               maximumNumberOfDigits, simulate);
    std::cout << timerToString("      HaloParticleExchange        ", haloParticleExchange, maximumNumberOfDigits,
                               haloParticleExchange + reflectParticlesAtBoundaries + migratingParticleExchange);
    std::cout << timerToString("      ReflectParticlesAtBoundaries", reflectParticlesAtBoundaries,
                               maximumNumberOfDigits,
                               haloParticleExchange + reflectParticlesAtBoundaries + migratingParticleExchange);
    std::cout << timerToString("      MigratingParticleExchange   ", migratingParticleExchange, maximumNumberOfDigits,
                               haloParticleExchange + reflectParticlesAtBoundaries + migratingParticleExchange);
    std::cout << timerToString("    ForceUpdateTotal              ", forceUpdateTotal, maximumNumberOfDigits, simulate);
    std::cout << timerToString("      Tuning                      ", forceUpdateTuning, maximumNumberOfDigits,
                               forceUpdateTotal);
    std::cout << timerToString("      ForceUpdateTuning           ", forceUpdateTuning, maximumNumberOfDigits,
                               forceUpdateTotal);
    std::cout << timerToString("      ForceUpdateNonTuning        ", forceUpdateNonTuning, maximumNumberOfDigits,
                               forceUpdateTotal);
    std::cout << timerToString("    VelocityUpdate                ", velocityUpdate, maximumNumberOfDigits, simulate);
#if MD_FLEXIBLE_MODE == MULTISITE
    std::cout << timerToString("    AngularVelocityUpdate         ", angularVelocityUpdate, maximumNumberOfDigits,
                               simulate);
#endif
    std::cout << timerToString("    Thermostat                    ", thermostat, maximumNumberOfDigits, simulate);
    std::cout << timerToString("    Vtk                           ", vtk, maximumNumberOfDigits, simulate);
    std::cout << timerToString("    LoadBalancing                 ", loadBalancing, maximumNumberOfDigits, simulate);
    std::cout << timerToString("One iteration                     ", simulate / static_cast<long>(_iteration),
                               maximumNumberOfDigits, total);

    std::cout << timerToString("Total wall-clock time             ", wallClockTime, maximumNumberOfDigits, total);
    std::cout << "\n";

    std::cout << "Tuning iterations                  : " << _numTuningIterations << " / " << _iteration << " = "
              << (static_cast<double>(_numTuningIterations) / static_cast<double>(_iteration) * 100.) << "%"
              << "\n";

    auto mfups =
        static_cast<double>(_autoPasContainer->getNumberOfParticles(autopas::IteratorBehavior::owned) * _iteration) *
        1e-6 / (static_cast<double>(forceUpdateTotal) * 1e-9);  // 1e-9 for ns to s, 1e-6 for M in MFUPs
    std::cout << "MFUPs/sec                          : " << mfups << "\n";
  }
}

bool Simulation::needsMoreIterations() const {
  return _iteration < _configuration.iterations.value or _numTuningPhasesCompleted < _configuration.tuningPhases.value;
}

void Simulation::checkNumParticles(size_t expectedNumParticlesGlobal, size_t numParticlesCurrentlyMigratingLocal,
                                   int lineNumber) {
  if (std::all_of(_configuration.boundaryOption.value.begin(), _configuration.boundaryOption.value.end(),
                  [](const auto &boundary) {
                    return boundary == options::BoundaryTypeOption::periodic or
                           boundary == options::BoundaryTypeOption::reflective;
                  })) {
    const auto numParticlesNowLocal = _autoPasContainer->getNumberOfParticles(autopas::IteratorBehavior::owned);
    std::array<size_t, 2> sendBuffer{numParticlesNowLocal, numParticlesCurrentlyMigratingLocal};
    std::array<size_t, sendBuffer.size()> receiveBuffer{};
    autopas::AutoPas_MPI_Reduce(sendBuffer.data(), receiveBuffer.data(), receiveBuffer.size(),
                                AUTOPAS_MPI_UNSIGNED_LONG, AUTOPAS_MPI_SUM, 0, AUTOPAS_MPI_COMM_WORLD);
    const auto &[numParticlesNowTotal, numParticlesMigratingTotal] = receiveBuffer;
    if (expectedNumParticlesGlobal != numParticlesNowTotal + numParticlesMigratingTotal) {
      const auto myRank = _domainDecomposition->getDomainIndex();
      std::stringstream ss;
      // clang-format off
      ss << "Rank " << myRank << " Line " << lineNumber
         << ": Particles Lost! All Boundaries are periodic but the number of particles changed:"
         << "Expected        : " << expectedNumParticlesGlobal
         << "Actual          : " << (numParticlesNowTotal + numParticlesMigratingTotal)
         << "  in containers : " << numParticlesNowTotal
         << "  migrating     : " << numParticlesMigratingTotal
         << std::endl;
      // clang-format on
      throw std::runtime_error(ss.str());
    }
  }
}

void Simulation::loadParticles() {
  // Store how many particles are in this config object before removing them.
  const auto numParticlesInConfigLocally = _configuration.particles.size();
  // When loading checkpoints, the config file might contain particles that do not belong to this rank,
  // because rank boundaries don't align with those at the end of the previous simulation due to dynamic load balancing.
  // Idea: Only load what belongs here and send the rest away.
  _autoPasContainer->addParticlesIf(_configuration.particles, [&](auto &p) {
    if (_domainDecomposition->isInsideLocalDomain(p.getR())) {
      // Mark particle in vector as dummy, so we know it has been inserted.
      p.setOwnershipState(autopas::OwnershipState::dummy);
      return true;
    }
    return false;
  });

  // Remove what has been inserted. Everything that remains does not belong into this rank.
  _configuration.particles.erase(std::remove_if(_configuration.particles.begin(), _configuration.particles.end(),
                                                [&](const auto &p) { return p.isDummy(); }),
                                 _configuration.particles.end());

  // Send all remaining particles to all ranks
  // TODO: This is not optimal but since this only happens once upon initialization it is not too bad.
  //       Nevertheless it could be improved by determining which particle has to go to which rank.
  const auto rank = _domainDecomposition->getDomainIndex();
  ParticleCommunicator particleCommunicator(_domainDecomposition->getCommunicator());
  for (int receiverRank = 0; receiverRank < _domainDecomposition->getNumberOfSubdomains(); ++receiverRank) {
    // don't send to ourselves
    if (receiverRank == rank) {
      continue;
    }
    particleCommunicator.sendParticles(_configuration.particles, receiverRank);
  }
  // Erase all locally stored particles. They don't belong to this rank and have been sent away.
  _configuration.flushParticles();

  // Receive particles from all other ranks.
  for (int senderRank = 0; senderRank < _domainDecomposition->getNumberOfSubdomains(); ++senderRank) {
    // don't send to ourselves
    if (senderRank == rank) {
      continue;
    }
    particleCommunicator.receiveParticles(_configuration.particles, senderRank);
  }
  particleCommunicator.waitForSendRequests();

  // Add all new particles that belong in this rank
  _autoPasContainer->addParticlesIf(_configuration.particles,
                                    [&](auto &p) { return _domainDecomposition->isInsideLocalDomain(p.getR()); });
  // cleanup
  _configuration.flushParticles();

  // Output and sanity checks
  const size_t numParticlesLocally = _autoPasContainer->getNumberOfParticles(autopas::IteratorBehavior::owned);
  std::cout << "Number of particles at initialization "
            // align outputs based on the max number of ranks
            << "on rank " << std::setw(std::to_string(_domainDecomposition->getNumberOfSubdomains()).length())
            << std::right << rank << ": " << numParticlesLocally << "\n";

  // Local unnamed struct to pack data for MPI
  struct {
    size_t numParticlesAdded;
    size_t numParticlesInConfig;
  } dataPackage{numParticlesLocally, numParticlesInConfigLocally};
  // Let rank 0 also report the global number of particles
  if (rank == 0) {
    autopas::AutoPas_MPI_Reduce(AUTOPAS_MPI_IN_PLACE, &dataPackage, 2, AUTOPAS_MPI_UNSIGNED_LONG, AUTOPAS_MPI_SUM, 0,
                                _domainDecomposition->getCommunicator());
    std::cout << "Number of particles at initialization globally"
              // align ":" with the messages above
              << std::setw(std::to_string(_domainDecomposition->getNumberOfSubdomains()).length()) << ""
              << ": " << dataPackage.numParticlesAdded << "\n";
    // Sanity check that on a global scope all particles have been loaded
    if (dataPackage.numParticlesAdded != dataPackage.numParticlesInConfig) {
      throw std::runtime_error(
          "Simulation::loadParticles(): "
          "Not all particles from the configuration file could be added to AutoPas!\n"
          "Configuration : " +
          std::to_string(dataPackage.numParticlesInConfig) +
          "\n"
          "Added globally: " +
          std::to_string(dataPackage.numParticlesAdded));
    }
  } else {
    // In-place reduce needs different calls on root vs rest...
    autopas::AutoPas_MPI_Reduce(&dataPackage, nullptr, 2, AUTOPAS_MPI_UNSIGNED_LONG, AUTOPAS_MPI_SUM, 0,
                                _domainDecomposition->getCommunicator());
  }
}

template <class ReturnType, class FunctionType>
ReturnType Simulation::applyWithChosenFunctor(FunctionType f) {
  const double cutoff = _configuration.cutoff.value;
  auto &particlePropertiesLibrary = *_configuration.getParticlePropertiesLibrary();
  switch (_configuration.functorOption.value) {
    case MDFlexConfig::FunctorOption::lj12_6: {
#if defined(MD_FLEXIBLE_FUNCTOR_AUTOVEC)
      return f(LJFunctorTypeAutovec{cutoff, particlePropertiesLibrary});
#else
      throw std::runtime_error(
          "MD-Flexible was not compiled with support for LJFunctor AutoVec. Activate it via `cmake "
          "-DMD_FLEXIBLE_FUNCTOR_AUTOVEC=ON`.");
#endif
    }
    case MDFlexConfig::FunctorOption::lj12_6_Globals: {
#if defined(MD_FLEXIBLE_FUNCTOR_AUTOVEC_GLOBALS)
      return f(LJFunctorTypeAutovecGlobals{cutoff, particlePropertiesLibrary});
#else
      throw std::runtime_error(
          "MD-Flexible was not compiled with support for LJFunctor AutoVec Globals. Activate it via `cmake "
          "-DMD_FLEXIBLE_FUNCTOR_AUTOVEC_GLOBALS=ON`.");
#endif
    }
    case MDFlexConfig::FunctorOption::lj12_6_AVX: {
#if defined(MD_FLEXIBLE_FUNCTOR_AVX) && defined(__AVX__)
      return f(LJFunctorTypeAVX{cutoff, particlePropertiesLibrary});
#else
      throw std::runtime_error(
          "MD-Flexible was not compiled with support for LJFunctor AVX. Activate it via `cmake "
          "-DMD_FLEXIBLE_FUNCTOR_AVX=ON`.");
#endif
    }
    case MDFlexConfig::FunctorOption::lj12_6_SVE: {
#if defined(MD_FLEXIBLE_FUNCTOR_SVE) && defined(__ARM_FEATURE_SVE)
      return f(LJFunctorSVE<ParticleType, true, true>{cutoff, particlePropertiesLibrary});
#else
      throw std::runtime_error(
          "MD-Flexible was not compiled with support for LJFunctor SVE. Activate it via `cmake "
          "-DMD_FLEXIBLE_FUNCTOR_SVE=ON`.");
#endif
    }
<<<<<<< HEAD
    case MDFlexConfig::FunctorOption::lj12_6_XSIMD: {
#if defined(MD_FLEXIBLE_FUNCTOR_XSIMD)
        return f(mdLib::LJFunctorXSIMD<ParticleType, true, true>{cutoff, particlePropertiesLibrary});
#else
        throw std::runtime_error(
          "MD-Flexible was not compiled with support for LJFunctor XSIMD. Activate it via `cmake "
          "-DMD_FLEXIBLE_FUNCTOR_XSIMD=ON`.");
#endif
    } case MDFlexConfig::FunctorOption::lj12_6_MIPP: {
#if defined(MD_FLEXIBLE_FUNCTOR_MIPP)
        return f(mdLib::LJFunctorMIPP<ParticleType, true, true>{cutoff, particlePropertiesLibrary});
#else
            throw std::runtime_error(
          "MD-Flexible was not compiled with support for LJFunctor MIPP. Activate it via `cmake "
          "-DMD_FLEXIBLE_FUNCTOR_MIPP=ON`.");
#endif
    }  case MDFlexConfig::FunctorOption::lj12_6_SIMDe: {
#if defined(MD_FLEXIBLE_FUNCTOR_SIMDE)
        return f(mdLib::LJFunctorSIMDe<ParticleType, true, true>{cutoff, particlePropertiesLibrary});
#else
        throw std::runtime_error(
          "MD-Flexible was not compiled with support for LJFunctor SIMDe. Activate it via `cmake "
          "-DMD_FLEXIBLE_FUNCTOR_SIMDE=ON`.");
#endif
    }  case MDFlexConfig::FunctorOption::lj12_6_HWY: {
        return f(mdLib::LJFunctorHWY<ParticleType, true, true>{cutoff, particlePropertiesLibrary});
      }
    }

    throw std::runtime_error("Unknown functor choice" +
                           std::to_string(static_cast<int>(_configuration.functorOption.value)));
=======
    default: {
      throw std::runtime_error("Unknown pairwise functor choice" +
                               std::to_string(static_cast<int>(_configuration.functorOption.value)));
    }
  }
}

template <class ReturnType, class FunctionType>
ReturnType Simulation::applyWithChosenFunctor3B(FunctionType f) {
  const double cutoff = _configuration.cutoff.value;
  auto &particlePropertiesLibrary = *_configuration.getParticlePropertiesLibrary();
  switch (_configuration.functorOption3B.value) {
    case MDFlexConfig::FunctorOption3B::at: {
#if defined(MD_FLEXIBLE_FUNCTOR_AT_AUTOVEC)
      return f(ATFunctor{cutoff, particlePropertiesLibrary});
#else
      throw std::runtime_error(
          "MD-Flexible was not compiled with support for AxilrodTeller Functor. Activate it via `cmake "
          "-DMD_FLEXIBLE_FUNCTOR_AT_AUTOVEC=ON`.");
#endif
    }
    default: {
      throw std::runtime_error("Unknown triwise functor choice" +
                               std::to_string(static_cast<int>(_configuration.functorOption3B.value)));
    }
  }
>>>>>>> ae7e4b63
}<|MERGE_RESOLUTION|>--- conflicted
+++ resolved
@@ -33,7 +33,7 @@
 extern template bool autopas::AutoPas<ParticleType>::computeInteractions(ATFunctor *);
 #endif
 // #if defined(MD_FLEXIBLE_FUNCTOR_HWY)
-extern template bool autopas::AutoPas<ParticleType>::iteratePairwise(LJFunctorTypeHWY *);
+extern template bool autopas::AutoPas<ParticleType>::computeInteractions(LJFunctorTypeHWY *);
 // #endif
 #if defined(MD_FLEXIBLE_FUNCTOR_MIPP)
 #include "../applicationLibrary/molecularDynamics/molecularDynamicsLibrary/LJFunctorMIPP.h"
@@ -127,12 +127,6 @@
   _autoPasContainer = std::make_shared<autopas::AutoPas<ParticleType>>(*_outputStream);
   _autoPasContainer->setAllowedCellSizeFactors(*_configuration.cellSizeFactors.value);
   _autoPasContainer->setAllowedContainers(_configuration.containerOptions.value);
-<<<<<<< HEAD
-  _autoPasContainer->setAllowedDataLayouts(_configuration.dataLayoutOptions.value);
-  _autoPasContainer->setAllowedNewton3Options(_configuration.newton3Options.value);
-  _autoPasContainer->setAllowedVecPatterns(_configuration.vecPatternOptions.value);
-  _autoPasContainer->setAllowedTraversals(_configuration.traversalOptions.value);
-=======
 
   if (_configuration.getInteractionTypes().empty()) {
     std::string functorName{};
@@ -157,7 +151,8 @@
                                               autopas::InteractionTypeOption::pairwise);
   _autoPasContainer->setAllowedTraversals(_configuration.traversalOptions.value,
                                           autopas::InteractionTypeOption::pairwise);
->>>>>>> ae7e4b63
+  _autoPasContainer->setAllowedVecPatterns(_configuration.vecPatternOptions.value,
+                                          autopas::VectorizationPatternOption::p1xVec);
   _autoPasContainer->setAllowedLoadEstimators(_configuration.loadEstimatorOptions.value);
   // Triwise specific options
   _autoPasContainer->setAllowedDataLayouts(_configuration.dataLayoutOptions3B.value,
@@ -358,15 +353,6 @@
 
         // This estimate is only valid for full search and no restrictions on the cartesian product.
         // add static to only evaluate this once
-<<<<<<< HEAD
-        static const auto ret = autopas::SearchSpaceGenerators::cartesianProduct(
-                                    _configuration.containerOptions.value, _configuration.traversalOptions.value,
-                                    _configuration.loadEstimatorOptions.value, _configuration.dataLayoutOptions.value,
-                                    _configuration.newton3Options.value, _configuration.cellSizeFactors.value.get(),
-                                    _configuration.vecPatternOptions.value)
-                                    .size();
-        return ret;
-=======
         const size_t searchSpaceSizePairwise =
             _configuration.getInteractionTypes().count(autopas::InteractionTypeOption::pairwise) == 0
                 ? 0
@@ -374,7 +360,7 @@
                       _configuration.containerOptions.value, _configuration.traversalOptions.value,
                       _configuration.loadEstimatorOptions.value, _configuration.dataLayoutOptions.value,
                       _configuration.newton3Options.value, _configuration.cellSizeFactors.value.get(),
-                      autopas::InteractionTypeOption::pairwise)
+                      _configuration.vecPatternOptions.value, autopas::InteractionTypeOption::pairwise)
                       .size();
 
         const size_t searchSpaceSizeTriwise =
@@ -383,11 +369,10 @@
                        _configuration.containerOptions.value, _configuration.traversalOptions3B.value,
                        _configuration.loadEstimatorOptions.value, _configuration.dataLayoutOptions3B.value,
                        _configuration.newton3Options3B.value, _configuration.cellSizeFactors.value.get(),
-                       autopas::InteractionTypeOption::triwise)
+                       _configuration.vecPatternOptions.value, autopas::InteractionTypeOption::triwise)
                        .size();
 
         return std::max(searchSpaceSizePairwise, searchSpaceSizeTriwise);
->>>>>>> ae7e4b63
       }
     }();
     // non-tuning iterations + tuning iterations + one iteration after last phase
@@ -858,7 +843,6 @@
           "-DMD_FLEXIBLE_FUNCTOR_SVE=ON`.");
 #endif
     }
-<<<<<<< HEAD
     case MDFlexConfig::FunctorOption::lj12_6_XSIMD: {
 #if defined(MD_FLEXIBLE_FUNCTOR_XSIMD)
         return f(mdLib::LJFunctorXSIMD<ParticleType, true, true>{cutoff, particlePropertiesLibrary});
@@ -885,16 +869,10 @@
 #endif
     }  case MDFlexConfig::FunctorOption::lj12_6_HWY: {
         return f(mdLib::LJFunctorHWY<ParticleType, true, true>{cutoff, particlePropertiesLibrary});
+      } default: {
+        throw std::runtime_error("Unknown pairwise functor choice" +
+                               std::to_string(static_cast<int>(_configuration.functorOption.value)));
       }
-    }
-
-    throw std::runtime_error("Unknown functor choice" +
-                           std::to_string(static_cast<int>(_configuration.functorOption.value)));
-=======
-    default: {
-      throw std::runtime_error("Unknown pairwise functor choice" +
-                               std::to_string(static_cast<int>(_configuration.functorOption.value)));
-    }
   }
 }
 
@@ -917,5 +895,4 @@
                                std::to_string(static_cast<int>(_configuration.functorOption3B.value)));
     }
   }
->>>>>>> ae7e4b63
 }