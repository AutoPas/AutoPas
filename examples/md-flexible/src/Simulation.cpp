/**
 * @file Simulation.cpp
 * @author F. Gratl
 * @date 01.03.2021
 */
#include "Simulation.h"

#include "TypeDefinitions.h"
#include "autopas/AutoPasDecl.h"
#include "autopas/molecularDynamics/LJFunctor.h"
#include "autopas/molecularDynamics/LJFunctorAVX.h"
#include "autopas/pairwiseFunctors/FlopCounterFunctor.h"

// Declare the main AutoPas class and the iteratePairwise() methods with all used functors as extern template
// instantiation. They are instantiated in the respective cpp file inside the templateInstantiations folder.
//! @cond Doxygen_Suppress
extern template class autopas::AutoPas<ParticleType>;
extern template bool autopas::AutoPas<ParticleType>::iteratePairwise(autopas::LJFunctor<ParticleType, true, true> *);
extern template bool autopas::AutoPas<ParticleType>::iteratePairwise(
    autopas::LJFunctor<ParticleType, true, true, autopas::FunctorN3Modes::Both, true> *);
extern template bool autopas::AutoPas<ParticleType>::iteratePairwise(autopas::LJFunctorAVX<ParticleType, true, true> *);
extern template bool autopas::AutoPas<ParticleType>::iteratePairwise(autopas::FlopCounterFunctor<ParticleType> *);
//! @endcond

#include <sys/ioctl.h>
#include <unistd.h>

#include <fstream>
#include <iostream>

#include "BoundaryConditions.h"
#include "Thermostat.h"
#include "TimeDiscretization.h"
#include "autopas/utils/MemoryProfiler.h"
#include "configuration/MDFlexConfig.h"
#include "src/ParticleSerializationTools.h"

namespace {
/**
 * Tries to identify the width of the terminal where the simulation is running.
 * If no width can be identified, the function defaults to 80.
 * @return width of the terminal.
 */
size_t getTerminalWidth() {
  size_t terminalWidth = 0;
  // test all std pipes to get the current terminal width
  for (auto fd : {STDOUT_FILENO, STDIN_FILENO, STDERR_FILENO}) {
    if (isatty(fd)) {
      struct winsize w {};
      ioctl(fd, TIOCGWINSZ, &w);
      terminalWidth = w.ws_col;
      break;
    }
  }

  // if width is still zero try the environment variable COLUMNS
  if (terminalWidth == 0) {
    if (auto *teminalWidthCharArr = std::getenv("COLUMNS")) {
      terminalWidth = atoi(teminalWidthCharArr);
    }
  }

  // if all of the above fail fall back to a fixed width
  if (terminalWidth == 0) {
    // this seems to be the default width in most terminal windows
    terminalWidth = 80;
  }

  return terminalWidth;
}
}  // namespace

Simulation::Simulation(const MDFlexConfig &configuration, RegularGridDecomposition &domainDecomposition)
    : _configuration(configuration),
      _domainDecomposition(domainDecomposition),
      _createVtkFiles(not configuration.vtkFileName.value.empty()),
      _vtkWriter(std::make_shared<ParallelVtkWriter>(_configuration.vtkFileName.value,
                                                     _configuration.vtkOutputFolder.value,
                                                     std::to_string(_configuration.iterations.value).size())) {
  _timers.total.start();
  _timers.initialization.start();

  if (_configuration.logFileName.value.empty()) {
    _outputStream = &std::cout;
  } else {
    _logFile = std::make_shared<std::ofstream>();
    _logFile->open(_configuration.logFileName.value);
    _outputStream = &(*_logFile);
  }

  _autoPasContainer = std::make_shared<autopas::AutoPas<ParticleType>>(*_outputStream);
  _autoPasContainer->setAllowedCellSizeFactors(*_configuration.cellSizeFactors.value);
  _autoPasContainer->setAllowedContainers(_configuration.containerOptions.value);
  _autoPasContainer->setAllowedDataLayouts(_configuration.dataLayoutOptions.value);
  _autoPasContainer->setAllowedNewton3Options(_configuration.newton3Options.value);
  _autoPasContainer->setAllowedTraversals(_configuration.traversalOptions.value);
  _autoPasContainer->setAllowedLoadEstimators(_configuration.loadEstimatorOptions.value);
  _autoPasContainer->setBoxMin(_domainDecomposition.getLocalBoxMin());
  _autoPasContainer->setBoxMax(_domainDecomposition.getLocalBoxMax());
  _autoPasContainer->setCutoff(_configuration.cutoff.value);
  _autoPasContainer->setRelativeOptimumRange(_configuration.relativeOptimumRange.value);
  _autoPasContainer->setMaxTuningPhasesWithoutTest(_configuration.maxTuningPhasesWithoutTest.value);
  _autoPasContainer->setRelativeBlacklistRange(_configuration.relativeBlacklistRange.value);
  _autoPasContainer->setEvidenceFirstPrediction(_configuration.evidenceFirstPrediction.value);
  _autoPasContainer->setExtrapolationMethodOption(_configuration.extrapolationMethodOption.value);
  _autoPasContainer->setNumSamples(_configuration.tuningSamples.value);
  _autoPasContainer->setMaxEvidence(_configuration.tuningMaxEvidence.value);
  _autoPasContainer->setSelectorStrategy(_configuration.selectorStrategy.value);
  _autoPasContainer->setTuningInterval(_configuration.tuningInterval.value);
  _autoPasContainer->setTuningStrategyOption(_configuration.tuningStrategyOption.value);
  _autoPasContainer->setMPIStrategy(_configuration.mpiStrategyOption.value);
  _autoPasContainer->setVerletClusterSize(_configuration.verletClusterSize.value);
  _autoPasContainer->setVerletRebuildFrequency(_configuration.verletRebuildFrequency.value);
  _autoPasContainer->setVerletSkin(_configuration.verletSkinRadius.value);
  _autoPasContainer->setAcquisitionFunction(_configuration.acquisitionFunctionOption.value);
  autopas::Logger::get()->set_level(_configuration.logLevel.value);
  _autoPasContainer->init();

  // @todo: the object generators should only generate particles relevant for the current rank's domain
  for (auto &particle : _configuration.getParticles()) {
    if (_domainDecomposition.isInsideLocalDomain(particle.getR())) {
      _autoPasContainer->addParticle(particle);
    }
  }

  _configuration.flushParticles();

  if (_configuration.useThermostat.value and _configuration.deltaT.value != 0) {
    if (_configuration.addBrownianMotion.value) {
      Thermostat::addBrownianMotion(*_autoPasContainer, *(_configuration.getParticlePropertiesLibrary()),
                                    _configuration.initTemperature.value);
    }
    Thermostat::apply(*_autoPasContainer, *(_configuration.getParticlePropertiesLibrary()),
                      _configuration.initTemperature.value, std::numeric_limits<double>::max());
  }

  _timers.initialization.stop();
}

Simulation::~Simulation() { _timers.total.stop(); }

void Simulation::run() {
  _timers.simulate.start();
  while (needsMoreIterations()) {
    if (_createVtkFiles and _iteration % _configuration.vtkWriteFrequency.value == 0) {
      _timers.vtk.start();
      _vtkWriter->recordTimestep(_iteration, *_autoPasContainer, _domainDecomposition);
      _timers.vtk.stop();
    }

    if (_configuration.deltaT.value != 0) {
      if (!_configuration.periodic.value) {
        throw std::runtime_error(
            "Simulation::simulate(): at least one boundary condition has to be set. Please enable the periodic "
            "boundary conditions!");
      }

      _timers.work.start();
      updatePositions();
      auto [emigrants, updated] =
          _autoPasContainer->updateContainer(_iteration % _configuration.verletRebuildFrequency.value == 0);
<<<<<<< HEAD
      _domainDecomposition.exchangeMigratingParticles(_autoPasContainer, emigrants, updated);

      if (updated) {
        _timers.work.stop();
        _domainDecomposition.update(_timers.work.getTotalTime());
        auto emigrants =
            _autoPasContainer->resizeBox(_domainDecomposition.getLocalBoxMin(), _domainDecomposition.getLocalBoxMax());
        _domainDecomposition.exchangeMigratingParticles(_autoPasContainer, emigrants, true);
        _timers.work.reset();
        _timers.work.start();
=======

      _timers.work.stop();
      if (updated) {
        _domainDecomposition.update(_timers.work.getTotalTime());
        auto additionalEmigrants =
            _autoPasContainer->resizeBox(_domainDecomposition.getLocalBoxMin(), _domainDecomposition.getLocalBoxMax());
        emigrants.insert(emigrants.end(), additionalEmigrants.begin(), additionalEmigrants.end());

        _timers.work.reset();
>>>>>>> cbed05ff
      }

      _domainDecomposition.exchangeMigratingParticles(_autoPasContainer, emigrants, updated);
      _domainDecomposition.exchangeHaloParticles(_autoPasContainer);
      _timers.work.start();
    }

    updateForces();

    if (_configuration.deltaT.value != 0) {
      updateVelocities();
      updateThermostat();
    }
    _timers.work.stop();

    ++_iteration;

    if (autopas::Logger::get()->level() <= autopas::Logger::LogLevel::debug) {
      std::cout << "Current Memory usage on rank " << _domainDecomposition.getDomainIndex() << ": "
                << autopas::memoryProfiler::currentMemoryUsage() << " kB" << std::endl;
    }

    if (_domainDecomposition.getDomainIndex() == 0) {
      auto [maxIterationsEstimate, maxIterationsIsPrecise] = estimateNumberOfIterations();
      if (not _configuration.dontShowProgressBar.value) {
        printProgress(_iteration, maxIterationsEstimate, maxIterationsIsPrecise);
      }
    }
  }
  _timers.simulate.stop();

  // Record last state of simulation.
  if (_createVtkFiles) {
    _vtkWriter->recordTimestep(_iteration, *_autoPasContainer, _domainDecomposition);
  }
}

std::tuple<size_t, bool> Simulation::estimateNumberOfIterations() const {
  if (_configuration.tuningPhases.value > 0) {
    // @TODO: this can be improved by considering the tuning strategy
    // This is just a randomly guessed number but seems to fit roughly for default settings.
    size_t configsTestedPerTuningPhase = 90;
    if (_configuration.tuningStrategyOption.value == autopas::TuningStrategyOption::bayesianSearch or
        _configuration.tuningStrategyOption.value == autopas::TuningStrategyOption::bayesianClusterSearch) {
      configsTestedPerTuningPhase = _configuration.tuningMaxEvidence.value;
    }
    auto estimate =
        (_configuration.tuningPhases.value - 1) * _configuration.tuningInterval.value +
        (_configuration.tuningPhases.value * _configuration.tuningSamples.value * configsTestedPerTuningPhase);
    return {estimate, false};
  } else {
    return {_configuration.iterations.value, true};
  }
}

void Simulation::printProgress(size_t iterationProgress, size_t maxIterations, bool maxIsPrecise) {
  // percentage of iterations complete
  double fractionDone = static_cast<double>(iterationProgress) / maxIterations;

  // length of the number of maxIterations
  size_t numCharsOfMaxIterations = std::to_string(maxIterations).size();

  // trailing information string
  std::stringstream info;
  info << std::setw(3) << std::round(fractionDone * 100) << "% " << std::setw(numCharsOfMaxIterations)
       << iterationProgress << "/";
  if (not maxIsPrecise) {
    info << "~";
  }
  info << maxIterations;

  // actual progress bar
  std::stringstream progressbar;
  progressbar << "[";
  // get current terminal width
  size_t terminalWidth = getTerminalWidth();

  // the bar should fill the terminal window so subtract everything else (-2 for "] ")
  size_t maxBarWidth = terminalWidth - info.str().size() - progressbar.str().size() - 2;
  // sanity check for underflow
  if (maxBarWidth > terminalWidth) {
    std::cerr << "Warning! Terminal width appears to be too small or could not be read. Disabling progress bar."
              << std::endl;
    _configuration.dontShowProgressBar.value = true;
    return;
  }
  auto barWidth =
      std::max(std::min(static_cast<decltype(maxBarWidth)>(maxBarWidth * (fractionDone)), maxBarWidth), 1ul);
  // don't print arrow tip if >= 100%
  if (iterationProgress >= maxIterations) {
    progressbar << std::string(barWidth, '=');
  } else {
    progressbar << std::string(barWidth - 1, '=') << '>' << std::string(maxBarWidth - barWidth, ' ');
  }
  progressbar << "] ";
  // clear current line (=delete previous progress bar)
  std::cout << std::string(terminalWidth, '\r');
  // print everything
  std::cout << progressbar.str() << info.str() << std::flush;
}

std::string Simulation::timerToString(const std::string &name, long timeNS, size_t numberWidth, long maxTime) {
  // only print timers that were actually used
  if (timeNS == 0) {
    return "";
  }

  std::ostringstream ss;
  ss << std::fixed << std::setprecision(_floatStringPrecision) << name << " : " << std::setw(numberWidth) << std::right
     << timeNS
     << " ns ("
     // min width of the representation of seconds is numberWidth - 9 (from conversion) + 4 (for dot and digits after)
     << std::setw(numberWidth - 5ul) << ((double)timeNS * 1e-9) << "s)";
  if (maxTime != 0) {
    ss << " =" << std::setw(7) << std::right << ((double)timeNS / (double)maxTime * 100) << "%";
  }
  ss << std::endl;
  return ss.str();
}

void Simulation::updatePositions() {
  _timers.positionUpdate.start();
  TimeDiscretization::calculatePositions(*_autoPasContainer, *(_configuration.getParticlePropertiesLibrary()),
                                         _configuration.deltaT.value);
  _timers.positionUpdate.stop();
}

void Simulation::updateForces() {
  _timers.forceUpdateTotal.start();

  bool isTuningIteration = false;
  _timers.forceUpdatePairwise.start();

  calculatePairwiseForces(isTuningIteration);

  _timers.forceUpdateTotal.stop();

  auto timeIteration = _timers.forceUpdatePairwise.stop();

  // count time spent for tuning
  if (isTuningIteration) {
    _timers.forceUpdateTuning.addTime(timeIteration);
    ++_numTuningIterations;
  } else {
    _timers.forceUpdateNonTuning.addTime(timeIteration);
    // if the previous iteration was a tuning iteration an the current one is not
    // we have reached the end of a tuning phase
    if (_previousIterationWasTuningIteration) {
      ++_numTuningPhasesCompleted;
    }
  }
  _previousIterationWasTuningIteration = isTuningIteration;

  _timers.forceUpdateTotal.start();
  _timers.forceUpdateGlobal.start();

  if (!_configuration.globalForceIsZero()) {
    calculateGlobalForces(_configuration.globalForce.value);
  }

  _timers.forceUpdateGlobal.stop();
  _timers.forceUpdateTotal.stop();
}

void Simulation::updateVelocities() {
  const double deltaT = _configuration.deltaT.value;

  if (deltaT != 0) {
    _timers.velocityUpdate.start();
    TimeDiscretization::calculateVelocities(*_autoPasContainer, *(_configuration.getParticlePropertiesLibrary()),
                                            deltaT);
    _timers.velocityUpdate.stop();
  }
}

void Simulation::updateThermostat() {
  if (_configuration.useThermostat.value and (_iteration % _configuration.thermostatInterval.value) == 0) {
    _timers.thermostat.start();
    Thermostat::apply(*_autoPasContainer, *(_configuration.getParticlePropertiesLibrary()),
                      _configuration.targetTemperature.value, _configuration.deltaTemp.value);
    _timers.thermostat.stop();
  }
}

void Simulation::calculatePairwiseForces(bool &wasTuningIteration) {
  auto particlePropertiesLibrary = *_configuration.getParticlePropertiesLibrary();

  switch (_configuration.functorOption.value) {
    case MDFlexConfig::FunctorOption::lj12_6: {
      autopas::LJFunctor<ParticleType, true, true> functor{_autoPasContainer->getCutoff(), particlePropertiesLibrary};
      wasTuningIteration = _autoPasContainer->iteratePairwise(&functor);
      break;
    }
    case MDFlexConfig::FunctorOption::lj12_6_Globals: {
      autopas::LJFunctor<ParticleType, true, true, autopas::FunctorN3Modes::Both, true> functor{
          _autoPasContainer->getCutoff(), particlePropertiesLibrary};
      wasTuningIteration = _autoPasContainer->iteratePairwise(&functor);
      break;
    }
    case MDFlexConfig::FunctorOption::lj12_6_AVX: {
      autopas::LJFunctorAVX<ParticleType, true, true> functor{_autoPasContainer->getCutoff(),
                                                              particlePropertiesLibrary};
      wasTuningIteration = _autoPasContainer->iteratePairwise(&functor);
      break;
    }
  }
}

void Simulation::calculateGlobalForces(const std::array<double, 3> &globalForce) {
#ifdef AUTOPAS_OPENMP
#pragma omp parallel shared(_autoPasContainer)
#endif
  for (auto particle = _autoPasContainer->begin(autopas::IteratorBehavior::owned); particle.isValid(); ++particle) {
    particle->addF(globalForce);
  }
}

bool Simulation::needsMoreIterations() const {
  return _iteration < _configuration.iterations.value or _numTuningPhasesCompleted < _configuration.tuningPhases.value;
}<|MERGE_RESOLUTION|>--- conflicted
+++ resolved
@@ -159,18 +159,6 @@
       updatePositions();
       auto [emigrants, updated] =
           _autoPasContainer->updateContainer(_iteration % _configuration.verletRebuildFrequency.value == 0);
-<<<<<<< HEAD
-      _domainDecomposition.exchangeMigratingParticles(_autoPasContainer, emigrants, updated);
-
-      if (updated) {
-        _timers.work.stop();
-        _domainDecomposition.update(_timers.work.getTotalTime());
-        auto emigrants =
-            _autoPasContainer->resizeBox(_domainDecomposition.getLocalBoxMin(), _domainDecomposition.getLocalBoxMax());
-        _domainDecomposition.exchangeMigratingParticles(_autoPasContainer, emigrants, true);
-        _timers.work.reset();
-        _timers.work.start();
-=======
 
       _timers.work.stop();
       if (updated) {
@@ -180,7 +168,6 @@
         emigrants.insert(emigrants.end(), additionalEmigrants.begin(), additionalEmigrants.end());
 
         _timers.work.reset();
->>>>>>> cbed05ff
       }
 
       _domainDecomposition.exchangeMigratingParticles(_autoPasContainer, emigrants, updated);
