--- conflicted
+++ resolved
@@ -584,24 +584,6 @@
         static_cast<double>(_autoPasContainer->getNumberOfParticles(autopas::IteratorBehavior::owned) * _iteration) *
         1e-6 / (static_cast<double>(forceUpdateTotal) * 1e-9);  // 1e-9 for ns to s, 1e-6 for M in MFUPs
     std::cout << "MFUPs/sec                          : " << mfups << std::endl;
-<<<<<<< HEAD
-
-    if (_configuration.dontMeasureFlops.value) {
-      LJFunctorTypeAbstract ljFunctor(_configuration.cutoff.value);
-      autopas::FlopCounterFunctor<ParticleType, LJFunctorTypeAbstract> flopCounterFunctor(
-          ljFunctor, _autoPasContainer->getCutoff());
-      _autoPasContainer->iteratePairwise(&flopCounterFunctor);
-
-      const auto flops = flopCounterFunctor.getFlops();
-
-      std::cout << "Statistics for Force Calculation at end of simulation:" << std::endl;
-      std::cout << "  GFLOPs                             : " << static_cast<double>(flops) * 1e-9 << std::endl;
-      std::cout << "  GFLOPs/sec                         : "
-                << static_cast<double>(flops) * 1e-9 / (static_cast<double>(simulate) * 1e-9) << std::endl;
-      std::cout << "  Hit rate                           : " << flopCounterFunctor.getHitRate() << std::endl;
-    }
-=======
->>>>>>> 12535884
   }
 }
 
