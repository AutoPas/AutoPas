--- conflicted
+++ resolved
@@ -208,19 +208,14 @@
       _timers.vtk.stop();
     }
 
-<<<<<<< HEAD
     if (_calculateStatistics and _iteration % statsWriteFrequency == 0 and
         _iteration > strainResizingStartingIteration) {  // TODO: to change
-=======
-    if (_calculateStatistics and _iteration % 10 == 0) {  // TODO: to change
->>>>>>> 98ba0708
       _statsCalculator->recordStatistics(_iteration, _configuration.globalForce.value[2], *_autoPasContainer,
                                          *_configuration.getParticlePropertiesLibrary(), initialVolume, startBoxMaxX, startBoxMaxY,
                                          spring_stiffness, normal_viscosity);
     }
 
     _timers.computationalLoad.start();
-<<<<<<< HEAD
     // const size_t rotationalGlobalForceIterationFrom = 60000;
     if (_configuration.deltaT.value != 0 and not _simulationIsPaused) {
       /**
@@ -229,13 +224,6 @@
           **/
       updatePositionsAndResetForces(
           _configuration.globalForce.value);  // normal case parameter: _configuration.globalForce.value
-=======
-    //const size_t rotationalGlobalForceIterationFrom = 60000;
-    if (_configuration.deltaT.value != 0 and not _simulationIsPaused) {
-      //const std::array<double, 3> globalForce = calculateRotationalGlobalForce(
-      //    _configuration.globalForce.value, -17.5, M_PI/16., rotationalGlobalForceIterationFrom);  // TODO: precalculate the global force magnitude
-      updatePositionsAndResetForces(_configuration.globalForce.value);  // normal case parameter: _configuration.globalForce.value
->>>>>>> 98ba0708
 #if MD_FLEXIBLE_MODE == MULTISITE
       updateQuaternions();
 #endif
@@ -312,7 +300,6 @@
     }
 
     updateInteractionForces();
-<<<<<<< HEAD
 #if DEM_MODE == ON /**                                                                 \
      if (_iteration < rotationalGlobalForceIterationFrom) {                            \
        calculateBackgroundFriction(0.5,                                                \
@@ -324,19 +311,6 @@
                                    *_configuration.getParticlePropertiesLibrary());    \
      }                                                                                 \
  **/
-=======
-#if DEM_MODE == ON/**
-    if (_iteration < rotationalGlobalForceIterationFrom) {
-      calculateBackgroundFriction(0.5,
-                                  0.75,
-                                  *_configuration.getParticlePropertiesLibrary());
-    } else {
-    **/
-      calculateBackgroundFriction(_configuration.backgroundForceFrictionCoeff.value,
-                                  _configuration.backgroundTorqueFrictionCoeff.value,
-                                  *_configuration.getParticlePropertiesLibrary());
-
->>>>>>> 98ba0708
 #endif
 
     if (_configuration.pauseSimulationDuringTuning.value) {
