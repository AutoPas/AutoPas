/**
 * @file Simulation.cpp
 * @author F. Gratl
 * @date 01.03.2021
 */
#include "Simulation.h"

#include <algorithm>

#include "TypeDefinitions.h"
#include "autopas/AutoPasDecl.h"
#include "autopas/utils/WrapMPI.h"
#include "autopas/utils/WrapOpenMP.h"

// Declare the main AutoPas class and the computeInteractions() methods with all used functors as extern template
// instantiation. They are instantiated in the respective cpp file inside the templateInstantiations folder.
//! @cond Doxygen_Suppress
extern template class autopas::AutoPas<ParticleType>;
#if defined(MD_FLEXIBLE_FUNCTOR_AUTOVEC)
extern template bool autopas::AutoPas<ParticleType>::computeInteractions(LJFunctorTypeAutovec *);
#endif
#if defined(MD_FLEXIBLE_FUNCTOR_AVX) && defined(__AVX__)
extern template bool autopas::AutoPas<ParticleType>::computeInteractions(LJFunctorTypeAVX *);
#endif
#if defined(MD_FLEXIBLE_FUNCTOR_SVE) && defined(__ARM_FEATURE_SVE)
extern template bool autopas::AutoPas<ParticleType>::computeInteractions(LJFunctorTypeSVE *);
#endif
#if defined(MD_FLEXIBLE_FUNCTOR_AT_AUTOVEC)
extern template bool autopas::AutoPas<ParticleType>::computeInteractions(ATFunctor *);
#endif
//! @endcond

#include <sys/ioctl.h>
#include <unistd.h>

#include <iostream>

#include "ParticleCommunicator.h"
#include "Thermostat.h"
#include "autopas/utils/MemoryProfiler.h"
#include "autopas/utils/WrapMPI.h"
#include "configuration/MDFlexConfig.h"
<<<<<<< HEAD
#include "domainDecomposition/ComputationLoadOption.h"
=======
#include "options/ComputationLoadOption.h"
>>>>>>> 418325cd

namespace {
/**
 * Tries to identify the width of the terminal where the simulation is running.
 * If no width can be identified, the function defaults to 80.
 * @return width of the terminal.
 */
size_t getTerminalWidth() {
  size_t terminalWidth = 0;
  // test all std pipes to get the current terminal width
  for (auto fd : {STDOUT_FILENO, STDIN_FILENO, STDERR_FILENO}) {
    if (isatty(fd)) {
      struct winsize w {};
      ioctl(fd, TIOCGWINSZ, &w);
      terminalWidth = w.ws_col;
      break;
    }
  }

  // if width is still zero try the environment variable COLUMNS
  if (terminalWidth == 0) {
    if (auto *terminalWidthCharArr = std::getenv("COLUMNS")) {
      // this pointer could be used to detect parsing errors via terminalWidthCharArr == end
      // but since we have a fallback further down we are ok if this fails silently.
      char *end{};
      terminalWidth = std::strtol(terminalWidthCharArr, &end, 10);
    }
  }

  // if all of the above fail fall back to a fixed width
  if (terminalWidth == 0) {
    // this seems to be the default width in most terminal windows
    terminalWidth = 80;
  }

  return terminalWidth;
}
}  // namespace

Simulation::Simulation(const MDFlexConfig &configuration,
                       std::shared_ptr<RegularGridDecomposition> &domainDecomposition)
    : _configuration(configuration),
      _domainDecomposition(domainDecomposition),
      _createVtkFiles(not configuration.vtkFileName.value.empty()),
      _vtkWriter(nullptr) {
  _timers.total.start();
  _timers.initialization.start();

  // only create the writer if necessary since this also creates the output dir
  if (_createVtkFiles) {
    _vtkWriter =
        std::make_shared<ParallelVtkWriter>(_configuration.vtkFileName.value, _configuration.vtkOutputFolder.value,
                                            std::to_string(_configuration.iterations.value).size());
  }

  const auto rank = _domainDecomposition->getDomainIndex();
  const auto *fillerBeforeSuffix =
      _configuration.outputSuffix.value.empty() or _configuration.outputSuffix.value.front() == '_' ? "" : "_";
  const auto *fillerAfterSuffix =
      _configuration.outputSuffix.value.empty() or _configuration.outputSuffix.value.back() == '_' ? "" : "_";
  const auto outputSuffix =
      "Rank" + std::to_string(rank) + fillerBeforeSuffix + _configuration.outputSuffix.value + fillerAfterSuffix;

  if (_configuration.logFileName.value.empty()) {
    _outputStream = &std::cout;
  } else {
    _logFile = std::make_shared<std::ofstream>();
    _logFile->open(_configuration.logFileName.value + "_" + outputSuffix);
    _outputStream = &(*_logFile);
  }

  _autoPasContainer = std::make_shared<autopas::AutoPas<ParticleType>>(*_outputStream);
  _autoPasContainer->setAllowedCellSizeFactors(*_configuration.cellSizeFactors.value);
  _autoPasContainer->setAllowedContainers(_configuration.containerOptions.value);

  if (_configuration.getInteractionTypes().empty()) {
    std::string functorName{};
    std::tie(_configuration.functorOption.value, functorName) =
#if defined(MD_FLEXIBLE_FUNCTOR_AVX) && defined(__AVX__)
        std::make_pair(MDFlexConfig::FunctorOption::lj12_6_AVX, "Lennard-Jones AVX Functor.");
#elif defined(MD_FLEXIBLE_FUNCTOR_SVE) && defined(__ARM_FEATURE_SVE)
        std::make_pair(MDFlexConfig::FunctorOption::lj12_6_SVE, "Lennard-Jones SVE Functor.");
#else
        std::make_pair(MDFlexConfig::FunctorOption::lj12_6, "Lennard-Jones AutoVec Functor.");
#endif
    _configuration.addInteractionType(autopas::InteractionTypeOption::pairwise);
    std::cout << "WARNING: No functor was specified. Defaulting to " << functorName << std::endl;
  }

  _autoPasContainer->setAllowedInteractionTypeOptions(_configuration.getInteractionTypes());

  // Pairwise specific options
  _autoPasContainer->setAllowedDataLayouts(_configuration.dataLayoutOptions.value,
                                           autopas::InteractionTypeOption::pairwise);
  _autoPasContainer->setAllowedNewton3Options(_configuration.newton3Options.value,
                                              autopas::InteractionTypeOption::pairwise);
  _autoPasContainer->setAllowedTraversals(_configuration.traversalOptions.value,
                                          autopas::InteractionTypeOption::pairwise);
  _autoPasContainer->setAllowedLoadEstimators(_configuration.loadEstimatorOptions.value);
  // Triwise specific options
  _autoPasContainer->setAllowedDataLayouts(_configuration.dataLayoutOptions3B.value,
                                           autopas::InteractionTypeOption::triwise);
  _autoPasContainer->setAllowedNewton3Options(_configuration.newton3Options3B.value,
                                              autopas::InteractionTypeOption::triwise);
  _autoPasContainer->setAllowedTraversals(_configuration.traversalOptions3B.value,
                                          autopas::InteractionTypeOption::triwise);
  // General options
  _autoPasContainer->setBoxMin(_domainDecomposition->getLocalBoxMin());
  _autoPasContainer->setBoxMax(_domainDecomposition->getLocalBoxMax());
  _autoPasContainer->setCutoff(_configuration.cutoff.value);
  _autoPasContainer->setRelativeOptimumRange(_configuration.relativeOptimumRange.value);
  _autoPasContainer->setMaxTuningPhasesWithoutTest(_configuration.maxTuningPhasesWithoutTest.value);
  _autoPasContainer->setRelativeBlacklistRange(_configuration.relativeBlacklistRange.value);
  _autoPasContainer->setEvidenceFirstPrediction(_configuration.evidenceFirstPrediction.value);
  _autoPasContainer->setExtrapolationMethodOption(_configuration.extrapolationMethodOption.value);
  _autoPasContainer->setNumSamples(_configuration.tuningSamples.value);
  _autoPasContainer->setEarlyStoppingFactor(_configuration.earlyStoppingFactor.value);
  _autoPasContainer->setMaxEvidence(_configuration.tuningMaxEvidence.value);
  _autoPasContainer->setRuleFileName(_configuration.ruleFilename.value);
  _autoPasContainer->setFuzzyRuleFileName(_configuration.fuzzyRuleFilename.value);
  _autoPasContainer->setSelectorStrategy(_configuration.selectorStrategy.value);
  _autoPasContainer->setTuningInterval(_configuration.tuningInterval.value);
  _autoPasContainer->setTuningStrategyOption(_configuration.tuningStrategyOptions.value);
  _autoPasContainer->setTuningMetricOption(_configuration.tuningMetricOption.value);
  _autoPasContainer->setUseLOESSSmoothening(_configuration.useLOESSSmoothening.value);
  _autoPasContainer->setEnergySensorOption(_configuration.energySensorOption.value);
  _autoPasContainer->setMPITuningMaxDifferenceForBucket(_configuration.MPITuningMaxDifferenceForBucket.value);
  _autoPasContainer->setMPITuningWeightForMaxDensity(_configuration.MPITuningWeightForMaxDensity.value);
  _autoPasContainer->setVerletClusterSize(_configuration.verletClusterSize.value);
  _autoPasContainer->setVerletRebuildFrequency(_configuration.verletRebuildFrequency.value);
  _autoPasContainer->setVerletSkin(_configuration.verletSkinRadius.value);
  _autoPasContainer->setAcquisitionFunction(_configuration.acquisitionFunctionOption.value);
  _autoPasContainer->setUseTuningLogger(_configuration.useTuningLogger.value);
  _autoPasContainer->setSortingThreshold(_configuration.sortingThreshold.value);
  _autoPasContainer->setOutputSuffix(outputSuffix);
  autopas::Logger::get()->set_level(_configuration.logLevel.value);

  _autoPasContainer->init();

  // Throw an error if there is not more than one configuration to test in the search space but more than one tuning
  // phase is requested
  if (_autoPasContainer->searchSpaceIsTrivial() and _configuration.tuningPhases.value > 0) {
    throw std::runtime_error(
        "Search space must not be trivial if the simulation time is limited by the number tuning phases");
  }

  // Load particles from the config file (object generators, checkpoint)
  loadParticles();

  if (_configuration.useThermostat.value and _configuration.deltaT.value != 0) {
    if (_configuration.addBrownianMotion.value) {
      Thermostat::addBrownianMotion(*_autoPasContainer, *(_configuration.getParticlePropertiesLibrary()),
                                    _configuration.initTemperature.value);
    }

    // Set the simulation directly to the desired initial temperature.
    Thermostat::apply(*_autoPasContainer, *(_configuration.getParticlePropertiesLibrary()),
                      _configuration.initTemperature.value, std::numeric_limits<double>::max());
  }

  _timers.initialization.stop();
}

void Simulation::finalize() {
  _timers.total.stop();
  autopas::AutoPas_MPI_Barrier(AUTOPAS_MPI_COMM_WORLD);

  logSimulationState();
  logMeasurements();
}

void Simulation::run() {
  _timers.simulate.start();
  while (needsMoreIterations()) {
    if (_createVtkFiles and _iteration % _configuration.vtkWriteFrequency.value == 0) {
      _timers.vtk.start();
      _vtkWriter->recordTimestep(_iteration, *_autoPasContainer, *_domainDecomposition);
      _timers.vtk.stop();
    }

    _timers.computationalLoad.start();
    if (_configuration.deltaT.value != 0 and not _simulationIsPaused) {
      updatePositionsAndResetForces();
#if MD_FLEXIBLE_MODE == MULTISITE
      updateQuaternions();
#endif

      _timers.updateContainer.start();
      auto emigrants = _autoPasContainer->updateContainer();
      _timers.updateContainer.stop();
      _timers.computationalLoad.stop();
<<<<<<< HEAD

      // Calculate computation load based on selected option
      auto totalTime = calculateComputationLoad();
      double computationalLoad;
      if (_configuration.computationLoad.value == ComputationLoadOption::particleCount) {
        // For particle count, use the raw count directly
        computationalLoad = totalTime;
      } else {
        // For time-based options, calculate delta from previous iteration
        computationalLoad = totalTime - _previousTimerValue;
        _previousTimerValue = totalTime;
      }

      std::cout << "Computational load: " << computationalLoad << std::endl;
=======

      // Calculate computation load based on selected option
      const auto computationalLoad = calculateComputationLoad();
>>>>>>> 418325cd
      // periodically resize box for MPI load balancing
      if (_iteration % _configuration.loadBalancingInterval.value == 0) {
        _timers.loadBalancing.start();
        _domainDecomposition->update(computationalLoad == 0 ? _timers.computationalLoad.getTotalTime()
                                                            : computationalLoad);
        auto additionalEmigrants = _autoPasContainer->resizeBox(_domainDecomposition->getLocalBoxMin(),
                                                                _domainDecomposition->getLocalBoxMax());
        // If the boundaries shifted, particles that were thrown out by updateContainer() previously might now be in the
        // container again.
        // Reinsert emigrants if they are now inside the domain and mark local copies as dummy,
        // so that remove_if can erase them after.
        const auto &boxMin = _autoPasContainer->getBoxMin();
        const auto &boxMax = _autoPasContainer->getBoxMax();
        _autoPasContainer->addParticlesIf(emigrants, [&](auto &p) {
          if (autopas::utils::inBox(p.getR(), boxMin, boxMax)) {
            // This only changes the ownership state in the emigrants vector, not in AutoPas
            p.setOwnershipState(autopas::OwnershipState::dummy);
            return true;
          }
          return false;
        });

        emigrants.erase(std::remove_if(emigrants.begin(), emigrants.end(), [&](const auto &p) { return p.isDummy(); }),
                        emigrants.end());

        emigrants.insert(emigrants.end(), additionalEmigrants.begin(), additionalEmigrants.end());
        _timers.loadBalancing.stop();
      }

      _timers.migratingParticleExchange.start();
      _domainDecomposition->exchangeMigratingParticles(*_autoPasContainer, emigrants);
      _timers.migratingParticleExchange.stop();

      _timers.reflectParticlesAtBoundaries.start();
      _domainDecomposition->reflectParticlesAtBoundaries(*_autoPasContainer,
                                                         *_configuration.getParticlePropertiesLibrary());
      _timers.reflectParticlesAtBoundaries.stop();

      _timers.haloParticleExchange.start();
      _domainDecomposition->exchangeHaloParticles(*_autoPasContainer);
      _timers.haloParticleExchange.stop();

      _timers.computationalLoad.start();
    }

    updateInteractionForces();

    if (_configuration.pauseSimulationDuringTuning.value) {
      // If PauseSimulationDuringTuning is enabled we need to update the _simulationIsPaused flag
      updateSimulationPauseState();
    }

    if (_configuration.deltaT.value != 0 and not _simulationIsPaused) {
      updateVelocities();
#if MD_FLEXIBLE_MODE == MULTISITE
      updateAngularVelocities();
#endif
      updateThermostat();
    }
    _timers.computationalLoad.stop();

    if (not _simulationIsPaused) {
      ++_iteration;
    }

    if (autopas::Logger::get()->level() <= autopas::Logger::LogLevel::debug) {
      std::cout << "Current Memory usage on rank " << _domainDecomposition->getDomainIndex() << ": "
                << autopas::memoryProfiler::currentMemoryUsage() << " kB\n";
    }

    if (_domainDecomposition->getDomainIndex() == 0) {
      auto [maxIterationsEstimate, maxIterationsIsPrecise] = estimateNumberOfIterations();
      if (not _configuration.dontShowProgressBar.value) {
        printProgress(_iteration, maxIterationsEstimate, maxIterationsIsPrecise);
      }
    }
  }
  _timers.simulate.stop();

  // Record last state of simulation.
  if (_createVtkFiles) {
    _vtkWriter->recordTimestep(_iteration, *_autoPasContainer, *_domainDecomposition);
  }
}

std::tuple<size_t, bool> Simulation::estimateNumberOfIterations() const {
  if (_configuration.tuningPhases.value > 0) {
    const size_t configsTestedPerTuningPhase = [&]() {
      if (std::any_of(_configuration.tuningStrategyOptions.value.begin(),
                      _configuration.tuningStrategyOptions.value.end(), [](const auto &stratOpt) {
                        return stratOpt == autopas::TuningStrategyOption::bayesianSearch or
                               stratOpt == autopas::TuningStrategyOption::bayesianClusterSearch or
                               stratOpt == autopas::TuningStrategyOption::randomSearch;
                      })) {
        return static_cast<size_t>(_configuration.tuningMaxEvidence.value);
      } else {
        // @TODO: this can be improved by considering the tuning strategy
        //      or averaging number of iterations per tuning phase and dynamically adapt prediction

        // This estimate is only valid for full search and no restrictions on the cartesian product.
        // add static to only evaluate this once
        const size_t searchSpaceSizePairwise =
            _configuration.getInteractionTypes().count(autopas::InteractionTypeOption::pairwise) == 0
                ? 0
                : autopas::SearchSpaceGenerators::cartesianProduct(
                      _configuration.containerOptions.value, _configuration.traversalOptions.value,
                      _configuration.loadEstimatorOptions.value, _configuration.dataLayoutOptions.value,
                      _configuration.newton3Options.value, _configuration.cellSizeFactors.value.get(),
                      autopas::InteractionTypeOption::pairwise)
                      .size();

        const size_t searchSpaceSizeTriwise =
            _configuration.getInteractionTypes().count(autopas::InteractionTypeOption::triwise) == 0
                ? 0
                : autopas::SearchSpaceGenerators::cartesianProduct(
                      _configuration.containerOptions.value, _configuration.traversalOptions3B.value,
                      _configuration.loadEstimatorOptions.value, _configuration.dataLayoutOptions3B.value,
                      _configuration.newton3Options3B.value, _configuration.cellSizeFactors.value.get(),
                      autopas::InteractionTypeOption::triwise)
                      .size();

        return std::max(searchSpaceSizePairwise, searchSpaceSizeTriwise);
      }
    }();
    // non-tuning iterations + tuning iterations + one iteration after last phase
    auto estimate =
        (_configuration.tuningPhases.value - 1) * _configuration.tuningInterval.value +
        (_configuration.tuningPhases.value * _configuration.tuningSamples.value * configsTestedPerTuningPhase) + 1;
    return {estimate, false};
  } else {
    return {_configuration.iterations.value, true};
  }
}

void Simulation::printProgress(size_t iterationProgress, size_t maxIterations, bool maxIsPrecise) {
  // percentage of iterations complete
  const double fractionDone = static_cast<double>(iterationProgress) / static_cast<double>(maxIterations);

  // length of the number of maxIterations
  const auto numCharsOfMaxIterations = static_cast<int>(std::to_string(maxIterations).size());

  // trailing information string
  std::stringstream info;
  info << std::setw(3) << std::round(fractionDone * 100) << "% " << std::setw(numCharsOfMaxIterations)
       << iterationProgress << "/";
  if (not maxIsPrecise) {
    info << "~";
  }
  info << maxIterations;

  // actual progress bar
  std::stringstream progressbar;
  progressbar << "[";
  // get current terminal width
  const auto terminalWidth = getTerminalWidth();

  // the bar should fill the terminal window so subtract everything else (-2 for "] ")
  const int maxBarWidth = static_cast<int>(terminalWidth - info.str().size() - progressbar.str().size() - 2ul);
  // sanity check for underflow
  if (maxBarWidth > terminalWidth) {
    std::cerr << "Warning! Terminal width appears to be too small or could not be read. Disabling progress bar."
              << std::endl;
    _configuration.dontShowProgressBar.value = true;
    return;
  }
  const auto barWidth =
      std::max(std::min(static_cast<decltype(maxBarWidth)>(maxBarWidth * (fractionDone)), maxBarWidth), 1);
  // don't print arrow tip if >= 100%
  if (iterationProgress >= maxIterations) {
    progressbar << std::string(barWidth, '=');
  } else {
    progressbar << std::string(barWidth - 1, '=') << '>' << std::string(maxBarWidth - barWidth, ' ');
  }
  progressbar << "] ";
  // clear current line (=delete previous progress bar)
  std::cout << std::string(terminalWidth, '\r');
  // print everything
  std::cout << progressbar.str() << info.str() << std::flush;
}

std::string Simulation::timerToString(const std::string &name, long timeNS, int numberWidth, long maxTime) {
  // only print timers that were actually used
  if (timeNS == 0) {
    return "";
  }

  std::ostringstream ss;
  ss << std::fixed << std::setprecision(_floatStringPrecision) << name << " : " << std::setw(numberWidth) << std::right
     << timeNS
     << " ns ("
     // min width of the representation of seconds is numberWidth - 9 (from conversion) + 4 (for dot and digits after)
     << std::setw(numberWidth - 5) << ((double)timeNS * 1e-9) << "s)";
  if (maxTime != 0) {
    ss << " =" << std::setw(7) << std::right << ((double)timeNS / (double)maxTime * 100) << "%";
  }
  ss << "\n";
  return ss.str();
}

void Simulation::updatePositionsAndResetForces() {
  _timers.positionUpdate.start();
  TimeDiscretization::calculatePositionsAndResetForces(
      *_autoPasContainer, *(_configuration.getParticlePropertiesLibrary()), _configuration.deltaT.value,
      _configuration.globalForce.value, _configuration.fastParticlesThrow.value);
  _timers.positionUpdate.stop();
}

void Simulation::updateQuaternions() {
  _timers.quaternionUpdate.start();
  TimeDiscretization::calculateQuaternionsAndResetTorques(
      *_autoPasContainer, *(_configuration.getParticlePropertiesLibrary()), _configuration.deltaT.value,
      _configuration.globalForce.value);
  _timers.quaternionUpdate.stop();
}

void Simulation::updateInteractionForces() {
  _timers.forceUpdateTotal.start();

  _previousIterationWasTuningIteration = _currentIterationIsTuningIteration;
  _currentIterationIsTuningIteration = false;
  long timeIteration = 0;

  // Calculate pairwise forces
  if (_configuration.getInteractionTypes().count(autopas::InteractionTypeOption::pairwise)) {
    _timers.forceUpdatePairwise.start();
    _currentIterationIsTuningIteration |= calculatePairwiseForces();
    timeIteration += _timers.forceUpdatePairwise.stop();
  }
  // Calculate triwise forces
  if (_configuration.getInteractionTypes().count(autopas::InteractionTypeOption::triwise)) {
    _timers.forceUpdateTriwise.start();
    _currentIterationIsTuningIteration |= calculateTriwiseForces();
    timeIteration += _timers.forceUpdateTriwise.stop();
  }

  // count time spent for tuning
  if (_currentIterationIsTuningIteration) {
    _timers.forceUpdateTuning.addTime(timeIteration);
    ++_numTuningIterations;
  } else {
    _timers.forceUpdateNonTuning.addTime(timeIteration);
    // if the previous iteration was a tuning iteration and the current one is not
    // we have reached the end of a tuning phase
    if (_previousIterationWasTuningIteration) {
      ++_numTuningPhasesCompleted;
    }
  }

  _timers.forceUpdateTotal.stop();
}

void Simulation::updateVelocities() {
  const double deltaT = _configuration.deltaT.value;

  if (deltaT != 0) {
    _timers.velocityUpdate.start();
    TimeDiscretization::calculateVelocities(*_autoPasContainer, *(_configuration.getParticlePropertiesLibrary()),
                                            deltaT);
    _timers.velocityUpdate.stop();
  }
}

void Simulation::updateAngularVelocities() {
  const double deltaT = _configuration.deltaT.value;

  _timers.angularVelocityUpdate.start();
  TimeDiscretization::calculateAngularVelocities(*_autoPasContainer, *(_configuration.getParticlePropertiesLibrary()),
                                                 deltaT);
  _timers.angularVelocityUpdate.stop();
}

void Simulation::updateThermostat() {
  if (_configuration.useThermostat.value and (_iteration % _configuration.thermostatInterval.value) == 0) {
    _timers.thermostat.start();
    Thermostat::apply(*_autoPasContainer, *(_configuration.getParticlePropertiesLibrary()),
                      _configuration.targetTemperature.value, _configuration.deltaTemp.value);
    _timers.thermostat.stop();
  }
}

<<<<<<< HEAD
double Simulation::calculateComputationLoad() const {
  switch (_configuration.computationLoad.value) {
    case ComputationLoadOption::completeCycle:
      return static_cast<double>(
          _timers.computationalLoad.getTotalTime() + _timers.haloParticleExchange.getTotalTime() +
          _timers.migratingParticleExchange.getTotalTime() + _timers.reflectParticlesAtBoundaries.getTotalTime());
    case ComputationLoadOption::forceUpdate:
      return static_cast<double>(_timers.forceUpdateTotal.getTotalTime());
    case ComputationLoadOption::MPICommunication:
      return static_cast<double>(_timers.haloParticleExchange.getTotalTime() +
                                 _timers.migratingParticleExchange.getTotalTime());
    case ComputationLoadOption::particleCount:
      // === KEY CHANGE: Use particle count instead of computation time ===
      return static_cast<double>(_autoPasContainer->getNumberOfParticles(autopas::IteratorBehavior::owned));
    default:
      // Default to complete cycle if unknown option
      return static_cast<double>(_timers.computationalLoad.getTotalTime());
  }
=======
double Simulation::calculateComputationLoad() {
  double totalTime;
  switch (_configuration.computationLoad.value) {
    case ComputationLoadOption::completeCycle:
      totalTime = static_cast<double>(
          _timers.computationalLoad.getTotalTime() + _timers.haloParticleExchange.getTotalTime() +
          _timers.migratingParticleExchange.getTotalTime() + _timers.reflectParticlesAtBoundaries.getTotalTime());
      break;
    case ComputationLoadOption::forceUpdate:
      totalTime = static_cast<double>(_timers.forceUpdateTotal.getTotalTime());
      break;
    case ComputationLoadOption::MPICommunication:
      totalTime = static_cast<double>(_timers.haloParticleExchange.getTotalTime() +
                                      _timers.migratingParticleExchange.getTotalTime());
      break;
    case ComputationLoadOption::particleCount:
      // For particle count, use the raw count directly
      return static_cast<double>(_autoPasContainer->getNumberOfParticles(autopas::IteratorBehavior::owned));
    default:
      // Default to complete cycle if unknown option
      std::cout << "WARNING: Unknown computation load option, defaulting to complete cycle." << std::endl;
      totalTime = static_cast<double>(_timers.computationalLoad.getTotalTime());
      break;
  }

  // For time-based options, calculate delta from previous iteration
  double computationalLoad = totalTime - _previousTimerValue;
  _previousTimerValue = totalTime;

  if (autopas::Logger::get()->level() <= autopas::Logger::LogLevel::debug) {
    std::cout << "Computational load on rank " << _domainDecomposition->getDomainIndex() << ": " << computationalLoad
              << std::endl;
  }

  return computationalLoad;
>>>>>>> 418325cd
}

long Simulation::accumulateTime(const long &time) {
  long reducedTime{};
  autopas::AutoPas_MPI_Reduce(&time, &reducedTime, 1, AUTOPAS_MPI_LONG, AUTOPAS_MPI_SUM, 0, AUTOPAS_MPI_COMM_WORLD);

  return reducedTime;
}

bool Simulation::calculatePairwiseForces() {
  const auto wasTuningIteration =
      applyWithChosenFunctor<bool>([&](auto &&functor) { return _autoPasContainer->computeInteractions(&functor); });
  return wasTuningIteration;
}

bool Simulation::calculateTriwiseForces() {
  const auto wasTuningIteration =
      applyWithChosenFunctor3B<bool>([&](auto &&functor) { return _autoPasContainer->computeInteractions(&functor); });
  return wasTuningIteration;
}

void Simulation::calculateGlobalForces(const std::array<double, 3> &globalForce) {
  AUTOPAS_OPENMP(parallel shared(_autoPasContainer))
  for (auto particle = _autoPasContainer->begin(autopas::IteratorBehavior::owned); particle.isValid(); ++particle) {
    particle->addF(globalForce);
  }
}

void Simulation::logSimulationState() {
  size_t totalNumberOfParticles{0ul}, ownedParticles{0ul}, haloParticles{0ul};

  size_t particleCount = _autoPasContainer->getNumberOfParticles(autopas::IteratorBehavior::ownedOrHalo);
  autopas::AutoPas_MPI_Allreduce(&particleCount, &totalNumberOfParticles, 1, AUTOPAS_MPI_UNSIGNED_LONG, AUTOPAS_MPI_SUM,
                                 AUTOPAS_MPI_COMM_WORLD);

  particleCount = _autoPasContainer->getNumberOfParticles(autopas::IteratorBehavior::owned);
  autopas::AutoPas_MPI_Allreduce(&particleCount, &ownedParticles, 1, AUTOPAS_MPI_UNSIGNED_LONG, AUTOPAS_MPI_SUM,
                                 AUTOPAS_MPI_COMM_WORLD);

  particleCount = _autoPasContainer->getNumberOfParticles(autopas::IteratorBehavior::halo);
  autopas::AutoPas_MPI_Allreduce(&particleCount, &haloParticles, 1, AUTOPAS_MPI_UNSIGNED_LONG, AUTOPAS_MPI_SUM,
                                 AUTOPAS_MPI_COMM_WORLD);

  if (_domainDecomposition->getDomainIndex() == 0) {
    std::cout << "\n\n"
              << "Total number of particles at the end of Simulation: " << totalNumberOfParticles << "\n"
              << "Owned: " << ownedParticles << "\n"
              << "Halo : " << haloParticles << "\n";
  }
}

void Simulation::updateSimulationPauseState() {
  // If we are at the beginning of a tuning phase, we need to freeze the simulation
  if (_currentIterationIsTuningIteration and (not _previousIterationWasTuningIteration)) {
    std::cout << "Iteration " << _iteration << ": Freezing simulation for tuning phase. Starting tuning phase...\n";
    _simulationIsPaused = true;
  }

  // If we are at the end of a tuning phase, we need to resume the simulation
  if (_previousIterationWasTuningIteration and (not _currentIterationIsTuningIteration)) {
    std::cout << "Iteration " << _iteration << ": Resuming simulation after tuning phase.\n";

    // reset the forces which accumulated during the tuning phase
    for (auto particle = _autoPasContainer->begin(autopas::IteratorBehavior::owned); particle.isValid(); ++particle) {
      particle->setF(_configuration.globalForce.value);
    }

    // calculate the forces of the latest iteration again
    updateInteractionForces();

    _simulationIsPaused = false;
  }
}

void Simulation::logMeasurements() {
  const long positionUpdate = accumulateTime(_timers.positionUpdate.getTotalTime());
  const long quaternionUpdate = accumulateTime(_timers.quaternionUpdate.getTotalTime());
  const long updateContainer = accumulateTime(_timers.updateContainer.getTotalTime());
  const long forceUpdateTotal = accumulateTime(_timers.forceUpdateTotal.getTotalTime());
  const long forceUpdatePairwise = accumulateTime(_timers.forceUpdatePairwise.getTotalTime());
  const long forceUpdateTriwise = accumulateTime(_timers.forceUpdateTriwise.getTotalTime());
  const long forceUpdateTuning = accumulateTime(_timers.forceUpdateTuning.getTotalTime());
  const long forceUpdateNonTuning = accumulateTime(_timers.forceUpdateNonTuning.getTotalTime());
  const long velocityUpdate = accumulateTime(_timers.velocityUpdate.getTotalTime());
  const long angularVelocityUpdate = accumulateTime(_timers.angularVelocityUpdate.getTotalTime());
  const long simulate = accumulateTime(_timers.simulate.getTotalTime());
  const long vtk = accumulateTime(_timers.vtk.getTotalTime());
  const long initialization = accumulateTime(_timers.initialization.getTotalTime());
  const long total = accumulateTime(_timers.total.getTotalTime());
  const long thermostat = accumulateTime(_timers.thermostat.getTotalTime());
  const long haloParticleExchange = accumulateTime(_timers.haloParticleExchange.getTotalTime());
  const long reflectParticlesAtBoundaries = accumulateTime(_timers.reflectParticlesAtBoundaries.getTotalTime());
  const long migratingParticleExchange = accumulateTime(_timers.migratingParticleExchange.getTotalTime());
  const long loadBalancing = accumulateTime(_timers.loadBalancing.getTotalTime());

  if (_domainDecomposition->getDomainIndex() == 0) {
    const long wallClockTime = _timers.total.getTotalTime();
    // use the two potentially largest timers to determine the number of chars needed
    const auto maximumNumberOfDigits =
        static_cast<int>(std::max(std::to_string(total).length(), std::to_string(wallClockTime).length()));
    std::cout << "Measurements:\n";
    std::cout << timerToString("Total accumulated                 ", total, maximumNumberOfDigits);
    std::cout << timerToString("  Initialization                  ", initialization, maximumNumberOfDigits, total);
    std::cout << timerToString("  Simulate                        ", simulate, maximumNumberOfDigits, total);
    std::cout << timerToString("    PositionUpdate                ", positionUpdate, maximumNumberOfDigits, simulate);
#if MD_FLEXIBLE_MODE == MULTISITE
    std::cout << timerToString("    QuaternionUpdate              ", quaternionUpdate, maximumNumberOfDigits, simulate);
#endif
    std::cout << timerToString("    UpdateContainer               ", updateContainer, maximumNumberOfDigits, simulate);
    std::cout << timerToString("    Boundaries                    ", haloParticleExchange + migratingParticleExchange,
                               maximumNumberOfDigits, simulate);
    std::cout << timerToString("      HaloParticleExchange        ", haloParticleExchange, maximumNumberOfDigits,
                               haloParticleExchange + reflectParticlesAtBoundaries + migratingParticleExchange);
    std::cout << timerToString("      ReflectParticlesAtBoundaries", reflectParticlesAtBoundaries,
                               maximumNumberOfDigits,
                               haloParticleExchange + reflectParticlesAtBoundaries + migratingParticleExchange);
    std::cout << timerToString("      MigratingParticleExchange   ", migratingParticleExchange, maximumNumberOfDigits,
                               haloParticleExchange + reflectParticlesAtBoundaries + migratingParticleExchange);
    std::cout << timerToString("    ForceUpdateTotal              ", forceUpdateTotal, maximumNumberOfDigits, simulate);
    std::cout << timerToString("      Tuning                      ", forceUpdateTuning, maximumNumberOfDigits,
                               forceUpdateTotal);
    std::cout << timerToString("      ForceUpdateTuning           ", forceUpdateTuning, maximumNumberOfDigits,
                               forceUpdateTotal);
    std::cout << timerToString("      ForceUpdateNonTuning        ", forceUpdateNonTuning, maximumNumberOfDigits,
                               forceUpdateTotal);
    std::cout << timerToString("    VelocityUpdate                ", velocityUpdate, maximumNumberOfDigits, simulate);
#if MD_FLEXIBLE_MODE == MULTISITE
    std::cout << timerToString("    AngularVelocityUpdate         ", angularVelocityUpdate, maximumNumberOfDigits,
                               simulate);
#endif
    std::cout << timerToString("    Thermostat                    ", thermostat, maximumNumberOfDigits, simulate);
    std::cout << timerToString("    Vtk                           ", vtk, maximumNumberOfDigits, simulate);
    std::cout << timerToString("    LoadBalancing                 ", loadBalancing, maximumNumberOfDigits, simulate);
    std::cout << timerToString("  One iteration                 ", simulate / static_cast<long>(_iteration),
                               maximumNumberOfDigits, total);

    std::cout << timerToString("Total wall-clock time             ", wallClockTime, maximumNumberOfDigits, total);
    std::cout << "\n";

    std::cout << "Tuning iterations                  : " << _numTuningIterations << " / " << _iteration << " = "
              << (static_cast<double>(_numTuningIterations) / static_cast<double>(_iteration) * 100.) << "%"
              << "\n";

    auto mfups =
        static_cast<double>(_autoPasContainer->getNumberOfParticles(autopas::IteratorBehavior::owned) * _iteration) *
        1e-6 / (static_cast<double>(forceUpdateTotal) * 1e-9);  // 1e-9 for ns to s, 1e-6 for M in MFUPs
    std::cout << "MFUPs/sec                          : " << mfups << "\n";
#ifdef AUTOPAS_ENABLE_DYNAMIC_CONTAINERS
    std::cout << "Mean Rebuild Frequency               : " << _autoPasContainer->getMeanRebuildFrequency() << "\n";
#endif
  }
}

bool Simulation::needsMoreIterations() const {
  return _iteration < _configuration.iterations.value or _numTuningPhasesCompleted < _configuration.tuningPhases.value;
}

void Simulation::checkNumParticles(size_t expectedNumParticlesGlobal, size_t numParticlesCurrentlyMigratingLocal,
                                   int lineNumber) {
  if (std::all_of(_configuration.boundaryOption.value.begin(), _configuration.boundaryOption.value.end(),
                  [](const auto &boundary) {
                    return boundary == options::BoundaryTypeOption::periodic or
                           boundary == options::BoundaryTypeOption::reflective;
                  })) {
    const auto numParticlesNowLocal = _autoPasContainer->getNumberOfParticles(autopas::IteratorBehavior::owned);
    std::array<size_t, 2> sendBuffer{numParticlesNowLocal, numParticlesCurrentlyMigratingLocal};
    std::array<size_t, sendBuffer.size()> receiveBuffer{};
    autopas::AutoPas_MPI_Reduce(sendBuffer.data(), receiveBuffer.data(), receiveBuffer.size(),
                                AUTOPAS_MPI_UNSIGNED_LONG, AUTOPAS_MPI_SUM, 0, AUTOPAS_MPI_COMM_WORLD);
    const auto &[numParticlesNowTotal, numParticlesMigratingTotal] = receiveBuffer;
    if (expectedNumParticlesGlobal != numParticlesNowTotal + numParticlesMigratingTotal) {
      const auto myRank = _domainDecomposition->getDomainIndex();
      std::stringstream ss;
      // clang-format off
      ss << "Rank " << myRank << " Line " << lineNumber
         << ": Particles Lost! All Boundaries are periodic but the number of particles changed:"
         << "Expected        : " << expectedNumParticlesGlobal
         << "Actual          : " << (numParticlesNowTotal + numParticlesMigratingTotal)
         << "  in containers : " << numParticlesNowTotal
         << "  migrating     : " << numParticlesMigratingTotal
         << std::endl;
      // clang-format on
      throw std::runtime_error(ss.str());
    }
  }
}

void Simulation::loadParticles() {
  // Store how many particles are in this config object before removing them.
  const auto numParticlesInConfigLocally = _configuration.particles.size();
  // When loading checkpoints, the config file might contain particles that do not belong to this rank,
  // because rank boundaries don't align with those at the end of the previous simulation due to dynamic load balancing.
  // Idea: Only load what belongs here and send the rest away.
  _autoPasContainer->addParticlesIf(_configuration.particles, [&](auto &p) {
    if (_domainDecomposition->isInsideLocalDomain(p.getR())) {
      // Mark particle in vector as dummy, so we know it has been inserted.
      p.setOwnershipState(autopas::OwnershipState::dummy);
      return true;
    }
    return false;
  });

  // Remove what has been inserted. Everything that remains does not belong into this rank.
  _configuration.particles.erase(std::remove_if(_configuration.particles.begin(), _configuration.particles.end(),
                                                [&](const auto &p) { return p.isDummy(); }),
                                 _configuration.particles.end());

  // Send all remaining particles to all ranks
  // TODO: This is not optimal but since this only happens once upon initialization it is not too bad.
  //       Nevertheless it could be improved by determining which particle has to go to which rank.
  const auto rank = _domainDecomposition->getDomainIndex();
  ParticleCommunicator particleCommunicator(_domainDecomposition->getCommunicator());
  for (int receiverRank = 0; receiverRank < _domainDecomposition->getNumberOfSubdomains(); ++receiverRank) {
    // don't send to ourselves
    if (receiverRank == rank) {
      continue;
    }
    particleCommunicator.sendParticles(_configuration.particles, receiverRank);
  }
  // Erase all locally stored particles. They don't belong to this rank and have been sent away.
  _configuration.flushParticles();

  // Receive particles from all other ranks.
  for (int senderRank = 0; senderRank < _domainDecomposition->getNumberOfSubdomains(); ++senderRank) {
    // don't send to ourselves
    if (senderRank == rank) {
      continue;
    }
    particleCommunicator.receiveParticles(_configuration.particles, senderRank);
  }
  particleCommunicator.waitForSendRequests();

  // Add all new particles that belong in this rank
  _autoPasContainer->addParticlesIf(_configuration.particles,
                                    [&](auto &p) { return _domainDecomposition->isInsideLocalDomain(p.getR()); });
  // cleanup
  _configuration.flushParticles();

  // Output and sanity checks
  const size_t numParticlesLocally = _autoPasContainer->getNumberOfParticles(autopas::IteratorBehavior::owned);
  std::cout << "Number of particles at initialization "
            // align outputs based on the max number of ranks
            << "on rank " << std::setw(std::to_string(_domainDecomposition->getNumberOfSubdomains()).length())
            << std::right << rank << ": " << numParticlesLocally << "\n";

  // Local unnamed struct to pack data for MPI
  struct {
    size_t numParticlesAdded;
    size_t numParticlesInConfig;
  } dataPackage{numParticlesLocally, numParticlesInConfigLocally};
  // Let rank 0 also report the global number of particles
  if (rank == 0) {
    autopas::AutoPas_MPI_Reduce(AUTOPAS_MPI_IN_PLACE, &dataPackage, 2, AUTOPAS_MPI_UNSIGNED_LONG, AUTOPAS_MPI_SUM, 0,
                                _domainDecomposition->getCommunicator());
    std::cout << "Number of particles at initialization globally"
              // align ":" with the messages above
              << std::setw(std::to_string(_domainDecomposition->getNumberOfSubdomains()).length()) << ""
              << ": " << dataPackage.numParticlesAdded << "\n";
    // Sanity check that on a global scope all particles have been loaded
    if (dataPackage.numParticlesAdded != dataPackage.numParticlesInConfig) {
      throw std::runtime_error(
          "Simulation::loadParticles(): "
          "Not all particles from the configuration file could be added to AutoPas!\n"
          "Configuration : " +
          std::to_string(dataPackage.numParticlesInConfig) +
          "\n"
          "Added globally: " +
          std::to_string(dataPackage.numParticlesAdded));
    }
  } else {
    // In-place reduce needs different calls on root vs rest...
    autopas::AutoPas_MPI_Reduce(&dataPackage, nullptr, 2, AUTOPAS_MPI_UNSIGNED_LONG, AUTOPAS_MPI_SUM, 0,
                                _domainDecomposition->getCommunicator());
  }
}

template <class ReturnType, class FunctionType>
ReturnType Simulation::applyWithChosenFunctor(FunctionType f) {
  const double cutoff = _configuration.cutoff.value;
  auto &particlePropertiesLibrary = *_configuration.getParticlePropertiesLibrary();
  switch (_configuration.functorOption.value) {
    case MDFlexConfig::FunctorOption::lj12_6: {
#if defined(MD_FLEXIBLE_FUNCTOR_AUTOVEC)
      return f(LJFunctorTypeAutovec{cutoff, particlePropertiesLibrary});
#else
      throw std::runtime_error(
          "MD-Flexible was not compiled with support for LJFunctor AutoVec. Activate it via `cmake "
          "-DMD_FLEXIBLE_FUNCTOR_AUTOVEC=ON`.");
#endif
    }
    case MDFlexConfig::FunctorOption::lj12_6_AVX: {
#if defined(MD_FLEXIBLE_FUNCTOR_AVX) && defined(__AVX__)
      return f(LJFunctorTypeAVX{cutoff, particlePropertiesLibrary});
#else
      throw std::runtime_error(
          "MD-Flexible was not compiled with support for LJFunctor AVX. Activate it via `cmake "
          "-DMD_FLEXIBLE_FUNCTOR_AVX=ON`.");
#endif
    }
    case MDFlexConfig::FunctorOption::lj12_6_SVE: {
#if defined(MD_FLEXIBLE_FUNCTOR_SVE) && defined(__ARM_FEATURE_SVE)
      return f(LJFunctorTypeSVE{cutoff, particlePropertiesLibrary});
#else
      throw std::runtime_error(
          "MD-Flexible was not compiled with support for LJFunctor SVE. Activate it via `cmake "
          "-DMD_FLEXIBLE_FUNCTOR_SVE=ON`.");
#endif
    }
    default: {
      throw std::runtime_error("Unknown pairwise functor choice" +
                               std::to_string(static_cast<int>(_configuration.functorOption.value)));
    }
  }
}

template <class ReturnType, class FunctionType>
ReturnType Simulation::applyWithChosenFunctor3B(FunctionType f) {
  const double cutoff = _configuration.cutoff.value;
  auto &particlePropertiesLibrary = *_configuration.getParticlePropertiesLibrary();
  switch (_configuration.functorOption3B.value) {
    case MDFlexConfig::FunctorOption3B::at: {
#if defined(MD_FLEXIBLE_FUNCTOR_AT_AUTOVEC)
      return f(ATFunctor{cutoff, particlePropertiesLibrary});
#else
      throw std::runtime_error(
          "MD-Flexible was not compiled with support for AxilrodTeller Functor. Activate it via `cmake "
          "-DMD_FLEXIBLE_FUNCTOR_AT_AUTOVEC=ON`.");
#endif
    }
    default: {
      throw std::runtime_error("Unknown triwise functor choice" +
                               std::to_string(static_cast<int>(_configuration.functorOption3B.value)));
    }
  }
}<|MERGE_RESOLUTION|>--- conflicted
+++ resolved
@@ -40,11 +40,7 @@
 #include "autopas/utils/MemoryProfiler.h"
 #include "autopas/utils/WrapMPI.h"
 #include "configuration/MDFlexConfig.h"
-<<<<<<< HEAD
-#include "domainDecomposition/ComputationLoadOption.h"
-=======
 #include "options/ComputationLoadOption.h"
->>>>>>> 418325cd
 
 namespace {
 /**
@@ -236,26 +232,9 @@
       auto emigrants = _autoPasContainer->updateContainer();
       _timers.updateContainer.stop();
       _timers.computationalLoad.stop();
-<<<<<<< HEAD
-
-      // Calculate computation load based on selected option
-      auto totalTime = calculateComputationLoad();
-      double computationalLoad;
-      if (_configuration.computationLoad.value == ComputationLoadOption::particleCount) {
-        // For particle count, use the raw count directly
-        computationalLoad = totalTime;
-      } else {
-        // For time-based options, calculate delta from previous iteration
-        computationalLoad = totalTime - _previousTimerValue;
-        _previousTimerValue = totalTime;
-      }
-
-      std::cout << "Computational load: " << computationalLoad << std::endl;
-=======
 
       // Calculate computation load based on selected option
       const auto computationalLoad = calculateComputationLoad();
->>>>>>> 418325cd
       // periodically resize box for MPI load balancing
       if (_iteration % _configuration.loadBalancingInterval.value == 0) {
         _timers.loadBalancing.start();
@@ -536,26 +515,6 @@
   }
 }
 
-<<<<<<< HEAD
-double Simulation::calculateComputationLoad() const {
-  switch (_configuration.computationLoad.value) {
-    case ComputationLoadOption::completeCycle:
-      return static_cast<double>(
-          _timers.computationalLoad.getTotalTime() + _timers.haloParticleExchange.getTotalTime() +
-          _timers.migratingParticleExchange.getTotalTime() + _timers.reflectParticlesAtBoundaries.getTotalTime());
-    case ComputationLoadOption::forceUpdate:
-      return static_cast<double>(_timers.forceUpdateTotal.getTotalTime());
-    case ComputationLoadOption::MPICommunication:
-      return static_cast<double>(_timers.haloParticleExchange.getTotalTime() +
-                                 _timers.migratingParticleExchange.getTotalTime());
-    case ComputationLoadOption::particleCount:
-      // === KEY CHANGE: Use particle count instead of computation time ===
-      return static_cast<double>(_autoPasContainer->getNumberOfParticles(autopas::IteratorBehavior::owned));
-    default:
-      // Default to complete cycle if unknown option
-      return static_cast<double>(_timers.computationalLoad.getTotalTime());
-  }
-=======
 double Simulation::calculateComputationLoad() {
   double totalTime;
   switch (_configuration.computationLoad.value) {
@@ -591,7 +550,6 @@
   }
 
   return computationalLoad;
->>>>>>> 418325cd
 }
 
 long Simulation::accumulateTime(const long &time) {
