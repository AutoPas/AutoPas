/**
 * @file Simulation.cpp
 * @author F. Gratl
 * @date 01.03.2021
 */
#include "Simulation.h"

#include <algorithm>

#include "TypeDefinitions.h"
#include "autopas/AutoPasDecl.h"
#include "autopas/utils/WrapMPI.h"
#include "autopas/utils/WrapOpenMP.h"

// Declare the main AutoPas class and the computeInteractions() methods with all used functors as extern template
// instantiation. They are instantiated in the respective cpp file inside the templateInstantiations folder.
//! @cond Doxygen_Suppress
extern template class autopas::AutoPas<ParticleType>;
#if defined(MD_FLEXIBLE_FUNCTOR_AUTOVEC)
extern template bool autopas::AutoPas<ParticleType>::computeInteractions(LJFunctorTypeAutovec *);
#endif
#if defined(MD_FLEXIBLE_FUNCTOR_AVX) && defined(__AVX__)
extern template bool autopas::AutoPas<ParticleType>::computeInteractions(LJFunctorTypeAVX *);
#endif
#if defined(MD_FLEXIBLE_FUNCTOR_SVE) && defined(__ARM_FEATURE_SVE)
extern template bool autopas::AutoPas<ParticleType>::computeInteractions(LJFunctorTypeSVE *);
#endif
#if defined(MD_FLEXIBLE_FUNCTOR_AT_AUTOVEC)
extern template bool autopas::AutoPas<ParticleType>::computeInteractions(ATFunctor *);
#endif
//! @endcond

#include <sys/ioctl.h>
#include <unistd.h>

#include <iostream>

#include "ParticleCommunicator.h"
#include "Thermostat.h"
#include "autopas/utils/MemoryProfiler.h"
#include "autopas/utils/WrapMPI.h"
#include "configuration/MDFlexConfig.h"

namespace {
/**
 * Tries to identify the width of the terminal where the simulation is running.
 * If no width can be identified, the function defaults to 80.
 * @return width of the terminal.
 */
size_t getTerminalWidth() {
  size_t terminalWidth = 0;
  // test all std pipes to get the current terminal width
  for (auto fd : {STDOUT_FILENO, STDIN_FILENO, STDERR_FILENO}) {
    if (isatty(fd)) {
      struct winsize w {};
      ioctl(fd, TIOCGWINSZ, &w);
      terminalWidth = w.ws_col;
      break;
    }
  }

  // if width is still zero try the environment variable COLUMNS
  if (terminalWidth == 0) {
    if (auto *terminalWidthCharArr = std::getenv("COLUMNS")) {
      // this pointer could be used to detect parsing errors via terminalWidthCharArr == end
      // but since we have a fallback further down we are ok if this fails silently.
      char *end{};
      terminalWidth = std::strtol(terminalWidthCharArr, &end, 10);
    }
  }

  // if all of the above fail fall back to a fixed width
  if (terminalWidth == 0) {
    // this seems to be the default width in most terminal windows
    terminalWidth = 80;
  }

  return terminalWidth;
}
}  // namespace

Simulation::Simulation(const MDFlexConfig &configuration,
                       std::shared_ptr<RegularGridDecomposition> &domainDecomposition)
    : _configuration(configuration),
      _domainDecomposition(domainDecomposition),
      _createVtkFiles(not configuration.vtkFileName.value.empty()),
      _vtkWriter(nullptr) {
  _timers.total.start();
  _timers.initialization.start();

  // only create the writer if necessary since this also creates the output dir
  if (_createVtkFiles) {
    _vtkWriter =
        std::make_shared<ParallelVtkWriter>(_configuration.vtkFileName.value, _configuration.vtkOutputFolder.value,
                                            std::to_string(_configuration.iterations.value).size());
  }

  const auto rank = _domainDecomposition->getDomainIndex();
  const auto *fillerBeforeSuffix =
      _configuration.outputSuffix.value.empty() or _configuration.outputSuffix.value.front() == '_' ? "" : "_";
  const auto *fillerAfterSuffix =
      _configuration.outputSuffix.value.empty() or _configuration.outputSuffix.value.back() == '_' ? "" : "_";
<<<<<<< HEAD
  const auto outputSuffix = "Rank" + std::to_string(rank) + fillerBeforeSuffix +
                            _configuration.outputSuffix.value + fillerAfterSuffix;
=======
  const auto outputSuffix =
      "Rank" + std::to_string(rank) + fillerBeforeSuffix + _configuration.outputSuffix.value + fillerAfterSuffix;
>>>>>>> f7e14361

  if (_configuration.logFileName.value.empty()) {
    _outputStream = &std::cout;
  } else {
    _logFile = std::make_shared<std::ofstream>();
<<<<<<< HEAD
    _logFile->open(_configuration.logFileName.value + outputSuffix);
=======
    _logFile->open(_configuration.logFileName.value + "_" + outputSuffix);
>>>>>>> f7e14361
    _outputStream = &(*_logFile);
  }

  _autoPasContainer = std::make_shared<autopas::AutoPas<ParticleType>>(*_outputStream);
  _autoPasContainer->setAllowedCellSizeFactors(*_configuration.cellSizeFactors.value);
  _autoPasContainer->setAllowedContainers(_configuration.containerOptions.value);

  if (_configuration.getInteractionTypes().empty()) {
    std::string functorName{};
    std::tie(_configuration.functorOption.value, functorName) =
#if defined(MD_FLEXIBLE_FUNCTOR_AVX) && defined(__AVX__)
        std::make_pair(MDFlexConfig::FunctorOption::lj12_6_AVX, "Lennard-Jones AVX Functor.");
#elif defined(MD_FLEXIBLE_FUNCTOR_SVE) && defined(__ARM_FEATURE_SVE)
        std::make_pair(MDFlexConfig::FunctorOption::lj12_6_SVE, "Lennard-Jones SVE Functor.");
#else
        std::make_pair(MDFlexConfig::FunctorOption::lj12_6, "Lennard-Jones AutoVec Functor.");
#endif
    _configuration.addInteractionType(autopas::InteractionTypeOption::pairwise);
    std::cout << "WARNING: No functor was specified. Defaulting to " << functorName << std::endl;
  }

  _autoPasContainer->setAllowedInteractionTypeOptions(_configuration.getInteractionTypes());

  // Pairwise specific options
  _autoPasContainer->setAllowedDataLayouts(_configuration.dataLayoutOptions.value,
                                           autopas::InteractionTypeOption::pairwise);
  _autoPasContainer->setAllowedNewton3Options(_configuration.newton3Options.value,
                                              autopas::InteractionTypeOption::pairwise);
  _autoPasContainer->setAllowedTraversals(_configuration.traversalOptions.value,
                                          autopas::InteractionTypeOption::pairwise);
  _autoPasContainer->setAllowedLoadEstimators(_configuration.loadEstimatorOptions.value);
  // Triwise specific options
  _autoPasContainer->setAllowedDataLayouts(_configuration.dataLayoutOptions3B.value,
                                           autopas::InteractionTypeOption::triwise);
  _autoPasContainer->setAllowedNewton3Options(_configuration.newton3Options3B.value,
                                              autopas::InteractionTypeOption::triwise);
  _autoPasContainer->setAllowedTraversals(_configuration.traversalOptions3B.value,
                                          autopas::InteractionTypeOption::triwise);
  // General options
  _autoPasContainer->setBoxMin(_domainDecomposition->getLocalBoxMin());
  _autoPasContainer->setBoxMax(_domainDecomposition->getLocalBoxMax());
  _autoPasContainer->setCutoff(_configuration.cutoff.value);
  _autoPasContainer->setRelativeOptimumRange(_configuration.relativeOptimumRange.value);
  _autoPasContainer->setMaxTuningPhasesWithoutTest(_configuration.maxTuningPhasesWithoutTest.value);
  _autoPasContainer->setRelativeBlacklistRange(_configuration.relativeBlacklistRange.value);
  _autoPasContainer->setEvidenceFirstPrediction(_configuration.evidenceFirstPrediction.value);
  _autoPasContainer->setExtrapolationMethodOption(_configuration.extrapolationMethodOption.value);
  _autoPasContainer->setNumSamples(_configuration.tuningSamples.value);
  _autoPasContainer->setEarlyStoppingFactor(_configuration.earlyStoppingFactor.value);
  _autoPasContainer->setMaxEvidence(_configuration.tuningMaxEvidence.value);
  _autoPasContainer->setRuleFileName(_configuration.ruleFilename.value);
  _autoPasContainer->setFuzzyRuleFileName(_configuration.fuzzyRuleFilename.value);
  _autoPasContainer->setModelFileName(_configuration.modelFilename.value);
  _autoPasContainer->setSelectorStrategy(_configuration.selectorStrategy.value);
  _autoPasContainer->setTuningInterval(_configuration.tuningInterval.value);
  _autoPasContainer->setTuningStrategyOption(_configuration.tuningStrategyOptions.value);
  _autoPasContainer->setTuningMetricOption(_configuration.tuningMetricOption.value);
  _autoPasContainer->setUseLOESSSmoothening(_configuration.useLOESSSmoothening.value);
  _autoPasContainer->setEnergySensorOption(_configuration.energySensorOption.value);
  _autoPasContainer->setMPITuningMaxDifferenceForBucket(_configuration.MPITuningMaxDifferenceForBucket.value);
  _autoPasContainer->setMPITuningWeightForMaxDensity(_configuration.MPITuningWeightForMaxDensity.value);
  _autoPasContainer->setVerletClusterSize(_configuration.verletClusterSize.value);
  _autoPasContainer->setVerletRebuildFrequency(_configuration.verletRebuildFrequency.value);
  _autoPasContainer->setVerletSkin(_configuration.verletSkinRadius.value);
  _autoPasContainer->setAcquisitionFunction(_configuration.acquisitionFunctionOption.value);
  _autoPasContainer->setUseTuningLogger(_configuration.useTuningLogger.value);
  _autoPasContainer->setSortingThreshold(_configuration.sortingThreshold.value);
  _autoPasContainer->setOutputSuffix(outputSuffix);
  autopas::Logger::get()->set_level(_configuration.logLevel.value);

  _autoPasContainer->init();

  // Throw an error if there is not more than one configuration to test in the search space but more than one tuning
  // phase is requested
  if (_autoPasContainer->searchSpaceIsTrivial() and _configuration.tuningPhases.value > 0) {
    throw std::runtime_error(
        "Search space must not be trivial if the simulation time is limited by the number tuning phases");
  }

  // Load particles from the config file (object generators, checkpoint)
  loadParticles();

  if (_configuration.useThermostat.value and _configuration.deltaT.value != 0) {
    if (_configuration.addBrownianMotion.value) {
      Thermostat::addBrownianMotion(*_autoPasContainer, *(_configuration.getParticlePropertiesLibrary()),
                                    _configuration.initTemperature.value);
    }

    // Set the simulation directly to the desired initial temperature.
    Thermostat::apply(*_autoPasContainer, *(_configuration.getParticlePropertiesLibrary()),
                      _configuration.initTemperature.value, std::numeric_limits<double>::max());
  }

  _timers.initialization.stop();
}

void Simulation::finalize() {
  _timers.total.stop();
  autopas::AutoPas_MPI_Barrier(AUTOPAS_MPI_COMM_WORLD);

  logSimulationState();
  logMeasurements();
}

void Simulation::run() {
  _timers.simulate.start();
  while (needsMoreIterations()) {
    if (_createVtkFiles and _iteration % _configuration.vtkWriteFrequency.value == 0) {
      _timers.vtk.start();
      _vtkWriter->recordTimestep(_iteration, *_autoPasContainer, *_domainDecomposition);
      _timers.vtk.stop();
    }

    _timers.computationalLoad.start();
    if (_configuration.deltaT.value != 0 and not _simulationIsPaused) {
      updatePositionsAndResetForces();
#if MD_FLEXIBLE_MODE == MULTISITE
      updateQuaternions();
#endif
    }
<<<<<<< HEAD

    // We update the container, even if dt=0, to bump the iteration counter, which is needed to ensure containers can
    // still be rebuilt in frozen scenarios e.g. for algorithm performance data gathering purposes. Also, it bumps the
    // iteration counter which can be used to uniquely identify functor calls.
    _timers.updateContainer.start();
    auto emigrants = _autoPasContainer->updateContainer();
    _timers.updateContainer.stop();

    if (_configuration.deltaT.value != 0 and not _simulationIsPaused) {
=======

    // We update the container, even if dt=0, to bump the iteration counter, which is needed to ensure containers can
    // still be rebuilt in frozen scenarios e.g. for algorithm performance data gathering purposes. Also, it bumps the
    // iteration counter which can be used to uniquely identify functor calls.
    _timers.updateContainer.start();
    auto emigrants = _autoPasContainer->updateContainer();
    _timers.updateContainer.stop();
>>>>>>> f7e14361

    if (_configuration.deltaT.value != 0 and not _simulationIsPaused) {
      const auto computationalLoad = static_cast<double>(_timers.computationalLoad.stop());

      // periodically resize box for MPI load balancing
      if (_iteration % _configuration.loadBalancingInterval.value == 0) {
        _timers.loadBalancing.start();
        _domainDecomposition->update(computationalLoad);
        auto additionalEmigrants = _autoPasContainer->resizeBox(_domainDecomposition->getLocalBoxMin(),
                                                                _domainDecomposition->getLocalBoxMax());
        // If the boundaries shifted, particles that were thrown out by updateContainer() previously might now be in the
        // container again.
        // Reinsert emigrants if they are now inside the domain and mark local copies as dummy,
        // so that remove_if can erase them after.
        const auto &boxMin = _autoPasContainer->getBoxMin();
        const auto &boxMax = _autoPasContainer->getBoxMax();
        _autoPasContainer->addParticlesIf(emigrants, [&](auto &p) {
          if (autopas::utils::inBox(p.getR(), boxMin, boxMax)) {
            // This only changes the ownership state in the emigrants vector, not in AutoPas
            p.setOwnershipState(autopas::OwnershipState::dummy);
            return true;
          }
          return false;
        });

        emigrants.erase(std::remove_if(emigrants.begin(), emigrants.end(), [&](const auto &p) { return p.isDummy(); }),
                        emigrants.end());

        emigrants.insert(emigrants.end(), additionalEmigrants.begin(), additionalEmigrants.end());
        _timers.loadBalancing.stop();
      }

      _timers.migratingParticleExchange.start();
      _domainDecomposition->exchangeMigratingParticles(*_autoPasContainer, emigrants);
      _timers.migratingParticleExchange.stop();

      _timers.reflectParticlesAtBoundaries.start();
      _domainDecomposition->reflectParticlesAtBoundaries(*_autoPasContainer,
                                                         *_configuration.getParticlePropertiesLibrary());
      _timers.reflectParticlesAtBoundaries.stop();

      _timers.haloParticleExchange.start();
      _domainDecomposition->exchangeHaloParticles(*_autoPasContainer);
      _timers.haloParticleExchange.stop();

      _timers.computationalLoad.start();
    }

    updateInteractionForces();

    if (_configuration.pauseSimulationDuringTuning.value) {
      // If PauseSimulationDuringTuning is enabled we need to update the _simulationIsPaused flag
      updateSimulationPauseState();
    }

    if (_configuration.deltaT.value != 0 and not _simulationIsPaused) {
      updateVelocities();
#if MD_FLEXIBLE_MODE == MULTISITE
      updateAngularVelocities();
#endif
      updateThermostat();
    }
    _timers.computationalLoad.stop();

    if (not _simulationIsPaused) {
      ++_iteration;
    }

    if (autopas::Logger::get()->level() <= autopas::Logger::LogLevel::debug) {
      std::cout << "Current Memory usage on rank " << _domainDecomposition->getDomainIndex() << ": "
                << autopas::memoryProfiler::currentMemoryUsage() << " kB\n";
    }

    if (_domainDecomposition->getDomainIndex() == 0) {
      auto [maxIterationsEstimate, maxIterationsIsPrecise] = estimateNumberOfIterations();
      if (not _configuration.dontShowProgressBar.value) {
        printProgress(_iteration, maxIterationsEstimate, maxIterationsIsPrecise);
      }
    }
  }
  _timers.simulate.stop();

  // Record last state of simulation.
  if (_createVtkFiles) {
    _vtkWriter->recordTimestep(_iteration, *_autoPasContainer, *_domainDecomposition);
  }
}

std::tuple<size_t, bool> Simulation::estimateNumberOfIterations() const {
  if (_configuration.tuningPhases.value > 0) {
    const size_t configsTestedPerTuningPhase = [&]() {
      if (std::any_of(_configuration.tuningStrategyOptions.value.begin(),
                      _configuration.tuningStrategyOptions.value.end(), [](const auto &stratOpt) {
                        return stratOpt == autopas::TuningStrategyOption::bayesianSearch or
                               stratOpt == autopas::TuningStrategyOption::bayesianClusterSearch or
                               stratOpt == autopas::TuningStrategyOption::randomSearch;
                      })) {
        return static_cast<size_t>(_configuration.tuningMaxEvidence.value);
      } else {
        // @TODO: this can be improved by considering the tuning strategy
        //      or averaging number of iterations per tuning phase and dynamically adapt prediction

        // This estimate is only valid for full search and no restrictions on the cartesian product.
        // add static to only evaluate this once
        const size_t searchSpaceSizePairwise =
            _configuration.getInteractionTypes().count(autopas::InteractionTypeOption::pairwise) == 0
                ? 0
                : autopas::SearchSpaceGenerators::cartesianProduct(
                      _configuration.containerOptions.value, _configuration.traversalOptions.value,
                      _configuration.loadEstimatorOptions.value, _configuration.dataLayoutOptions.value,
                      _configuration.newton3Options.value, _configuration.cellSizeFactors.value.get(),
                      autopas::InteractionTypeOption::pairwise)
                      .size();

        const size_t searchSpaceSizeTriwise =
            _configuration.getInteractionTypes().count(autopas::InteractionTypeOption::triwise) == 0
                ? 0
                : autopas::SearchSpaceGenerators::cartesianProduct(
                      _configuration.containerOptions.value, _configuration.traversalOptions3B.value,
                      _configuration.loadEstimatorOptions.value, _configuration.dataLayoutOptions3B.value,
                      _configuration.newton3Options3B.value, _configuration.cellSizeFactors.value.get(),
                      autopas::InteractionTypeOption::triwise)
                      .size();

        return std::max(searchSpaceSizePairwise, searchSpaceSizeTriwise);
      }
    }();
    // non-tuning iterations + tuning iterations + one iteration after last phase
    auto estimate =
        (_configuration.tuningPhases.value - 1) * _configuration.tuningInterval.value +
        (_configuration.tuningPhases.value * _configuration.tuningSamples.value * configsTestedPerTuningPhase) + 1;
    return {estimate, false};
  } else {
    return {_configuration.iterations.value, true};
  }
}

void Simulation::printProgress(size_t iterationProgress, size_t maxIterations, bool maxIsPrecise) {
  // percentage of iterations complete
  const double fractionDone = static_cast<double>(iterationProgress) / static_cast<double>(maxIterations);

  // length of the number of maxIterations
  const auto numCharsOfMaxIterations = static_cast<int>(std::to_string(maxIterations).size());

  // trailing information string
  std::stringstream info;
  info << std::setw(3) << std::round(fractionDone * 100) << "% " << std::setw(numCharsOfMaxIterations)
       << iterationProgress << "/";
  if (not maxIsPrecise) {
    info << "~";
  }
  info << maxIterations;

  // actual progress bar
  std::stringstream progressbar;
  progressbar << "[";
  // get current terminal width
  const auto terminalWidth = getTerminalWidth();

  // the bar should fill the terminal window so subtract everything else (-2 for "] ")
  const int maxBarWidth = static_cast<int>(terminalWidth - info.str().size() - progressbar.str().size() - 2ul);
  // sanity check for underflow
  if (maxBarWidth > terminalWidth) {
    std::cerr << "Warning! Terminal width appears to be too small or could not be read. Disabling progress bar."
              << std::endl;
    _configuration.dontShowProgressBar.value = true;
    return;
  }
  const auto barWidth =
      std::max(std::min(static_cast<decltype(maxBarWidth)>(maxBarWidth * (fractionDone)), maxBarWidth), 1);
  // don't print arrow tip if >= 100%
  if (iterationProgress >= maxIterations) {
    progressbar << std::string(barWidth, '=');
  } else {
    progressbar << std::string(barWidth - 1, '=') << '>' << std::string(maxBarWidth - barWidth, ' ');
  }
  progressbar << "] ";
  // clear current line (=delete previous progress bar)
  std::cout << std::string(terminalWidth, '\r');
  // print everything
  std::cout << progressbar.str() << info.str() << std::flush;
}

std::string Simulation::timerToString(const std::string &name, long timeNS, int numberWidth, long maxTime) {
  // only print timers that were actually used
  if (timeNS == 0) {
    return "";
  }

  std::ostringstream ss;
  ss << std::fixed << std::setprecision(_floatStringPrecision) << name << " : " << std::setw(numberWidth) << std::right
     << timeNS
     << " ns ("
     // min width of the representation of seconds is numberWidth - 9 (from conversion) + 4 (for dot and digits after)
     << std::setw(numberWidth - 5) << ((double)timeNS * 1e-9) << "s)";
  if (maxTime != 0) {
    ss << " =" << std::setw(7) << std::right << ((double)timeNS / (double)maxTime * 100) << "%";
  }
  ss << "\n";
  return ss.str();
}

void Simulation::updatePositionsAndResetForces() {
  _timers.positionUpdate.start();
  TimeDiscretization::calculatePositionsAndResetForces(
      *_autoPasContainer, *(_configuration.getParticlePropertiesLibrary()), _configuration.deltaT.value,
      _configuration.globalForce.value, _configuration.fastParticlesThrow.value);
  _timers.positionUpdate.stop();
}

void Simulation::updateQuaternions() {
  _timers.quaternionUpdate.start();
  TimeDiscretization::calculateQuaternionsAndResetTorques(
      *_autoPasContainer, *(_configuration.getParticlePropertiesLibrary()), _configuration.deltaT.value,
      _configuration.globalForce.value);
  _timers.quaternionUpdate.stop();
}

void Simulation::updateInteractionForces() {
  _timers.forceUpdateTotal.start();

  _previousIterationWasTuningIteration = _currentIterationIsTuningIteration;
  _currentIterationIsTuningIteration = false;
  long timeIteration = 0;

  // Calculate pairwise forces
  if (_configuration.getInteractionTypes().count(autopas::InteractionTypeOption::pairwise)) {
    _timers.forceUpdatePairwise.start();
    _currentIterationIsTuningIteration |= calculatePairwiseForces();
    timeIteration += _timers.forceUpdatePairwise.stop();
  }
  // Calculate triwise forces
  if (_configuration.getInteractionTypes().count(autopas::InteractionTypeOption::triwise)) {
    _timers.forceUpdateTriwise.start();
    _currentIterationIsTuningIteration |= calculateTriwiseForces();
    timeIteration += _timers.forceUpdateTriwise.stop();
  }

  // count time spent for tuning
  if (_currentIterationIsTuningIteration) {
    _timers.forceUpdateTuning.addTime(timeIteration);
    ++_numTuningIterations;
  } else {
    _timers.forceUpdateNonTuning.addTime(timeIteration);
    // if the previous iteration was a tuning iteration and the current one is not
    // we have reached the end of a tuning phase
    if (_previousIterationWasTuningIteration) {
      ++_numTuningPhasesCompleted;
    }
  }

  _timers.forceUpdateTotal.stop();
}

void Simulation::updateVelocities() {
  const double deltaT = _configuration.deltaT.value;

  if (deltaT != 0) {
    _timers.velocityUpdate.start();
    TimeDiscretization::calculateVelocities(*_autoPasContainer, *(_configuration.getParticlePropertiesLibrary()),
                                            deltaT);
    _timers.velocityUpdate.stop();
  }
}

void Simulation::updateAngularVelocities() {
  const double deltaT = _configuration.deltaT.value;

  _timers.angularVelocityUpdate.start();
  TimeDiscretization::calculateAngularVelocities(*_autoPasContainer, *(_configuration.getParticlePropertiesLibrary()),
                                                 deltaT);
  _timers.angularVelocityUpdate.stop();
}

void Simulation::updateThermostat() {
  if (_configuration.useThermostat.value and (_iteration % _configuration.thermostatInterval.value) == 0) {
    _timers.thermostat.start();
    Thermostat::apply(*_autoPasContainer, *(_configuration.getParticlePropertiesLibrary()),
                      _configuration.targetTemperature.value, _configuration.deltaTemp.value);
    _timers.thermostat.stop();
  }
}

long Simulation::accumulateTime(const long &time) {
  long reducedTime{};
  autopas::AutoPas_MPI_Reduce(&time, &reducedTime, 1, AUTOPAS_MPI_LONG, AUTOPAS_MPI_SUM, 0, AUTOPAS_MPI_COMM_WORLD);

  return reducedTime;
}

bool Simulation::calculatePairwiseForces() {
  const auto wasTuningIteration =
      applyWithChosenFunctor<bool>([&](auto &&functor) { return _autoPasContainer->computeInteractions(&functor); });
  return wasTuningIteration;
}

bool Simulation::calculateTriwiseForces() {
  const auto wasTuningIteration =
      applyWithChosenFunctor3B<bool>([&](auto &&functor) { return _autoPasContainer->computeInteractions(&functor); });
  return wasTuningIteration;
}

void Simulation::calculateGlobalForces(const std::array<double, 3> &globalForce) {
  AUTOPAS_OPENMP(parallel shared(_autoPasContainer))
  for (auto particle = _autoPasContainer->begin(autopas::IteratorBehavior::owned); particle.isValid(); ++particle) {
    particle->addF(globalForce);
  }
}

void Simulation::logSimulationState() {
  size_t totalNumberOfParticles{0ul}, ownedParticles{0ul}, haloParticles{0ul};

  size_t particleCount = _autoPasContainer->getNumberOfParticles(autopas::IteratorBehavior::ownedOrHalo);
  autopas::AutoPas_MPI_Allreduce(&particleCount, &totalNumberOfParticles, 1, AUTOPAS_MPI_UNSIGNED_LONG, AUTOPAS_MPI_SUM,
                                 AUTOPAS_MPI_COMM_WORLD);

  particleCount = _autoPasContainer->getNumberOfParticles(autopas::IteratorBehavior::owned);
  autopas::AutoPas_MPI_Allreduce(&particleCount, &ownedParticles, 1, AUTOPAS_MPI_UNSIGNED_LONG, AUTOPAS_MPI_SUM,
                                 AUTOPAS_MPI_COMM_WORLD);

  particleCount = _autoPasContainer->getNumberOfParticles(autopas::IteratorBehavior::halo);
  autopas::AutoPas_MPI_Allreduce(&particleCount, &haloParticles, 1, AUTOPAS_MPI_UNSIGNED_LONG, AUTOPAS_MPI_SUM,
                                 AUTOPAS_MPI_COMM_WORLD);

  if (_domainDecomposition->getDomainIndex() == 0) {
    std::cout << "\n\n"
              << "Total number of particles at the end of Simulation: " << totalNumberOfParticles << "\n"
              << "Owned: " << ownedParticles << "\n"
              << "Halo : " << haloParticles << "\n";
  }
}

void Simulation::updateSimulationPauseState() {
  // If we are at the beginning of a tuning phase, we need to freeze the simulation
  if (_currentIterationIsTuningIteration and (not _previousIterationWasTuningIteration)) {
    std::cout << "Iteration " << _iteration << ": Freezing simulation for tuning phase. Starting tuning phase...\n";
    _simulationIsPaused = true;
  }

  // If we are at the end of a tuning phase, we need to resume the simulation
  if (_previousIterationWasTuningIteration and (not _currentIterationIsTuningIteration)) {
    std::cout << "Iteration " << _iteration << ": Resuming simulation after tuning phase.\n";

    // reset the forces which accumulated during the tuning phase
    for (auto particle = _autoPasContainer->begin(autopas::IteratorBehavior::owned); particle.isValid(); ++particle) {
      particle->setF(_configuration.globalForce.value);
    }

    // calculate the forces of the latest iteration again
    updateInteractionForces();

    _simulationIsPaused = false;
  }
}

void Simulation::logMeasurements() {
  const long positionUpdate = accumulateTime(_timers.positionUpdate.getTotalTime());
  const long quaternionUpdate = accumulateTime(_timers.quaternionUpdate.getTotalTime());
  const long updateContainer = accumulateTime(_timers.updateContainer.getTotalTime());
  const long forceUpdateTotal = accumulateTime(_timers.forceUpdateTotal.getTotalTime());
  const long forceUpdatePairwise = accumulateTime(_timers.forceUpdatePairwise.getTotalTime());
  const long forceUpdateTriwise = accumulateTime(_timers.forceUpdateTriwise.getTotalTime());
  const long forceUpdateTuning = accumulateTime(_timers.forceUpdateTuning.getTotalTime());
  const long forceUpdateNonTuning = accumulateTime(_timers.forceUpdateNonTuning.getTotalTime());
  const long velocityUpdate = accumulateTime(_timers.velocityUpdate.getTotalTime());
  const long angularVelocityUpdate = accumulateTime(_timers.angularVelocityUpdate.getTotalTime());
  const long simulate = accumulateTime(_timers.simulate.getTotalTime());
  const long vtk = accumulateTime(_timers.vtk.getTotalTime());
  const long initialization = accumulateTime(_timers.initialization.getTotalTime());
  const long total = accumulateTime(_timers.total.getTotalTime());
  const long thermostat = accumulateTime(_timers.thermostat.getTotalTime());
  const long haloParticleExchange = accumulateTime(_timers.haloParticleExchange.getTotalTime());
  const long reflectParticlesAtBoundaries = accumulateTime(_timers.reflectParticlesAtBoundaries.getTotalTime());
  const long migratingParticleExchange = accumulateTime(_timers.migratingParticleExchange.getTotalTime());
  const long loadBalancing = accumulateTime(_timers.loadBalancing.getTotalTime());

  if (_domainDecomposition->getDomainIndex() == 0) {
    const long wallClockTime = _timers.total.getTotalTime();
    // use the two potentially largest timers to determine the number of chars needed
    const auto maximumNumberOfDigits =
        static_cast<int>(std::max(std::to_string(total).length(), std::to_string(wallClockTime).length()));
    std::cout << "Measurements:\n";
    std::cout << timerToString("Total accumulated                 ", total, maximumNumberOfDigits);
    std::cout << timerToString("  Initialization                  ", initialization, maximumNumberOfDigits, total);
    std::cout << timerToString("  Simulate                        ", simulate, maximumNumberOfDigits, total);
    std::cout << timerToString("    PositionUpdate                ", positionUpdate, maximumNumberOfDigits, simulate);
#if MD_FLEXIBLE_MODE == MULTISITE
    std::cout << timerToString("    QuaternionUpdate              ", quaternionUpdate, maximumNumberOfDigits, simulate);
#endif
    std::cout << timerToString("    UpdateContainer               ", updateContainer, maximumNumberOfDigits, simulate);
    std::cout << timerToString("    Boundaries                    ", haloParticleExchange + migratingParticleExchange,
                               maximumNumberOfDigits, simulate);
    std::cout << timerToString("      HaloParticleExchange        ", haloParticleExchange, maximumNumberOfDigits,
                               haloParticleExchange + reflectParticlesAtBoundaries + migratingParticleExchange);
    std::cout << timerToString("      ReflectParticlesAtBoundaries", reflectParticlesAtBoundaries,
                               maximumNumberOfDigits,
                               haloParticleExchange + reflectParticlesAtBoundaries + migratingParticleExchange);
    std::cout << timerToString("      MigratingParticleExchange   ", migratingParticleExchange, maximumNumberOfDigits,
                               haloParticleExchange + reflectParticlesAtBoundaries + migratingParticleExchange);
    std::cout << timerToString("    ForceUpdateTotal              ", forceUpdateTotal, maximumNumberOfDigits, simulate);
    std::cout << timerToString("      Tuning                      ", forceUpdateTuning, maximumNumberOfDigits,
                               forceUpdateTotal);
    std::cout << timerToString("      ForceUpdateTuning           ", forceUpdateTuning, maximumNumberOfDigits,
                               forceUpdateTotal);
    std::cout << timerToString("      ForceUpdateNonTuning        ", forceUpdateNonTuning, maximumNumberOfDigits,
                               forceUpdateTotal);
    std::cout << timerToString("    VelocityUpdate                ", velocityUpdate, maximumNumberOfDigits, simulate);
#if MD_FLEXIBLE_MODE == MULTISITE
    std::cout << timerToString("    AngularVelocityUpdate         ", angularVelocityUpdate, maximumNumberOfDigits,
                               simulate);
#endif
    std::cout << timerToString("    Thermostat                    ", thermostat, maximumNumberOfDigits, simulate);
    std::cout << timerToString("    Vtk                           ", vtk, maximumNumberOfDigits, simulate);
    std::cout << timerToString("    LoadBalancing                 ", loadBalancing, maximumNumberOfDigits, simulate);
    std::cout << timerToString("  One iteration                 ", simulate / static_cast<long>(_iteration),
                               maximumNumberOfDigits, total);

    std::cout << timerToString("Total wall-clock time             ", wallClockTime, maximumNumberOfDigits, total);
    std::cout << "\n";

    std::cout << "Tuning iterations                  : " << _numTuningIterations << " / " << _iteration << " = "
              << (static_cast<double>(_numTuningIterations) / static_cast<double>(_iteration) * 100.) << "%"
              << "\n";

    auto mfups =
        static_cast<double>(_autoPasContainer->getNumberOfParticles(autopas::IteratorBehavior::owned) * _iteration) *
        1e-6 / (static_cast<double>(forceUpdateTotal) * 1e-9);  // 1e-9 for ns to s, 1e-6 for M in MFUPs
    std::cout << "MFUPs/sec                          : " << mfups << "\n";
#ifdef AUTOPAS_ENABLE_DYNAMIC_CONTAINERS
    std::cout << "Mean Rebuild Frequency               : " << _autoPasContainer->getMeanRebuildFrequency() << "\n";
#endif
  }
}

bool Simulation::needsMoreIterations() const {
  return _iteration < _configuration.iterations.value or _numTuningPhasesCompleted < _configuration.tuningPhases.value;
}

void Simulation::checkNumParticles(size_t expectedNumParticlesGlobal, size_t numParticlesCurrentlyMigratingLocal,
                                   int lineNumber) {
  if (std::all_of(_configuration.boundaryOption.value.begin(), _configuration.boundaryOption.value.end(),
                  [](const auto &boundary) {
                    return boundary == options::BoundaryTypeOption::periodic or
                           boundary == options::BoundaryTypeOption::reflective;
                  })) {
    const auto numParticlesNowLocal = _autoPasContainer->getNumberOfParticles(autopas::IteratorBehavior::owned);
    std::array<size_t, 2> sendBuffer{numParticlesNowLocal, numParticlesCurrentlyMigratingLocal};
    std::array<size_t, sendBuffer.size()> receiveBuffer{};
    autopas::AutoPas_MPI_Reduce(sendBuffer.data(), receiveBuffer.data(), receiveBuffer.size(),
                                AUTOPAS_MPI_UNSIGNED_LONG, AUTOPAS_MPI_SUM, 0, AUTOPAS_MPI_COMM_WORLD);
    const auto &[numParticlesNowTotal, numParticlesMigratingTotal] = receiveBuffer;
    if (expectedNumParticlesGlobal != numParticlesNowTotal + numParticlesMigratingTotal) {
      const auto myRank = _domainDecomposition->getDomainIndex();
      std::stringstream ss;
      // clang-format off
      ss << "Rank " << myRank << " Line " << lineNumber
         << ": Particles Lost! All Boundaries are periodic but the number of particles changed:"
         << "Expected        : " << expectedNumParticlesGlobal
         << "Actual          : " << (numParticlesNowTotal + numParticlesMigratingTotal)
         << "  in containers : " << numParticlesNowTotal
         << "  migrating     : " << numParticlesMigratingTotal
         << std::endl;
      // clang-format on
      throw std::runtime_error(ss.str());
    }
  }
}

void Simulation::loadParticles() {
  // Store how many particles are in this config object before removing them.
  const auto numParticlesInConfigLocally = _configuration.particles.size();
  // When loading checkpoints, the config file might contain particles that do not belong to this rank,
  // because rank boundaries don't align with those at the end of the previous simulation due to dynamic load balancing.
  // Idea: Only load what belongs here and send the rest away.
  _autoPasContainer->addParticlesIf(_configuration.particles, [&](auto &p) {
    if (_domainDecomposition->isInsideLocalDomain(p.getR())) {
      // Mark particle in vector as dummy, so we know it has been inserted.
      p.setOwnershipState(autopas::OwnershipState::dummy);
      return true;
    }
    return false;
  });

  // Remove what has been inserted. Everything that remains does not belong into this rank.
  _configuration.particles.erase(std::remove_if(_configuration.particles.begin(), _configuration.particles.end(),
                                                [&](const auto &p) { return p.isDummy(); }),
                                 _configuration.particles.end());

  // Send all remaining particles to all ranks
  // TODO: This is not optimal but since this only happens once upon initialization it is not too bad.
  //       Nevertheless it could be improved by determining which particle has to go to which rank.
  const auto rank = _domainDecomposition->getDomainIndex();
  ParticleCommunicator particleCommunicator(_domainDecomposition->getCommunicator());
  for (int receiverRank = 0; receiverRank < _domainDecomposition->getNumberOfSubdomains(); ++receiverRank) {
    // don't send to ourselves
    if (receiverRank == rank) {
      continue;
    }
    particleCommunicator.sendParticles(_configuration.particles, receiverRank);
  }
  // Erase all locally stored particles. They don't belong to this rank and have been sent away.
  _configuration.flushParticles();

  // Receive particles from all other ranks.
  for (int senderRank = 0; senderRank < _domainDecomposition->getNumberOfSubdomains(); ++senderRank) {
    // don't send to ourselves
    if (senderRank == rank) {
      continue;
    }
    particleCommunicator.receiveParticles(_configuration.particles, senderRank);
  }
  particleCommunicator.waitForSendRequests();

  // Add all new particles that belong in this rank
  _autoPasContainer->addParticlesIf(_configuration.particles,
                                    [&](auto &p) { return _domainDecomposition->isInsideLocalDomain(p.getR()); });
  // cleanup
  _configuration.flushParticles();

  // Output and sanity checks
  const size_t numParticlesLocally = _autoPasContainer->getNumberOfParticles(autopas::IteratorBehavior::owned);
  std::cout << "Number of particles at initialization "
            // align outputs based on the max number of ranks
            << "on rank " << std::setw(std::to_string(_domainDecomposition->getNumberOfSubdomains()).length())
            << std::right << rank << ": " << numParticlesLocally << "\n";

  // Local unnamed struct to pack data for MPI
  struct {
    size_t numParticlesAdded;
    size_t numParticlesInConfig;
  } dataPackage{numParticlesLocally, numParticlesInConfigLocally};
  // Let rank 0 also report the global number of particles
  if (rank == 0) {
    autopas::AutoPas_MPI_Reduce(AUTOPAS_MPI_IN_PLACE, &dataPackage, 2, AUTOPAS_MPI_UNSIGNED_LONG, AUTOPAS_MPI_SUM, 0,
                                _domainDecomposition->getCommunicator());
    std::cout << "Number of particles at initialization globally"
              // align ":" with the messages above
              << std::setw(std::to_string(_domainDecomposition->getNumberOfSubdomains()).length()) << ""
              << ": " << dataPackage.numParticlesAdded << "\n";
    // Sanity check that on a global scope all particles have been loaded
    if (dataPackage.numParticlesAdded != dataPackage.numParticlesInConfig) {
      throw std::runtime_error(
          "Simulation::loadParticles(): "
          "Not all particles from the configuration file could be added to AutoPas!\n"
          "Configuration : " +
          std::to_string(dataPackage.numParticlesInConfig) +
          "\n"
          "Added globally: " +
          std::to_string(dataPackage.numParticlesAdded));
    }
  } else {
    // In-place reduce needs different calls on root vs rest...
    autopas::AutoPas_MPI_Reduce(&dataPackage, nullptr, 2, AUTOPAS_MPI_UNSIGNED_LONG, AUTOPAS_MPI_SUM, 0,
                                _domainDecomposition->getCommunicator());
  }
}

template <class ReturnType, class FunctionType>
ReturnType Simulation::applyWithChosenFunctor(FunctionType f) {
  const double cutoff = _configuration.cutoff.value;
  auto &particlePropertiesLibrary = *_configuration.getParticlePropertiesLibrary();
  switch (_configuration.functorOption.value) {
    case MDFlexConfig::FunctorOption::lj12_6: {
#if defined(MD_FLEXIBLE_FUNCTOR_AUTOVEC)
      return f(LJFunctorTypeAutovec{cutoff, particlePropertiesLibrary});
#else
      throw std::runtime_error(
          "MD-Flexible was not compiled with support for LJFunctor AutoVec. Activate it via `cmake "
          "-DMD_FLEXIBLE_FUNCTOR_AUTOVEC=ON`.");
#endif
    }
    case MDFlexConfig::FunctorOption::lj12_6_AVX: {
#if defined(MD_FLEXIBLE_FUNCTOR_AVX) && defined(__AVX__)
      return f(LJFunctorTypeAVX{cutoff, particlePropertiesLibrary});
#else
      throw std::runtime_error(
          "MD-Flexible was not compiled with support for LJFunctor AVX. Activate it via `cmake "
          "-DMD_FLEXIBLE_FUNCTOR_AVX=ON`.");
#endif
    }
    case MDFlexConfig::FunctorOption::lj12_6_SVE: {
#if defined(MD_FLEXIBLE_FUNCTOR_SVE) && defined(__ARM_FEATURE_SVE)
      return f(LJFunctorTypeSVE{cutoff, particlePropertiesLibrary});
#else
      throw std::runtime_error(
          "MD-Flexible was not compiled with support for LJFunctor SVE. Activate it via `cmake "
          "-DMD_FLEXIBLE_FUNCTOR_SVE=ON`.");
#endif
    }
    default: {
      throw std::runtime_error("Unknown pairwise functor choice" +
                               std::to_string(static_cast<int>(_configuration.functorOption.value)));
    }
  }
}

template <class ReturnType, class FunctionType>
ReturnType Simulation::applyWithChosenFunctor3B(FunctionType f) {
  const double cutoff = _configuration.cutoff.value;
  auto &particlePropertiesLibrary = *_configuration.getParticlePropertiesLibrary();
  switch (_configuration.functorOption3B.value) {
    case MDFlexConfig::FunctorOption3B::at: {
#if defined(MD_FLEXIBLE_FUNCTOR_AT_AUTOVEC)
      return f(ATFunctor{cutoff, particlePropertiesLibrary});
#else
      throw std::runtime_error(
          "MD-Flexible was not compiled with support for AxilrodTeller Functor. Activate it via `cmake "
          "-DMD_FLEXIBLE_FUNCTOR_AT_AUTOVEC=ON`.");
#endif
    }
    default: {
      throw std::runtime_error("Unknown triwise functor choice" +
                               std::to_string(static_cast<int>(_configuration.functorOption3B.value)));
    }
  }
}<|MERGE_RESOLUTION|>--- conflicted
+++ resolved
@@ -100,23 +100,14 @@
       _configuration.outputSuffix.value.empty() or _configuration.outputSuffix.value.front() == '_' ? "" : "_";
   const auto *fillerAfterSuffix =
       _configuration.outputSuffix.value.empty() or _configuration.outputSuffix.value.back() == '_' ? "" : "_";
-<<<<<<< HEAD
-  const auto outputSuffix = "Rank" + std::to_string(rank) + fillerBeforeSuffix +
-                            _configuration.outputSuffix.value + fillerAfterSuffix;
-=======
   const auto outputSuffix =
       "Rank" + std::to_string(rank) + fillerBeforeSuffix + _configuration.outputSuffix.value + fillerAfterSuffix;
->>>>>>> f7e14361
 
   if (_configuration.logFileName.value.empty()) {
     _outputStream = &std::cout;
   } else {
     _logFile = std::make_shared<std::ofstream>();
-<<<<<<< HEAD
-    _logFile->open(_configuration.logFileName.value + outputSuffix);
-=======
     _logFile->open(_configuration.logFileName.value + "_" + outputSuffix);
->>>>>>> f7e14361
     _outputStream = &(*_logFile);
   }
 
@@ -237,7 +228,6 @@
       updateQuaternions();
 #endif
     }
-<<<<<<< HEAD
 
     // We update the container, even if dt=0, to bump the iteration counter, which is needed to ensure containers can
     // still be rebuilt in frozen scenarios e.g. for algorithm performance data gathering purposes. Also, it bumps the
@@ -245,17 +235,6 @@
     _timers.updateContainer.start();
     auto emigrants = _autoPasContainer->updateContainer();
     _timers.updateContainer.stop();
-
-    if (_configuration.deltaT.value != 0 and not _simulationIsPaused) {
-=======
-
-    // We update the container, even if dt=0, to bump the iteration counter, which is needed to ensure containers can
-    // still be rebuilt in frozen scenarios e.g. for algorithm performance data gathering purposes. Also, it bumps the
-    // iteration counter which can be used to uniquely identify functor calls.
-    _timers.updateContainer.start();
-    auto emigrants = _autoPasContainer->updateContainer();
-    _timers.updateContainer.stop();
->>>>>>> f7e14361
 
     if (_configuration.deltaT.value != 0 and not _simulationIsPaused) {
       const auto computationalLoad = static_cast<double>(_timers.computationalLoad.stop());
