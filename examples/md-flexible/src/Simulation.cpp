--- conflicted
+++ resolved
@@ -162,7 +162,7 @@
 
 void Simulation::run() {
   _homogeneity = autopas::utils::calculateHomogeneityAndMaxDensity(
-                     *_autoPasContainer, _domainDecomposition.getGlobalBoxMin(), _domainDecomposition.getGlobalBoxMax())
+                     *_autoPasContainer, _domainDecomposition->getGlobalBoxMin(), _domainDecomposition->getGlobalBoxMax())
                      .first;
   _timers.simulate.start();
   while (needsMoreIterations()) {
@@ -191,8 +191,10 @@
         _timers.loadBalancing.stop();
       }
 
+      // FIXME: do we have to call _domainDecomposition->exchangeMigratingParticles() here?
+
       _timers.reflectParticlesAtBoundaries.start();
-      _domainDecomposition.reflectParticlesAtBoundaries(_autoPasContainer);
+      _domainDecomposition->reflectParticlesAtBoundaries(_autoPasContainer);
       _timers.reflectParticlesAtBoundaries.stop();
 
       _timers.haloParticleExchange.start();
@@ -232,87 +234,6 @@
   }
 }
 
-<<<<<<< HEAD
-double Simulation::calculateHomogeneity() const {
-  unsigned int numberOfParticles = static_cast<unsigned int>(_autoPasContainer->getNumberOfParticles());
-  autopas::AutoPas_MPI_Allreduce(&numberOfParticles, &numberOfParticles, 1, AUTOPAS_MPI_UNSIGNED_INT, AUTOPAS_MPI_SUM,
-                                 AUTOPAS_MPI_COMM_WORLD);
-
-  // approximately the resolution we want to get.
-  size_t numberOfCells = ceil(numberOfParticles / 10.);
-
-  std::array<double, 3> startCorner = _domainDecomposition->getGlobalBoxMin();
-  std::array<double, 3> endCorner = _domainDecomposition->getGlobalBoxMax();
-  std::array<double, 3> domainSizePerDimension = {};
-  for (int i = 0; i < 3; ++i) {
-    domainSizePerDimension[i] = endCorner[i] - startCorner[i];
-  }
-
-  // get cellLength which is equal in each direction, derived from the domainsize and the requested number of cells
-  double volume = domainSizePerDimension[0] * domainSizePerDimension[1] * domainSizePerDimension[2];
-  double cellVolume = volume / numberOfCells;
-  double cellLength = cbrt(cellVolume);
-
-  // calculate the size of the boundary cells, which might be smaller then the other cells
-  std::array<size_t, 3> cellsPerDimension = {};
-  // size of the last cell layer per dimension. This cell might get truncated to fit in the domain.
-  std::array<double, 3> outerCellSizePerDimension = {};
-  for (int i = 0; i < 3; ++i) {
-    outerCellSizePerDimension[i] =
-        domainSizePerDimension[i] - (floor(domainSizePerDimension[i] / cellLength) * cellLength);
-    cellsPerDimension[i] = ceil(domainSizePerDimension[i] / cellLength);
-  }
-  // Actual number of cells we end up with
-  numberOfCells = cellsPerDimension[0] * cellsPerDimension[1] * cellsPerDimension[2];
-
-  std::vector<size_t> particlesPerCell(numberOfCells, 0);
-  std::vector<double> allVolumes(numberOfCells, 0);
-
-  // add particles accordingly to their cell to get the amount of particles in each cell
-  for (auto particleItr = _autoPasContainer->begin(autopas::IteratorBehavior::owned); particleItr.isValid();
-       ++particleItr) {
-    std::array<double, 3> particleLocation = particleItr->getR();
-    std::array<size_t, 3> index = {};
-    for (int i = 0; i < particleLocation.size(); i++) {
-      index[i] = particleLocation[i] / cellLength;
-    }
-    const size_t cellIndex = autopas::utils::ThreeDimensionalMapping::threeToOneD(index, cellsPerDimension);
-    particlesPerCell[cellIndex] += 1;
-    // calculate the size of the current cell
-    allVolumes[cellIndex] = 1;
-    for (int i = 0; i < cellsPerDimension.size(); ++i) {
-      // the last cell layer has a special size
-      if (index[i] == cellsPerDimension[i] - 1) {
-        allVolumes[cellIndex] *= outerCellSizePerDimension[i];
-      } else {
-        allVolumes[cellIndex] *= cellLength;
-      }
-    }
-  }
-
-  // calculate density for each cell
-  std::vector<double> densityPerCell(numberOfCells, 0.0);
-  for (int i = 0; i < particlesPerCell.size(); i++) {
-    densityPerCell[i] =
-        (allVolumes[i] == 0) ? 0 : (particlesPerCell[i] / allVolumes[i]);  // make sure there is no division of zero
-  }
-
-  // get mean and reserve variable for variance
-  double mean = numberOfParticles / volume;
-  double variance = 0.0;
-
-  // calculate variance
-  for (int r = 0; r < densityPerCell.size(); ++r) {
-    double distance = densityPerCell[r] - mean;
-    variance += (distance * distance / densityPerCell.size());
-  }
-
-  // finally calculate standard deviation
-  return sqrt(variance);
-}
-
-=======
->>>>>>> 73887fd6
 std::tuple<size_t, bool> Simulation::estimateNumberOfIterations() const {
   if (_configuration.tuningPhases.value > 0) {
     // @TODO: this can be improved by considering the tuning strategy
@@ -406,9 +327,10 @@
 void Simulation::updateForces() {
   _timers.forceUpdateTotal.start();
 
+  _timers.forceUpdatePairwise.start();
   const bool isTuningIteration = calculatePairwiseForces();
 
-  const auto timeIteration = _timers.forceUpdateTotal.stop();
+  const auto timeIteration = _timers.forceUpdatePairwise.stop();
 
   // count time spent for tuning
   if (isTuningIteration) {
@@ -423,6 +345,16 @@
     }
   }
   _previousIterationWasTuningIteration = isTuningIteration;
+
+  _timers.forceUpdateTotal.start();
+  _timers.forceUpdateGlobal.start();
+
+  if (!_configuration.globalForceIsZero()) {
+    calculateGlobalForces(_configuration.globalForce.value);
+  }
+
+  _timers.forceUpdateGlobal.stop();
+  _timers.forceUpdateTotal.stop();
 }
 
 void Simulation::updateVelocities() {
@@ -478,6 +410,15 @@
   return wasTuningIteration;
 }
 
+void Simulation::calculateGlobalForces(const std::array<double, 3> &globalForce) {
+#ifdef AUTOPAS_OPENMP
+#pragma omp parallel shared(_autoPasContainer)
+#endif
+  for (auto particle = _autoPasContainer->begin(autopas::IteratorBehavior::owned); particle.isValid(); ++particle) {
+    particle->addF(globalForce);
+  }
+}
+
 void Simulation::logSimulationState() {
   size_t totalNumberOfParticles{0ul}, ownedParticles{0ul}, haloParticles{0ul};
 
@@ -512,6 +453,8 @@
   long positionUpdate = accumulateTime(_timers.positionUpdate.getTotalTime());
   long updateContainer = accumulateTime(_timers.updateContainer.getTotalTime());
   long forceUpdateTotal = accumulateTime(_timers.forceUpdateTotal.getTotalTime());
+  long forceUpdatePairwise = accumulateTime(_timers.forceUpdatePairwise.getTotalTime());
+  long forceUpdateGlobalForces = accumulateTime(_timers.forceUpdateGlobal.getTotalTime());
   long forceUpdateTuning = accumulateTime(_timers.forceUpdateTuning.getTotalTime());
   long forceUpdateNonTuning = accumulateTime(_timers.forceUpdateNonTuning.getTotalTime());
   long velocityUpdate = accumulateTime(_timers.velocityUpdate.getTotalTime());
@@ -528,20 +471,12 @@
   if (_domainDecomposition->getDomainIndex() == 0) {
     auto maximumNumberOfDigits = std::to_string(total).length();
     std::cout << "Measurements:" << std::endl;
-<<<<<<< HEAD
-    std::cout << timerToString("Total accumulated              ", total, maximumNumberOfDigits);
-    std::cout << timerToString("  Initialization               ", initialization, maximumNumberOfDigits, total);
-    std::cout << timerToString("  Simulate                     ", simulate, maximumNumberOfDigits, total);
-    std::cout << timerToString("    PositionUpdate             ", positionUpdate, maximumNumberOfDigits, simulate);
-    std::cout << timerToString("    UpdateContainer            ", updateContainer, maximumNumberOfDigits, simulate);
-    std::cout << timerToString("    Boundaries:                ", haloParticleExchange + migratingParticleExchange,
-=======
     std::cout << timerToString("Total accumulated                 ", total, maximumNumberOfDigits);
     std::cout << timerToString("  Initialization                  ", initialization, maximumNumberOfDigits, total);
     std::cout << timerToString("  Simulate                        ", simulate, maximumNumberOfDigits, total);
     std::cout << timerToString("    PositionUpdate                ", positionUpdate, maximumNumberOfDigits, simulate);
+    std::cout << timerToString("    UpdateContainer               ", updateContainer, maximumNumberOfDigits, simulate);
     std::cout << timerToString("    Boundaries:                   ", haloParticleExchange + migratingParticleExchange,
->>>>>>> 73887fd6
                                maximumNumberOfDigits, simulate);
     std::cout << timerToString("      HaloParticleExchange        ", haloParticleExchange, maximumNumberOfDigits,
                                haloParticleExchange + reflectParticlesAtBoundaries + migratingParticleExchange);
@@ -553,25 +488,18 @@
     std::cout << timerToString("    ForceUpdateTotal              ", forceUpdateTotal, maximumNumberOfDigits, simulate);
     std::cout << timerToString("      Tuning                      ", forceUpdateTuning, maximumNumberOfDigits,
                                forceUpdateTotal);
-    std::cout << timerToString("      NonTuninng                  ", forceUpdateNonTuning, maximumNumberOfDigits,
+    std::cout << timerToString("      ForceUdpateGlobalForces     ", forceUpdateGlobalForces, maximumNumberOfDigits,
                                forceUpdateTotal);
-<<<<<<< HEAD
-    std::cout << timerToString("      ForceUpdateTuning        ", forceUpdateTuning, maximumNumberOfDigits,
+    std::cout << timerToString("      ForceUpdateTuning           ", forceUpdateTuning, maximumNumberOfDigits,
                                forceUpdateTotal);
-    std::cout << timerToString("      ForceUpdateNonTuninng    ", forceUpdateNonTuning, maximumNumberOfDigits,
+    std::cout << timerToString("      ForceUpdateNonTuninng       ", forceUpdateNonTuning, maximumNumberOfDigits,
                                forceUpdateTotal);
-    std::cout << timerToString("    VelocityUpdate             ", velocityUpdate, maximumNumberOfDigits, simulate);
-    std::cout << timerToString("    Thermostat                 ", thermostat, maximumNumberOfDigits, simulate);
-    std::cout << timerToString("    Vtk                        ", vtk, maximumNumberOfDigits, simulate);
-    std::cout << timerToString("    LoadBalancing              ", loadBalancing, maximumNumberOfDigits, simulate);
-    std::cout << timerToString("One iteration                  ", simulate / _iteration, maximumNumberOfDigits, total);
-=======
     std::cout << timerToString("    VelocityUpdate                ", velocityUpdate, maximumNumberOfDigits, simulate);
     std::cout << timerToString("    Thermostat                    ", thermostat, maximumNumberOfDigits, simulate);
     std::cout << timerToString("    Vtk                           ", vtk, maximumNumberOfDigits, simulate);
+    std::cout << timerToString("    LoadBalancing                 ", loadBalancing, maximumNumberOfDigits, simulate);
     std::cout << timerToString("One iteration                     ", simulate / _iteration, maximumNumberOfDigits,
                                total);
->>>>>>> 73887fd6
 
     const long wallClockTime = _timers.total.getTotalTime();
     std::cout << timerToString("Total wall-clock time             ", wallClockTime,
