/**
 * @file Simulation.cpp
 * @author F. Gratl
 * @date 01.03.2021
 */
#include "Simulation.h"

#include "TypeDefinitions.h"
#include "autopas/AutoPasDecl.h"
#include "autopas/molecularDynamics/LJFunctor.h"
#include "autopas/molecularDynamics/LJFunctorAVX.h"
#include "autopas/pairwiseFunctors/FlopCounterFunctor.h"

// Declare the main AutoPas class and the iteratePairwise() methods with all used functors as extern template
// instantiation. They are instantiated in the respective cpp file inside the templateInstantiations folder.
//! @cond Doxygen_Suppress
extern template class autopas::AutoPas<ParticleType>;
extern template bool autopas::AutoPas<ParticleType>::iteratePairwise(autopas::LJFunctor<ParticleType, true, true> *);
extern template bool autopas::AutoPas<ParticleType>::iteratePairwise(
    autopas::LJFunctor<ParticleType, true, true, autopas::FunctorN3Modes::Both, true> *);
extern template bool autopas::AutoPas<ParticleType>::iteratePairwise(autopas::LJFunctorAVX<ParticleType, true, true> *);
extern template bool autopas::AutoPas<ParticleType>::iteratePairwise(autopas::FlopCounterFunctor<ParticleType> *);
//! @endcond

#include <sys/ioctl.h>
#include <unistd.h>

#include <fstream>
#include <iostream>

#include "BoundaryConditions.h"
#include "Thermostat.h"
#include "TimeDiscretization.h"
#include "autopas/utils/MemoryProfiler.h"
#include "autopas/utils/WrapMPI.h"
#include "configuration/MDFlexConfig.h"
#include "src/ParticleSerializationTools.h"

namespace {
/**
 * Tries to identify the width of the terminal where the simulation is running.
 * If no width can be identified, the function defaults to 80.
 * @return width of the terminal.
 */
size_t getTerminalWidth() {
  size_t terminalWidth = 0;
  // test all std pipes to get the current terminal width
  for (auto fd : {STDOUT_FILENO, STDIN_FILENO, STDERR_FILENO}) {
    if (isatty(fd)) {
      struct winsize w {};
      ioctl(fd, TIOCGWINSZ, &w);
      terminalWidth = w.ws_col;
      break;
    }
  }

  // if width is still zero try the environment variable COLUMNS
  if (terminalWidth == 0) {
    if (auto *teminalWidthCharArr = std::getenv("COLUMNS")) {
      terminalWidth = atoi(teminalWidthCharArr);
    }
  }

  // if all of the above fail fall back to a fixed width
  if (terminalWidth == 0) {
    // this seems to be the default width in most terminal windows
    terminalWidth = 80;
  }

  return terminalWidth;
}
}  // namespace

Simulation::Simulation(const MDFlexConfig &configuration, RegularGridDecomposition &domainDecomposition)
    : _configuration(configuration),
      _domainDecomposition(domainDecomposition),
      _createVtkFiles(not configuration.vtkFileName.value.empty()),
      _vtkWriter(std::make_shared<ParallelVtkWriter>(_configuration.vtkFileName.value,
                                                     _configuration.vtkOutputFolder.value,
                                                     std::to_string(_configuration.iterations.value).size())) {
  _timers.total.start();
  _timers.initialization.start();

  if (_configuration.logFileName.value.empty()) {
    _outputStream = &std::cout;
  } else {
    _logFile = std::make_shared<std::ofstream>();
    _logFile->open(_configuration.logFileName.value);
    _outputStream = &(*_logFile);
  }

  _autoPasContainer = std::make_shared<autopas::AutoPas<ParticleType>>(*_outputStream);
  _autoPasContainer->setAllowedCellSizeFactors(*_configuration.cellSizeFactors.value);
  _autoPasContainer->setAllowedContainers(_configuration.containerOptions.value);
  _autoPasContainer->setAllowedDataLayouts(_configuration.dataLayoutOptions.value);
  _autoPasContainer->setAllowedNewton3Options(_configuration.newton3Options.value);
  _autoPasContainer->setAllowedTraversals(_configuration.traversalOptions.value);
  _autoPasContainer->setAllowedLoadEstimators(_configuration.loadEstimatorOptions.value);
  _autoPasContainer->setBoxMin(_domainDecomposition.getLocalBoxMin());
  _autoPasContainer->setBoxMax(_domainDecomposition.getLocalBoxMax());
  _autoPasContainer->setCutoff(_configuration.cutoff.value);
  _autoPasContainer->setRelativeOptimumRange(_configuration.relativeOptimumRange.value);
  _autoPasContainer->setMaxTuningPhasesWithoutTest(_configuration.maxTuningPhasesWithoutTest.value);
  _autoPasContainer->setRelativeBlacklistRange(_configuration.relativeBlacklistRange.value);
  _autoPasContainer->setEvidenceFirstPrediction(_configuration.evidenceFirstPrediction.value);
  _autoPasContainer->setExtrapolationMethodOption(_configuration.extrapolationMethodOption.value);
  _autoPasContainer->setNumSamples(_configuration.tuningSamples.value);
  _autoPasContainer->setMaxEvidence(_configuration.tuningMaxEvidence.value);
  _autoPasContainer->setSelectorStrategy(_configuration.selectorStrategy.value);
  _autoPasContainer->setTuningInterval(_configuration.tuningInterval.value);
  _autoPasContainer->setTuningStrategyOption(_configuration.tuningStrategyOption.value);
  _autoPasContainer->setMPIStrategy(_configuration.mpiStrategyOption.value);
  _autoPasContainer->setVerletClusterSize(_configuration.verletClusterSize.value);
  _autoPasContainer->setVerletRebuildFrequency(_configuration.verletRebuildFrequency.value);
  _autoPasContainer->setVerletSkin(_configuration.verletSkinRadius.value);
  _autoPasContainer->setAcquisitionFunction(_configuration.acquisitionFunctionOption.value);
  autopas::Logger::get()->set_level(_configuration.logLevel.value);
  _autoPasContainer->init();

  // @todo: the object generators should only generate particles relevant for the current rank's domain
  for (auto &particle : _configuration.getParticles()) {
    if (_domainDecomposition.isInsideLocalDomain(particle.getR())) {
      _autoPasContainer->addParticle(particle);
    }
  }

  _configuration.flushParticles();

  if (_configuration.useThermostat.value and _configuration.deltaT.value != 0) {
    if (_configuration.addBrownianMotion.value) {
      Thermostat::addBrownianMotion(*_autoPasContainer, *(_configuration.getParticlePropertiesLibrary()),
                                    _configuration.initTemperature.value);
    }
    Thermostat::apply(*_autoPasContainer, *(_configuration.getParticlePropertiesLibrary()),
                      _configuration.initTemperature.value, std::numeric_limits<double>::max());
  }

  _timers.initialization.stop();
}

void Simulation::finalize() {
  _timers.total.stop();

  autopas::AutoPas_MPI_Barrier(AUTOPAS_MPI_COMM_WORLD);

  logSimulationState();
  logMeasurements();
}

void Simulation::run() {
  _homogeneity = calculateHomogeneity();
  _timers.simulate.start();
  while (needsMoreIterations()) {
    if (_createVtkFiles and _iteration % _configuration.vtkWriteFrequency.value == 0) {
      _timers.vtk.start();
      _vtkWriter->recordTimestep(_iteration, *_autoPasContainer, _domainDecomposition);
      _timers.vtk.stop();
    }

    _timers.work.start();
    if (_configuration.deltaT.value != 0) {
      if (!_configuration.periodic.value) {
        throw std::runtime_error(
            "Simulation::simulate(): at least one boundary condition has to be set. Please enable the periodic "
            "boundary conditions!");
      }

      updatePositions();
<<<<<<< HEAD
      auto [emigrants, updated] =
          _autoPasContainer->updateContainer(_iteration % _configuration.verletRebuildFrequency.value == 0);

      _timers.work.stop();
      if (updated) {
        _domainDecomposition.update(_timers.work.getTotalTime());
        auto additionalEmigrants =
            _autoPasContainer->resizeBox(_domainDecomposition.getLocalBoxMin(), _domainDecomposition.getLocalBoxMax());
        emigrants.insert(emigrants.end(), additionalEmigrants.begin(), additionalEmigrants.end());
        _timers.work.reset();

        _domainDecomposition.exchangeMigratingParticles(_autoPasContainer, emigrants);
      }
=======

      _timers.migratingParticleExchange.start();
      _domainDecomposition.exchangeMigratingParticles(_autoPasContainer);
      _timers.migratingParticleExchange.stop();
>>>>>>> 91e6db98

      _timers.haloParticleExchange.start();
      _domainDecomposition.exchangeHaloParticles(_autoPasContainer);
<<<<<<< HEAD
      _timers.work.start();
=======
      _timers.haloParticleExchange.stop();
>>>>>>> 91e6db98
    }

    updateForces();

    if (_configuration.deltaT.value != 0) {
      updateVelocities();
      updateThermostat();
    }
    _timers.work.stop();

    ++_iteration;

    if (autopas::Logger::get()->level() <= autopas::Logger::LogLevel::debug) {
      std::cout << "Current Memory usage on rank " << _domainDecomposition.getDomainIndex() << ": "
                << autopas::memoryProfiler::currentMemoryUsage() << " kB" << std::endl;
    }

    if (_domainDecomposition.getDomainIndex() == 0) {
      auto [maxIterationsEstimate, maxIterationsIsPrecise] = estimateNumberOfIterations();
      if (not _configuration.dontShowProgressBar.value) {
        printProgress(_iteration, maxIterationsEstimate, maxIterationsIsPrecise);
      }
    }
  }
  _timers.simulate.stop();

  // Record last state of simulation.
  if (_createVtkFiles) {
    _vtkWriter->recordTimestep(_iteration, *_autoPasContainer, _domainDecomposition);
  }
}

double Simulation::calculateHomogeneity() const {
  unsigned int numberOfParticles = static_cast<unsigned int>(_autoPasContainer->getNumberOfParticles());
  autopas::AutoPas_MPI_Allreduce(&numberOfParticles, &numberOfParticles, 1, AUTOPAS_MPI_UNSIGNED_INT, AUTOPAS_MPI_SUM,
                                 AUTOPAS_MPI_COMM_WORLD);

  // approximately the resolution we want to get.
  size_t numberOfCells = ceil(numberOfParticles / 10.);

  std::array<double, 3> startCorner = _domainDecomposition.getGlobalBoxMin();
  std::array<double, 3> endCorner = _domainDecomposition.getGlobalBoxMax();
  std::array<double, 3> domainSizePerDimension = {};
  for (int i = 0; i < 3; ++i) {
    domainSizePerDimension[i] = endCorner[i] - startCorner[i];
  }

  // get cellLength which is equal in each direction, derived from the domainsize and the requested number of cells
  double volume = domainSizePerDimension[0] * domainSizePerDimension[1] * domainSizePerDimension[2];
  double cellVolume = volume / numberOfCells;
  double cellLength = cbrt(cellVolume);

  // calculate the size of the boundary cells, which might be smaller then the other cells
  std::array<size_t, 3> cellsPerDimension = {};
  // size of the last cell layer per dimension. This cell might get truncated to fit in the domain.
  std::array<double, 3> outerCellSizePerDimension = {};
  for (int i = 0; i < 3; ++i) {
    outerCellSizePerDimension[i] =
        domainSizePerDimension[i] - (floor(domainSizePerDimension[i] / cellLength) * cellLength);
    cellsPerDimension[i] = ceil(domainSizePerDimension[i] / cellLength);
  }
  // Actual number of cells we end up with
  numberOfCells = cellsPerDimension[0] * cellsPerDimension[1] * cellsPerDimension[2];

  std::vector<size_t> particlesPerCell(numberOfCells, 0);
  std::vector<double> allVolumes(numberOfCells, 0);

  // add particles accordingly to their cell to get the amount of particles in each cell
  for (auto particleItr = _autoPasContainer->begin(autopas::IteratorBehavior::owned); particleItr.isValid();
       ++particleItr) {
    std::array<double, 3> particleLocation = particleItr->getR();
    std::array<size_t, 3> index = {};
    for (int i = 0; i < particleLocation.size(); i++) {
      index[i] = particleLocation[i] / cellLength;
    }
    const size_t cellIndex = autopas::utils::ThreeDimensionalMapping::threeToOneD(index, cellsPerDimension);
    particlesPerCell[cellIndex] += 1;
    // calculate the size of the current cell
    allVolumes[cellIndex] = 1;
    for (int i = 0; i < cellsPerDimension.size(); ++i) {
      // the last cell layer has a special size
      if (index[i] == cellsPerDimension[i] - 1) {
        allVolumes[cellIndex] *= outerCellSizePerDimension[i];
      } else {
        allVolumes[cellIndex] *= cellLength;
      }
    }
  }

  // calculate density for each cell
  std::vector<double> densityPerCell(numberOfCells, 0.0);
  for (int i = 0; i < particlesPerCell.size(); i++) {
    densityPerCell[i] =
        (allVolumes[i] == 0) ? 0 : (particlesPerCell[i] / allVolumes[i]);  // make sure there is no division of zero
  }

  // get mean and reserve variable for variance
  double mean = numberOfParticles / volume;
  double variance = 0.0;

  // calculate variance
  for (int r = 0; r < densityPerCell.size(); ++r) {
    double distance = densityPerCell[r] - mean;
    variance += (distance * distance / densityPerCell.size());
  }

  // finally calculate standard deviation
  return sqrt(variance);
}

std::tuple<size_t, bool> Simulation::estimateNumberOfIterations() const {
  if (_configuration.tuningPhases.value > 0) {
    // @TODO: this can be improved by considering the tuning strategy
    // This is just a randomly guessed number but seems to fit roughly for default settings.
    size_t configsTestedPerTuningPhase = 90;
    if (_configuration.tuningStrategyOption.value == autopas::TuningStrategyOption::bayesianSearch or
        _configuration.tuningStrategyOption.value == autopas::TuningStrategyOption::bayesianClusterSearch) {
      configsTestedPerTuningPhase = _configuration.tuningMaxEvidence.value;
    }
    auto estimate =
        (_configuration.tuningPhases.value - 1) * _configuration.tuningInterval.value +
        (_configuration.tuningPhases.value * _configuration.tuningSamples.value * configsTestedPerTuningPhase);
    return {estimate, false};
  } else {
    return {_configuration.iterations.value, true};
  }
}

void Simulation::printProgress(size_t iterationProgress, size_t maxIterations, bool maxIsPrecise) {
  // percentage of iterations complete
  double fractionDone = static_cast<double>(iterationProgress) / maxIterations;

  // length of the number of maxIterations
  size_t numCharsOfMaxIterations = std::to_string(maxIterations).size();

  // trailing information string
  std::stringstream info;
  info << std::setw(3) << std::round(fractionDone * 100) << "% " << std::setw(numCharsOfMaxIterations)
       << iterationProgress << "/";
  if (not maxIsPrecise) {
    info << "~";
  }
  info << maxIterations;

  // actual progress bar
  std::stringstream progressbar;
  progressbar << "[";
  // get current terminal width
  size_t terminalWidth = getTerminalWidth();

  // the bar should fill the terminal window so subtract everything else (-2 for "] ")
  size_t maxBarWidth = terminalWidth - info.str().size() - progressbar.str().size() - 2;
  // sanity check for underflow
  if (maxBarWidth > terminalWidth) {
    std::cerr << "Warning! Terminal width appears to be too small or could not be read. Disabling progress bar."
              << std::endl;
    _configuration.dontShowProgressBar.value = true;
    return;
  }
  auto barWidth =
      std::max(std::min(static_cast<decltype(maxBarWidth)>(maxBarWidth * (fractionDone)), maxBarWidth), 1ul);
  // don't print arrow tip if >= 100%
  if (iterationProgress >= maxIterations) {
    progressbar << std::string(barWidth, '=');
  } else {
    progressbar << std::string(barWidth - 1, '=') << '>' << std::string(maxBarWidth - barWidth, ' ');
  }
  progressbar << "] ";
  // clear current line (=delete previous progress bar)
  std::cout << std::string(terminalWidth, '\r');
  // print everything
  std::cout << progressbar.str() << info.str() << std::flush;
}

std::string Simulation::timerToString(const std::string &name, long timeNS, size_t numberWidth, long maxTime) {
  // only print timers that were actually used
  if (timeNS == 0) {
    return "";
  }

  std::ostringstream ss;
  ss << std::fixed << std::setprecision(_floatStringPrecision) << name << " : " << std::setw(numberWidth) << std::right
     << timeNS
     << " ns ("
     // min width of the representation of seconds is numberWidth - 9 (from conversion) + 4 (for dot and digits after)
     << std::setw(numberWidth - 5ul) << ((double)timeNS * 1e-9) << "s)";
  if (maxTime != 0) {
    ss << " =" << std::setw(7) << std::right << ((double)timeNS / (double)maxTime * 100) << "%";
  }
  ss << std::endl;
  return ss.str();
}

void Simulation::updatePositions() {
  _timers.positionUpdate.start();
  TimeDiscretization::calculatePositions(*_autoPasContainer, *(_configuration.getParticlePropertiesLibrary()),
                                         _configuration.deltaT.value);
  _timers.positionUpdate.stop();
}

void Simulation::updateForces() {
  _timers.forceUpdateTotal.start();

  bool isTuningIteration = false;
  _timers.forceUpdatePairwise.start();

  calculatePairwiseForces(isTuningIteration);

  _timers.forceUpdateTotal.stop();

  auto timeIteration = _timers.forceUpdatePairwise.stop();

  // count time spent for tuning
  if (isTuningIteration) {
    _timers.forceUpdateTuning.addTime(timeIteration);
    ++_numTuningIterations;
  } else {
    _timers.forceUpdateNonTuning.addTime(timeIteration);
    // if the previous iteration was a tuning iteration an the current one is not
    // we have reached the end of a tuning phase
    if (_previousIterationWasTuningIteration) {
      ++_numTuningPhasesCompleted;
    }
  }
  _previousIterationWasTuningIteration = isTuningIteration;

  _timers.forceUpdateTotal.start();
  _timers.forceUpdateGlobal.start();

  if (!_configuration.globalForceIsZero()) {
    calculateGlobalForces(_configuration.globalForce.value);
  }

  _timers.forceUpdateGlobal.stop();
  _timers.forceUpdateTotal.stop();
}

void Simulation::updateVelocities() {
  const double deltaT = _configuration.deltaT.value;

  if (deltaT != 0) {
    _timers.velocityUpdate.start();
    TimeDiscretization::calculateVelocities(*_autoPasContainer, *(_configuration.getParticlePropertiesLibrary()),
                                            deltaT);
    _timers.velocityUpdate.stop();
  }
}

void Simulation::updateThermostat() {
  if (_configuration.useThermostat.value and (_iteration % _configuration.thermostatInterval.value) == 0) {
    _timers.thermostat.start();
    Thermostat::apply(*_autoPasContainer, *(_configuration.getParticlePropertiesLibrary()),
                      _configuration.targetTemperature.value, _configuration.deltaTemp.value);
    _timers.thermostat.stop();
  }
}

long Simulation::accumulateTime(const long &time) {
  long reducedTime;
  autopas::AutoPas_MPI_Reduce(&time, &reducedTime, 1, AUTOPAS_MPI_LONG, AUTOPAS_MPI_SUM, 0, AUTOPAS_MPI_COMM_WORLD);

  return reducedTime;
}

void Simulation::calculatePairwiseForces(bool &wasTuningIteration) {
  auto particlePropertiesLibrary = *_configuration.getParticlePropertiesLibrary();

  switch (_configuration.functorOption.value) {
    case MDFlexConfig::FunctorOption::lj12_6: {
      autopas::LJFunctor<ParticleType, true, true> functor{_autoPasContainer->getCutoff(), particlePropertiesLibrary};
      wasTuningIteration = _autoPasContainer->iteratePairwise(&functor);
      break;
    }
    case MDFlexConfig::FunctorOption::lj12_6_Globals: {
      autopas::LJFunctor<ParticleType, true, true, autopas::FunctorN3Modes::Both, true> functor{
          _autoPasContainer->getCutoff(), particlePropertiesLibrary};
      wasTuningIteration = _autoPasContainer->iteratePairwise(&functor);
      break;
    }
    case MDFlexConfig::FunctorOption::lj12_6_AVX: {
      autopas::LJFunctorAVX<ParticleType, true, true> functor{_autoPasContainer->getCutoff(),
                                                              particlePropertiesLibrary};
      wasTuningIteration = _autoPasContainer->iteratePairwise(&functor);
      break;
    }
  }
}

void Simulation::calculateGlobalForces(const std::array<double, 3> &globalForce) {
#ifdef AUTOPAS_OPENMP
#pragma omp parallel shared(_autoPasContainer)
#endif
  for (auto particle = _autoPasContainer->begin(autopas::IteratorBehavior::owned); particle.isValid(); ++particle) {
    particle->addF(globalForce);
  }
}

void Simulation::logSimulationState() {
  size_t totalNumberOfParticles{0ul}, ownedParticles{0ul}, haloParticles{0ul};

  int particleCount = _autoPasContainer->getNumberOfParticles(autopas::IteratorBehavior::ownedOrHalo);
  autopas::AutoPas_MPI_Allreduce(&particleCount, &totalNumberOfParticles, 1, AUTOPAS_MPI_INT, AUTOPAS_MPI_SUM,
                                 AUTOPAS_MPI_COMM_WORLD);

  particleCount = _autoPasContainer->getNumberOfParticles();
  autopas::AutoPas_MPI_Allreduce(&particleCount, &ownedParticles, 1, AUTOPAS_MPI_INT, AUTOPAS_MPI_SUM,
                                 AUTOPAS_MPI_COMM_WORLD);

  particleCount = _autoPasContainer->getNumberOfParticles(autopas::IteratorBehavior::halo);
  autopas::AutoPas_MPI_Allreduce(&particleCount, &haloParticles, 1, AUTOPAS_MPI_INT, AUTOPAS_MPI_SUM,
                                 AUTOPAS_MPI_COMM_WORLD);

  double squaredHomogeneity = _homogeneity * _homogeneity;
  double standardDeviationOfHomogeneity;
  autopas::AutoPas_MPI_Allreduce(&squaredHomogeneity, &standardDeviationOfHomogeneity, 1, AUTOPAS_MPI_DOUBLE,
                                 AUTOPAS_MPI_SUM, AUTOPAS_MPI_COMM_WORLD);
  standardDeviationOfHomogeneity = std::sqrt(standardDeviationOfHomogeneity);

  std::cout << "\n\n"
            << "Total number of particles at the end of Simulation: " << totalNumberOfParticles << "\n"
            << "Owned: " << ownedParticles << "\n"
            << "Halo: " << haloParticles << "\n"
            << "Standard Deviation of Homogeneity: " << standardDeviationOfHomogeneity << std::endl;
}

void Simulation::logMeasurements() {
  long positionUpdate = accumulateTime(_timers.positionUpdate.getTotalTime());
  long forceUpdateTotal = accumulateTime(_timers.forceUpdateTotal.getTotalTime());
  long forceUpdatePairwise = accumulateTime(_timers.forceUpdatePairwise.getTotalTime());
  long forceUpdateGlobalForces = accumulateTime(_timers.forceUpdateGlobal.getTotalTime());
  long forceUpdateTuning = accumulateTime(_timers.forceUpdateTuning.getTotalTime());
  long forceUpdateNonTuning = accumulateTime(_timers.forceUpdateNonTuning.getTotalTime());
  long velocityUpdate = accumulateTime(_timers.velocityUpdate.getTotalTime());
  long simulate = accumulateTime(_timers.simulate.getTotalTime());
  long vtk = accumulateTime(_timers.vtk.getTotalTime());
  long initialization = accumulateTime(_timers.initialization.getTotalTime());
  long total = accumulateTime(_timers.total.getTotalTime());
  long thermostat = accumulateTime(_timers.thermostat.getTotalTime());
  long haloParticleExchange = accumulateTime(_timers.haloParticleExchange.getTotalTime());
  long migratingParticleExchange = accumulateTime(_timers.migratingParticleExchange.getTotalTime());

  if (_domainDecomposition.getDomainIndex() == 0) {
    auto maximumNumberOfDigits = std::to_string(total).length();
    std::cout << "Measurements:" << std::endl;
    std::cout << timerToString("Total accumulated              ", total, maximumNumberOfDigits);
    std::cout << timerToString("  Initialization               ", initialization, maximumNumberOfDigits, total);
    std::cout << timerToString("  Simulate                     ", simulate, maximumNumberOfDigits, total);
    std::cout << timerToString("    PositionUpdate             ", positionUpdate, maximumNumberOfDigits, simulate);
    std::cout << timerToString("    Boundaries:                ", haloParticleExchange + migratingParticleExchange,
                               maximumNumberOfDigits, simulate);
    std::cout << timerToString("      HaloParticleExchange     ", haloParticleExchange, maximumNumberOfDigits,
                               haloParticleExchange + migratingParticleExchange);
    std::cout << timerToString("      MigratingParticleExchange", migratingParticleExchange, maximumNumberOfDigits,
                               haloParticleExchange + migratingParticleExchange);
    std::cout << timerToString("    ForceUpdateTotal           ", forceUpdateTotal, maximumNumberOfDigits, simulate);
    std::cout << timerToString("      ForceUpdatePairwise      ", forceUpdatePairwise, maximumNumberOfDigits,
                               forceUpdateTotal);
    std::cout << timerToString("      ForceUdpateGlobalForces  ", forceUpdateGlobalForces, maximumNumberOfDigits,
                               forceUpdateTotal);
    std::cout << timerToString("      ForceUpdateTuning        ", forceUpdateTuning, maximumNumberOfDigits,
                               forceUpdateTotal);
    std::cout << timerToString("      ForceUpdateNonTuninng    ", forceUpdateNonTuning, maximumNumberOfDigits,
                               forceUpdateTotal);
    std::cout << timerToString("    VelocityUpdate             ", velocityUpdate, maximumNumberOfDigits, simulate);
    std::cout << timerToString("    Thermostat                 ", thermostat, maximumNumberOfDigits, simulate);
    std::cout << timerToString("    Vtk                        ", vtk, maximumNumberOfDigits, simulate);
    std::cout << timerToString("One iteration                  ", simulate / _iteration, maximumNumberOfDigits, total);

    const long wallClockTime = _timers.total.getTotalTime();
    std::cout << timerToString("Total wall-clock time          ", wallClockTime, std::to_string(wallClockTime).length(),
                               total);
    std::cout << std::endl;

    std::cout << "Tuning iterations               : " << _numTuningIterations << " / " << _iteration << " = "
              << ((double)_numTuningIterations / _iteration * 100) << "%" << std::endl;

    auto mfups = _autoPasContainer->getNumberOfParticles(autopas::IteratorBehavior::owned) * _iteration * 1e-6 /
                 (forceUpdateTotal * 1e-9);  // 1e-9 for ns to s, 1e-6 for M in MFUP
    std::cout << "MFUPs/sec                       : " << mfups << std::endl;

    if (_configuration.dontMeasureFlops.value) {
      autopas::FlopCounterFunctor<ParticleType> flopCounterFunctor(_autoPasContainer->getCutoff());
      _autoPasContainer->iteratePairwise(&flopCounterFunctor);

      size_t flopsPerKernelCall;
      switch (_configuration.functorOption.value) {
        case MDFlexConfig::FunctorOption ::lj12_6: {
          flopsPerKernelCall = autopas::LJFunctor<ParticleType, true, true>::getNumFlopsPerKernelCall();
          break;
        }
        case MDFlexConfig::FunctorOption ::lj12_6_Globals: {
          flopsPerKernelCall = autopas::LJFunctor<ParticleType, true, true, autopas::FunctorN3Modes::Both,
                                                  /* globals */ true>::getNumFlopsPerKernelCall();
          break;
        }
        case MDFlexConfig::FunctorOption ::lj12_6_AVX: {
          flopsPerKernelCall = autopas::LJFunctorAVX<ParticleType, true, true>::getNumFlopsPerKernelCall();
          break;
        }
        default:
          throw std::runtime_error("Invalid Functor choice");
      }
      auto flops = flopCounterFunctor.getFlops(flopsPerKernelCall) * _iteration;
      // approximation for flops of verlet list generation
      if (_autoPasContainer->getContainerType() == autopas::ContainerOption::verletLists)
        flops += flopCounterFunctor.getDistanceCalculations() *
                 decltype(flopCounterFunctor)::numFlopsPerDistanceCalculation *
                 floor(_iteration / _configuration.verletRebuildFrequency.value);

      std::cout << "GFLOPs                          : " << flops * 1e-9 << std::endl;
      std::cout << "GFLOPs/sec                      : " << flops * 1e-9 / (simulate * 1e-9) << std::endl;
      std::cout << "Hit rate                        : " << flopCounterFunctor.getHitRate() << std::endl;
    }
  }
}

bool Simulation::needsMoreIterations() const {
  return _iteration < _configuration.iterations.value or _numTuningPhasesCompleted < _configuration.tuningPhases.value;
}<|MERGE_RESOLUTION|>--- conflicted
+++ resolved
@@ -166,7 +166,7 @@
       }
 
       updatePositions();
-<<<<<<< HEAD
+
       auto [emigrants, updated] =
           _autoPasContainer->updateContainer(_iteration % _configuration.verletRebuildFrequency.value == 0);
 
@@ -180,20 +180,12 @@
 
         _domainDecomposition.exchangeMigratingParticles(_autoPasContainer, emigrants);
       }
-=======
-
-      _timers.migratingParticleExchange.start();
-      _domainDecomposition.exchangeMigratingParticles(_autoPasContainer);
-      _timers.migratingParticleExchange.stop();
->>>>>>> 91e6db98
 
       _timers.haloParticleExchange.start();
       _domainDecomposition.exchangeHaloParticles(_autoPasContainer);
-<<<<<<< HEAD
+      _timers.haloParticleExchange.stop();
+
       _timers.work.start();
-=======
-      _timers.haloParticleExchange.stop();
->>>>>>> 91e6db98
     }
 
     updateForces();
