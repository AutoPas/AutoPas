--- conflicted
+++ resolved
@@ -645,11 +645,7 @@
     }
     case MDFlexConfig::FunctorOption::lj12_6_SVE: {
 #if defined(MD_FLEXIBLE_FUNCTOR_SVE) && defined(__ARM_FEATURE_SVE)
-<<<<<<< HEAD
-      return f(LJFunctorTypeSVE<ParticleType, true, true> functor{cutoff, particlePropertiesLibrary});
-=======
-      return f(autopas::LJFunctorSVE<ParticleType, true, true>{cutoff, particlePropertiesLibrary});
->>>>>>> ee9cc3d6
+      return f(LJFunctorTypeSVE<ParticleType, true, true>{cutoff, particlePropertiesLibrary});
 #else
       throw std::runtime_error(
           "MD-Flexible was not compiled with support for LJFunctor SVE. Activate it via `cmake "
