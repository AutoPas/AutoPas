/**
 * @file Simulation.cpp
 * @author F. Gratl
 * @date 01.03.2021
 */
#include "Simulation.h"

#include "autopas/AutoPasDecl.h"
#include "autopas/molecularDynamics/LJFunctor.h"
#include "autopas/molecularDynamics/LJFunctorAVX.h"
#include "autopas/molecularDynamics/LJMulticenterFunctor.h"
#include "autopas/pairwiseFunctors/FlopCounterFunctor.h"
<<<<<<< HEAD
#include "autopas/molecularDynamics/MoleculeLJ.h"
#include "autopas/particles/Particle.h"
=======
#include "autopas/utils/SimilarityFunctions.h"
>>>>>>> 8486b0f1

// Declare the main AutoPas class and the iteratePairwise() methods with all used functors as extern template
// instantiation. They are instantiated in the respective cpp file inside the templateInstantiations folder.
//! @cond Doxygen_Suppress
//extern template class autopas::AutoPas<ParticleType>;
//extern template bool autopas::AutoPas<ParticleType>::iteratePairwise(autopas::LJFunctor<ParticleType, true, true> *);
//extern template bool autopas::AutoPas<ParticleType>::iteratePairwise(
//    autopas::LJFunctor<ParticleType, true, true, autopas::FunctorN3Modes::Both, true> *);
//extern template bool autopas::AutoPas<ParticleType>::iteratePairwise(autopas::LJFunctorAVX<ParticleType, true, true> *);
//extern template bool autopas::AutoPas<ParticleType>::iteratePairwise(autopas::FlopCounterFunctor<ParticleType> *);
//! @endcond

#include <sys/ioctl.h>
#include <unistd.h>

#include <fstream>
#include <iostream>

#include "BoundaryConditions.h"
#include "Thermostat.h"
#include "TimeDiscretization.h"
#include "autopas/utils/MemoryProfiler.h"
#include "autopas/utils/WrapMPI.h"
#include "configuration/MDFlexConfig.h"
#include "src/ParticleSerializationTools.h"

namespace {
/**
 * Tries to identify the width of the terminal where the simulation is running.
 * If no width can be identified, the function defaults to 80.
 * @return width of the terminal.
 */
size_t getTerminalWidth() {
  size_t terminalWidth = 0;
  // test all std pipes to get the current terminal width
  for (auto fd : {STDOUT_FILENO, STDIN_FILENO, STDERR_FILENO}) {
    if (isatty(fd)) {
      struct winsize w {};
      ioctl(fd, TIOCGWINSZ, &w);
      terminalWidth = w.ws_col;
      break;
    }
  }

  // if width is still zero try the environment variable COLUMNS
  if (terminalWidth == 0) {
    if (auto *teminalWidthCharArr = std::getenv("COLUMNS")) {
      terminalWidth = atoi(teminalWidthCharArr);
    }
  }

  // if all of the above fail fall back to a fixed width
  if (terminalWidth == 0) {
    // this seems to be the default width in most terminal windows
    terminalWidth = 80;
  }

  return terminalWidth;
}
}  // namespace

template <class ParticleClass>
Simulation<ParticleClass>::Simulation(const MDFlexConfig &configuration, RegularGridDecomposition<ParticleClass> &domainDecomposition)
    : _configuration(configuration),
      _domainDecomposition(domainDecomposition),
      _createVtkFiles(not configuration.vtkFileName.value.empty()),
      _vtkWriter(nullptr) {
  _timers.total.start();
  _timers.initialization.start();

  // only create the writer if necessary since this also creates the output dir
  if (_createVtkFiles) {
    _vtkWriter =
        std::make_shared<ParallelVtkWriter<ParticleClass>>(_configuration.vtkFileName.value, _configuration.vtkOutputFolder.value,
                                            std::to_string(_configuration.iterations.value).size());
  }

  if (_configuration.logFileName.value.empty()) {
    _outputStream = &std::cout;
  } else {
    _logFile = std::make_shared<std::ofstream>();
    _logFile->open(_configuration.logFileName.value);
    _outputStream = &(*_logFile);
  }

  _autoPasContainer = std::make_shared<autopas::AutoPas<ParticleClass>>(*_outputStream);
  _autoPasContainer->setAllowedCellSizeFactors(*_configuration.cellSizeFactors.value);
  _autoPasContainer->setAllowedContainers(_configuration.containerOptions.value);
  _autoPasContainer->setAllowedDataLayouts(_configuration.dataLayoutOptions.value);
  _autoPasContainer->setAllowedNewton3Options(_configuration.newton3Options.value);
  _autoPasContainer->setAllowedTraversals(_configuration.traversalOptions.value);
  _autoPasContainer->setAllowedLoadEstimators(_configuration.loadEstimatorOptions.value);
  _autoPasContainer->setBoxMin(_domainDecomposition.getLocalBoxMin());
  _autoPasContainer->setBoxMax(_domainDecomposition.getLocalBoxMax());
  _autoPasContainer->setCutoff(_configuration.cutoff.value);
  _autoPasContainer->setRelativeOptimumRange(_configuration.relativeOptimumRange.value);
  _autoPasContainer->setMaxTuningPhasesWithoutTest(_configuration.maxTuningPhasesWithoutTest.value);
  _autoPasContainer->setRelativeBlacklistRange(_configuration.relativeBlacklistRange.value);
  _autoPasContainer->setEvidenceFirstPrediction(_configuration.evidenceFirstPrediction.value);
  _autoPasContainer->setExtrapolationMethodOption(_configuration.extrapolationMethodOption.value);
  _autoPasContainer->setNumSamples(_configuration.tuningSamples.value);
  _autoPasContainer->setMaxEvidence(_configuration.tuningMaxEvidence.value);
  _autoPasContainer->setSelectorStrategy(_configuration.selectorStrategy.value);
  _autoPasContainer->setTuningInterval(_configuration.tuningInterval.value);
  _autoPasContainer->setTuningStrategyOption(_configuration.tuningStrategyOption.value);
  _autoPasContainer->setMPIStrategy(_configuration.mpiStrategyOption.value);
  _autoPasContainer->setMPITuningMaxDifferenceForBucket(_configuration.MPITuningMaxDifferenceForBucket.value);
  _autoPasContainer->setMPITuningWeightForMaxDensity(_configuration.MPITuningWeightForMaxDensity.value);
  _autoPasContainer->setVerletClusterSize(_configuration.verletClusterSize.value);
  _autoPasContainer->setVerletRebuildFrequency(_configuration.verletRebuildFrequency.value);
  _autoPasContainer->setVerletSkin(_configuration.verletSkinRadius.value);
  _autoPasContainer->setAcquisitionFunction(_configuration.acquisitionFunctionOption.value);
  autopas::Logger::get()->set_level(_configuration.logLevel.value);
  _autoPasContainer->init();

  // @todo: the object generators should only generate particles relevant for the current rank's domain
  // add appropriate particles to container, converting if needed
  for (auto &particle : _configuration.getParticles()) {
    if (_domainDecomposition.isInsideLocalDomain(particle.getR())) {
      if (not _configuration.includeRotational.value) {
        _autoPasContainer->addParticle(particle.template returnSimpleMolecule<ParticleClass>());
      } else {
        _autoPasContainer->addParticle(particle);
      }
    }
  }

  _configuration.flushParticles();
  std::cout << "Total number of particles at the initialization: "
            << _autoPasContainer->getNumberOfParticles(autopas::IteratorBehavior::owned) << "\n";

  if (_configuration.useThermostat.value and _configuration.deltaT.value != 0) {
    if (_configuration.addBrownianMotion.value) {
      //Thermostat::addBrownianMotion(*_autoPasContainer, *(_configuration.getParticlePropertiesLibrary()),
      //                              _configuration.initTemperature.value);
    }
    //Thermostat::apply(*_autoPasContainer, *(_configuration.getParticlePropertiesLibrary()),
    //                  _configuration.initTemperature.value, std::numeric_limits<double>::max());
  }

  _timers.initialization.stop();
}

template <class ParticleClass>
void Simulation<ParticleClass>::finalize() {
  _timers.total.stop();

  autopas::AutoPas_MPI_Barrier(AUTOPAS_MPI_COMM_WORLD);

  logSimulationState();
  logMeasurements();
}

<<<<<<< HEAD
template <class ParticleClass>
void Simulation<ParticleClass>::run() {
  _homogeneity = calculateHomogeneity();
=======
void Simulation::run() {
  _homogeneity = autopas::utils::calculateHomogeneityAndMaxDensity(
                     *_autoPasContainer, _domainDecomposition.getGlobalBoxMin(), _domainDecomposition.getGlobalBoxMax())
                     .first;
>>>>>>> 8486b0f1
  _timers.simulate.start();
  while (needsMoreIterations()) {
    if (_createVtkFiles and _iteration % _configuration.vtkWriteFrequency.value == 0) {
      _timers.vtk.start();
      _vtkWriter->recordTimestep(_iteration, *_autoPasContainer, _domainDecomposition);
      _timers.vtk.stop();
    }

    if (_configuration.deltaT.value != 0) {
      updatePositions();
      if (_configuration.includeRotational.value) {
        updateQuaternions();
      }

      _timers.migratingParticleExchange.start();
      _domainDecomposition.exchangeMigratingParticles(_autoPasContainer);
      _timers.migratingParticleExchange.stop();

      _timers.reflectParticlesAtBoundaries.start();
      _domainDecomposition.reflectParticlesAtBoundaries(_autoPasContainer);
      _timers.reflectParticlesAtBoundaries.stop();

      _timers.haloParticleExchange.start();
      _domainDecomposition.exchangeHaloParticles(_autoPasContainer);
      _timers.haloParticleExchange.stop();
    }

    updateForces();

    if (_configuration.deltaT.value != 0) {
      updateVelocities();
      updateThermostat();
      if (_configuration.includeRotational.value) {
        updateAngularVelocities();
        // todo - rotational thermostat is needed here
      }
    }

    ++_iteration;

    if (autopas::Logger::get()->level() <= autopas::Logger::LogLevel::debug) {
      std::cout << "Current Memory usage on rank " << _domainDecomposition.getDomainIndex() << ": "
                << autopas::memoryProfiler::currentMemoryUsage() << " kB" << std::endl;
    }

    if (_domainDecomposition.getDomainIndex() == 0) {
      auto [maxIterationsEstimate, maxIterationsIsPrecise] = estimateNumberOfIterations();
      if (not _configuration.dontShowProgressBar.value) {
        printProgress(_iteration, maxIterationsEstimate, maxIterationsIsPrecise);
      }
    }
  }
  _timers.simulate.stop();

  // Record last state of simulation.
  if (_createVtkFiles) {
    _vtkWriter->recordTimestep(_iteration, *_autoPasContainer, _domainDecomposition);
  }
}

<<<<<<< HEAD
template <class ParticleClass>
double Simulation<ParticleClass>::calculateHomogeneity() const {
  unsigned int numberOfParticles = static_cast<unsigned int>(_autoPasContainer->getNumberOfParticles());
  autopas::AutoPas_MPI_Allreduce(&numberOfParticles, &numberOfParticles, 1, AUTOPAS_MPI_UNSIGNED_INT, AUTOPAS_MPI_SUM,
                                 AUTOPAS_MPI_COMM_WORLD);

  // approximately the resolution we want to get.
  size_t numberOfCells = ceil(numberOfParticles / 10.);

  std::array<double, 3> startCorner = _domainDecomposition.getGlobalBoxMin();
  std::array<double, 3> endCorner = _domainDecomposition.getGlobalBoxMax();
  std::array<double, 3> domainSizePerDimension = {};
  for (int i = 0; i < 3; ++i) {
    domainSizePerDimension[i] = endCorner[i] - startCorner[i];
  }

  // get cellLength which is equal in each direction, derived from the domainsize and the requested number of cells
  double volume = domainSizePerDimension[0] * domainSizePerDimension[1] * domainSizePerDimension[2];
  double cellVolume = volume / numberOfCells;
  double cellLength = cbrt(cellVolume);

  // calculate the size of the boundary cells, which might be smaller then the other cells
  std::array<size_t, 3> cellsPerDimension = {};
  // size of the last cell layer per dimension. This cell might get truncated to fit in the domain.
  std::array<double, 3> outerCellSizePerDimension = {};
  for (int i = 0; i < 3; ++i) {
    outerCellSizePerDimension[i] =
        domainSizePerDimension[i] - (floor(domainSizePerDimension[i] / cellLength) * cellLength);
    cellsPerDimension[i] = ceil(domainSizePerDimension[i] / cellLength);
  }
  // Actual number of cells we end up with
  numberOfCells = cellsPerDimension[0] * cellsPerDimension[1] * cellsPerDimension[2];

  std::vector<size_t> particlesPerCell(numberOfCells, 0);
  std::vector<double> allVolumes(numberOfCells, 0);

  // add particles accordingly to their cell to get the amount of particles in each cell
  for (auto particleItr = _autoPasContainer->begin(autopas::IteratorBehavior::owned); particleItr.isValid();
       ++particleItr) {
    std::array<double, 3> particleLocation = particleItr->getR();
    std::array<size_t, 3> index = {};
    for (int i = 0; i < particleLocation.size(); i++) {
      index[i] = particleLocation[i] / cellLength;
    }
    const size_t cellIndex = autopas::utils::ThreeDimensionalMapping::threeToOneD(index, cellsPerDimension);
    particlesPerCell[cellIndex] += 1;
    // calculate the size of the current cell
    allVolumes[cellIndex] = 1;
    for (int i = 0; i < cellsPerDimension.size(); ++i) {
      // the last cell layer has a special size
      if (index[i] == cellsPerDimension[i] - 1) {
        allVolumes[cellIndex] *= outerCellSizePerDimension[i];
      } else {
        allVolumes[cellIndex] *= cellLength;
      }
    }
  }

  // calculate density for each cell
  std::vector<double> densityPerCell(numberOfCells, 0.0);
  for (int i = 0; i < particlesPerCell.size(); i++) {
    densityPerCell[i] =
        (allVolumes[i] == 0) ? 0 : (particlesPerCell[i] / allVolumes[i]);  // make sure there is no division of zero
  }

  // get mean and reserve variable for variance
  double mean = numberOfParticles / volume;
  double variance = 0.0;

  // calculate variance
  for (int r = 0; r < densityPerCell.size(); ++r) {
    double distance = densityPerCell[r] - mean;
    variance += (distance * distance / densityPerCell.size());
  }

  // finally calculate standard deviation
  return sqrt(variance);
}

template <class ParticleClass>
std::tuple<size_t, bool> Simulation<ParticleClass>::estimateNumberOfIterations() const {
=======
std::tuple<size_t, bool> Simulation::estimateNumberOfIterations() const {
>>>>>>> 8486b0f1
  if (_configuration.tuningPhases.value > 0) {
    // @TODO: this can be improved by considering the tuning strategy
    // This is just a randomly guessed number but seems to fit roughly for default settings.
    size_t configsTestedPerTuningPhase = 90;
    if (_configuration.tuningStrategyOption.value == autopas::TuningStrategyOption::bayesianSearch or
        _configuration.tuningStrategyOption.value == autopas::TuningStrategyOption::bayesianClusterSearch) {
      configsTestedPerTuningPhase = _configuration.tuningMaxEvidence.value;
    }
    auto estimate =
        (_configuration.tuningPhases.value - 1) * _configuration.tuningInterval.value +
        (_configuration.tuningPhases.value * _configuration.tuningSamples.value * configsTestedPerTuningPhase);
    return {estimate, false};
  } else {
    return {_configuration.iterations.value, true};
  }
}

template <class ParticleClass>
void Simulation<ParticleClass>::printProgress(size_t iterationProgress, size_t maxIterations, bool maxIsPrecise) {
  // percentage of iterations complete
  double fractionDone = static_cast<double>(iterationProgress) / maxIterations;

  // length of the number of maxIterations
  size_t numCharsOfMaxIterations = std::to_string(maxIterations).size();

  // trailing information string
  std::stringstream info;
  info << std::setw(3) << std::round(fractionDone * 100) << "% " << std::setw(numCharsOfMaxIterations)
       << iterationProgress << "/";
  if (not maxIsPrecise) {
    info << "~";
  }
  info << maxIterations;

  // actual progress bar
  std::stringstream progressbar;
  progressbar << "[";
  // get current terminal width
  size_t terminalWidth = getTerminalWidth();

  // the bar should fill the terminal window so subtract everything else (-2 for "] ")
  size_t maxBarWidth = terminalWidth - info.str().size() - progressbar.str().size() - 2;
  // sanity check for underflow
  if (maxBarWidth > terminalWidth) {
    std::cerr << "Warning! Terminal width appears to be too small or could not be read. Disabling progress bar."
              << std::endl;
    _configuration.dontShowProgressBar.value = true;
    return;
  }
  auto barWidth =
      std::max(std::min(static_cast<decltype(maxBarWidth)>(maxBarWidth * (fractionDone)), maxBarWidth), 1ul);
  // don't print arrow tip if >= 100%
  if (iterationProgress >= maxIterations) {
    progressbar << std::string(barWidth, '=');
  } else {
    progressbar << std::string(barWidth - 1, '=') << '>' << std::string(maxBarWidth - barWidth, ' ');
  }
  progressbar << "] ";
  // clear current line (=delete previous progress bar)
  std::cout << std::string(terminalWidth, '\r');
  // print everything
  std::cout << progressbar.str() << info.str() << std::flush;
}

<<<<<<< HEAD
template <class ParticleClass>
std::string Simulation<ParticleClass>::timerToString(const std::string &name, long timeNS, size_t numberWidth, long maxTime) {
=======
std::string Simulation::timerToString(const std::string &name, long timeNS, int numberWidth, long maxTime) {
>>>>>>> 8486b0f1
  // only print timers that were actually used
  if (timeNS == 0) {
    return "";
  }

  std::ostringstream ss;
  ss << std::fixed << std::setprecision(_floatStringPrecision) << name << " : " << std::setw(numberWidth) << std::right
     << timeNS
     << " ns ("
     // min width of the representation of seconds is numberWidth - 9 (from conversion) + 4 (for dot and digits after)
     << std::setw(numberWidth - 5) << ((double)timeNS * 1e-9) << "s)";
  if (maxTime != 0) {
    ss << " =" << std::setw(7) << std::right << ((double)timeNS / (double)maxTime * 100) << "%";
  }
  ss << std::endl;
  return ss.str();
}

template <class ParticleClass>
void Simulation<ParticleClass>::updatePositions() {
  _timers.positionUpdate.start();
  TimeDiscretization::calculatePositions<ParticleClass>(*_autoPasContainer, *(_configuration.getParticlePropertiesLibrary()),
                                         _configuration.deltaT.value, _configuration.globalForce.value);
  _timers.positionUpdate.stop();
}

template <class ParticleClass>
void Simulation<ParticleClass>::updateQuaternions() {
  _timers.quaternionUpdate.start();
  TimeDiscretization::calculateQuaternions<ParticleClass>(*_autoPasContainer, *(_configuration.getParticlePropertiesLibrary()),
                                           _configuration.deltaT.value, _configuration.globalForce.value);
  _timers.quaternionUpdate.stop();
}

template <class ParticleClass>
void Simulation<ParticleClass>::updateForces() {
  _timers.forceUpdateTotal.start();

  const bool isTuningIteration = calculatePairwiseForces();

  const auto timeIteration = _timers.forceUpdateTotal.stop();

  // count time spent for tuning
  if (isTuningIteration) {
    _timers.forceUpdateTuning.addTime(timeIteration);
    ++_numTuningIterations;
  } else {
    _timers.forceUpdateNonTuning.addTime(timeIteration);
    // if the previous iteration was a tuning iteration an the current one is not
    // we have reached the end of a tuning phase
    if (_previousIterationWasTuningIteration) {
      ++_numTuningPhasesCompleted;
    }
  }
  _previousIterationWasTuningIteration = isTuningIteration;
}

template <class ParticleClass>
void Simulation<ParticleClass>::updateVelocities() {
  const double deltaT = _configuration.deltaT.value;

  if (deltaT != 0) {
    _timers.velocityUpdate.start();
    TimeDiscretization::calculateVelocities<ParticleClass>(*_autoPasContainer, *(_configuration.getParticlePropertiesLibrary()),
                                            deltaT);
    _timers.velocityUpdate.stop();
  }
}

template <class ParticleClass>
void Simulation<ParticleClass>::updateAngularVelocities() {
  const double deltaT = _configuration.deltaT.value;

  _timers.angularVelocityUpdate.start();
  TimeDiscretization::calculateAngularVelocities<ParticleClass>(*_autoPasContainer, *(_configuration.getParticlePropertiesLibrary()),
                                                                deltaT);
  _timers.angularVelocityUpdate.stop();
}

template <class ParticleClass>
void Simulation<ParticleClass>::updateThermostat() {
  if (_configuration.useThermostat.value and (_iteration % _configuration.thermostatInterval.value) == 0) {
    _timers.thermostat.start();
    //Thermostat::apply(*_autoPasContainer, *(_configuration.getParticlePropertiesLibrary()),
    //                  _configuration.targetTemperature.value, _configuration.deltaTemp.value);
    _timers.thermostat.stop();
  }
}

template <class ParticleClass>
long Simulation<ParticleClass>::accumulateTime(const long &time) {
  long reducedTime{};
  autopas::AutoPas_MPI_Reduce(&time, &reducedTime, 1, AUTOPAS_MPI_LONG, AUTOPAS_MPI_SUM, 0, AUTOPAS_MPI_COMM_WORLD);

  return reducedTime;
}

template <class ParticleClass>
bool Simulation<ParticleClass>::calculatePairwiseForces() {
  bool wasTuningIteration = false;
  auto particlePropertiesLibrary = *_configuration.getParticlePropertiesLibrary();

  switch (_configuration.functorOption.value) {
    case MDFlexConfig::FunctorOption::lj12_6: {
      autopas::LJFunctor<ParticleClass, true, true> functor{_autoPasContainer->getCutoff(), particlePropertiesLibrary};
      wasTuningIteration = _autoPasContainer->iteratePairwise(&functor);
      break;
    }
    case MDFlexConfig::FunctorOption::lj12_6_Globals: {
      autopas::LJFunctor<ParticleClass, true, true, autopas::FunctorN3Modes::Both, true> functor{
          _autoPasContainer->getCutoff(), particlePropertiesLibrary};
      wasTuningIteration = _autoPasContainer->iteratePairwise(&functor);
      break;
    }
    case MDFlexConfig::FunctorOption::lj12_6_AVX: {
      autopas::LJFunctorAVX<ParticleClass, true, true> functor{_autoPasContainer->getCutoff(),
                                                              particlePropertiesLibrary};
      wasTuningIteration = _autoPasContainer->iteratePairwise(&functor);
      break;
    }
    case MDFlexConfig::FunctorOption::lj12_6_Multicentered: {
      autopas::LJMulticenterFunctor<ParticleClass,  true, true> functor{_autoPasContainer->getCutoff(),particlePropertiesLibrary};
      wasTuningIteration = _autoPasContainer->iteratePairwise(&functor);
      break;
    }
  }
  return wasTuningIteration;
}

template <class ParticleClass>
void Simulation<ParticleClass>::logSimulationState() {
  size_t totalNumberOfParticles{0ul}, ownedParticles{0ul}, haloParticles{0ul};

  size_t particleCount = _autoPasContainer->getNumberOfParticles(autopas::IteratorBehavior::ownedOrHalo);
  autopas::AutoPas_MPI_Allreduce(&particleCount, &totalNumberOfParticles, 1, AUTOPAS_MPI_UNSIGNED_LONG, AUTOPAS_MPI_SUM,
                                 AUTOPAS_MPI_COMM_WORLD);

  particleCount = _autoPasContainer->getNumberOfParticles(autopas::IteratorBehavior::owned);
  autopas::AutoPas_MPI_Allreduce(&particleCount, &ownedParticles, 1, AUTOPAS_MPI_UNSIGNED_LONG, AUTOPAS_MPI_SUM,
                                 AUTOPAS_MPI_COMM_WORLD);

  particleCount = _autoPasContainer->getNumberOfParticles(autopas::IteratorBehavior::halo);
  autopas::AutoPas_MPI_Allreduce(&particleCount, &haloParticles, 1, AUTOPAS_MPI_UNSIGNED_LONG, AUTOPAS_MPI_SUM,
                                 AUTOPAS_MPI_COMM_WORLD);

  double squaredHomogeneity = _homogeneity * _homogeneity;
  double standardDeviationOfHomogeneity{};
  autopas::AutoPas_MPI_Allreduce(&squaredHomogeneity, &standardDeviationOfHomogeneity, 1, AUTOPAS_MPI_DOUBLE,
                                 AUTOPAS_MPI_SUM, AUTOPAS_MPI_COMM_WORLD);
  standardDeviationOfHomogeneity = std::sqrt(standardDeviationOfHomogeneity);

  if (_domainDecomposition.getDomainIndex() == 0) {
    std::cout << "\n\n"
              << "Total number of particles at the end of Simulation: " << totalNumberOfParticles << "\n"
              << "Owned: " << ownedParticles << "\n"
              << "Halo : " << haloParticles << "\n"
              << "Standard Deviation of Homogeneity: " << standardDeviationOfHomogeneity << std::endl;
  }
}

template <class ParticleClass>
void Simulation<ParticleClass>::logMeasurements() {
  long positionUpdate = accumulateTime(_timers.positionUpdate.getTotalTime());
  long forceUpdateTotal = accumulateTime(_timers.forceUpdateTotal.getTotalTime());
  long forceUpdateTuning = accumulateTime(_timers.forceUpdateTuning.getTotalTime());
  long forceUpdateNonTuning = accumulateTime(_timers.forceUpdateNonTuning.getTotalTime());
  long velocityUpdate = accumulateTime(_timers.velocityUpdate.getTotalTime());
  long simulate = accumulateTime(_timers.simulate.getTotalTime());
  long vtk = accumulateTime(_timers.vtk.getTotalTime());
  long initialization = accumulateTime(_timers.initialization.getTotalTime());
  long total = accumulateTime(_timers.total.getTotalTime());
  long thermostat = accumulateTime(_timers.thermostat.getTotalTime());
  long haloParticleExchange = accumulateTime(_timers.haloParticleExchange.getTotalTime());
  long reflectParticlesAtBoundaries = accumulateTime(_timers.reflectParticlesAtBoundaries.getTotalTime());
  long migratingParticleExchange = accumulateTime(_timers.migratingParticleExchange.getTotalTime());

  if (_domainDecomposition.getDomainIndex() == 0) {
    auto maximumNumberOfDigits = std::to_string(total).length();
    std::cout << "Measurements:" << std::endl;
    std::cout << timerToString("Total accumulated                 ", total, maximumNumberOfDigits);
    std::cout << timerToString("  Initialization                  ", initialization, maximumNumberOfDigits, total);
    std::cout << timerToString("  Simulate                        ", simulate, maximumNumberOfDigits, total);
    std::cout << timerToString("    PositionUpdate                ", positionUpdate, maximumNumberOfDigits, simulate);
    std::cout << timerToString("    Boundaries:                   ", haloParticleExchange + migratingParticleExchange,
                               maximumNumberOfDigits, simulate);
    std::cout << timerToString("      HaloParticleExchange        ", haloParticleExchange, maximumNumberOfDigits,
                               haloParticleExchange + reflectParticlesAtBoundaries + migratingParticleExchange);
    std::cout << timerToString("      ReflectParticlesAtBoundaries", reflectParticlesAtBoundaries,
                               maximumNumberOfDigits,
                               haloParticleExchange + reflectParticlesAtBoundaries + migratingParticleExchange);
    std::cout << timerToString("      MigratingParticleExchange   ", migratingParticleExchange, maximumNumberOfDigits,
                               haloParticleExchange + reflectParticlesAtBoundaries + migratingParticleExchange);
    std::cout << timerToString("    ForceUpdateTotal              ", forceUpdateTotal, maximumNumberOfDigits, simulate);
    std::cout << timerToString("      Tuning                      ", forceUpdateTuning, maximumNumberOfDigits,
                               forceUpdateTotal);
    std::cout << timerToString("      NonTuninng                  ", forceUpdateNonTuning, maximumNumberOfDigits,
                               forceUpdateTotal);
    std::cout << timerToString("    VelocityUpdate                ", velocityUpdate, maximumNumberOfDigits, simulate);
    std::cout << timerToString("    Thermostat                    ", thermostat, maximumNumberOfDigits, simulate);
    std::cout << timerToString("    Vtk                           ", vtk, maximumNumberOfDigits, simulate);
    std::cout << timerToString("One iteration                     ", simulate / _iteration, maximumNumberOfDigits,
                               total);

    const long wallClockTime = _timers.total.getTotalTime();
    std::cout << timerToString("Total wall-clock time             ", wallClockTime,
                               std::to_string(wallClockTime).length(), total);
    std::cout << std::endl;

    std::cout << "Tuning iterations                  : " << _numTuningIterations << " / " << _iteration << " = "
              << ((double)_numTuningIterations / _iteration * 100) << "%" << std::endl;

    auto mfups =
        static_cast<double>(_autoPasContainer->getNumberOfParticles(autopas::IteratorBehavior::owned) * _iteration) *
        1e-6 / (static_cast<double>(forceUpdateTotal) * 1e-9);  // 1e-9 for ns to s, 1e-6 for M in MFUP
    std::cout << "MFUPs/sec                          : " << mfups << std::endl;

    if (_configuration.dontMeasureFlops.value) {
      autopas::FlopCounterFunctor<ParticleClass> flopCounterFunctor(_autoPasContainer->getCutoff());
      _autoPasContainer->iteratePairwise(&flopCounterFunctor);

      size_t flopsPerKernelCall;
      switch (_configuration.functorOption.value) {
        case MDFlexConfig::FunctorOption ::lj12_6: {
          flopsPerKernelCall = autopas::LJFunctor<ParticleClass, true, true>::getNumFlopsPerKernelCall();
          break;
        }
        case MDFlexConfig::FunctorOption ::lj12_6_Globals: {
          flopsPerKernelCall = autopas::LJFunctor<ParticleClass, true, true, autopas::FunctorN3Modes::Both,
                                                  /* globals */ true>::getNumFlopsPerKernelCall();
          break;
        }
        case MDFlexConfig::FunctorOption ::lj12_6_AVX: {
          flopsPerKernelCall = autopas::LJFunctorAVX<ParticleClass, true, true>::getNumFlopsPerKernelCall();
          break;
        }
        case MDFlexConfig::FunctorOption ::lj12_6_Multicentered: {
          flopsPerKernelCall = 0; // todo fix
          break;
        }
        default:
          throw std::runtime_error("Invalid Functor choice");
      }
      auto flops = flopCounterFunctor.getFlops(flopsPerKernelCall) * _iteration;
      // approximation for flops of verlet list generation
      if (_autoPasContainer->getContainerType() == autopas::ContainerOption::verletLists)
        flops += flopCounterFunctor.getDistanceCalculations() *
                 decltype(flopCounterFunctor)::numFlopsPerDistanceCalculation *
                 floor(_iteration / _configuration.verletRebuildFrequency.value);

      std::cout << "GFLOPs                             : " << flops * 1e-9 << std::endl;
      std::cout << "GFLOPs/sec                         : " << flops * 1e-9 / (simulate * 1e-9) << std::endl;
      std::cout << "Hit rate                           : " << flopCounterFunctor.getHitRate() << std::endl;
    }
  }
}

template <class ParticleClass>
bool Simulation<ParticleClass>::needsMoreIterations() const {
  return _iteration < _configuration.iterations.value or _numTuningPhasesCompleted < _configuration.tuningPhases.value;
}

//template class Simulation<ParticleType>;
template class Simulation<MulticenteredParticleType>;<|MERGE_RESOLUTION|>--- conflicted
+++ resolved
@@ -10,12 +10,7 @@
 #include "autopas/molecularDynamics/LJFunctorAVX.h"
 #include "autopas/molecularDynamics/LJMulticenterFunctor.h"
 #include "autopas/pairwiseFunctors/FlopCounterFunctor.h"
-<<<<<<< HEAD
-#include "autopas/molecularDynamics/MoleculeLJ.h"
-#include "autopas/particles/Particle.h"
-=======
 #include "autopas/utils/SimilarityFunctions.h"
->>>>>>> 8486b0f1
 
 // Declare the main AutoPas class and the iteratePairwise() methods with all used functors as extern template
 // instantiation. They are instantiated in the respective cpp file inside the templateInstantiations folder.
@@ -132,7 +127,6 @@
   _autoPasContainer->init();
 
   // @todo: the object generators should only generate particles relevant for the current rank's domain
-  // add appropriate particles to container, converting if needed
   for (auto &particle : _configuration.getParticles()) {
     if (_domainDecomposition.isInsideLocalDomain(particle.getR())) {
       if (not _configuration.includeRotational.value) {
@@ -169,16 +163,11 @@
   logMeasurements();
 }
 
-<<<<<<< HEAD
 template <class ParticleClass>
 void Simulation<ParticleClass>::run() {
-  _homogeneity = calculateHomogeneity();
-=======
-void Simulation::run() {
   _homogeneity = autopas::utils::calculateHomogeneityAndMaxDensity(
                      *_autoPasContainer, _domainDecomposition.getGlobalBoxMin(), _domainDecomposition.getGlobalBoxMax())
                      .first;
->>>>>>> 8486b0f1
   _timers.simulate.start();
   while (needsMoreIterations()) {
     if (_createVtkFiles and _iteration % _configuration.vtkWriteFrequency.value == 0) {
@@ -239,91 +228,8 @@
   }
 }
 
-<<<<<<< HEAD
-template <class ParticleClass>
-double Simulation<ParticleClass>::calculateHomogeneity() const {
-  unsigned int numberOfParticles = static_cast<unsigned int>(_autoPasContainer->getNumberOfParticles());
-  autopas::AutoPas_MPI_Allreduce(&numberOfParticles, &numberOfParticles, 1, AUTOPAS_MPI_UNSIGNED_INT, AUTOPAS_MPI_SUM,
-                                 AUTOPAS_MPI_COMM_WORLD);
-
-  // approximately the resolution we want to get.
-  size_t numberOfCells = ceil(numberOfParticles / 10.);
-
-  std::array<double, 3> startCorner = _domainDecomposition.getGlobalBoxMin();
-  std::array<double, 3> endCorner = _domainDecomposition.getGlobalBoxMax();
-  std::array<double, 3> domainSizePerDimension = {};
-  for (int i = 0; i < 3; ++i) {
-    domainSizePerDimension[i] = endCorner[i] - startCorner[i];
-  }
-
-  // get cellLength which is equal in each direction, derived from the domainsize and the requested number of cells
-  double volume = domainSizePerDimension[0] * domainSizePerDimension[1] * domainSizePerDimension[2];
-  double cellVolume = volume / numberOfCells;
-  double cellLength = cbrt(cellVolume);
-
-  // calculate the size of the boundary cells, which might be smaller then the other cells
-  std::array<size_t, 3> cellsPerDimension = {};
-  // size of the last cell layer per dimension. This cell might get truncated to fit in the domain.
-  std::array<double, 3> outerCellSizePerDimension = {};
-  for (int i = 0; i < 3; ++i) {
-    outerCellSizePerDimension[i] =
-        domainSizePerDimension[i] - (floor(domainSizePerDimension[i] / cellLength) * cellLength);
-    cellsPerDimension[i] = ceil(domainSizePerDimension[i] / cellLength);
-  }
-  // Actual number of cells we end up with
-  numberOfCells = cellsPerDimension[0] * cellsPerDimension[1] * cellsPerDimension[2];
-
-  std::vector<size_t> particlesPerCell(numberOfCells, 0);
-  std::vector<double> allVolumes(numberOfCells, 0);
-
-  // add particles accordingly to their cell to get the amount of particles in each cell
-  for (auto particleItr = _autoPasContainer->begin(autopas::IteratorBehavior::owned); particleItr.isValid();
-       ++particleItr) {
-    std::array<double, 3> particleLocation = particleItr->getR();
-    std::array<size_t, 3> index = {};
-    for (int i = 0; i < particleLocation.size(); i++) {
-      index[i] = particleLocation[i] / cellLength;
-    }
-    const size_t cellIndex = autopas::utils::ThreeDimensionalMapping::threeToOneD(index, cellsPerDimension);
-    particlesPerCell[cellIndex] += 1;
-    // calculate the size of the current cell
-    allVolumes[cellIndex] = 1;
-    for (int i = 0; i < cellsPerDimension.size(); ++i) {
-      // the last cell layer has a special size
-      if (index[i] == cellsPerDimension[i] - 1) {
-        allVolumes[cellIndex] *= outerCellSizePerDimension[i];
-      } else {
-        allVolumes[cellIndex] *= cellLength;
-      }
-    }
-  }
-
-  // calculate density for each cell
-  std::vector<double> densityPerCell(numberOfCells, 0.0);
-  for (int i = 0; i < particlesPerCell.size(); i++) {
-    densityPerCell[i] =
-        (allVolumes[i] == 0) ? 0 : (particlesPerCell[i] / allVolumes[i]);  // make sure there is no division of zero
-  }
-
-  // get mean and reserve variable for variance
-  double mean = numberOfParticles / volume;
-  double variance = 0.0;
-
-  // calculate variance
-  for (int r = 0; r < densityPerCell.size(); ++r) {
-    double distance = densityPerCell[r] - mean;
-    variance += (distance * distance / densityPerCell.size());
-  }
-
-  // finally calculate standard deviation
-  return sqrt(variance);
-}
-
 template <class ParticleClass>
 std::tuple<size_t, bool> Simulation<ParticleClass>::estimateNumberOfIterations() const {
-=======
-std::tuple<size_t, bool> Simulation::estimateNumberOfIterations() const {
->>>>>>> 8486b0f1
   if (_configuration.tuningPhases.value > 0) {
     // @TODO: this can be improved by considering the tuning strategy
     // This is just a randomly guessed number but seems to fit roughly for default settings.
@@ -388,12 +294,8 @@
   std::cout << progressbar.str() << info.str() << std::flush;
 }
 
-<<<<<<< HEAD
-template <class ParticleClass>
-std::string Simulation<ParticleClass>::timerToString(const std::string &name, long timeNS, size_t numberWidth, long maxTime) {
-=======
-std::string Simulation::timerToString(const std::string &name, long timeNS, int numberWidth, long maxTime) {
->>>>>>> 8486b0f1
+template <class ParticleClass>
+std::string Simulation<ParticleClass>::timerToString(const std::string &name, long timeNS, int numberWidth, long maxTime) {
   // only print timers that were actually used
   if (timeNS == 0) {
     return "";
