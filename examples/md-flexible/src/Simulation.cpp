/**
 * @file Simulation.cpp
 * @author F. Gratl
 * @date 01.03.2021
 */
#include "Simulation.h"

#include "autopas/AutoPasDecl.h"
#if defined(MD_FLEXIBLE_FUNCTOR_AUTOVEC) || defined(MD_FLEXIBLE_FUNCTOR_AUTOVEC_GLOBALS)
#include "autopas/molecularDynamics/LJFunctor.h"
<<<<<<< HEAD
#include "autopas/molecularDynamics/LJFunctorAVX.h"
#include "autopas/molecularDynamics/LJMultisiteFunctor.h"
=======
#endif
>>>>>>> 1e201e61
#include "autopas/pairwiseFunctors/FlopCounterFunctor.h"
#include "autopas/utils/SimilarityFunctions.h"
#include "autopas/utils/WrapMPI.h"

// Declare the main AutoPas class and the iteratePairwise() methods with all used functors as extern template
// instantiation. They are instantiated in the respective cpp file inside the templateInstantiations folder.
//! @cond Doxygen_Suppress
<<<<<<< HEAD
//extern template class autopas::AutoPas<ParticleType>;
//extern template bool autopas::AutoPas<ParticleType>::iteratePairwise(autopas::LJFunctor<ParticleType, true, true> *);
//extern template bool autopas::AutoPas<ParticleType>::iteratePairwise(
//    autopas::LJFunctor<ParticleType, true, true, autopas::FunctorN3Modes::Both, true> *);
//extern template bool autopas::AutoPas<ParticleType>::iteratePairwise(autopas::LJFunctorAVX<ParticleType, true, true> *);
//extern template bool autopas::AutoPas<ParticleType>::iteratePairwise(autopas::FlopCounterFunctor<ParticleType> *);
=======
extern template class autopas::AutoPas<ParticleType>;
#if defined(MD_FLEXIBLE_FUNCTOR_AUTOVEC)
extern template bool autopas::AutoPas<ParticleType>::iteratePairwise(autopas::LJFunctor<ParticleType, true, true> *);
#endif
#if defined(MD_FLEXIBLE_FUNCTOR_AUTOVEC_GLOBALS)
extern template bool autopas::AutoPas<ParticleType>::iteratePairwise(
    autopas::LJFunctor<ParticleType, true, true, autopas::FunctorN3Modes::Both, true> *);
#endif
#if defined(MD_FLEXIBLE_FUNCTOR_AVX) && defined(__AVX__)
#include "autopas/molecularDynamics/LJFunctorAVX.h"
extern template bool autopas::AutoPas<ParticleType>::iteratePairwise(autopas::LJFunctorAVX<ParticleType, true, true> *);
#endif
#if defined(MD_FLEXIBLE_FUNCTOR_SVE) && defined(__ARM_FEATURE_SVE)
#include "autopas/molecularDynamics/LJFunctorSVE.h"
extern template bool autopas::AutoPas<ParticleType>::iteratePairwise(autopas::LJFunctorSVE<ParticleType, true, true> *);
#endif
extern template bool autopas::AutoPas<ParticleType>::iteratePairwise(autopas::FlopCounterFunctor<ParticleType> *);
>>>>>>> 1e201e61
//! @endcond

#include <sys/ioctl.h>
#include <unistd.h>

#include <iostream>

#include "Thermostat.h"
#include "autopas/utils/MemoryProfiler.h"
#include "autopas/utils/WrapMPI.h"
#include "configuration/MDFlexConfig.h"

namespace {
/**
 * Tries to identify the width of the terminal where the simulation is running.
 * If no width can be identified, the function defaults to 80.
 * @return width of the terminal.
 */
size_t getTerminalWidth() {
  size_t terminalWidth = 0;
  // test all std pipes to get the current terminal width
  for (auto fd : {STDOUT_FILENO, STDIN_FILENO, STDERR_FILENO}) {
    if (isatty(fd)) {
      struct winsize w {};
      ioctl(fd, TIOCGWINSZ, &w);
      terminalWidth = w.ws_col;
      break;
    }
  }

  // if width is still zero try the environment variable COLUMNS
  if (terminalWidth == 0) {
    if (auto *terminalWidthCharArr = std::getenv("COLUMNS")) {
      // this pointer could be used to detect parsing errors via terminalWidthCharArr == end
      // but since we have a fallback further down we are ok if this fails silently.
      char *end{};
      terminalWidth = std::strtol(terminalWidthCharArr, &end, 10);
    }
  }

  // if all of the above fail fall back to a fixed width
  if (terminalWidth == 0) {
    // this seems to be the default width in most terminal windows
    terminalWidth = 80;
  }

  return terminalWidth;
}
}  // namespace

<<<<<<< HEAD
template <class ParticleClass>
Simulation<ParticleClass>::Simulation(const MDFlexConfig &configuration, RegularGridDecomposition<ParticleClass> &domainDecomposition)
=======
Simulation::Simulation(const MDFlexConfig &configuration,
                       std::shared_ptr<RegularGridDecomposition> &domainDecomposition)
>>>>>>> 1e201e61
    : _configuration(configuration),
      _domainDecomposition(domainDecomposition),
      _createVtkFiles(not configuration.vtkFileName.value.empty()),
      _vtkWriter(nullptr) {
  _timers.total.start();
  _timers.initialization.start();

  // only create the writer if necessary since this also creates the output dir
  if (_createVtkFiles) {
    _vtkWriter =
        std::make_shared<ParallelVtkWriter<ParticleClass>>(_configuration.vtkFileName.value, _configuration.vtkOutputFolder.value,
                                            std::to_string(_configuration.iterations.value).size());
  }

  if (_configuration.logFileName.value.empty()) {
    _outputStream = &std::cout;
  } else {
    _logFile = std::make_shared<std::ofstream>();
    _logFile->open(_configuration.logFileName.value);
    _outputStream = &(*_logFile);
  }

  _autoPasContainer = std::make_shared<autopas::AutoPas<ParticleClass>>(*_outputStream);
  _autoPasContainer->setAllowedCellSizeFactors(*_configuration.cellSizeFactors.value);
  _autoPasContainer->setAllowedContainers(_configuration.containerOptions.value);
  _autoPasContainer->setAllowedDataLayouts(_configuration.dataLayoutOptions.value);
  _autoPasContainer->setAllowedNewton3Options(_configuration.newton3Options.value);
  _autoPasContainer->setAllowedTraversals(_configuration.traversalOptions.value);
  _autoPasContainer->setAllowedLoadEstimators(_configuration.loadEstimatorOptions.value);
  _autoPasContainer->setBoxMin(_domainDecomposition->getLocalBoxMin());
  _autoPasContainer->setBoxMax(_domainDecomposition->getLocalBoxMax());
  _autoPasContainer->setCutoff(_configuration.cutoff.value);
  _autoPasContainer->setRelativeOptimumRange(_configuration.relativeOptimumRange.value);
  _autoPasContainer->setMaxTuningPhasesWithoutTest(_configuration.maxTuningPhasesWithoutTest.value);
  _autoPasContainer->setRelativeBlacklistRange(_configuration.relativeBlacklistRange.value);
  _autoPasContainer->setEvidenceFirstPrediction(_configuration.evidenceFirstPrediction.value);
  _autoPasContainer->setExtrapolationMethodOption(_configuration.extrapolationMethodOption.value);
  _autoPasContainer->setNumSamples(_configuration.tuningSamples.value);
  _autoPasContainer->setMaxEvidence(_configuration.tuningMaxEvidence.value);
  _autoPasContainer->setSelectorStrategy(_configuration.selectorStrategy.value);
  _autoPasContainer->setTuningInterval(_configuration.tuningInterval.value);
  _autoPasContainer->setTuningStrategyOption(_configuration.tuningStrategyOption.value);
  _autoPasContainer->setMPIStrategy(_configuration.mpiStrategyOption.value);
  _autoPasContainer->setMPITuningMaxDifferenceForBucket(_configuration.MPITuningMaxDifferenceForBucket.value);
  _autoPasContainer->setMPITuningWeightForMaxDensity(_configuration.MPITuningWeightForMaxDensity.value);
  _autoPasContainer->setVerletClusterSize(_configuration.verletClusterSize.value);
  _autoPasContainer->setVerletRebuildFrequency(_configuration.verletRebuildFrequency.value);
  _autoPasContainer->setVerletSkinPerTimestep(_configuration.verletSkinRadiusPerTimestep.value);
  _autoPasContainer->setAcquisitionFunction(_configuration.acquisitionFunctionOption.value);
  int rank{};
  autopas::AutoPas_MPI_Comm_rank(AUTOPAS_MPI_COMM_WORLD, &rank);
  _autoPasContainer->setOutputSuffix("Rank" + std::to_string(rank) + "_");
  autopas::Logger::get()->set_level(_configuration.logLevel.value);
  _autoPasContainer->init();

  // Throw an error if there is not more than one configuration to test in the search space but more than one tuning
  // phase is requested
  if (_autoPasContainer->searchSpaceIsTrivial() and _configuration.tuningPhases.value > 0) {
    throw std::runtime_error(
        "Search space must not be trivial if the simulation time is limited by the number tuning phases");
  }

  // @todo: the object generators should only generate particles relevant for the current rank's domain
  for (auto &particle : _configuration.getParticles()) {
<<<<<<< HEAD
    if (_domainDecomposition.isInsideLocalDomain(particle.getR())) {
      if (not _configuration.includeRotational.value) {
        _autoPasContainer->addParticle(particle.template returnSimpleMolecule<ParticleClass>());
      } else {
        particle.setQ({1.,1.,0.,0.}); // todo not have this hard coded
        _autoPasContainer->addParticle(particle);
      }
=======
    if (_domainDecomposition->isInsideLocalDomain(particle.getR())) {
      _autoPasContainer->addParticle(particle);
>>>>>>> 1e201e61
    }
  }

  _configuration.flushParticles();
  std::cout << "Total number of particles at the initialization: "
            << _autoPasContainer->getNumberOfParticles(autopas::IteratorBehavior::owned) << "\n";

  if (_configuration.useThermostat.value and _configuration.deltaT.value != 0) {
    if (_configuration.addBrownianMotion.value) {
      //Thermostat::addBrownianMotion(*_autoPasContainer, *(_configuration.getParticlePropertiesLibrary()),
      //                              _configuration.initTemperature.value);
    }
<<<<<<< HEAD
    //Thermostat::apply(*_autoPasContainer, *(_configuration.getParticlePropertiesLibrary()),
    //                  _configuration.initTemperature.value, std::numeric_limits<double>::max());
=======

    // Set the simulation directly to the desired initial temperature.
    Thermostat::apply(*_autoPasContainer, *(_configuration.getParticlePropertiesLibrary()),
                      _configuration.initTemperature.value, std::numeric_limits<double>::max());
>>>>>>> 1e201e61
  }

  _timers.initialization.stop();
}

template <class ParticleClass>
void Simulation<ParticleClass>::finalize() {
  _timers.total.stop();

  autopas::AutoPas_MPI_Barrier(AUTOPAS_MPI_COMM_WORLD);

  logSimulationState();
  logMeasurements();
}

<<<<<<< HEAD
template <class ParticleClass>
void Simulation<ParticleClass>::run() {
  _homogeneity = autopas::utils::calculateHomogeneityAndMaxDensity(
                     *_autoPasContainer, _domainDecomposition.getGlobalBoxMin(), _domainDecomposition.getGlobalBoxMax())
                     .first;
  std::ofstream timingsFile;
  timingsFile.open("test.csv");
=======
void Simulation::run() {
  _homogeneity =
      autopas::utils::calculateHomogeneityAndMaxDensity(*_autoPasContainer, _domainDecomposition->getGlobalBoxMin(),
                                                        _domainDecomposition->getGlobalBoxMax())
          .first;
>>>>>>> 1e201e61
  _timers.simulate.start();
  while (needsMoreIterations()) {
    if (_createVtkFiles and _iteration % _configuration.vtkWriteFrequency.value == 0) {
      _timers.vtk.start();
      _vtkWriter->recordTimestep(_iteration, *_autoPasContainer, *_domainDecomposition);
      _timers.vtk.stop();
    }

    _timers.computationalLoad.start();
    if (_configuration.deltaT.value != 0) {
      updatePositions();
      if (_configuration.includeRotational.value) {
        updateQuaternions();
      }

      _timers.updateContainer.start();
      auto emigrants = _autoPasContainer->updateContainer();
      _timers.updateContainer.stop();

      const auto computationalLoad = static_cast<double>(_timers.computationalLoad.stop());

      // periodically resize box for MPI load balancing
      if (_iteration % _configuration.loadBalancingInterval.value == 0) {
        _timers.loadBalancing.start();
        _domainDecomposition->update(computationalLoad);
        auto additionalEmigrants = _autoPasContainer->resizeBox(_domainDecomposition->getLocalBoxMin(),
                                                                _domainDecomposition->getLocalBoxMax());
        // because boundaries shifted, particles that were thrown out by the updateContainer previously might now be in
        // the container again
        for (auto particleIter = emigrants.cbegin(); particleIter != emigrants.cend();) {
          const auto &boxMin = _autoPasContainer->getBoxMin();
          const auto &boxMax = _autoPasContainer->getBoxMax();
          if (autopas::utils::inBox(particleIter->getR(), boxMin, boxMax)) {
            _autoPasContainer->addParticle(*particleIter);
            emigrants.erase(particleIter);
          } else {
            ++particleIter;
          }
        }

        emigrants.insert(emigrants.end(), additionalEmigrants.begin(), additionalEmigrants.end());
        _timers.loadBalancing.stop();
      }

      _timers.migratingParticleExchange.start();
      _domainDecomposition->exchangeMigratingParticles(*_autoPasContainer, emigrants);
      _timers.migratingParticleExchange.stop();

      _timers.reflectParticlesAtBoundaries.start();
      _domainDecomposition->reflectParticlesAtBoundaries(*_autoPasContainer);
      _timers.reflectParticlesAtBoundaries.stop();

      _timers.haloParticleExchange.start();
      _domainDecomposition->exchangeHaloParticles(*_autoPasContainer);
      _timers.haloParticleExchange.stop();

      _timers.computationalLoad.start();
    }

    updateForces();

    if (_configuration.deltaT.value != 0) {
      updateVelocities();
      updateThermostat();
      if (_configuration.includeRotational.value) {
        updateAngularVelocities();
        // todo - rotational thermostat is needed here
      }
    }
    _timers.computationalLoad.stop();

    ++_iteration;

    if (autopas::Logger::get()->level() <= autopas::Logger::LogLevel::debug) {
      std::cout << "Current Memory usage on rank " << _domainDecomposition->getDomainIndex() << ": "
                << autopas::memoryProfiler::currentMemoryUsage() << " kB" << std::endl;
    }

    if (_domainDecomposition->getDomainIndex() == 0) {
      auto [maxIterationsEstimate, maxIterationsIsPrecise] = estimateNumberOfIterations();
      if (not _configuration.dontShowProgressBar.value) {
        printProgress(_iteration, maxIterationsEstimate, maxIterationsIsPrecise);
      }
    }

    _timers.simulate.stop();
    timingsFile << _timers.simulate.getTotalTime();
    _timers.simulate.start();
  }
  _timers.simulate.stop();
  timingsFile.close();

  // Record last state of simulation.
  if (_createVtkFiles) {
    _vtkWriter->recordTimestep(_iteration, *_autoPasContainer, *_domainDecomposition);
  }
}

template <class ParticleClass>
std::tuple<size_t, bool> Simulation<ParticleClass>::estimateNumberOfIterations() const {
  if (_configuration.tuningPhases.value > 0) {
    // @TODO: this can be improved by considering the tuning strategy
    // This is just a randomly guessed number but seems to fit roughly for default settings.
    size_t configsTestedPerTuningPhase = 90;
    if (_configuration.tuningStrategyOption.value == autopas::TuningStrategyOption::bayesianSearch or
        _configuration.tuningStrategyOption.value == autopas::TuningStrategyOption::bayesianClusterSearch) {
      configsTestedPerTuningPhase = _configuration.tuningMaxEvidence.value;
    }
    auto estimate =
        (_configuration.tuningPhases.value - 1) * _configuration.tuningInterval.value +
        (_configuration.tuningPhases.value * _configuration.tuningSamples.value * configsTestedPerTuningPhase);
    return {estimate, false};
  } else {
    return {_configuration.iterations.value, true};
  }
}

template <class ParticleClass>
void Simulation<ParticleClass>::printProgress(size_t iterationProgress, size_t maxIterations, bool maxIsPrecise) {
  // percentage of iterations complete
  const double fractionDone = static_cast<double>(iterationProgress) / static_cast<double>(maxIterations);

  // length of the number of maxIterations
  const auto numCharsOfMaxIterations = static_cast<int>(std::to_string(maxIterations).size());

  // trailing information string
  std::stringstream info;
  info << std::setw(3) << std::round(fractionDone * 100) << "% " << std::setw(numCharsOfMaxIterations)
       << iterationProgress << "/";
  if (not maxIsPrecise) {
    info << "~";
  }
  info << maxIterations;

  // actual progress bar
  std::stringstream progressbar;
  progressbar << "[";
  // get current terminal width
  const auto terminalWidth = getTerminalWidth();

  // the bar should fill the terminal window so subtract everything else (-2 for "] ")
  const int maxBarWidth = static_cast<int>(terminalWidth - info.str().size() - progressbar.str().size() - 2ul);
  // sanity check for underflow
  if (maxBarWidth > terminalWidth) {
    std::cerr << "Warning! Terminal width appears to be too small or could not be read. Disabling progress bar."
              << std::endl;
    _configuration.dontShowProgressBar.value = true;
    return;
  }
  const auto barWidth =
      std::max(std::min(static_cast<decltype(maxBarWidth)>(maxBarWidth * (fractionDone)), maxBarWidth), 1);
  // don't print arrow tip if >= 100%
  if (iterationProgress >= maxIterations) {
    progressbar << std::string(barWidth, '=');
  } else {
    progressbar << std::string(barWidth - 1, '=') << '>' << std::string(maxBarWidth - barWidth, ' ');
  }
  progressbar << "] ";
  // clear current line (=delete previous progress bar)
  std::cout << std::string(terminalWidth, '\r');
  // print everything
  std::cout << progressbar.str() << info.str() << std::flush;
}

template <class ParticleClass>
std::string Simulation<ParticleClass>::timerToString(const std::string &name, long timeNS, int numberWidth, long maxTime) {
  // only print timers that were actually used
  if (timeNS == 0) {
    return "";
  }

  std::ostringstream ss;
  ss << std::fixed << std::setprecision(_floatStringPrecision) << name << " : " << std::setw(numberWidth) << std::right
     << timeNS
     << " ns ("
     // min width of the representation of seconds is numberWidth - 9 (from conversion) + 4 (for dot and digits after)
     << std::setw(numberWidth - 5) << ((double)timeNS * 1e-9) << "s)";
  if (maxTime != 0) {
    ss << " =" << std::setw(7) << std::right << ((double)timeNS / (double)maxTime * 100) << "%";
  }
  ss << std::endl;
  return ss.str();
}

template <class ParticleClass>
void Simulation<ParticleClass>::updatePositions() {
  _timers.positionUpdate.start();
<<<<<<< HEAD
  TimeDiscretization::calculatePositions<ParticleClass>(*_autoPasContainer, *(_configuration.getParticlePropertiesLibrary()),
                                         _configuration.deltaT.value, _configuration.globalForce.value);
=======
  TimeDiscretization::calculatePositions(*_autoPasContainer, *(_configuration.getParticlePropertiesLibrary()),
                                         _configuration.deltaT.value, _configuration.globalForce.value,
                                         _configuration.fastParticlesThrow.value);
>>>>>>> 1e201e61
  _timers.positionUpdate.stop();
}

template <class ParticleClass>
void Simulation<ParticleClass>::updateQuaternions() {
  _timers.quaternionUpdate.start();
  TimeDiscretization::calculateQuaternions<ParticleClass>(*_autoPasContainer, *(_configuration.getParticlePropertiesLibrary()),
                                           _configuration.deltaT.value, _configuration.globalForce.value);
  _timers.quaternionUpdate.stop();
}

template <class ParticleClass>
void Simulation<ParticleClass>::updateForces() {
  _timers.forceUpdateTotal.start();

  _timers.forceUpdatePairwise.start();
  const bool isTuningIteration = calculatePairwiseForces();

  const auto timeIteration = _timers.forceUpdatePairwise.stop();

  // count time spent for tuning
  if (isTuningIteration) {
    _timers.forceUpdateTuning.addTime(timeIteration);
    ++_numTuningIterations;
  } else {
    _timers.forceUpdateNonTuning.addTime(timeIteration);
    // if the previous iteration was a tuning iteration and the current one is not
    // we have reached the end of a tuning phase
    if (_previousIterationWasTuningIteration) {
      ++_numTuningPhasesCompleted;
    }
  }
  _previousIterationWasTuningIteration = isTuningIteration;

  _timers.forceUpdateGlobal.start();
  if (not _configuration.globalForceIsZero()) {
    calculateGlobalForces(_configuration.globalForce.value);
  }
  _timers.forceUpdateGlobal.stop();

  _timers.forceUpdateTotal.stop();
}

template <class ParticleClass>
void Simulation<ParticleClass>::updateVelocities() {
  const double deltaT = _configuration.deltaT.value;

  if (deltaT != 0) {
    _timers.velocityUpdate.start();
    TimeDiscretization::calculateVelocities<ParticleClass>(*_autoPasContainer, *(_configuration.getParticlePropertiesLibrary()),
                                            deltaT);
    _timers.velocityUpdate.stop();
  }
}

template <class ParticleClass>
void Simulation<ParticleClass>::updateAngularVelocities() {
  const double deltaT = _configuration.deltaT.value;

  _timers.angularVelocityUpdate.start();
  TimeDiscretization::calculateAngularVelocities<ParticleClass>(*_autoPasContainer, *(_configuration.getParticlePropertiesLibrary()),
                                                                deltaT);
  _timers.angularVelocityUpdate.stop();
}

template <class ParticleClass>
void Simulation<ParticleClass>::updateThermostat() {
  if (_configuration.useThermostat.value and (_iteration % _configuration.thermostatInterval.value) == 0) {
    _timers.thermostat.start();
    //Thermostat::apply(*_autoPasContainer, *(_configuration.getParticlePropertiesLibrary()),
    //                  _configuration.targetTemperature.value, _configuration.deltaTemp.value);
    _timers.thermostat.stop();
  }
}

template <class ParticleClass>
long Simulation<ParticleClass>::accumulateTime(const long &time) {
  long reducedTime{};
  autopas::AutoPas_MPI_Reduce(&time, &reducedTime, 1, AUTOPAS_MPI_LONG, AUTOPAS_MPI_SUM, 0, AUTOPAS_MPI_COMM_WORLD);

  return reducedTime;
}

<<<<<<< HEAD
template <class ParticleClass>
bool Simulation<ParticleClass>::calculatePairwiseForces() {
  bool wasTuningIteration = false;
  auto particlePropertiesLibrary = *_configuration.getParticlePropertiesLibrary();

  switch (_configuration.functorOption.value) {
    case MDFlexConfig::FunctorOption::lj12_6: {
      autopas::LJFunctor<ParticleClass, true, true> functor{_autoPasContainer->getCutoff(), particlePropertiesLibrary};
      wasTuningIteration = _autoPasContainer->iteratePairwise(&functor);
      break;
    }
    case MDFlexConfig::FunctorOption::lj12_6_Globals: {
      autopas::LJFunctor<ParticleClass, true, true, autopas::FunctorN3Modes::Both, true> functor{
          _autoPasContainer->getCutoff(), particlePropertiesLibrary};
      wasTuningIteration = _autoPasContainer->iteratePairwise(&functor);
      break;
    }
    case MDFlexConfig::FunctorOption::lj12_6_AVX: {
      autopas::LJFunctorAVX<ParticleClass, true, true> functor{_autoPasContainer->getCutoff(),
                                                              particlePropertiesLibrary};
      wasTuningIteration = _autoPasContainer->iteratePairwise(&functor);
      break;
    }
    case MDFlexConfig::FunctorOption::lj12_6_Multicentered: {
      autopas::LJMultisiteFunctor<ParticleClass,  true, true> functor{_autoPasContainer->getCutoff(),particlePropertiesLibrary};
      wasTuningIteration = _autoPasContainer->iteratePairwise(&functor);
      break;
    }
=======
bool Simulation::calculatePairwiseForces() {
  const auto wasTuningIteration =
      applyWithChosenFunctor<bool>([&](auto functor) { return _autoPasContainer->template iteratePairwise(&functor); });
  return wasTuningIteration;
}

void Simulation::calculateGlobalForces(const std::array<double, 3> &globalForce) {
#ifdef AUTOPAS_OPENMP
#pragma omp parallel shared(_autoPasContainer)
#endif
  for (auto particle = _autoPasContainer->begin(autopas::IteratorBehavior::owned); particle.isValid(); ++particle) {
    particle->addF(globalForce);
>>>>>>> 1e201e61
  }
}

template <class ParticleClass>
void Simulation<ParticleClass>::logSimulationState() {
  size_t totalNumberOfParticles{0ul}, ownedParticles{0ul}, haloParticles{0ul};

  size_t particleCount = _autoPasContainer->getNumberOfParticles(autopas::IteratorBehavior::ownedOrHalo);
  autopas::AutoPas_MPI_Allreduce(&particleCount, &totalNumberOfParticles, 1, AUTOPAS_MPI_UNSIGNED_LONG, AUTOPAS_MPI_SUM,
                                 AUTOPAS_MPI_COMM_WORLD);

  particleCount = _autoPasContainer->getNumberOfParticles(autopas::IteratorBehavior::owned);
  autopas::AutoPas_MPI_Allreduce(&particleCount, &ownedParticles, 1, AUTOPAS_MPI_UNSIGNED_LONG, AUTOPAS_MPI_SUM,
                                 AUTOPAS_MPI_COMM_WORLD);

  particleCount = _autoPasContainer->getNumberOfParticles(autopas::IteratorBehavior::halo);
  autopas::AutoPas_MPI_Allreduce(&particleCount, &haloParticles, 1, AUTOPAS_MPI_UNSIGNED_LONG, AUTOPAS_MPI_SUM,
                                 AUTOPAS_MPI_COMM_WORLD);

  double squaredHomogeneity = _homogeneity * _homogeneity;
  double standardDeviationOfHomogeneity{};
  autopas::AutoPas_MPI_Allreduce(&squaredHomogeneity, &standardDeviationOfHomogeneity, 1, AUTOPAS_MPI_DOUBLE,
                                 AUTOPAS_MPI_SUM, AUTOPAS_MPI_COMM_WORLD);
  standardDeviationOfHomogeneity = std::sqrt(standardDeviationOfHomogeneity);

  if (_domainDecomposition->getDomainIndex() == 0) {
    std::cout << "\n\n"
              << "Total number of particles at the end of Simulation: " << totalNumberOfParticles << "\n"
              << "Owned: " << ownedParticles << "\n"
              << "Halo : " << haloParticles << "\n"
              << "Standard Deviation of Homogeneity: " << standardDeviationOfHomogeneity << std::endl;
  }
}

<<<<<<< HEAD
template <class ParticleClass>
void Simulation<ParticleClass>::logMeasurements() {
  long positionUpdate = accumulateTime(_timers.positionUpdate.getTotalTime());
  long forceUpdateTotal = accumulateTime(_timers.forceUpdateTotal.getTotalTime());
  long forceUpdateTuning = accumulateTime(_timers.forceUpdateTuning.getTotalTime());
  long forceUpdateNonTuning = accumulateTime(_timers.forceUpdateNonTuning.getTotalTime());
  long velocityUpdate = accumulateTime(_timers.velocityUpdate.getTotalTime());
  long simulate = accumulateTime(_timers.simulate.getTotalTime());
  long vtk = accumulateTime(_timers.vtk.getTotalTime());
  long initialization = accumulateTime(_timers.initialization.getTotalTime());
  long total = accumulateTime(_timers.total.getTotalTime());
  long thermostat = accumulateTime(_timers.thermostat.getTotalTime());
  long haloParticleExchange = accumulateTime(_timers.haloParticleExchange.getTotalTime());
  long reflectParticlesAtBoundaries = accumulateTime(_timers.reflectParticlesAtBoundaries.getTotalTime());
  long migratingParticleExchange = accumulateTime(_timers.migratingParticleExchange.getTotalTime());

  if (_domainDecomposition.getDomainIndex() == 0) {
    auto maximumNumberOfDigits = std::to_string(total).length();
=======
void Simulation::logMeasurements() {
  const long positionUpdate = accumulateTime(_timers.positionUpdate.getTotalTime());
  const long updateContainer = accumulateTime(_timers.updateContainer.getTotalTime());
  const long forceUpdateTotal = accumulateTime(_timers.forceUpdateTotal.getTotalTime());
  const long forceUpdatePairwise = accumulateTime(_timers.forceUpdatePairwise.getTotalTime());
  const long forceUpdateGlobalForces = accumulateTime(_timers.forceUpdateGlobal.getTotalTime());
  const long forceUpdateTuning = accumulateTime(_timers.forceUpdateTuning.getTotalTime());
  const long forceUpdateNonTuning = accumulateTime(_timers.forceUpdateNonTuning.getTotalTime());
  const long velocityUpdate = accumulateTime(_timers.velocityUpdate.getTotalTime());
  const long simulate = accumulateTime(_timers.simulate.getTotalTime());
  const long vtk = accumulateTime(_timers.vtk.getTotalTime());
  const long initialization = accumulateTime(_timers.initialization.getTotalTime());
  const long total = accumulateTime(_timers.total.getTotalTime());
  const long thermostat = accumulateTime(_timers.thermostat.getTotalTime());
  const long haloParticleExchange = accumulateTime(_timers.haloParticleExchange.getTotalTime());
  const long reflectParticlesAtBoundaries = accumulateTime(_timers.reflectParticlesAtBoundaries.getTotalTime());
  const long migratingParticleExchange = accumulateTime(_timers.migratingParticleExchange.getTotalTime());
  const long loadBalancing = accumulateTime(_timers.loadBalancing.getTotalTime());

  if (_domainDecomposition->getDomainIndex() == 0) {
    const auto maximumNumberOfDigits = static_cast<int>(std::to_string(total).length());
>>>>>>> 1e201e61
    std::cout << "Measurements:" << std::endl;
    std::cout << timerToString("Total accumulated                 ", total, maximumNumberOfDigits);
    std::cout << timerToString("  Initialization                  ", initialization, maximumNumberOfDigits, total);
    std::cout << timerToString("  Simulate                        ", simulate, maximumNumberOfDigits, total);
    std::cout << timerToString("    PositionUpdate                ", positionUpdate, maximumNumberOfDigits, simulate);
    std::cout << timerToString("    UpdateContainer               ", updateContainer, maximumNumberOfDigits, simulate);
    std::cout << timerToString("    Boundaries:                   ", haloParticleExchange + migratingParticleExchange,
                               maximumNumberOfDigits, simulate);
    std::cout << timerToString("      HaloParticleExchange        ", haloParticleExchange, maximumNumberOfDigits,
                               haloParticleExchange + reflectParticlesAtBoundaries + migratingParticleExchange);
    std::cout << timerToString("      ReflectParticlesAtBoundaries", reflectParticlesAtBoundaries,
                               maximumNumberOfDigits,
                               haloParticleExchange + reflectParticlesAtBoundaries + migratingParticleExchange);
    std::cout << timerToString("      MigratingParticleExchange   ", migratingParticleExchange, maximumNumberOfDigits,
                               haloParticleExchange + reflectParticlesAtBoundaries + migratingParticleExchange);
    std::cout << timerToString("    ForceUpdateTotal              ", forceUpdateTotal, maximumNumberOfDigits, simulate);
    std::cout << timerToString("      Tuning                      ", forceUpdateTuning, maximumNumberOfDigits,
                               forceUpdateTotal);
    std::cout << timerToString("      ForceUpdateGlobalForces     ", forceUpdateGlobalForces, maximumNumberOfDigits,
                               forceUpdateTotal);
    std::cout << timerToString("      ForceUpdateTuning           ", forceUpdateTuning, maximumNumberOfDigits,
                               forceUpdateTotal);
    std::cout << timerToString("      ForceUpdateNonTuning       ", forceUpdateNonTuning, maximumNumberOfDigits,
                               forceUpdateTotal);
    std::cout << timerToString("    VelocityUpdate                ", velocityUpdate, maximumNumberOfDigits, simulate);
    std::cout << timerToString("    Thermostat                    ", thermostat, maximumNumberOfDigits, simulate);
    std::cout << timerToString("    Vtk                           ", vtk, maximumNumberOfDigits, simulate);
    std::cout << timerToString("    LoadBalancing                 ", loadBalancing, maximumNumberOfDigits, simulate);
    std::cout << timerToString("One iteration                     ", simulate / static_cast<long>(_iteration),
                               maximumNumberOfDigits, total);

    const long wallClockTime = _timers.total.getTotalTime();
    std::cout << timerToString("Total wall-clock time             ", wallClockTime,
                               static_cast<int>(std::to_string(wallClockTime).length()), total);
    std::cout << std::endl;

    std::cout << "Tuning iterations                  : " << _numTuningIterations << " / " << _iteration << " = "
              << (static_cast<double>(_numTuningIterations) / static_cast<double>(_iteration) * 100.) << "%"
              << std::endl;

    auto mfups =
        static_cast<double>(_autoPasContainer->getNumberOfParticles(autopas::IteratorBehavior::owned) * _iteration) *
        1e-6 / (static_cast<double>(forceUpdateTotal) * 1e-9);  // 1e-9 for ns to s, 1e-6 for M in MFUPs
    std::cout << "MFUPs/sec                          : " << mfups << std::endl;

    if (_configuration.dontMeasureFlops.value) {
      autopas::FlopCounterFunctor<ParticleClass> flopCounterFunctor(_autoPasContainer->getCutoff());
      _autoPasContainer->iteratePairwise(&flopCounterFunctor);

<<<<<<< HEAD
      size_t flopsPerKernelCall;
      switch (_configuration.functorOption.value) {
        case MDFlexConfig::FunctorOption ::lj12_6: {
          flopsPerKernelCall = autopas::LJFunctor<ParticleClass, true, true>::getNumFlopsPerKernelCall();
          break;
        }
        case MDFlexConfig::FunctorOption ::lj12_6_Globals: {
          flopsPerKernelCall = autopas::LJFunctor<ParticleClass, true, true, autopas::FunctorN3Modes::Both,
                                                  /* globals */ true>::getNumFlopsPerKernelCall();
          break;
        }
        case MDFlexConfig::FunctorOption ::lj12_6_AVX: {
          flopsPerKernelCall = autopas::LJFunctorAVX<ParticleClass, true, true>::getNumFlopsPerKernelCall();
          break;
        }
        case MDFlexConfig::FunctorOption ::lj12_6_Multicentered: {
          flopsPerKernelCall = 0; // todo fix
          break;
        }
        default:
          throw std::runtime_error("Invalid Functor choice");
      }
=======
      const auto flopsPerKernelCall =
          applyWithChosenFunctor<size_t>([](auto functor) { return decltype(functor)::getNumFlopsPerKernelCall(); });
>>>>>>> 1e201e61
      auto flops = flopCounterFunctor.getFlops(flopsPerKernelCall) * _iteration;
      // approximation for flops of verlet list generation
      if (_autoPasContainer->getContainerType() == autopas::ContainerOption::verletLists) {
        const auto approxNumberOfRebuilds =
            static_cast<size_t>(floor(_iteration / _configuration.verletRebuildFrequency.value));
        flops += flopCounterFunctor.getDistanceCalculations() *
                 decltype(flopCounterFunctor)::numFlopsPerDistanceCalculation * approxNumberOfRebuilds;
      }

      std::cout << "GFLOPs                             : " << static_cast<double>(flops) * 1e-9 << std::endl;
      std::cout << "GFLOPs/sec                         : "
                << static_cast<double>(flops) * 1e-9 / (static_cast<double>(simulate) * 1e-9) << std::endl;
      std::cout << "Hit rate                           : " << flopCounterFunctor.getHitRate() << std::endl;
    }
  }
}

template <class ParticleClass>
bool Simulation<ParticleClass>::needsMoreIterations() const {
  return _iteration < _configuration.iterations.value or _numTuningPhasesCompleted < _configuration.tuningPhases.value;
}

<<<<<<< HEAD
//template class Simulation<ParticleType>;
template class Simulation<MulticenteredParticleType>;
=======
void Simulation::checkNumParticles(size_t expectedNumParticlesGlobal, size_t numParticlesCurrentlyMigratingLocal,
                                   int lineNumber) {
  if (std::all_of(_configuration.boundaryOption.value.begin(), _configuration.boundaryOption.value.end(),
                  [](const auto &boundary) {
                    return boundary == options::BoundaryTypeOption::periodic or
                           boundary == options::BoundaryTypeOption::reflective;
                  })) {
    const auto numParticlesNowLocal = _autoPasContainer->getNumberOfParticles(autopas::IteratorBehavior::owned);
    std::array<size_t, 2> sendBuffer{numParticlesNowLocal, numParticlesCurrentlyMigratingLocal};
    std::array<size_t, sendBuffer.size()> receiveBuffer{};
    autopas::AutoPas_MPI_Reduce(sendBuffer.data(), receiveBuffer.data(), receiveBuffer.size(),
                                AUTOPAS_MPI_UNSIGNED_LONG, AUTOPAS_MPI_SUM, 0, AUTOPAS_MPI_COMM_WORLD);
    const auto &[numParticlesNowTotal, numParticlesMigratingTotal] = receiveBuffer;
    if (expectedNumParticlesGlobal != numParticlesNowTotal + numParticlesMigratingTotal) {
      const auto myRank = _domainDecomposition->getDomainIndex();
      std::stringstream ss;
      // clang-format off
      ss << "Rank " << myRank << " Line " << lineNumber
         << ": Particles Lost! All Boundaries are periodic but the number of particles changed:"
         << "Expected        : " << expectedNumParticlesGlobal
         << "Actual          : " << (numParticlesNowTotal + numParticlesMigratingTotal)
         << "  in containers : " << numParticlesNowTotal
         << "  migrating     : " << numParticlesMigratingTotal
         << std::endl;
      // clang-format on
      throw std::runtime_error(ss.str());
    }
  }
}

template <class T, class F>
T Simulation::applyWithChosenFunctor(F f) {
  const double cutoff = _configuration.cutoff.value;
  auto &particlePropertiesLibrary = *_configuration.getParticlePropertiesLibrary();
  switch (_configuration.functorOption.value) {
    case MDFlexConfig::FunctorOption::lj12_6: {
#if defined(MD_FLEXIBLE_FUNCTOR_AUTOVEC)
      return f(autopas::LJFunctor<ParticleType, true, true>{cutoff, particlePropertiesLibrary});
#else
      throw std::runtime_error(
          "MD-Flexible was not compiled with support for LJFunctor AutoVec. Activate it via `cmake "
          "-DMD_FLEXIBLE_FUNCTOR_AUTOVEC=ON`.");
#endif
    }
    case MDFlexConfig::FunctorOption::lj12_6_Globals: {
#if defined(MD_FLEXIBLE_FUNCTOR_AUTOVEC_GLOBALS)
      return f(autopas::LJFunctor<ParticleType, true, true, autopas::FunctorN3Modes::Both, true>{
          cutoff, particlePropertiesLibrary});
#else
      throw std::runtime_error(
          "MD-Flexible was not compiled with support for LJFunctor AutoVec Globals. Activate it via `cmake "
          "-DMD_FLEXIBLE_FUNCTOR_AUTOVEC_GLOBALS=ON`.");
#endif
    }
    case MDFlexConfig::FunctorOption::lj12_6_AVX: {
#if defined(MD_FLEXIBLE_FUNCTOR_AVX) && defined(__AVX__)
      return f(autopas::LJFunctorAVX<ParticleType, true, true>{cutoff, particlePropertiesLibrary});
#else
      throw std::runtime_error(
          "MD-Flexible was not compiled with support for LJFunctor AVX. Activate it via `cmake "
          "-DMD_FLEXIBLE_FUNCTOR_AVX=ON`.");
#endif
    }
    case MDFlexConfig::FunctorOption::lj12_6_SVE: {
#if defined(MD_FLEXIBLE_FUNCTOR_SVE) && defined(__ARM_FEATURE_SVE)
      return f(autopas::LJFunctorSVE<ParticleType, true, true> functor{cutoff, particlePropertiesLibrary});
#else
      throw std::runtime_error(
          "MD-Flexible was not compiled with support for LJFunctor SVE. Activate it via `cmake "
          "-DMD_FLEXIBLE_FUNCTOR_SVE=ON`.");
#endif
    }
  }
  throw std::runtime_error("Unknown functor choice" +
                           std::to_string(static_cast<int>(_configuration.functorOption.value)));
}
>>>>>>> 1e201e61
<|MERGE_RESOLUTION|>--- conflicted
+++ resolved
@@ -5,15 +5,13 @@
  */
 #include "Simulation.h"
 
+#include "TypeDefinitions.h"
 #include "autopas/AutoPasDecl.h"
 #if defined(MD_FLEXIBLE_FUNCTOR_AUTOVEC) || defined(MD_FLEXIBLE_FUNCTOR_AUTOVEC_GLOBALS)
 #include "autopas/molecularDynamics/LJFunctor.h"
-<<<<<<< HEAD
+#endif
 #include "autopas/molecularDynamics/LJFunctorAVX.h"
 #include "autopas/molecularDynamics/LJMultisiteFunctor.h"
-=======
-#endif
->>>>>>> 1e201e61
 #include "autopas/pairwiseFunctors/FlopCounterFunctor.h"
 #include "autopas/utils/SimilarityFunctions.h"
 #include "autopas/utils/WrapMPI.h"
@@ -21,14 +19,6 @@
 // Declare the main AutoPas class and the iteratePairwise() methods with all used functors as extern template
 // instantiation. They are instantiated in the respective cpp file inside the templateInstantiations folder.
 //! @cond Doxygen_Suppress
-<<<<<<< HEAD
-//extern template class autopas::AutoPas<ParticleType>;
-//extern template bool autopas::AutoPas<ParticleType>::iteratePairwise(autopas::LJFunctor<ParticleType, true, true> *);
-//extern template bool autopas::AutoPas<ParticleType>::iteratePairwise(
-//    autopas::LJFunctor<ParticleType, true, true, autopas::FunctorN3Modes::Both, true> *);
-//extern template bool autopas::AutoPas<ParticleType>::iteratePairwise(autopas::LJFunctorAVX<ParticleType, true, true> *);
-//extern template bool autopas::AutoPas<ParticleType>::iteratePairwise(autopas::FlopCounterFunctor<ParticleType> *);
-=======
 extern template class autopas::AutoPas<ParticleType>;
 #if defined(MD_FLEXIBLE_FUNCTOR_AUTOVEC)
 extern template bool autopas::AutoPas<ParticleType>::iteratePairwise(autopas::LJFunctor<ParticleType, true, true> *);
@@ -46,7 +36,6 @@
 extern template bool autopas::AutoPas<ParticleType>::iteratePairwise(autopas::LJFunctorSVE<ParticleType, true, true> *);
 #endif
 extern template bool autopas::AutoPas<ParticleType>::iteratePairwise(autopas::FlopCounterFunctor<ParticleType> *);
->>>>>>> 1e201e61
 //! @endcond
 
 #include <sys/ioctl.h>
@@ -97,13 +86,9 @@
 }
 }  // namespace
 
-<<<<<<< HEAD
-template <class ParticleClass>
-Simulation<ParticleClass>::Simulation(const MDFlexConfig &configuration, RegularGridDecomposition<ParticleClass> &domainDecomposition)
-=======
-Simulation::Simulation(const MDFlexConfig &configuration,
+template <class ParticleClass>
+Simulation<ParticleClass>::Simulation(const MDFlexConfig &configuration,
                        std::shared_ptr<RegularGridDecomposition> &domainDecomposition)
->>>>>>> 1e201e61
     : _configuration(configuration),
       _domainDecomposition(domainDecomposition),
       _createVtkFiles(not configuration.vtkFileName.value.empty()),
@@ -168,18 +153,13 @@
 
   // @todo: the object generators should only generate particles relevant for the current rank's domain
   for (auto &particle : _configuration.getParticles()) {
-<<<<<<< HEAD
-    if (_domainDecomposition.isInsideLocalDomain(particle.getR())) {
+    if (_domainDecomposition->isInsideLocalDomain(particle.getR())) {
       if (not _configuration.includeRotational.value) {
         _autoPasContainer->addParticle(particle.template returnSimpleMolecule<ParticleClass>());
       } else {
         particle.setQ({1.,1.,0.,0.}); // todo not have this hard coded
         _autoPasContainer->addParticle(particle);
       }
-=======
-    if (_domainDecomposition->isInsideLocalDomain(particle.getR())) {
-      _autoPasContainer->addParticle(particle);
->>>>>>> 1e201e61
     }
   }
 
@@ -192,15 +172,10 @@
       //Thermostat::addBrownianMotion(*_autoPasContainer, *(_configuration.getParticlePropertiesLibrary()),
       //                              _configuration.initTemperature.value);
     }
-<<<<<<< HEAD
+    // Set the simulation directly to the desired initial temperature.
+
     //Thermostat::apply(*_autoPasContainer, *(_configuration.getParticlePropertiesLibrary()),
     //                  _configuration.initTemperature.value, std::numeric_limits<double>::max());
-=======
-
-    // Set the simulation directly to the desired initial temperature.
-    Thermostat::apply(*_autoPasContainer, *(_configuration.getParticlePropertiesLibrary()),
-                      _configuration.initTemperature.value, std::numeric_limits<double>::max());
->>>>>>> 1e201e61
   }
 
   _timers.initialization.stop();
@@ -216,21 +191,13 @@
   logMeasurements();
 }
 
-<<<<<<< HEAD
 template <class ParticleClass>
 void Simulation<ParticleClass>::run() {
   _homogeneity = autopas::utils::calculateHomogeneityAndMaxDensity(
-                     *_autoPasContainer, _domainDecomposition.getGlobalBoxMin(), _domainDecomposition.getGlobalBoxMax())
+                     *_autoPasContainer, _domainDecomposition->getGlobalBoxMin(), _domainDecomposition->getGlobalBoxMax())
                      .first;
   std::ofstream timingsFile;
   timingsFile.open("test.csv");
-=======
-void Simulation::run() {
-  _homogeneity =
-      autopas::utils::calculateHomogeneityAndMaxDensity(*_autoPasContainer, _domainDecomposition->getGlobalBoxMin(),
-                                                        _domainDecomposition->getGlobalBoxMax())
-          .first;
->>>>>>> 1e201e61
   _timers.simulate.start();
   while (needsMoreIterations()) {
     if (_createVtkFiles and _iteration % _configuration.vtkWriteFrequency.value == 0) {
@@ -418,14 +385,9 @@
 template <class ParticleClass>
 void Simulation<ParticleClass>::updatePositions() {
   _timers.positionUpdate.start();
-<<<<<<< HEAD
   TimeDiscretization::calculatePositions<ParticleClass>(*_autoPasContainer, *(_configuration.getParticlePropertiesLibrary()),
-                                         _configuration.deltaT.value, _configuration.globalForce.value);
-=======
-  TimeDiscretization::calculatePositions(*_autoPasContainer, *(_configuration.getParticlePropertiesLibrary()),
                                          _configuration.deltaT.value, _configuration.globalForce.value,
                                          _configuration.fastParticlesThrow.value);
->>>>>>> 1e201e61
   _timers.positionUpdate.stop();
 }
 
@@ -509,49 +471,20 @@
   return reducedTime;
 }
 
-<<<<<<< HEAD
 template <class ParticleClass>
 bool Simulation<ParticleClass>::calculatePairwiseForces() {
-  bool wasTuningIteration = false;
-  auto particlePropertiesLibrary = *_configuration.getParticlePropertiesLibrary();
-
-  switch (_configuration.functorOption.value) {
-    case MDFlexConfig::FunctorOption::lj12_6: {
-      autopas::LJFunctor<ParticleClass, true, true> functor{_autoPasContainer->getCutoff(), particlePropertiesLibrary};
-      wasTuningIteration = _autoPasContainer->iteratePairwise(&functor);
-      break;
-    }
-    case MDFlexConfig::FunctorOption::lj12_6_Globals: {
-      autopas::LJFunctor<ParticleClass, true, true, autopas::FunctorN3Modes::Both, true> functor{
-          _autoPasContainer->getCutoff(), particlePropertiesLibrary};
-      wasTuningIteration = _autoPasContainer->iteratePairwise(&functor);
-      break;
-    }
-    case MDFlexConfig::FunctorOption::lj12_6_AVX: {
-      autopas::LJFunctorAVX<ParticleClass, true, true> functor{_autoPasContainer->getCutoff(),
-                                                              particlePropertiesLibrary};
-      wasTuningIteration = _autoPasContainer->iteratePairwise(&functor);
-      break;
-    }
-    case MDFlexConfig::FunctorOption::lj12_6_Multicentered: {
-      autopas::LJMultisiteFunctor<ParticleClass,  true, true> functor{_autoPasContainer->getCutoff(),particlePropertiesLibrary};
-      wasTuningIteration = _autoPasContainer->iteratePairwise(&functor);
-      break;
-    }
-=======
-bool Simulation::calculatePairwiseForces() {
   const auto wasTuningIteration =
       applyWithChosenFunctor<bool>([&](auto functor) { return _autoPasContainer->template iteratePairwise(&functor); });
   return wasTuningIteration;
 }
 
-void Simulation::calculateGlobalForces(const std::array<double, 3> &globalForce) {
+template <class ParticleClass>
+bool Simulation<ParticleClass>::calculateGlobalForces(const std::array<double, 3> &globalForce) {
 #ifdef AUTOPAS_OPENMP
 #pragma omp parallel shared(_autoPasContainer)
 #endif
   for (auto particle = _autoPasContainer->begin(autopas::IteratorBehavior::owned); particle.isValid(); ++particle) {
     particle->addF(globalForce);
->>>>>>> 1e201e61
   }
 }
 
@@ -586,27 +519,8 @@
   }
 }
 
-<<<<<<< HEAD
 template <class ParticleClass>
 void Simulation<ParticleClass>::logMeasurements() {
-  long positionUpdate = accumulateTime(_timers.positionUpdate.getTotalTime());
-  long forceUpdateTotal = accumulateTime(_timers.forceUpdateTotal.getTotalTime());
-  long forceUpdateTuning = accumulateTime(_timers.forceUpdateTuning.getTotalTime());
-  long forceUpdateNonTuning = accumulateTime(_timers.forceUpdateNonTuning.getTotalTime());
-  long velocityUpdate = accumulateTime(_timers.velocityUpdate.getTotalTime());
-  long simulate = accumulateTime(_timers.simulate.getTotalTime());
-  long vtk = accumulateTime(_timers.vtk.getTotalTime());
-  long initialization = accumulateTime(_timers.initialization.getTotalTime());
-  long total = accumulateTime(_timers.total.getTotalTime());
-  long thermostat = accumulateTime(_timers.thermostat.getTotalTime());
-  long haloParticleExchange = accumulateTime(_timers.haloParticleExchange.getTotalTime());
-  long reflectParticlesAtBoundaries = accumulateTime(_timers.reflectParticlesAtBoundaries.getTotalTime());
-  long migratingParticleExchange = accumulateTime(_timers.migratingParticleExchange.getTotalTime());
-
-  if (_domainDecomposition.getDomainIndex() == 0) {
-    auto maximumNumberOfDigits = std::to_string(total).length();
-=======
-void Simulation::logMeasurements() {
   const long positionUpdate = accumulateTime(_timers.positionUpdate.getTotalTime());
   const long updateContainer = accumulateTime(_timers.updateContainer.getTotalTime());
   const long forceUpdateTotal = accumulateTime(_timers.forceUpdateTotal.getTotalTime());
@@ -627,7 +541,6 @@
 
   if (_domainDecomposition->getDomainIndex() == 0) {
     const auto maximumNumberOfDigits = static_cast<int>(std::to_string(total).length());
->>>>>>> 1e201e61
     std::cout << "Measurements:" << std::endl;
     std::cout << timerToString("Total accumulated                 ", total, maximumNumberOfDigits);
     std::cout << timerToString("  Initialization                  ", initialization, maximumNumberOfDigits, total);
@@ -677,33 +590,8 @@
       autopas::FlopCounterFunctor<ParticleClass> flopCounterFunctor(_autoPasContainer->getCutoff());
       _autoPasContainer->iteratePairwise(&flopCounterFunctor);
 
-<<<<<<< HEAD
-      size_t flopsPerKernelCall;
-      switch (_configuration.functorOption.value) {
-        case MDFlexConfig::FunctorOption ::lj12_6: {
-          flopsPerKernelCall = autopas::LJFunctor<ParticleClass, true, true>::getNumFlopsPerKernelCall();
-          break;
-        }
-        case MDFlexConfig::FunctorOption ::lj12_6_Globals: {
-          flopsPerKernelCall = autopas::LJFunctor<ParticleClass, true, true, autopas::FunctorN3Modes::Both,
-                                                  /* globals */ true>::getNumFlopsPerKernelCall();
-          break;
-        }
-        case MDFlexConfig::FunctorOption ::lj12_6_AVX: {
-          flopsPerKernelCall = autopas::LJFunctorAVX<ParticleClass, true, true>::getNumFlopsPerKernelCall();
-          break;
-        }
-        case MDFlexConfig::FunctorOption ::lj12_6_Multicentered: {
-          flopsPerKernelCall = 0; // todo fix
-          break;
-        }
-        default:
-          throw std::runtime_error("Invalid Functor choice");
-      }
-=======
       const auto flopsPerKernelCall =
           applyWithChosenFunctor<size_t>([](auto functor) { return decltype(functor)::getNumFlopsPerKernelCall(); });
->>>>>>> 1e201e61
       auto flops = flopCounterFunctor.getFlops(flopsPerKernelCall) * _iteration;
       // approximation for flops of verlet list generation
       if (_autoPasContainer->getContainerType() == autopas::ContainerOption::verletLists) {
@@ -726,11 +614,8 @@
   return _iteration < _configuration.iterations.value or _numTuningPhasesCompleted < _configuration.tuningPhases.value;
 }
 
-<<<<<<< HEAD
-//template class Simulation<ParticleType>;
-template class Simulation<MulticenteredParticleType>;
-=======
-void Simulation::checkNumParticles(size_t expectedNumParticlesGlobal, size_t numParticlesCurrentlyMigratingLocal,
+template <class ParticleClass>
+bool Simulation<ParticleClass>::checkNumParticles(size_t expectedNumParticlesGlobal, size_t numParticlesCurrentlyMigratingLocal,
                                    int lineNumber) {
   if (std::all_of(_configuration.boundaryOption.value.begin(), _configuration.boundaryOption.value.end(),
                   [](const auto &boundary) {
@@ -760,8 +645,8 @@
   }
 }
 
-template <class T, class F>
-T Simulation::applyWithChosenFunctor(F f) {
+template <class T, class F, class ParticleClass>
+T Simulation<ParticleClass>::applyWithChosenFunctor(F f) {
   const double cutoff = _configuration.cutoff.value;
   auto &particlePropertiesLibrary = *_configuration.getParticlePropertiesLibrary();
   switch (_configuration.functorOption.value) {
@@ -805,5 +690,4 @@
   }
   throw std::runtime_error("Unknown functor choice" +
                            std::to_string(static_cast<int>(_configuration.functorOption.value)));
-}
->>>>>>> 1e201e61
+}