/**
 * @file Simulation.cpp
 * @author F. Gratl
 * @date 01.03.2021
 */
#include "Simulation.h"

#include "TypeDefinitions.h"
#include "autopas/AutoPasDecl.h"
#include "autopas/molecularDynamics/LJFunctor.h"
#include "autopas/molecularDynamics/LJFunctorAVX.h"
#include "autopas/pairwiseFunctors/FlopCounterFunctor.h"

// Declare the main AutoPas class and the iteratePairwise() methods with all used functors as extern template
// instantiation. They are instantiated in the respective cpp file inside the templateInstantiations folder.
//! @cond Doxygen_Suppress
extern template class autopas::AutoPas<ParticleType>;
extern template bool autopas::AutoPas<ParticleType>::iteratePairwise(autopas::LJFunctor<ParticleType, true, true> *);
extern template bool autopas::AutoPas<ParticleType>::iteratePairwise(
    autopas::LJFunctor<ParticleType, true, true, autopas::FunctorN3Modes::Both, true> *);
extern template bool autopas::AutoPas<ParticleType>::iteratePairwise(autopas::LJFunctorAVX<ParticleType, true, true> *);
extern template bool autopas::AutoPas<ParticleType>::iteratePairwise(autopas::FlopCounterFunctor<ParticleType> *);
//! @endcond

#include <sys/ioctl.h>
#include <unistd.h>

#include <fstream>
#include <iostream>

#include "BoundaryConditions.h"
#include "Thermostat.h"
#include "TimeDiscretization.h"
#include "autopas/utils/MemoryProfiler.h"
#include "configuration/MDFlexConfig.h"
#include "src/ParticleSerializationTools.h"

namespace {
/**
 * Tries to identify the width of the terminal where the simulation is running.
 * If no width can be identified, the function defaults to 80.
 * @return width of the terminal.
 */
size_t getTerminalWidth() {
  size_t terminalWidth = 0;
  // test all std pipes to get the current terminal width
  for (auto fd : {STDOUT_FILENO, STDIN_FILENO, STDERR_FILENO}) {
    if (isatty(fd)) {
      struct winsize w {};
      ioctl(fd, TIOCGWINSZ, &w);
      terminalWidth = w.ws_col;
      break;
    }
  }

  // if width is still zero try the environment variable COLUMNS
  if (terminalWidth == 0) {
    if (auto *teminalWidthCharArr = std::getenv("COLUMNS")) {
      terminalWidth = atoi(teminalWidthCharArr);
    }
  }

  // if all of the above fail fall back to a fixed width
  if (terminalWidth == 0) {
    // this seems to be the default width in most terminal windows
    terminalWidth = 80;
  }

  return terminalWidth;
}
}  // namespace

Simulation::Simulation(const MDFlexConfig &configuration, RegularGridDecomposition &domainDecomposition)
    : _configuration(configuration),
      _domainDecomposition(domainDecomposition),
      _createVtkFiles(not configuration.vtkFileName.value.empty()),
      _vtkWriter(std::make_shared<ParallelVtkWriter>(_configuration.vtkFileName.value,
                                                     _configuration.vtkOutputFolder.value,
                                                     std::to_string(_configuration.iterations.value).size())) {
  _timers.total.start();
  _timers.initialization.start();

  if (_configuration.logFileName.value.empty()) {
    _outputStream = &std::cout;
  } else {
    _logFile = std::make_shared<std::ofstream>();
    _logFile->open(_configuration.logFileName.value);
    _outputStream = &(*_logFile);
  }

  _autoPasContainer = std::make_shared<autopas::AutoPas<ParticleType>>(*_outputStream);
  _autoPasContainer->setAllowedCellSizeFactors(*_configuration.cellSizeFactors.value);
  _autoPasContainer->setAllowedContainers(_configuration.containerOptions.value);
  _autoPasContainer->setAllowedDataLayouts(_configuration.dataLayoutOptions.value);
  _autoPasContainer->setAllowedNewton3Options(_configuration.newton3Options.value);
  _autoPasContainer->setAllowedTraversals(_configuration.traversalOptions.value);
  _autoPasContainer->setAllowedLoadEstimators(_configuration.loadEstimatorOptions.value);
  _autoPasContainer->setBoxMin(_domainDecomposition.getLocalBoxMin());
  _autoPasContainer->setBoxMax(_domainDecomposition.getLocalBoxMax());
  _autoPasContainer->setCutoff(_configuration.cutoff.value);
  _autoPasContainer->setRelativeOptimumRange(_configuration.relativeOptimumRange.value);
  _autoPasContainer->setMaxTuningPhasesWithoutTest(_configuration.maxTuningPhasesWithoutTest.value);
  _autoPasContainer->setRelativeBlacklistRange(_configuration.relativeBlacklistRange.value);
  _autoPasContainer->setEvidenceFirstPrediction(_configuration.evidenceFirstPrediction.value);
  _autoPasContainer->setExtrapolationMethodOption(_configuration.extrapolationMethodOption.value);
  _autoPasContainer->setNumSamples(_configuration.tuningSamples.value);
  _autoPasContainer->setMaxEvidence(_configuration.tuningMaxEvidence.value);
  _autoPasContainer->setSelectorStrategy(_configuration.selectorStrategy.value);
  _autoPasContainer->setTuningInterval(_configuration.tuningInterval.value);
  _autoPasContainer->setTuningStrategyOption(_configuration.tuningStrategyOption.value);
  _autoPasContainer->setMPIStrategy(_configuration.mpiStrategyOption.value);
  _autoPasContainer->setVerletClusterSize(_configuration.verletClusterSize.value);
  _autoPasContainer->setVerletRebuildFrequency(_configuration.verletRebuildFrequency.value);
  _autoPasContainer->setVerletSkin(_configuration.verletSkinRadius.value);
  _autoPasContainer->setAcquisitionFunction(_configuration.acquisitionFunctionOption.value);
  autopas::Logger::get()->set_level(_configuration.logLevel.value);
  _autoPasContainer->init();

  // @todo: the object generators should only generate particles relevant for the current rank's domain
  for (auto &particle : _configuration.getParticles()) {
    if (_domainDecomposition.isInsideLocalDomain(particle.getR())) {
      _autoPasContainer->addParticle(particle);
    }
  }

  _configuration.flushParticles();

  if (_configuration.useThermostat.value and _configuration.deltaT.value != 0) {
    if (_configuration.addBrownianMotion.value) {
      Thermostat::addBrownianMotion(*_autoPasContainer, *(_configuration.getParticlePropertiesLibrary()),
                                    _configuration.initTemperature.value);
    }
    Thermostat::apply(*_autoPasContainer, *(_configuration.getParticlePropertiesLibrary()),
                      _configuration.initTemperature.value, std::numeric_limits<double>::max());
  }

  _timers.initialization.stop();
}

Simulation::~Simulation() { _timers.total.stop(); }

void Simulation::run() {
  _timers.simulate.start();
<<<<<<< HEAD
  for (int i = 0; i < _configuration.iterations.value; i += iterationsPerSuperstep) {
    executeSupersteps(iterationsPerSuperstep);
  }
  _timers.simulate.stop();

  // Record last state of simulation.
  if (_createVtkFiles) {
    _vtkWriter->recordTimestep(_iteration, *_autoPasContainer, _domainDecomposition);
  }
}
=======
>>>>>>> c1dee5c6

  while (needsMoreIterations()) {
    if (_createVtkFiles and _iteration % _configuration.vtkWriteFrequency.value == 0) {
      _timers.vtk.start();
      _vtkWriter->recordTimestep(_iteration, *_autoPasContainer, _domainDecomposition);
      _timers.vtk.stop();
    }

    if (_configuration.deltaT.value != 0) {
      if (!_configuration.periodic.value) {
        throw std::runtime_error(
            "Simulation::simulate(): at least one boundary condition has to be set. Please enable the periodic "
            "boundary conditions!");
      }

      updatePositions();

      _domainDecomposition.exchangeMigratingParticles(_autoPasContainer);

      _domainDecomposition.exchangeHaloParticles(_autoPasContainer);
    }

    updateForces();

    if (_configuration.deltaT.value != 0) {
      updateVelocities();
      updateThermostat();
    }

    ++_iteration;

    if (autopas::Logger::get()->level() <= autopas::Logger::LogLevel::debug) {
      std::cout << "Current Memory usage on rank " << _domainDecomposition.getDomainIndex() << ": "
                << autopas::memoryProfiler::currentMemoryUsage() << " kB" << std::endl;
    }

    if (_domainDecomposition.getDomainIndex() == 0) {
      auto [maxIterationsEstimate, maxIterationsIsPrecise] = estimateNumberOfIterations();
      if (not _configuration.dontShowProgressBar.value) {
        printProgress(_iteration, maxIterationsEstimate, maxIterationsIsPrecise);
      }
    }
  }
  _timers.simulate.stop();

  // Record last state of simulation.
  if (_createVtkFiles) {
    _vtkWriter->recordTimestep(_iteration, *_autoPasContainer);
  }
}

std::tuple<size_t, bool> Simulation::estimateNumberOfIterations() const {
  if (_configuration.tuningPhases.value > 0) {
    // @TODO: this can be improved by considering the tuning strategy
    // This is just a randomly guessed number but seems to fit roughly for default settings.
    size_t configsTestedPerTuningPhase = 90;
    if (_configuration.tuningStrategyOption.value == autopas::TuningStrategyOption::bayesianSearch or
        _configuration.tuningStrategyOption.value == autopas::TuningStrategyOption::bayesianClusterSearch) {
      configsTestedPerTuningPhase = _configuration.tuningMaxEvidence.value;
    }
    auto estimate =
        (_configuration.tuningPhases.value - 1) * _configuration.tuningInterval.value +
        (_configuration.tuningPhases.value * _configuration.tuningSamples.value * configsTestedPerTuningPhase);
    return {estimate, false};
  } else {
    return {_configuration.iterations.value, true};
  }
}

void Simulation::printProgress(size_t iterationProgress, size_t maxIterations, bool maxIsPrecise) {
  // percentage of iterations complete
  double fractionDone = static_cast<double>(iterationProgress) / maxIterations;

  // length of the number of maxIterations
  size_t numCharsOfMaxIterations = std::to_string(maxIterations).size();

  // trailing information string
  std::stringstream info;
  info << std::setw(3) << std::round(fractionDone * 100) << "% " << std::setw(numCharsOfMaxIterations)
       << iterationProgress << "/";
  if (not maxIsPrecise) {
    info << "~";
  }
  info << maxIterations;

  // actual progress bar
  std::stringstream progressbar;
  progressbar << "[";
  // get current terminal width
  size_t terminalWidth = getTerminalWidth();

  // the bar should fill the terminal window so subtract everything else (-2 for "] ")
  size_t maxBarWidth = terminalWidth - info.str().size() - progressbar.str().size() - 2;
  // sanity check for underflow
  if (maxBarWidth > terminalWidth) {
    std::cerr << "Warning! Terminal width appears to be too small or could not be read. Disabling progress bar."
              << std::endl;
    _configuration.dontShowProgressBar.value = true;
    return;
  }
  auto barWidth =
      std::max(std::min(static_cast<decltype(maxBarWidth)>(maxBarWidth * (fractionDone)), maxBarWidth), 1ul);
  // don't print arrow tip if >= 100%
  if (iterationProgress >= maxIterations) {
    progressbar << std::string(barWidth, '=');
  } else {
    progressbar << std::string(barWidth - 1, '=') << '>' << std::string(maxBarWidth - barWidth, ' ');
  }
  progressbar << "] ";
  // clear current line (=delete previous progress bar)
  std::cout << std::string(terminalWidth, '\r');
  // print everything
  std::cout << progressbar.str() << info.str() << std::flush;
}

std::string Simulation::timerToString(const std::string &name, long timeNS, size_t numberWidth, long maxTime) {
  // only print timers that were actually used
  if (timeNS == 0) {
    return "";
  }

  std::ostringstream ss;
  ss << std::fixed << std::setprecision(_floatStringPrecision) << name << " : " << std::setw(numberWidth) << std::right
     << timeNS
     << " ns ("
     // min width of the representation of seconds is numberWidth - 9 (from conversion) + 4 (for dot and digits after)
     << std::setw(numberWidth - 5ul) << ((double)timeNS * 1e-9) << "s)";
  if (maxTime != 0) {
    ss << " =" << std::setw(7) << std::right << ((double)timeNS / (double)maxTime * 100) << "%";
  }
  ss << std::endl;
  return ss.str();
}

void Simulation::updatePositions() {
  _timers.positionUpdate.start();
  TimeDiscretization::calculatePositions(*_autoPasContainer, *(_configuration.getParticlePropertiesLibrary()),
                                         _configuration.deltaT.value);
  _timers.positionUpdate.stop();
}

void Simulation::updateForces() {
  _timers.forceUpdateTotal.start();

  bool isTuningIteration = false;
  _timers.forceUpdatePairwise.start();

  calculatePairwiseForces(isTuningIteration);

  _timers.forceUpdateTotal.stop();

  auto timeIteration = _timers.forceUpdatePairwise.stop();

  // count time spent for tuning
  if (isTuningIteration) {
    _timers.forceUpdateTuning.addTime(timeIteration);
    ++_numTuningIterations;
  } else {
    _timers.forceUpdateNonTuning.addTime(timeIteration);
    // if the previous iteration was a tuning iteration an the current one is not
    // we have reached the end of a tuning phase
    if (_previousIterationWasTuningIteration) {
      ++_numTuningPhasesCompleted;
    }
  }
  _previousIterationWasTuningIteration = isTuningIteration;

  _timers.forceUpdateTotal.start();
  _timers.forceUpdateGlobal.start();

  if (!_configuration.globalForceIsZero()) {
    calculateGlobalForces(_configuration.globalForce.value);
  }

  _timers.forceUpdateGlobal.stop();
  _timers.forceUpdateTotal.stop();
}

void Simulation::updateVelocities() {
  const double deltaT = _configuration.deltaT.value;

  if (deltaT != 0) {
    _timers.velocityUpdate.start();
    TimeDiscretization::calculateVelocities(*_autoPasContainer, *(_configuration.getParticlePropertiesLibrary()),
                                            deltaT);
    _timers.velocityUpdate.stop();
  }
}

void Simulation::updateThermostat() {
  if (_configuration.useThermostat.value and (_iteration % _configuration.thermostatInterval.value) == 0) {
    _timers.thermostat.start();
    Thermostat::apply(*_autoPasContainer, *(_configuration.getParticlePropertiesLibrary()),
                      _configuration.targetTemperature.value, _configuration.deltaTemp.value);
    _timers.thermostat.stop();
  }
}

void Simulation::calculatePairwiseForces(bool &wasTuningIteration) {
  auto particlePropertiesLibrary = *_configuration.getParticlePropertiesLibrary();

  switch (_configuration.functorOption.value) {
    case MDFlexConfig::FunctorOption::lj12_6: {
      autopas::LJFunctor<ParticleType, true, true> functor{_autoPasContainer->getCutoff(), particlePropertiesLibrary};
      wasTuningIteration = _autoPasContainer->iteratePairwise(&functor);
      break;
    }
    case MDFlexConfig::FunctorOption::lj12_6_Globals: {
      autopas::LJFunctor<ParticleType, true, true, autopas::FunctorN3Modes::Both, true> functor{
          _autoPasContainer->getCutoff(), particlePropertiesLibrary};
      wasTuningIteration = _autoPasContainer->iteratePairwise(&functor);
      break;
    }
    case MDFlexConfig::FunctorOption::lj12_6_AVX: {
      autopas::LJFunctorAVX<ParticleType, true, true> functor{_autoPasContainer->getCutoff(),
                                                              particlePropertiesLibrary};
      wasTuningIteration = _autoPasContainer->iteratePairwise(&functor);
      break;
    }
  }
}

void Simulation::calculateGlobalForces(const std::array<double, 3> &globalForce) {
#ifdef AUTOPAS_OPENMP
#pragma omp parallel shared(_autoPasContainer)
#endif
  for (auto particle = _autoPasContainer->begin(autopas::IteratorBehavior::owned); particle.isValid(); ++particle) {
    particle->addF(globalForce);
  }
}

bool Simulation::needsMoreIterations() const {
  return _iteration < _configuration.iterations.value or _numTuningPhasesCompleted < _configuration.tuningPhases.value;
}<|MERGE_RESOLUTION|>--- conflicted
+++ resolved
@@ -141,20 +141,6 @@
 
 void Simulation::run() {
   _timers.simulate.start();
-<<<<<<< HEAD
-  for (int i = 0; i < _configuration.iterations.value; i += iterationsPerSuperstep) {
-    executeSupersteps(iterationsPerSuperstep);
-  }
-  _timers.simulate.stop();
-
-  // Record last state of simulation.
-  if (_createVtkFiles) {
-    _vtkWriter->recordTimestep(_iteration, *_autoPasContainer, _domainDecomposition);
-  }
-}
-=======
->>>>>>> c1dee5c6
-
   while (needsMoreIterations()) {
     if (_createVtkFiles and _iteration % _configuration.vtkWriteFrequency.value == 0) {
       _timers.vtk.start();
@@ -201,7 +187,7 @@
 
   // Record last state of simulation.
   if (_createVtkFiles) {
-    _vtkWriter->recordTimestep(_iteration, *_autoPasContainer);
+    _vtkWriter->recordTimestep(_iteration, *_autoPasContainer, _domainDecomposition);
   }
 }
 
