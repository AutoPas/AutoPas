--- conflicted
+++ resolved
@@ -53,7 +53,7 @@
   // test all std pipes to get the current terminal width
   for (auto fd : {STDOUT_FILENO, STDIN_FILENO, STDERR_FILENO}) {
     if (isatty(fd)) {
-      struct winsize w {};
+      struct winsize w{};
       ioctl(fd, TIOCGWINSZ, &w);
       terminalWidth = w.ws_col;
       break;
@@ -698,14 +698,17 @@
 bool Simulation::calculatePairwiseForces() {
   const auto wasTuningIteration =
       applyWithChosenFunctor<bool>([&](auto &&functor) { return _autoPasContainer->computeInteractions(&functor); });
-<<<<<<< HEAD
-=======
 
 #if defined(MD_FLEXIBLE_FUNCTOR_COULOMB)
-  wasTuningIteration |= applyWithChosenFunctorElectrostatic<bool>(
-      [&](auto &&functor) { return _autoPasContainer->computeInteractions(&functor); });
-#endif
->>>>>>> 34073145
+  std::cout << "MD_FLEXIBLE_FUNCTOR_COULOMB" << std::endl;
+  if (_configuration.ibiEquilibrateIterations.value == 0 or _iteration <= _configuration.rdfEndIteration.value) {
+    wasTuningIteration |= applyWithChosenFunctorElectrostatic<bool>(
+        [&](auto &&functor) { return _autoPasContainer->computeInteractions(&functor); });
+    std::cout << "apply coulomb functor" << std::endl;
+  } else {
+    std::cout << "do not apply coulomb functor" << std::endl;
+  }
+#endif
   return wasTuningIteration;
 }
 
@@ -1015,8 +1018,6 @@
 }
 
 template <class ReturnType, class FunctionType>
-<<<<<<< HEAD
-=======
 ReturnType Simulation::applyWithChosenFunctorElectrostatic(FunctionType f) {
   const double cutoff = _configuration.cutoff.value * _configuration.cutoffFactorElectrostatics.value;
   auto &particlePropertiesLibrary = *_configuration.getParticlePropertiesLibrary();
@@ -1031,7 +1032,6 @@
 }
 
 template <class ReturnType, class FunctionType>
->>>>>>> 34073145
 ReturnType Simulation::applyWithChosenFunctor3B(FunctionType f) {
   const double cutoff = _configuration.cutoff.value;
   auto &particlePropertiesLibrary = *_configuration.getParticlePropertiesLibrary();
