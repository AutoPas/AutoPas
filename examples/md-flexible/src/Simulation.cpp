--- conflicted
+++ resolved
@@ -183,10 +183,7 @@
   _autoPasContainer->setTuningInterval(_configuration.tuningInterval.value);
   _autoPasContainer->setTuningStrategyOption(_configuration.tuningStrategyOptions.value);
   _autoPasContainer->setTuningMetricOption(_configuration.tuningMetricOption.value);
-<<<<<<< HEAD
-=======
   _autoPasContainer->setUseLOESSSmoothening(_configuration.useLOESSSmoothening.value);
->>>>>>> 0338ff17
   _autoPasContainer->setEnergySensorOption(_configuration.energySensorOption.value);
   _autoPasContainer->setMPITuningMaxDifferenceForBucket(_configuration.MPITuningMaxDifferenceForBucket.value);
   _autoPasContainer->setMPITuningWeightForMaxDensity(_configuration.MPITuningWeightForMaxDensity.value);
@@ -367,22 +364,13 @@
 
         const size_t searchSpaceSizeTriwise =
             _configuration.getInteractionTypes().count(autopas::InteractionTypeOption::triwise) == 0
-<<<<<<< HEAD
-                ?: autopas::SearchSpaceGenerators::cartesianProduct(
-                       _configuration.containerOptions.value, _configuration.traversalOptions3B.value,
-                       _configuration.loadEstimatorOptions.value, _configuration.dataLayoutOptions3B.value,
-                       _configuration.newton3Options3B.value, _configuration.cellSizeFactors.value.get(),
-                       _configuration.vecPatternOptions.value, autopas::InteractionTypeOption::triwise)
-                       .size();
-=======
                 ? 0
                 : autopas::SearchSpaceGenerators::cartesianProduct(
                       _configuration.containerOptions.value, _configuration.traversalOptions3B.value,
                       _configuration.loadEstimatorOptions.value, _configuration.dataLayoutOptions3B.value,
                       _configuration.newton3Options3B.value, _configuration.cellSizeFactors.value.get(),
-                      autopas::InteractionTypeOption::triwise)
+                      _configuration.vecPatternOptions.value, autopas::InteractionTypeOption::triwise)
                       .size();
->>>>>>> 0338ff17
 
         return std::max(searchSpaceSizePairwise, searchSpaceSizeTriwise);
       }
