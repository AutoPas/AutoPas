/**
 * @file Simulation.cpp
 * @author F. Gratl
 * @date 01.03.2021
 */
#include "Simulation.h"

#include "TypeDefinitions.h"
#include "autopas/AutoPasDecl.h"
#include "autopas/molecularDynamics/LJFunctor.h"
#include "autopas/molecularDynamics/LJFunctorAVX.h"
#include "autopas/pairwiseFunctors/FlopCounterFunctor.h"

// Declare the main AutoPas class and the iteratePairwise() methods with all used functors as extern template
// instantiation. They are instantiated in the respective cpp file inside the templateInstantiations folder.
//! @cond Doxygen_Suppress
extern template class autopas::AutoPas<ParticleType>;
extern template bool autopas::AutoPas<ParticleType>::iteratePairwise(autopas::LJFunctor<ParticleType, true, true> *);
extern template bool autopas::AutoPas<ParticleType>::iteratePairwise(
    autopas::LJFunctor<ParticleType, true, true, autopas::FunctorN3Modes::Both, true> *);
extern template bool autopas::AutoPas<ParticleType>::iteratePairwise(autopas::LJFunctorAVX<ParticleType, true, true> *);
extern template bool autopas::AutoPas<ParticleType>::iteratePairwise(autopas::FlopCounterFunctor<ParticleType> *);
//! @endcond

#include <sys/ioctl.h>
#include <unistd.h>

#include <fstream>
#include <iostream>

#include "BoundaryConditions.h"
#include "Thermostat.h"
#include "TimeDiscretization.h"
#include "autopas/utils/MemoryProfiler.h"
#include "configuration/MDFlexConfig.h"
#include "src/ParticleSerializationTools.h"

namespace {
/**
 * Tries to identify the width of the terminal where the simulation is running.
 * If no width can be identified, the function defaults to 80.
 * @return width of the terminal.
 */
size_t getTerminalWidth() {
  size_t terminalWidth = 0;
  // test all std pipes to get the current terminal width
  for (auto fd : {STDOUT_FILENO, STDIN_FILENO, STDERR_FILENO}) {
    if (isatty(fd)) {
      struct winsize w {};
      ioctl(fd, TIOCGWINSZ, &w);
      terminalWidth = w.ws_col;
      break;
    }
  }

  // if width is still zero try the environment variable COLUMNS
  if (terminalWidth == 0) {
    if (auto *teminalWidthCharArr = std::getenv("COLUMNS")) {
      terminalWidth = atoi(teminalWidthCharArr);
    }
  }

  // if all of the above fail fall back to a fixed width
  if (terminalWidth == 0) {
    // this seems to be the default width in most terminal windows
    terminalWidth = 80;
  }

  return terminalWidth;
}
}  // namespace

Simulation::Simulation(const MDFlexConfig &configuration, RegularGridDecomposition &domainDecomposition)
    : _configuration(configuration),
      _domainDecomposition(domainDecomposition),
      _createVtkFiles(not configuration.vtkFileName.value.empty()),
      _vtkWriter(std::make_shared<ParallelVtkWriter>(_configuration.vtkFileName.value,
                                                     _configuration.vtkOutputFolder.value,
                                                     std::to_string(_configuration.iterations.value).size())) {
  _timers.total.start();
  _timers.initialization.start();

  if (_configuration.logFileName.value.empty()) {
    _outputStream = &std::cout;
  } else {
    _logFile = std::make_shared<std::ofstream>();
    _logFile->open(_configuration.logFileName.value);
    _outputStream = &(*_logFile);
  }

  _autoPasContainer = std::make_shared<autopas::AutoPas<ParticleType>>(*_outputStream);
  _autoPasContainer->setAllowedCellSizeFactors(*_configuration.cellSizeFactors.value);
  _autoPasContainer->setAllowedContainers(_configuration.containerOptions.value);
  _autoPasContainer->setAllowedDataLayouts(_configuration.dataLayoutOptions.value);
  _autoPasContainer->setAllowedNewton3Options(_configuration.newton3Options.value);
  _autoPasContainer->setAllowedTraversals(_configuration.traversalOptions.value);
  _autoPasContainer->setAllowedLoadEstimators(_configuration.loadEstimatorOptions.value);
  _autoPasContainer->setBoxMin(_domainDecomposition.getLocalBoxMin());
  _autoPasContainer->setBoxMax(_domainDecomposition.getLocalBoxMax());
  _autoPasContainer->setCutoff(_configuration.cutoff.value);
  _autoPasContainer->setRelativeOptimumRange(_configuration.relativeOptimumRange.value);
  _autoPasContainer->setMaxTuningPhasesWithoutTest(_configuration.maxTuningPhasesWithoutTest.value);
  _autoPasContainer->setRelativeBlacklistRange(_configuration.relativeBlacklistRange.value);
  _autoPasContainer->setEvidenceFirstPrediction(_configuration.evidenceFirstPrediction.value);
  _autoPasContainer->setExtrapolationMethodOption(_configuration.extrapolationMethodOption.value);
  _autoPasContainer->setNumSamples(_configuration.tuningSamples.value);
  _autoPasContainer->setMaxEvidence(_configuration.tuningMaxEvidence.value);
  _autoPasContainer->setSelectorStrategy(_configuration.selectorStrategy.value);
  _autoPasContainer->setTuningInterval(_configuration.tuningInterval.value);
  _autoPasContainer->setTuningStrategyOption(_configuration.tuningStrategyOption.value);
  _autoPasContainer->setMPIStrategy(_configuration.mpiStrategyOption.value);
  _autoPasContainer->setVerletClusterSize(_configuration.verletClusterSize.value);
  _autoPasContainer->setVerletRebuildFrequency(_configuration.verletRebuildFrequency.value);
  _autoPasContainer->setVerletSkin(_configuration.verletSkinRadius.value);
  _autoPasContainer->setAcquisitionFunction(_configuration.acquisitionFunctionOption.value);
  autopas::Logger::get()->set_level(_configuration.logLevel.value);
  _autoPasContainer->init();

  // @todo: the object generators should only generate particles relevant for the current rank's domain
  for (auto &particle : _configuration.getParticles()) {
    if (_domainDecomposition.isInsideLocalDomain(particle.getR())) {
      _autoPasContainer->addParticle(particle);
    }
  }

  _configuration.flushParticles();

  if (_configuration.useThermostat.value and _configuration.deltaT.value != 0) {
    if (_configuration.addBrownianMotion.value) {
      Thermostat::addBrownianMotion(*_autoPasContainer, *(_configuration.getParticlePropertiesLibrary()),
                                    _configuration.initTemperature.value);
    }
    Thermostat::apply(*_autoPasContainer, *(_configuration.getParticlePropertiesLibrary()),
                      _configuration.initTemperature.value, std::numeric_limits<double>::max());
  }

<<<<<<< HEAD
#ifdef AUTOPAS_OPENMP
#pragma omp parallel default(none) shared(autopas)
#endif
  autopas.forEach([=](ParticleType &p) { p.addF(_config->globalForce.value); }, autopas::IteratorBehavior::owned);
=======
  _timers.initialization.stop();
>>>>>>> bf15e759
}

Simulation::~Simulation() { _timers.total.stop(); }

void Simulation::run() {
  _timers.simulate.start();

  while (needsMoreIterations()) {
    if (_createVtkFiles and _iteration % _configuration.vtkWriteFrequency.value == 0) {
      _timers.vtk.start();
      _vtkWriter->recordTimestep(_iteration, *_autoPasContainer);
      _timers.vtk.stop();
    }

    if (_configuration.deltaT.value != 0) {
      if (!_configuration.periodic.value) {
        throw std::runtime_error(
            "Simulation::simulate(): at least one boundary condition has to be set. Please enable the periodic "
            "boundary conditions!");
      }

      updatePositions();

      _domainDecomposition.exchangeMigratingParticles(_autoPasContainer);

      _domainDecomposition.exchangeHaloParticles(_autoPasContainer);
    }

    updateForces();

    if (_configuration.deltaT.value != 0) {
      updateVelocities();
      updateThermostat();
    }

    ++_iteration;

    if (autopas::Logger::get()->level() <= autopas::Logger::LogLevel::debug) {
      std::cout << "Current Memory usage on rank " << _domainDecomposition.getDomainIndex() << ": "
                << autopas::memoryProfiler::currentMemoryUsage() << " kB" << std::endl;
    }

    if (_domainDecomposition.getDomainIndex() == 0) {
      auto [maxIterationsEstimate, maxIterationsIsPrecise] = estimateNumberOfIterations();
      if (not _configuration.dontShowProgressBar.value) {
        printProgress(_iteration, maxIterationsEstimate, maxIterationsIsPrecise);
      }
    }
  }
  _timers.simulate.stop();

  // Record last state of simulation.
  if (_createVtkFiles) {
    _vtkWriter->recordTimestep(_iteration, *_autoPasContainer);
  }
}

std::tuple<size_t, bool> Simulation::estimateNumberOfIterations() const {
  if (_configuration.tuningPhases.value > 0) {
    // @TODO: this can be improved by considering the tuning strategy
    // This is just a randomly guessed number but seems to fit roughly for default settings.
    size_t configsTestedPerTuningPhase = 90;
    if (_configuration.tuningStrategyOption.value == autopas::TuningStrategyOption::bayesianSearch or
        _configuration.tuningStrategyOption.value == autopas::TuningStrategyOption::bayesianClusterSearch) {
      configsTestedPerTuningPhase = _configuration.tuningMaxEvidence.value;
    }
    auto estimate =
        (_configuration.tuningPhases.value - 1) * _configuration.tuningInterval.value +
        (_configuration.tuningPhases.value * _configuration.tuningSamples.value * configsTestedPerTuningPhase);
    return {estimate, false};
  } else {
    return {_configuration.iterations.value, true};
  }
}

void Simulation::printProgress(size_t iterationProgress, size_t maxIterations, bool maxIsPrecise) {
  // percentage of iterations complete
  double fractionDone = static_cast<double>(iterationProgress) / maxIterations;

  // length of the number of maxIterations
  size_t numCharsOfMaxIterations = std::to_string(maxIterations).size();

  // trailing information string
  std::stringstream info;
  info << std::setw(3) << std::round(fractionDone * 100) << "% " << std::setw(numCharsOfMaxIterations)
       << iterationProgress << "/";
  if (not maxIsPrecise) {
    info << "~";
  }
  info << maxIterations;

  // actual progress bar
  std::stringstream progressbar;
  progressbar << "[";
  // get current terminal width
  size_t terminalWidth = getTerminalWidth();

  // the bar should fill the terminal window so subtract everything else (-2 for "] ")
  size_t maxBarWidth = terminalWidth - info.str().size() - progressbar.str().size() - 2;
  // sanity check for underflow
  if (maxBarWidth > terminalWidth) {
    std::cerr << "Warning! Terminal width appears to be too small or could not be read. Disabling progress bar."
              << std::endl;
    _configuration.dontShowProgressBar.value = true;
    return;
  }
  auto barWidth =
      std::max(std::min(static_cast<decltype(maxBarWidth)>(maxBarWidth * (fractionDone)), maxBarWidth), 1ul);
  // don't print arrow tip if >= 100%
  if (iterationProgress >= maxIterations) {
    progressbar << std::string(barWidth, '=');
  } else {
    progressbar << std::string(barWidth - 1, '=') << '>' << std::string(maxBarWidth - barWidth, ' ');
  }
  progressbar << "] ";
  // clear current line (=delete previous progress bar)
  std::cout << std::string(terminalWidth, '\r');
  // print everything
  std::cout << progressbar.str() << info.str() << std::flush;
}

std::string Simulation::timerToString(const std::string &name, long timeNS, size_t numberWidth, long maxTime) {
  // only print timers that were actually used
  if (timeNS == 0) {
    return "";
  }

  std::ostringstream ss;
  ss << std::fixed << std::setprecision(_floatStringPrecision) << name << " : " << std::setw(numberWidth) << std::right
     << timeNS
     << " ns ("
     // min width of the representation of seconds is numberWidth - 9 (from conversion) + 4 (for dot and digits after)
     << std::setw(numberWidth - 5ul) << ((double)timeNS * 1e-9) << "s)";
  if (maxTime != 0) {
    ss << " =" << std::setw(7) << std::right << ((double)timeNS / (double)maxTime * 100) << "%";
  }
  ss << std::endl;
  return ss.str();
}

void Simulation::updatePositions() {
  _timers.positionUpdate.start();
  TimeDiscretization::calculatePositions(*_autoPasContainer, *(_configuration.getParticlePropertiesLibrary()),
                                         _configuration.deltaT.value);
  _timers.positionUpdate.stop();
}

void Simulation::updateForces() {
  _timers.forceUpdateTotal.start();

  bool isTuningIteration = false;
  _timers.forceUpdatePairwise.start();

  calculatePairwiseForces(isTuningIteration);

  _timers.forceUpdateTotal.stop();

<<<<<<< HEAD
  auto writeToVtkLambdaP = [&](ParticleType &particle) {
    auto pos = particle.getR();
    vtkFile << pos[0] << " " << pos[1] << " " << pos[2] << "\n";
  };
  autopas.forEach(writeToVtkLambdaP, autopas::IteratorBehavior::owned);
  vtkFile << "\n";

  vtkFile << "POINT_DATA " << numParticles << "\n";
  // print velocities
  vtkFile << "VECTORS velocities double\n";
  auto writeToVtkLambdaV = [&](ParticleType &particle) {
    auto v = particle.getV();
    vtkFile << v[0] << " " << v[1] << " " << v[2] << "\n";
  };
  autopas.forEach(writeToVtkLambdaV, autopas::IteratorBehavior::owned);
  vtkFile << "\n";

  // print Forces
  vtkFile << "VECTORS forces double\n";
  auto writeToVtkLambdaF = [&](ParticleType &particle) {
    auto f = particle.getF();
    vtkFile << f[0] << " " << f[1] << " " << f[2] << "\n";
  };
  autopas.forEach(writeToVtkLambdaF, autopas::IteratorBehavior::owned);
  vtkFile << "\n";

  // print TypeIDs
  vtkFile << "SCALARS typeIds int\n";
  vtkFile << "LOOKUP_TABLE default\n";
  auto writeToVtkLambdaType = [&](ParticleType &particle) { vtkFile << particle.getTypeId() << "\n"; };
  autopas.forEach(writeToVtkLambdaType, autopas::IteratorBehavior::owned);
  vtkFile << "\n";

  // print TypeIDs
  vtkFile << "SCALARS particleIds int\n";
  vtkFile << "LOOKUP_TABLE default\n";
  auto writeToVtkLambdaId = [&](ParticleType &particle) { vtkFile << particle.getID() << "\n"; };
  autopas.forEach(writeToVtkLambdaId, autopas::IteratorBehavior::owned);
  vtkFile << "\n";
=======
  auto timeIteration = _timers.forceUpdatePairwise.stop();

  // count time spent for tuning
  if (isTuningIteration) {
    _timers.forceUpdateTuning.addTime(timeIteration);
    ++_numTuningIterations;
  } else {
    _timers.forceUpdateNonTuning.addTime(timeIteration);
    // if the previous iteration was a tuning iteration an the current one is not
    // we have reached the end of a tuning phase
    if (_previousIterationWasTuningIteration) {
      ++_numTuningPhasesCompleted;
    }
  }
  _previousIterationWasTuningIteration = isTuningIteration;

  _timers.forceUpdateTotal.start();
  _timers.forceUpdateGlobal.start();

  if (!_configuration.globalForceIsZero()) {
    calculateGlobalForces(_configuration.globalForce.value);
  }
>>>>>>> bf15e759

  _timers.forceUpdateGlobal.stop();
  _timers.forceUpdateTotal.stop();
}

void Simulation::updateVelocities() {
  const double deltaT = _configuration.deltaT.value;

  if (deltaT != 0) {
    _timers.velocityUpdate.start();
    TimeDiscretization::calculateVelocities(*_autoPasContainer, *(_configuration.getParticlePropertiesLibrary()),
                                            deltaT);
    _timers.velocityUpdate.stop();
  }
}

<<<<<<< HEAD
  // get cellLength which is equal in each direction, derived from the domainsize and the requested number of cells
  double volume = domainSizePerDimension[0] * domainSizePerDimension[1] * domainSizePerDimension[2];
  double cellVolume = volume / numberOfCells;
  double cellLength = cbrt(cellVolume);

  // calculate the size of the boundary cells, which might be smaller then the other cells
  std::array<size_t, 3> cellsPerDimension = {};
  // size of the last cell layer per dimension. This cell might get truncated to fit in the domain.
  std::array<double, 3> outerCellSizePerDimension = {};
  for (int i = 0; i < 3; ++i) {
    outerCellSizePerDimension[i] =
        domainSizePerDimension[i] - (floor(domainSizePerDimension[i] / cellLength) * cellLength);
    cellsPerDimension[i] = ceil(domainSizePerDimension[i] / cellLength);
  }
  // Actual number of cells we end up with
  numberOfCells = cellsPerDimension[0] * cellsPerDimension[1] * cellsPerDimension[2];

  std::vector<size_t> particlesPerCell(numberOfCells, 0);
  std::vector<double> allVolumes(numberOfCells, 0);

  // add particles accordingly to their cell to get the amount of particles in each cell
  auto forEachLambda = [&](ParticleType &particle) {
    std::array<double, 3> particleLocation = particle.getR();
    std::array<size_t, 3> index = {};
    for (int i = 0; i < particleLocation.size(); i++) {
      index[i] = particleLocation[i] / cellLength;
    }
    const size_t cellIndex = autopas::utils::ThreeDimensionalMapping::threeToOneD(index, cellsPerDimension);
    particlesPerCell[cellIndex] += 1;
    // calculate the size of the current cell
    allVolumes[cellIndex] = 1;
    for (int i = 0; i < cellsPerDimension.size(); ++i) {
      // the last cell layer has a special size
      if (index[i] == cellsPerDimension[i] - 1) {
        allVolumes[cellIndex] *= outerCellSizePerDimension[i];
      } else {
        allVolumes[cellIndex] *= cellLength;
      }
    }
  };
  autopas.forEach(forEachLambda, autopas::IteratorBehavior::owned);

  // calculate density for each cell
  std::vector<double> densityPerCell(numberOfCells, 0.0);
  for (int i = 0; i < particlesPerCell.size(); i++) {
    densityPerCell[i] =
        (allVolumes[i] == 0) ? 0 : (particlesPerCell[i] / allVolumes[i]);  // make sure there is no division of zero
  }

  // get mean and reserve variable for variance
  double mean = numberOfParticles / volume;
  double variance = 0.0;

  // calculate variance
  for (int r = 0; r < densityPerCell.size(); ++r) {
    double distance = densityPerCell[r] - mean;
    variance += (distance * distance / densityPerCell.size());
=======
void Simulation::updateThermostat() {
  if (_configuration.useThermostat.value and (_iteration % _configuration.thermostatInterval.value) == 0) {
    _timers.thermostat.start();
    Thermostat::apply(*_autoPasContainer, *(_configuration.getParticlePropertiesLibrary()),
                      _configuration.targetTemperature.value, _configuration.deltaTemp.value);
    _timers.thermostat.stop();
>>>>>>> bf15e759
  }
}

void Simulation::calculatePairwiseForces(bool &wasTuningIteration) {
  auto particlePropertiesLibrary = *_configuration.getParticlePropertiesLibrary();

  switch (_configuration.functorOption.value) {
    case MDFlexConfig::FunctorOption::lj12_6: {
      autopas::LJFunctor<ParticleType, true, true> functor{_autoPasContainer->getCutoff(), particlePropertiesLibrary};
      wasTuningIteration = _autoPasContainer->iteratePairwise(&functor);
      break;
    }
    case MDFlexConfig::FunctorOption::lj12_6_Globals: {
      autopas::LJFunctor<ParticleType, true, true, autopas::FunctorN3Modes::Both, true> functor{
          _autoPasContainer->getCutoff(), particlePropertiesLibrary};
      wasTuningIteration = _autoPasContainer->iteratePairwise(&functor);
      break;
    }
    case MDFlexConfig::FunctorOption::lj12_6_AVX: {
      autopas::LJFunctorAVX<ParticleType, true, true> functor{_autoPasContainer->getCutoff(),
                                                              particlePropertiesLibrary};
      wasTuningIteration = _autoPasContainer->iteratePairwise(&functor);
      break;
    }
  }
}

void Simulation::calculateGlobalForces(const std::array<double, 3> &globalForce) {
#ifdef AUTOPAS_OPENMP
#pragma omp parallel shared(_autoPasContainer)
#endif
  for (auto particle = _autoPasContainer->begin(autopas::IteratorBehavior::owned); particle.isValid(); ++particle) {
    particle->addF(globalForce);
  }
}

bool Simulation::needsMoreIterations() const {
  return _iteration < _configuration.iterations.value or _numTuningPhasesCompleted < _configuration.tuningPhases.value;
}<|MERGE_RESOLUTION|>--- conflicted
+++ resolved
@@ -134,14 +134,7 @@
                       _configuration.initTemperature.value, std::numeric_limits<double>::max());
   }
 
-<<<<<<< HEAD
-#ifdef AUTOPAS_OPENMP
-#pragma omp parallel default(none) shared(autopas)
-#endif
-  autopas.forEach([=](ParticleType &p) { p.addF(_config->globalForce.value); }, autopas::IteratorBehavior::owned);
-=======
   _timers.initialization.stop();
->>>>>>> bf15e759
 }
 
 Simulation::~Simulation() { _timers.total.stop(); }
@@ -299,47 +292,6 @@
 
   _timers.forceUpdateTotal.stop();
 
-<<<<<<< HEAD
-  auto writeToVtkLambdaP = [&](ParticleType &particle) {
-    auto pos = particle.getR();
-    vtkFile << pos[0] << " " << pos[1] << " " << pos[2] << "\n";
-  };
-  autopas.forEach(writeToVtkLambdaP, autopas::IteratorBehavior::owned);
-  vtkFile << "\n";
-
-  vtkFile << "POINT_DATA " << numParticles << "\n";
-  // print velocities
-  vtkFile << "VECTORS velocities double\n";
-  auto writeToVtkLambdaV = [&](ParticleType &particle) {
-    auto v = particle.getV();
-    vtkFile << v[0] << " " << v[1] << " " << v[2] << "\n";
-  };
-  autopas.forEach(writeToVtkLambdaV, autopas::IteratorBehavior::owned);
-  vtkFile << "\n";
-
-  // print Forces
-  vtkFile << "VECTORS forces double\n";
-  auto writeToVtkLambdaF = [&](ParticleType &particle) {
-    auto f = particle.getF();
-    vtkFile << f[0] << " " << f[1] << " " << f[2] << "\n";
-  };
-  autopas.forEach(writeToVtkLambdaF, autopas::IteratorBehavior::owned);
-  vtkFile << "\n";
-
-  // print TypeIDs
-  vtkFile << "SCALARS typeIds int\n";
-  vtkFile << "LOOKUP_TABLE default\n";
-  auto writeToVtkLambdaType = [&](ParticleType &particle) { vtkFile << particle.getTypeId() << "\n"; };
-  autopas.forEach(writeToVtkLambdaType, autopas::IteratorBehavior::owned);
-  vtkFile << "\n";
-
-  // print TypeIDs
-  vtkFile << "SCALARS particleIds int\n";
-  vtkFile << "LOOKUP_TABLE default\n";
-  auto writeToVtkLambdaId = [&](ParticleType &particle) { vtkFile << particle.getID() << "\n"; };
-  autopas.forEach(writeToVtkLambdaId, autopas::IteratorBehavior::owned);
-  vtkFile << "\n";
-=======
   auto timeIteration = _timers.forceUpdatePairwise.stop();
 
   // count time spent for tuning
@@ -362,7 +314,6 @@
   if (!_configuration.globalForceIsZero()) {
     calculateGlobalForces(_configuration.globalForce.value);
   }
->>>>>>> bf15e759
 
   _timers.forceUpdateGlobal.stop();
   _timers.forceUpdateTotal.stop();
@@ -379,72 +330,12 @@
   }
 }
 
-<<<<<<< HEAD
-  // get cellLength which is equal in each direction, derived from the domainsize and the requested number of cells
-  double volume = domainSizePerDimension[0] * domainSizePerDimension[1] * domainSizePerDimension[2];
-  double cellVolume = volume / numberOfCells;
-  double cellLength = cbrt(cellVolume);
-
-  // calculate the size of the boundary cells, which might be smaller then the other cells
-  std::array<size_t, 3> cellsPerDimension = {};
-  // size of the last cell layer per dimension. This cell might get truncated to fit in the domain.
-  std::array<double, 3> outerCellSizePerDimension = {};
-  for (int i = 0; i < 3; ++i) {
-    outerCellSizePerDimension[i] =
-        domainSizePerDimension[i] - (floor(domainSizePerDimension[i] / cellLength) * cellLength);
-    cellsPerDimension[i] = ceil(domainSizePerDimension[i] / cellLength);
-  }
-  // Actual number of cells we end up with
-  numberOfCells = cellsPerDimension[0] * cellsPerDimension[1] * cellsPerDimension[2];
-
-  std::vector<size_t> particlesPerCell(numberOfCells, 0);
-  std::vector<double> allVolumes(numberOfCells, 0);
-
-  // add particles accordingly to their cell to get the amount of particles in each cell
-  auto forEachLambda = [&](ParticleType &particle) {
-    std::array<double, 3> particleLocation = particle.getR();
-    std::array<size_t, 3> index = {};
-    for (int i = 0; i < particleLocation.size(); i++) {
-      index[i] = particleLocation[i] / cellLength;
-    }
-    const size_t cellIndex = autopas::utils::ThreeDimensionalMapping::threeToOneD(index, cellsPerDimension);
-    particlesPerCell[cellIndex] += 1;
-    // calculate the size of the current cell
-    allVolumes[cellIndex] = 1;
-    for (int i = 0; i < cellsPerDimension.size(); ++i) {
-      // the last cell layer has a special size
-      if (index[i] == cellsPerDimension[i] - 1) {
-        allVolumes[cellIndex] *= outerCellSizePerDimension[i];
-      } else {
-        allVolumes[cellIndex] *= cellLength;
-      }
-    }
-  };
-  autopas.forEach(forEachLambda, autopas::IteratorBehavior::owned);
-
-  // calculate density for each cell
-  std::vector<double> densityPerCell(numberOfCells, 0.0);
-  for (int i = 0; i < particlesPerCell.size(); i++) {
-    densityPerCell[i] =
-        (allVolumes[i] == 0) ? 0 : (particlesPerCell[i] / allVolumes[i]);  // make sure there is no division of zero
-  }
-
-  // get mean and reserve variable for variance
-  double mean = numberOfParticles / volume;
-  double variance = 0.0;
-
-  // calculate variance
-  for (int r = 0; r < densityPerCell.size(); ++r) {
-    double distance = densityPerCell[r] - mean;
-    variance += (distance * distance / densityPerCell.size());
-=======
 void Simulation::updateThermostat() {
   if (_configuration.useThermostat.value and (_iteration % _configuration.thermostatInterval.value) == 0) {
     _timers.thermostat.start();
     Thermostat::apply(*_autoPasContainer, *(_configuration.getParticlePropertiesLibrary()),
                       _configuration.targetTemperature.value, _configuration.deltaTemp.value);
     _timers.thermostat.stop();
->>>>>>> bf15e759
   }
 }
 
