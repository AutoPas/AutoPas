/**
 * @file Simulation.cpp
 * @author F. Gratl
 * @date 01.03.2021
 */
#include "Simulation.h"

#include <algorithm>

#include "TypeDefinitions.h"
#include "autopas/AutoPasDecl.h"
#include "autopas/pairwiseFunctors/FlopCounterFunctor.h"
#include "autopas/utils/SimilarityFunctions.h"
#include "autopas/utils/WrapMPI.h"
#include "autopas/utils/WrapOpenMP.h"

// Declare the main AutoPas class and the iteratePairwise() methods with all used functors as extern template
// instantiation. They are instantiated in the respective cpp file inside the templateInstantiations folder.
//! @cond Doxygen_Suppress
extern template class autopas::AutoPas<ParticleType>;
#if defined(MD_FLEXIBLE_FUNCTOR_AUTOVEC)
extern template bool autopas::AutoPas<ParticleType>::iteratePairwise(LJFunctorTypeAutovec *);
#endif
#if defined(MD_FLEXIBLE_FUNCTOR_AUTOVEC_GLOBALS)
extern template bool autopas::AutoPas<ParticleType>::iteratePairwise(LJFunctorTypeAutovecGlobals *);
#endif
#if defined(MD_FLEXIBLE_FUNCTOR_AVX) && defined(__AVX__)
extern template bool autopas::AutoPas<ParticleType>::iteratePairwise(LJFunctorTypeAVX *);
#endif
#if defined(MD_FLEXIBLE_FUNCTOR_SVE) && defined(__ARM_FEATURE_SVE)
extern template bool autopas::AutoPas<ParticleType>::iteratePairwise(LJFunctorTypeSVE *);
#endif
extern template bool autopas::AutoPas<ParticleType>::iteratePairwise(
    autopas::FlopCounterFunctor<ParticleType, LJFunctorTypeAbstract> *);
//! @endcond

#include <sys/ioctl.h>
#include <unistd.h>

#include <iostream>

#include "Thermostat.h"
#include "autopas/utils/MemoryProfiler.h"
#include "autopas/utils/WrapMPI.h"
#include "configuration/MDFlexConfig.h"

namespace {
/**
 * Tries to identify the width of the terminal where the simulation is running.
 * If no width can be identified, the function defaults to 80.
 * @return width of the terminal.
 */
size_t getTerminalWidth() {
  size_t terminalWidth = 0;
  // test all std pipes to get the current terminal width
  for (auto fd : {STDOUT_FILENO, STDIN_FILENO, STDERR_FILENO}) {
    if (isatty(fd)) {
      struct winsize w {};
      ioctl(fd, TIOCGWINSZ, &w);
      terminalWidth = w.ws_col;
      break;
    }
  }

  // if width is still zero try the environment variable COLUMNS
  if (terminalWidth == 0) {
    if (auto *terminalWidthCharArr = std::getenv("COLUMNS")) {
      // this pointer could be used to detect parsing errors via terminalWidthCharArr == end
      // but since we have a fallback further down we are ok if this fails silently.
      char *end{};
      terminalWidth = std::strtol(terminalWidthCharArr, &end, 10);
    }
  }

  // if all of the above fail fall back to a fixed width
  if (terminalWidth == 0) {
    // this seems to be the default width in most terminal windows
    terminalWidth = 80;
  }

  return terminalWidth;
}
}  // namespace

Simulation::Simulation(const MDFlexConfig &configuration,
                       std::shared_ptr<RegularGridDecomposition> &domainDecomposition)
    : _configuration(configuration),
      _domainDecomposition(domainDecomposition),
      _createVtkFiles(not configuration.vtkFileName.value.empty()),
      _vtkWriter(nullptr) {
  _timers.total.start();
  _timers.initialization.start();

  // only create the writer if necessary since this also creates the output dir
  if (_createVtkFiles) {
    _vtkWriter =
        std::make_shared<ParallelVtkWriter>(_configuration.vtkFileName.value, _configuration.vtkOutputFolder.value,
                                            std::to_string(_configuration.iterations.value).size());
  }

  if (_configuration.logFileName.value.empty()) {
    _outputStream = &std::cout;
  } else {
    _logFile = std::make_shared<std::ofstream>();
    _logFile->open(_configuration.logFileName.value);
    _outputStream = &(*_logFile);
  }

  _autoPasContainer = std::make_shared<autopas::AutoPas<ParticleType>>(*_outputStream);
  _autoPasContainer->setAllowedCellSizeFactors(*_configuration.cellSizeFactors.value);
  _autoPasContainer->setAllowedContainers(_configuration.containerOptions.value);
  _autoPasContainer->setAllowedDataLayouts(_configuration.dataLayoutOptions.value);
  _autoPasContainer->setAllowedNewton3Options(_configuration.newton3Options.value);
  _autoPasContainer->setAllowedTraversals(_configuration.traversalOptions.value);
  _autoPasContainer->setAllowedLoadEstimators(_configuration.loadEstimatorOptions.value);
  _autoPasContainer->setBoxMin(_domainDecomposition->getLocalBoxMin());
  _autoPasContainer->setBoxMax(_domainDecomposition->getLocalBoxMax());
  _autoPasContainer->setCutoff(_configuration.cutoff.value);
  _autoPasContainer->setRelativeOptimumRange(_configuration.relativeOptimumRange.value);
  _autoPasContainer->setMaxTuningPhasesWithoutTest(_configuration.maxTuningPhasesWithoutTest.value);
  _autoPasContainer->setRelativeBlacklistRange(_configuration.relativeBlacklistRange.value);
  _autoPasContainer->setEvidenceFirstPrediction(_configuration.evidenceFirstPrediction.value);
  _autoPasContainer->setExtrapolationMethodOption(_configuration.extrapolationMethodOption.value);
  _autoPasContainer->setNumSamples(_configuration.tuningSamples.value);
  _autoPasContainer->setMaxEvidence(_configuration.tuningMaxEvidence.value);
  _autoPasContainer->setRuleFileName(_configuration.ruleFilename.value);
  _autoPasContainer->setSelectorStrategy(_configuration.selectorStrategy.value);
  _autoPasContainer->setTuningInterval(_configuration.tuningInterval.value);
  _autoPasContainer->setTuningStrategyOption(_configuration.tuningStrategyOptions.value);
  _autoPasContainer->setTuningMetricOption(_configuration.tuningMetricOption.value);
  _autoPasContainer->setMPITuningMaxDifferenceForBucket(_configuration.MPITuningMaxDifferenceForBucket.value);
  _autoPasContainer->setMPITuningWeightForMaxDensity(_configuration.MPITuningWeightForMaxDensity.value);
  _autoPasContainer->setVerletClusterSize(_configuration.verletClusterSize.value);
  _autoPasContainer->setVerletRebuildFrequency(_configuration.verletRebuildFrequency.value);
  _autoPasContainer->setVerletSkinPerTimestep(_configuration.verletSkinRadiusPerTimestep.value);
  _autoPasContainer->setAcquisitionFunction(_configuration.acquisitionFunctionOption.value);
  _autoPasContainer->setUseTuningLogger(_configuration.useTuningLogger.value);
  _autoPasContainer->setSortingThreshold(_configuration.sortingThreshold.value);
  int rank{};
  autopas::AutoPas_MPI_Comm_rank(AUTOPAS_MPI_COMM_WORLD, &rank);
  const auto *fillerBeforeSuffix =
      _configuration.outputSuffix.value.empty() or _configuration.outputSuffix.value.front() == '_' ? "" : "_";
  const auto *fillerAfterSuffix =
      _configuration.outputSuffix.value.empty() or _configuration.outputSuffix.value.back() == '_' ? "" : "_";
  _autoPasContainer->setOutputSuffix("Rank" + std::to_string(rank) + fillerBeforeSuffix +
                                     _configuration.outputSuffix.value + fillerAfterSuffix);
  autopas::Logger::get()->set_level(_configuration.logLevel.value);
  _autoPasContainer->init();

  // Throw an error if there is not more than one configuration to test in the search space but more than one tuning
  // phase is requested
  if (_autoPasContainer->searchSpaceIsTrivial() and _configuration.tuningPhases.value > 0) {
    throw std::runtime_error(
        "Search space must not be trivial if the simulation time is limited by the number tuning phases");
  }

  // @todo: the object generators should only generate particles relevant for the current rank's domain
  _autoPasContainer->addParticlesIf(_configuration.getParticles(),
                                    [&](const auto &p) { return _domainDecomposition->isInsideLocalDomain(p.getR()); });

  _configuration.flushParticles();
  std::cout << "Total number of particles at the initialization: "
            << _autoPasContainer->getNumberOfParticles(autopas::IteratorBehavior::owned) << "\n";

  if (_configuration.useThermostat.value and _configuration.deltaT.value != 0) {
    if (_configuration.addBrownianMotion.value) {
      Thermostat::addBrownianMotion(*_autoPasContainer, *(_configuration.getParticlePropertiesLibrary()),
                                    _configuration.initTemperature.value);
    }

    // Set the simulation directly to the desired initial temperature.
    Thermostat::apply(*_autoPasContainer, *(_configuration.getParticlePropertiesLibrary()),
                      _configuration.initTemperature.value, std::numeric_limits<double>::max());
  }

  _timers.initialization.stop();
}

void Simulation::finalize() {
  _timers.total.stop();

  autopas::AutoPas_MPI_Barrier(AUTOPAS_MPI_COMM_WORLD);

  logSimulationState();
  logMeasurements();
}

void Simulation::run() {
  _timers.simulate.start();
  while (needsMoreIterations()) {
    if (_createVtkFiles and _iteration % _configuration.vtkWriteFrequency.value == 0) {
      _timers.vtk.start();
      _vtkWriter->recordTimestep(_iteration, *_autoPasContainer, *_domainDecomposition);
      _timers.vtk.stop();
    }

    _timers.computationalLoad.start();
<<<<<<< HEAD
    if (_configuration.deltaT.value != 0 and not _simulationIsPaused) {
      updatePositions();
=======
    if (_configuration.deltaT.value != 0) {
      updatePositionsAndResetForces();
>>>>>>> 6f720a5f
#if MD_FLEXIBLE_MODE == MULTISITE
      updateQuaternions();
#endif

      _timers.updateContainer.start();
      auto emigrants = _autoPasContainer->updateContainer();
      _timers.updateContainer.stop();

      const auto computationalLoad = static_cast<double>(_timers.computationalLoad.stop());

      // periodically resize box for MPI load balancing
      if (_iteration % _configuration.loadBalancingInterval.value == 0) {
        _timers.loadBalancing.start();
        _domainDecomposition->update(computationalLoad);
        auto additionalEmigrants = _autoPasContainer->resizeBox(_domainDecomposition->getLocalBoxMin(),
                                                                _domainDecomposition->getLocalBoxMax());
        // If the boundaries shifted, particles that were thrown out by updateContainer() previously might now be in the
        // container again.
        // Reinsert emigrants if they are now inside the domain and mark local copies as dummy,
        // so that remove_if can erase them after.
        const auto &boxMin = _autoPasContainer->getBoxMin();
        const auto &boxMax = _autoPasContainer->getBoxMax();
        _autoPasContainer->addParticlesIf(emigrants, [&](auto &p) {
          if (autopas::utils::inBox(p.getR(), boxMin, boxMax)) {
            // This only changes the ownership state in the emigrants vector, not in AutoPas
            p.setOwnershipState(autopas::OwnershipState::dummy);
            return true;
          }
          return false;
        });

        emigrants.erase(std::remove_if(emigrants.begin(), emigrants.end(), [&](const auto &p) { return p.isDummy(); }),
                        emigrants.end());

        emigrants.insert(emigrants.end(), additionalEmigrants.begin(), additionalEmigrants.end());
        _timers.loadBalancing.stop();
      }

      _timers.migratingParticleExchange.start();
      _domainDecomposition->exchangeMigratingParticles(*_autoPasContainer, emigrants);
      _timers.migratingParticleExchange.stop();

      _timers.reflectParticlesAtBoundaries.start();
      _domainDecomposition->reflectParticlesAtBoundaries(*_autoPasContainer,
                                                         *_configuration.getParticlePropertiesLibrary());
      _timers.reflectParticlesAtBoundaries.stop();

      _timers.haloParticleExchange.start();
      _domainDecomposition->exchangeHaloParticles(*_autoPasContainer);
      _timers.haloParticleExchange.stop();

      _timers.computationalLoad.start();
    }

    updateInteractionForces();

    if (_configuration.pauseSimulationDuringTuning.value) {
      // If PauseSimulationDuringTuning is enabled we need to update the _simulationIsPaused flag
      updateSimulationPauseState();
    }

    if (_configuration.deltaT.value != 0 and not _simulationIsPaused) {
      updateVelocities();
#if MD_FLEXIBLE_MODE == MULTISITE
      updateAngularVelocities();
#endif
      updateThermostat();
    }
    _timers.computationalLoad.stop();

    if (not _simulationIsPaused) {
      ++_iteration;
    }

    if (autopas::Logger::get()->level() <= autopas::Logger::LogLevel::debug) {
      std::cout << "Current Memory usage on rank " << _domainDecomposition->getDomainIndex() << ": "
                << autopas::memoryProfiler::currentMemoryUsage() << " kB" << std::endl;
    }

    if (_domainDecomposition->getDomainIndex() == 0) {
      auto [maxIterationsEstimate, maxIterationsIsPrecise] = estimateNumberOfIterations();
      if (not _configuration.dontShowProgressBar.value) {
        printProgress(_iteration, maxIterationsEstimate, maxIterationsIsPrecise);
      }
    }
  }
  _timers.simulate.stop();

  // Record last state of simulation.
  if (_createVtkFiles) {
    _vtkWriter->recordTimestep(_iteration, *_autoPasContainer, *_domainDecomposition);
  }
}

std::tuple<size_t, bool> Simulation::estimateNumberOfIterations() const {
  if (_configuration.tuningPhases.value > 0) {
    const size_t configsTestedPerTuningPhase = [&]() {
      if (std::any_of(_configuration.tuningStrategyOptions.value.begin(),
                      _configuration.tuningStrategyOptions.value.end(), [](const auto &stratOpt) {
                        return stratOpt == autopas::TuningStrategyOption::bayesianSearch or
                               stratOpt == autopas::TuningStrategyOption::bayesianClusterSearch or
                               stratOpt == autopas::TuningStrategyOption::randomSearch;
                      })) {
        return static_cast<size_t>(_configuration.tuningMaxEvidence.value);
      } else {
        // @TODO: this can be improved by considering the tuning strategy
        //  or averaging number of iterations per tuning phase and dynamically adapt prediction

        // This estimate is only valid for full search and no restrictions on the cartesian product.
        // add static to only evaluate this once
        static const auto ret = autopas::SearchSpaceGenerators::cartesianProduct(
                                    _configuration.containerOptions.value, _configuration.traversalOptions.value,
                                    _configuration.loadEstimatorOptions.value, _configuration.dataLayoutOptions.value,
                                    _configuration.newton3Options.value, _configuration.cellSizeFactors.value.get())
                                    .size();
        return ret;
      }
    }();
    // non-tuning iterations + tuning iterations + one iteration after last phase
    auto estimate =
        (_configuration.tuningPhases.value - 1) * _configuration.tuningInterval.value +
        (_configuration.tuningPhases.value * _configuration.tuningSamples.value * configsTestedPerTuningPhase) + 1;
    return {estimate, false};
  } else {
    return {_configuration.iterations.value, true};
  }
}

void Simulation::printProgress(size_t iterationProgress, size_t maxIterations, bool maxIsPrecise) {
  // percentage of iterations complete
  const double fractionDone = static_cast<double>(iterationProgress) / static_cast<double>(maxIterations);

  // length of the number of maxIterations
  const auto numCharsOfMaxIterations = static_cast<int>(std::to_string(maxIterations).size());

  // trailing information string
  std::stringstream info;
  info << std::setw(3) << std::round(fractionDone * 100) << "% " << std::setw(numCharsOfMaxIterations)
       << iterationProgress << "/";
  if (not maxIsPrecise) {
    info << "~";
  }
  info << maxIterations;

  // actual progress bar
  std::stringstream progressbar;
  progressbar << "[";
  // get current terminal width
  const auto terminalWidth = getTerminalWidth();

  // the bar should fill the terminal window so subtract everything else (-2 for "] ")
  const int maxBarWidth = static_cast<int>(terminalWidth - info.str().size() - progressbar.str().size() - 2ul);
  // sanity check for underflow
  if (maxBarWidth > terminalWidth) {
    std::cerr << "Warning! Terminal width appears to be too small or could not be read. Disabling progress bar."
              << std::endl;
    _configuration.dontShowProgressBar.value = true;
    return;
  }
  const auto barWidth =
      std::max(std::min(static_cast<decltype(maxBarWidth)>(maxBarWidth * (fractionDone)), maxBarWidth), 1);
  // don't print arrow tip if >= 100%
  if (iterationProgress >= maxIterations) {
    progressbar << std::string(barWidth, '=');
  } else {
    progressbar << std::string(barWidth - 1, '=') << '>' << std::string(maxBarWidth - barWidth, ' ');
  }
  progressbar << "] ";
  // clear current line (=delete previous progress bar)
  std::cout << std::string(terminalWidth, '\r');
  // print everything
  std::cout << progressbar.str() << info.str() << std::flush;
}

std::string Simulation::timerToString(const std::string &name, long timeNS, int numberWidth, long maxTime) {
  // only print timers that were actually used
  if (timeNS == 0) {
    return "";
  }

  std::ostringstream ss;
  ss << std::fixed << std::setprecision(_floatStringPrecision) << name << " : " << std::setw(numberWidth) << std::right
     << timeNS
     << " ns ("
     // min width of the representation of seconds is numberWidth - 9 (from conversion) + 4 (for dot and digits after)
     << std::setw(numberWidth - 5) << ((double)timeNS * 1e-9) << "s)";
  if (maxTime != 0) {
    ss << " =" << std::setw(7) << std::right << ((double)timeNS / (double)maxTime * 100) << "%";
  }
  ss << std::endl;
  return ss.str();
}

void Simulation::updatePositionsAndResetForces() {
  _timers.positionUpdate.start();
  TimeDiscretization::calculatePositionsAndResetForces(
      *_autoPasContainer, *(_configuration.getParticlePropertiesLibrary()), _configuration.deltaT.value,
      _configuration.globalForce.value, _configuration.fastParticlesThrow.value);
  _timers.positionUpdate.stop();
}

void Simulation::updateQuaternions() {
  _timers.quaternionUpdate.start();
  TimeDiscretization::calculateQuaternionsAndResetTorques(
      *_autoPasContainer, *(_configuration.getParticlePropertiesLibrary()), _configuration.deltaT.value,
      _configuration.globalForce.value);
  _timers.quaternionUpdate.stop();
}

void Simulation::updateInteractionForces() {
  _timers.forceUpdateTotal.start();

  _timers.forceUpdatePairwise.start();
  _previousIterationWasTuningIteration = _currentIterationIsTuningIteration;
  _currentIterationIsTuningIteration = calculatePairwiseForces();
  const auto timeIteration = _timers.forceUpdatePairwise.stop();

  // count time spent for tuning
  if (_currentIterationIsTuningIteration) {
    _timers.forceUpdateTuning.addTime(timeIteration);
    ++_numTuningIterations;
  } else {
    _timers.forceUpdateNonTuning.addTime(timeIteration);
    // if the previous iteration was a tuning iteration and the current one is not
    // we have reached the end of a tuning phase
    if (_previousIterationWasTuningIteration) {
      ++_numTuningPhasesCompleted;
    }
  }

  _timers.forceUpdateTotal.stop();
}

void Simulation::updateVelocities() {
  const double deltaT = _configuration.deltaT.value;

  if (deltaT != 0) {
    _timers.velocityUpdate.start();
    TimeDiscretization::calculateVelocities(*_autoPasContainer, *(_configuration.getParticlePropertiesLibrary()),
                                            deltaT);
    _timers.velocityUpdate.stop();
  }
}

void Simulation::updateAngularVelocities() {
  const double deltaT = _configuration.deltaT.value;

  _timers.angularVelocityUpdate.start();
  TimeDiscretization::calculateAngularVelocities(*_autoPasContainer, *(_configuration.getParticlePropertiesLibrary()),
                                                 deltaT);
  _timers.angularVelocityUpdate.stop();
}

void Simulation::updateThermostat() {
  if (_configuration.useThermostat.value and (_iteration % _configuration.thermostatInterval.value) == 0) {
    _timers.thermostat.start();
    Thermostat::apply(*_autoPasContainer, *(_configuration.getParticlePropertiesLibrary()),
                      _configuration.targetTemperature.value, _configuration.deltaTemp.value);
    _timers.thermostat.stop();
  }
}

long Simulation::accumulateTime(const long &time) {
  long reducedTime{};
  autopas::AutoPas_MPI_Reduce(&time, &reducedTime, 1, AUTOPAS_MPI_LONG, AUTOPAS_MPI_SUM, 0, AUTOPAS_MPI_COMM_WORLD);

  return reducedTime;
}

bool Simulation::calculatePairwiseForces() {
  const auto wasTuningIteration =
      applyWithChosenFunctor<bool>([&](auto functor) { return _autoPasContainer->iteratePairwise(&functor); });
  return wasTuningIteration;
}

void Simulation::calculateGlobalForces(const std::array<double, 3> &globalForce) {
  AUTOPAS_OPENMP(parallel shared(_autoPasContainer))
  for (auto particle = _autoPasContainer->begin(autopas::IteratorBehavior::owned); particle.isValid(); ++particle) {
    particle->addF(globalForce);
  }
}

void Simulation::logSimulationState() {
  size_t totalNumberOfParticles{0ul}, ownedParticles{0ul}, haloParticles{0ul};

  size_t particleCount = _autoPasContainer->getNumberOfParticles(autopas::IteratorBehavior::ownedOrHalo);
  autopas::AutoPas_MPI_Allreduce(&particleCount, &totalNumberOfParticles, 1, AUTOPAS_MPI_UNSIGNED_LONG, AUTOPAS_MPI_SUM,
                                 AUTOPAS_MPI_COMM_WORLD);

  particleCount = _autoPasContainer->getNumberOfParticles(autopas::IteratorBehavior::owned);
  autopas::AutoPas_MPI_Allreduce(&particleCount, &ownedParticles, 1, AUTOPAS_MPI_UNSIGNED_LONG, AUTOPAS_MPI_SUM,
                                 AUTOPAS_MPI_COMM_WORLD);

  particleCount = _autoPasContainer->getNumberOfParticles(autopas::IteratorBehavior::halo);
  autopas::AutoPas_MPI_Allreduce(&particleCount, &haloParticles, 1, AUTOPAS_MPI_UNSIGNED_LONG, AUTOPAS_MPI_SUM,
                                 AUTOPAS_MPI_COMM_WORLD);

  if (_domainDecomposition->getDomainIndex() == 0) {
    std::cout << "\n\n"
              << "Total number of particles at the end of Simulation: " << totalNumberOfParticles << "\n"
              << "Owned: " << ownedParticles << "\n"
              << "Halo : " << haloParticles << std::endl;
  }
}

void Simulation::updateSimulationPauseState() {
  // If we are at the beginning of a tuning phase, we need to freeze the simulation
  if (_currentIterationIsTuningIteration && (!_previousIterationWasTuningIteration)) {
    std::cout << "Iteration " << _iteration << ": Freezing simulation for tuning phase. Starting tuning phase..."
              << std::endl;
    _simulationIsPaused = true;
  }

  // If we are at the end of a tuning phase, we need to resume the simulation
  if (_previousIterationWasTuningIteration && (!_currentIterationIsTuningIteration)) {
    std::cout << "Iteration " << _iteration << ": Resuming simulation after tuning phase." << std::endl;

    // reset the forces which accumulated during the tuning phase
    for (auto particle = _autoPasContainer->begin(autopas::IteratorBehavior::owned); particle.isValid(); ++particle) {
      particle->setF({0., 0., 0.});
    }

    // calculate the forces of the latest iteration again
    updateForces();

    _simulationIsPaused = false;
  }
}

void Simulation::logMeasurements() {
  const long positionUpdate = accumulateTime(_timers.positionUpdate.getTotalTime());
  const long quaternionUpdate = accumulateTime(_timers.quaternionUpdate.getTotalTime());
  const long updateContainer = accumulateTime(_timers.updateContainer.getTotalTime());
  const long forceUpdateTotal = accumulateTime(_timers.forceUpdateTotal.getTotalTime());
  const long forceUpdatePairwise = accumulateTime(_timers.forceUpdatePairwise.getTotalTime());
  const long forceUpdateTuning = accumulateTime(_timers.forceUpdateTuning.getTotalTime());
  const long forceUpdateNonTuning = accumulateTime(_timers.forceUpdateNonTuning.getTotalTime());
  const long velocityUpdate = accumulateTime(_timers.velocityUpdate.getTotalTime());
  const long angularVelocityUpdate = accumulateTime(_timers.angularVelocityUpdate.getTotalTime());
  const long simulate = accumulateTime(_timers.simulate.getTotalTime());
  const long vtk = accumulateTime(_timers.vtk.getTotalTime());
  const long initialization = accumulateTime(_timers.initialization.getTotalTime());
  const long total = accumulateTime(_timers.total.getTotalTime());
  const long thermostat = accumulateTime(_timers.thermostat.getTotalTime());
  const long haloParticleExchange = accumulateTime(_timers.haloParticleExchange.getTotalTime());
  const long reflectParticlesAtBoundaries = accumulateTime(_timers.reflectParticlesAtBoundaries.getTotalTime());
  const long migratingParticleExchange = accumulateTime(_timers.migratingParticleExchange.getTotalTime());
  const long loadBalancing = accumulateTime(_timers.loadBalancing.getTotalTime());

  if (_domainDecomposition->getDomainIndex() == 0) {
    const auto maximumNumberOfDigits = static_cast<int>(std::to_string(total).length());
    std::cout << "Measurements:" << std::endl;
    std::cout << timerToString("Total accumulated                 ", total, maximumNumberOfDigits);
    std::cout << timerToString("  Initialization                  ", initialization, maximumNumberOfDigits, total);
    std::cout << timerToString("  Simulate                        ", simulate, maximumNumberOfDigits, total);
    std::cout << timerToString("    PositionUpdate                ", positionUpdate, maximumNumberOfDigits, simulate);
#if MD_FLEXIBLE_MODE == MULTISITE
    std::cout << timerToString("    QuaternionUpdate              ", quaternionUpdate, maximumNumberOfDigits, simulate);
#endif
    std::cout << timerToString("    UpdateContainer               ", updateContainer, maximumNumberOfDigits, simulate);
    std::cout << timerToString("    Boundaries                    ", haloParticleExchange + migratingParticleExchange,
                               maximumNumberOfDigits, simulate);
    std::cout << timerToString("      HaloParticleExchange        ", haloParticleExchange, maximumNumberOfDigits,
                               haloParticleExchange + reflectParticlesAtBoundaries + migratingParticleExchange);
    std::cout << timerToString("      ReflectParticlesAtBoundaries", reflectParticlesAtBoundaries,
                               maximumNumberOfDigits,
                               haloParticleExchange + reflectParticlesAtBoundaries + migratingParticleExchange);
    std::cout << timerToString("      MigratingParticleExchange   ", migratingParticleExchange, maximumNumberOfDigits,
                               haloParticleExchange + reflectParticlesAtBoundaries + migratingParticleExchange);
    std::cout << timerToString("    ForceUpdateTotal              ", forceUpdateTotal, maximumNumberOfDigits, simulate);
    std::cout << timerToString("      Tuning                      ", forceUpdateTuning, maximumNumberOfDigits,
                               forceUpdateTotal);
    std::cout << timerToString("      ForceUpdateTuning           ", forceUpdateTuning, maximumNumberOfDigits,
                               forceUpdateTotal);
    std::cout << timerToString("      ForceUpdateNonTuning        ", forceUpdateNonTuning, maximumNumberOfDigits,
                               forceUpdateTotal);
    std::cout << timerToString("    VelocityUpdate                ", velocityUpdate, maximumNumberOfDigits, simulate);
#if MD_FLEXIBLE_MODE == MULTISITE
    std::cout << timerToString("    AngularVelocityUpdate         ", angularVelocityUpdate, maximumNumberOfDigits,
                               simulate);
#endif
    std::cout << timerToString("    Thermostat                    ", thermostat, maximumNumberOfDigits, simulate);
    std::cout << timerToString("    Vtk                           ", vtk, maximumNumberOfDigits, simulate);
    std::cout << timerToString("    LoadBalancing                 ", loadBalancing, maximumNumberOfDigits, simulate);
    std::cout << timerToString("One iteration                     ", simulate / static_cast<long>(_iteration),
                               maximumNumberOfDigits, total);

    const long wallClockTime = _timers.total.getTotalTime();
    std::cout << timerToString("Total wall-clock time             ", wallClockTime,
                               static_cast<int>(std::to_string(wallClockTime).length()), total);
    std::cout << std::endl;

    std::cout << "Tuning iterations                  : " << _numTuningIterations << " / " << _iteration << " = "
              << (static_cast<double>(_numTuningIterations) / static_cast<double>(_iteration) * 100.) << "%"
              << std::endl;

    auto mfups =
        static_cast<double>(_autoPasContainer->getNumberOfParticles(autopas::IteratorBehavior::owned) * _iteration) *
        1e-6 / (static_cast<double>(forceUpdateTotal) * 1e-9);  // 1e-9 for ns to s, 1e-6 for M in MFUPs
    std::cout << "MFUPs/sec                          : " << mfups << std::endl;

    if (_configuration.dontMeasureFlops.value) {
      LJFunctorTypeAbstract ljFunctor(_configuration.cutoff.value, *_configuration.getParticlePropertiesLibrary());
      autopas::FlopCounterFunctor<ParticleType, LJFunctorTypeAbstract> flopCounterFunctor(
          ljFunctor, _autoPasContainer->getCutoff());
      _autoPasContainer->iteratePairwise(&flopCounterFunctor);

      const auto flops = flopCounterFunctor.getFlops();

      std::cout << "Statistics for Force Calculation at end of simulation:" << std::endl;
      std::cout << "  GFLOPs                             : " << static_cast<double>(flops) * 1e-9 << std::endl;
      std::cout << "  GFLOPs/sec                         : "
                << static_cast<double>(flops) * 1e-9 / (static_cast<double>(simulate) * 1e-9) << std::endl;
      std::cout << "  Hit rate                           : " << flopCounterFunctor.getHitRate() << std::endl;
    }
  }
}

bool Simulation::needsMoreIterations() const {
  return _iteration < _configuration.iterations.value or _numTuningPhasesCompleted < _configuration.tuningPhases.value;
}

void Simulation::checkNumParticles(size_t expectedNumParticlesGlobal, size_t numParticlesCurrentlyMigratingLocal,
                                   int lineNumber) {
  if (std::all_of(_configuration.boundaryOption.value.begin(), _configuration.boundaryOption.value.end(),
                  [](const auto &boundary) {
                    return boundary == options::BoundaryTypeOption::periodic or
                           boundary == options::BoundaryTypeOption::reflective;
                  })) {
    const auto numParticlesNowLocal = _autoPasContainer->getNumberOfParticles(autopas::IteratorBehavior::owned);
    std::array<size_t, 2> sendBuffer{numParticlesNowLocal, numParticlesCurrentlyMigratingLocal};
    std::array<size_t, sendBuffer.size()> receiveBuffer{};
    autopas::AutoPas_MPI_Reduce(sendBuffer.data(), receiveBuffer.data(), receiveBuffer.size(),
                                AUTOPAS_MPI_UNSIGNED_LONG, AUTOPAS_MPI_SUM, 0, AUTOPAS_MPI_COMM_WORLD);
    const auto &[numParticlesNowTotal, numParticlesMigratingTotal] = receiveBuffer;
    if (expectedNumParticlesGlobal != numParticlesNowTotal + numParticlesMigratingTotal) {
      const auto myRank = _domainDecomposition->getDomainIndex();
      std::stringstream ss;
      // clang-format off
      ss << "Rank " << myRank << " Line " << lineNumber
         << ": Particles Lost! All Boundaries are periodic but the number of particles changed:"
         << "Expected        : " << expectedNumParticlesGlobal
         << "Actual          : " << (numParticlesNowTotal + numParticlesMigratingTotal)
         << "  in containers : " << numParticlesNowTotal
         << "  migrating     : " << numParticlesMigratingTotal
         << std::endl;
      // clang-format on
      throw std::runtime_error(ss.str());
    }
  }
}

template <class T, class F>
T Simulation::applyWithChosenFunctor(F f) {
  const double cutoff = _configuration.cutoff.value;
  auto &particlePropertiesLibrary = *_configuration.getParticlePropertiesLibrary();
  switch (_configuration.functorOption.value) {
    case MDFlexConfig::FunctorOption::lj12_6: {
#if defined(MD_FLEXIBLE_FUNCTOR_AUTOVEC)
      return f(LJFunctorTypeAutovec{cutoff, particlePropertiesLibrary});
#else
      throw std::runtime_error(
          "MD-Flexible was not compiled with support for LJFunctor AutoVec. Activate it via `cmake "
          "-DMD_FLEXIBLE_FUNCTOR_AUTOVEC=ON`.");
#endif
    }
    case MDFlexConfig::FunctorOption::lj12_6_Globals: {
#if defined(MD_FLEXIBLE_FUNCTOR_AUTOVEC_GLOBALS)
      return f(LJFunctorTypeAutovecGlobals{cutoff, particlePropertiesLibrary});
#else
      throw std::runtime_error(
          "MD-Flexible was not compiled with support for LJFunctor AutoVec Globals. Activate it via `cmake "
          "-DMD_FLEXIBLE_FUNCTOR_AUTOVEC_GLOBALS=ON`.");
#endif
    }
    case MDFlexConfig::FunctorOption::lj12_6_AVX: {
#if defined(MD_FLEXIBLE_FUNCTOR_AVX) && defined(__AVX__)
      return f(LJFunctorTypeAVX{cutoff, particlePropertiesLibrary});
#else
      throw std::runtime_error(
          "MD-Flexible was not compiled with support for LJFunctor AVX. Activate it via `cmake "
          "-DMD_FLEXIBLE_FUNCTOR_AVX=ON`.");
#endif
    }
    case MDFlexConfig::FunctorOption::lj12_6_SVE: {
#if defined(MD_FLEXIBLE_FUNCTOR_SVE) && defined(__ARM_FEATURE_SVE)
      return f(LJFunctorTypeSVE{cutoff, particlePropertiesLibrary});
#else
      throw std::runtime_error(
          "MD-Flexible was not compiled with support for LJFunctor SVE. Activate it via `cmake "
          "-DMD_FLEXIBLE_FUNCTOR_SVE=ON`.");
#endif
    }
  }
  throw std::runtime_error("Unknown functor choice" +
                           std::to_string(static_cast<int>(_configuration.functorOption.value)));
}<|MERGE_RESOLUTION|>--- conflicted
+++ resolved
@@ -195,13 +195,8 @@
     }
 
     _timers.computationalLoad.start();
-<<<<<<< HEAD
     if (_configuration.deltaT.value != 0 and not _simulationIsPaused) {
-      updatePositions();
-=======
-    if (_configuration.deltaT.value != 0) {
       updatePositionsAndResetForces();
->>>>>>> 6f720a5f
 #if MD_FLEXIBLE_MODE == MULTISITE
       updateQuaternions();
 #endif
