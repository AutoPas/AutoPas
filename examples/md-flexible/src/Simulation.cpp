--- conflicted
+++ resolved
@@ -87,8 +87,7 @@
     : _configuration(configuration),
       _domainDecomposition(domainDecomposition),
       _createVtkFiles(not configuration.vtkFileName.value.empty()),
-      _vtkWriter(nullptr),
-      _originalDeltaT(configuration.deltaT.value) {
+      _vtkWriter(nullptr) {
   _timers.total.start();
   _timers.initialization.start();
 
@@ -416,56 +415,8 @@
   _timers.forceUpdateTotal.start();
 
   _timers.forceUpdatePairwise.start();
-<<<<<<< HEAD
-  const bool isTuningIteration = calculatePairwiseForces();
-
-#ifdef MD_FLEXIBLE_PAUSE_SIMULATION_DURING_TUNING
-  // If we are at the beginning of a tuning phase, we need to freeze the simulation
-  if (isTuningIteration && (!_previousIterationWasTuningIteration)) {
-    std::cout << "Iteration " << _iteration << ": Freezing simulation for tuning phase." << std::endl;
-
-    // Save the forces before the pause so that we can restore them after the pause.
-    // This is necessary because the forces still accumulate during the pause. Which would cause an explosion of the
-    // particles when the simulation is resumed.
-    _particleForcesBeforePause.clear();
-    _particleForcesBeforePause.reserve(_autoPasContainer->getNumberOfParticles(autopas::IteratorBehavior::owned));
-
-    for (auto particle = _autoPasContainer->begin(autopas::IteratorBehavior::owned); particle.isValid(); ++particle) {
-      _particleForcesBeforePause.push_back(particle->getF());
-    }
-
-    _configuration.deltaT.value = 0;
-  }
-
-  // If we are at the end of a tuning phase, we need to resume the simulation
-  if (_previousIterationWasTuningIteration && (!isTuningIteration)) {
-    std::cout << "Iteration " << _iteration << ": Unfreezing simulation." << std::endl;
-
-    // Restore the forces that were saved before the pause.
-    if (_particleForcesBeforePause.size() !=
-        _autoPasContainer->getNumberOfParticles(autopas::IteratorBehavior::owned)) {
-      throw std::runtime_error("Number of particles changed during pause. This is not supported.");
-    }
-    size_t i = 0;
-    for (auto particle = _autoPasContainer->begin(autopas::IteratorBehavior::owned); particle.isValid(); ++particle) {
-      particle->setF(_particleForcesBeforePause[i]);
-      ++i;
-    }
-
-    _configuration.deltaT.value = _originalDeltaT;
-  }
-
-  // Prevent the iteration from being incremented during tuning phases
-  if (isTuningIteration) {
-    _iteration--;
-  }
-
-#endif
-
-=======
   _previousIterationWasTuningIteration = _currentIterationIsTuningIteration;
   _currentIterationIsTuningIteration = calculatePairwiseForces();
->>>>>>> 9c88dca3
   const auto timeIteration = _timers.forceUpdatePairwise.stop();
 
   // count time spent for tuning
