/**
 * @file Simulation.cpp
 * @author F. Gratl
 * @date 01.03.2021
 */
#include "Simulation.h"

#include "TypeDefinitions.h"
#include "autopas/AutoPasDecl.h"
#include "autopas/molecularDynamics/LJFunctor.h"
#include "autopas/molecularDynamics/LJFunctorAVX.h"
#include "autopas/pairwiseFunctors/FlopCounterFunctor.h"

// Declare the main AutoPas class and the iteratePairwise() methods with all used functors as extern template
// instantiation. They are instantiated in the respective cpp file inside the templateInstantiations folder.
//! @cond Doxygen_Suppress
extern template class autopas::AutoPas<ParticleType>;
extern template bool autopas::AutoPas<ParticleType>::iteratePairwise(autopas::LJFunctor<ParticleType, true, true> *);
extern template bool autopas::AutoPas<ParticleType>::iteratePairwise(
    autopas::LJFunctor<ParticleType, true, true, autopas::FunctorN3Modes::Both, true> *);
extern template bool autopas::AutoPas<ParticleType>::iteratePairwise(autopas::LJFunctorAVX<ParticleType, true, true> *);
extern template bool autopas::AutoPas<ParticleType>::iteratePairwise(autopas::FlopCounterFunctor<ParticleType> *);
//! @endcond

#include <sys/ioctl.h>
#include <unistd.h>

#include <fstream>
#include <iostream>

#include "BoundaryConditions.h"
#include "Thermostat.h"
#include "TimeDiscretization.h"
#include "autopas/utils/MemoryProfiler.h"
#include "configuration/MDFlexConfig.h"
#include "src/ParticleSerializationTools.h"

namespace {
/**
 * Tries to identify the width of the terminal where the simulation is running.
 * If no width can be identified, the function defaults to 80.
 * @return width of the terminal.
 */
size_t getTerminalWidth() {
  size_t terminalWidth = 0;
  // test all std pipes to get the current terminal width
  for (auto fd : {STDOUT_FILENO, STDIN_FILENO, STDERR_FILENO}) {
    if (isatty(fd)) {
      struct winsize w {};
      ioctl(fd, TIOCGWINSZ, &w);
      terminalWidth = w.ws_col;
      break;
    }
  }

  // if width is still zero try the environment variable COLUMNS
  if (terminalWidth == 0) {
    if (auto *teminalWidthCharArr = std::getenv("COLUMNS")) {
      terminalWidth = atoi(teminalWidthCharArr);
    }
  }

  // if all of the above fail fall back to a fixed width
  if (terminalWidth == 0) {
    // this seems to be the default width in most terminal windows
    terminalWidth = 80;
  }

  return terminalWidth;
}
}  // namespace

Simulation::Simulation(const MDFlexConfig &configuration, RegularGridDecomposition &domainDecomposition)
    : _configuration(configuration),
      _domainDecomposition(domainDecomposition),
      _createVtkFiles(not configuration.vtkFileName.value.empty()),
      _vtkWriter(std::make_shared<ParallelVtkWriter>(_configuration.vtkFileName.value,
                                                     _configuration.vtkOutputFolder.value,
                                                     std::to_string(_configuration.iterations.value).size())) {
  _timers.total.start();
  _timers.initialization.start();

  if (_configuration.logFileName.value.empty()) {
    _outputStream = &std::cout;
  } else {
    _logFile = std::make_shared<std::ofstream>();
    _logFile->open(_configuration.logFileName.value);
    _outputStream = &(*_logFile);
  }

  _autoPasContainer = std::make_shared<autopas::AutoPas<ParticleType>>(*_outputStream);
  _autoPasContainer->setAllowedCellSizeFactors(*_configuration.cellSizeFactors.value);
  _autoPasContainer->setAllowedContainers(_configuration.containerOptions.value);
  _autoPasContainer->setAllowedDataLayouts(_configuration.dataLayoutOptions.value);
  _autoPasContainer->setAllowedNewton3Options(_configuration.newton3Options.value);
  _autoPasContainer->setAllowedTraversals(_configuration.traversalOptions.value);
  _autoPasContainer->setAllowedLoadEstimators(_configuration.loadEstimatorOptions.value);
  _autoPasContainer->setBoxMin(_domainDecomposition.getLocalBoxMin());
  _autoPasContainer->setBoxMax(_domainDecomposition.getLocalBoxMax());
  _autoPasContainer->setCutoff(_configuration.cutoff.value);
  _autoPasContainer->setRelativeOptimumRange(_configuration.relativeOptimumRange.value);
  _autoPasContainer->setMaxTuningPhasesWithoutTest(_configuration.maxTuningPhasesWithoutTest.value);
  _autoPasContainer->setRelativeBlacklistRange(_configuration.relativeBlacklistRange.value);
  _autoPasContainer->setEvidenceFirstPrediction(_configuration.evidenceFirstPrediction.value);
  _autoPasContainer->setExtrapolationMethodOption(_configuration.extrapolationMethodOption.value);
  _autoPasContainer->setNumSamples(_configuration.tuningSamples.value);
  _autoPasContainer->setMaxEvidence(_configuration.tuningMaxEvidence.value);
  _autoPasContainer->setSelectorStrategy(_configuration.selectorStrategy.value);
  _autoPasContainer->setTuningInterval(_configuration.tuningInterval.value);
  _autoPasContainer->setTuningStrategyOption(_configuration.tuningStrategyOption.value);
  _autoPasContainer->setMPIStrategy(_configuration.mpiStrategyOption.value);
  _autoPasContainer->setVerletClusterSize(_configuration.verletClusterSize.value);
  _autoPasContainer->setVerletRebuildFrequency(_configuration.verletRebuildFrequency.value);
  _autoPasContainer->setVerletSkin(_configuration.verletSkinRadius.value);
  _autoPasContainer->setAcquisitionFunction(_configuration.acquisitionFunctionOption.value);
  autopas::Logger::get()->set_level(_configuration.logLevel.value);
  _autoPasContainer->init();

  // @todo: the object generators should only generate particles relevant for the current rank's domain
  for (auto &particle : _configuration.getParticles()) {
    if (_domainDecomposition.isInsideLocalDomain(particle.getR())) {
      _autoPasContainer->addParticle(particle);
    }
  }

  _configuration.flushParticles();

  if (_configuration.useThermostat.value and _configuration.deltaT.value != 0) {
    if (_configuration.addBrownianMotion.value) {
      Thermostat::addBrownianMotion(*_autoPasContainer, *(_configuration.getParticlePropertiesLibrary()),
                                    _configuration.initTemperature.value);
    }
    Thermostat::apply(*_autoPasContainer, *(_configuration.getParticlePropertiesLibrary()),
                      _configuration.initTemperature.value, std::numeric_limits<double>::max());
  }

  _timers.initialization.stop();
}

<<<<<<< HEAD
void Simulation::finalize() {
  _timers.total.stop();

  autopas::AutoPas_MPI_Barrier(AUTOPAS_MPI_COMM_WORLD);

  if (_domainDecomposition.getDomainIndex() == 0) {
    logSimulationState();
    logMeasurements();
  }
}

=======
>>>>>>> 5a998d6f
void Simulation::run() {
  _homogeneity = calculateHomogeneity();

  _timers.simulate.start();
  while (needsMoreIterations()) {
    if (_createVtkFiles and _iteration % _configuration.vtkWriteFrequency.value == 0) {
      _timers.vtk.start();
      _vtkWriter->recordTimestep(_iteration, *_autoPasContainer);
      _timers.vtk.stop();
    }

    if (_configuration.deltaT.value != 0) {
      if (!_configuration.periodic.value) {
        throw std::runtime_error(
            "Simulation::simulate(): at least one boundary condition has to be set. Please enable the periodic "
            "boundary conditions!");
      }

<<<<<<< HEAD
    _timers.migratingParticleExchange.start();
    _domainDecomposition.exchangeMigratingParticles(_autoPasContainer);
    _timers.migratingParticleExchange.stop();

    _timers.haloParticleExchange.start();
    _domainDecomposition.exchangeHaloParticles(_autoPasContainer);
    _timers.haloParticleExchange.stop();
=======
      updatePositions();
>>>>>>> 5a998d6f

      _timers.migratingParticleExchange.start();
      _domainDecomposition.exchangeMigratingParticles(_autoPasContainer);
      _timers.migratingParticleExchange.stop();

      _timers.haloParticleExchange.start();
      _domainDecomposition.exchangeHaloParticles(_autoPasContainer);
      _timers.haloParticleExchange.stop();

    }

    updateForces();

    if (_configuration.deltaT.value != 0) {
      updateVelocities();
      updateThermostat();
    }

    ++_iteration;

    if (autopas::Logger::get()->level() <= autopas::Logger::LogLevel::debug) {
      std::cout << "Current Memory usage on rank " << _domainDecomposition.getDomainIndex() << ": "
                << autopas::memoryProfiler::currentMemoryUsage() << " kB" << std::endl;
    }

    if (_domainDecomposition.getDomainIndex() == 0) {
      auto [maxIterationsEstimate, maxIterationsIsPrecise] = estimateNumberOfIterations();
      if (not _configuration.dontShowProgressBar.value) {
        printProgress(_iteration, maxIterationsEstimate, maxIterationsIsPrecise);
      }
    }
  }
  _timers.simulate.stop();

  // Record last state of simulation.
  if (_createVtkFiles) {
    _vtkWriter->recordTimestep(_iteration, *_autoPasContainer);
  }
}

<<<<<<< HEAD
double Simulation::calculateHomogeneity() const {
  size_t numberOfParticles = _autoPasContainer->getNumberOfParticles();
  // approximately the resolution we want to get.
  size_t numberOfCells = ceil(numberOfParticles / 10.);

  std::array<double, 3> startCorner = _autoPasContainer->getBoxMin();
  std::array<double, 3> endCorner = _autoPasContainer->getBoxMax();
  std::array<double, 3> domainSizePerDimension = {};
  for (int i = 0; i < 3; ++i) {
    domainSizePerDimension[i] = endCorner[i] - startCorner[i];
  }

  // get cellLength which is equal in each direction, derived from the domainsize and the requested number of cells
  double volume = domainSizePerDimension[0] * domainSizePerDimension[1] * domainSizePerDimension[2];
  double cellVolume = volume / numberOfCells;
  double cellLength = cbrt(cellVolume);

  // calculate the size of the boundary cells, which might be smaller then the other cells
  std::array<size_t, 3> cellsPerDimension = {};
  // size of the last cell layer per dimension. This cell might get truncated to fit in the domain.
  std::array<double, 3> outerCellSizePerDimension = {};
  for (int i = 0; i < 3; ++i) {
    outerCellSizePerDimension[i] =
        domainSizePerDimension[i] - (floor(domainSizePerDimension[i] / cellLength) * cellLength);
    cellsPerDimension[i] = ceil(domainSizePerDimension[i] / cellLength);
  }
  // Actual number of cells we end up with
  numberOfCells = cellsPerDimension[0] * cellsPerDimension[1] * cellsPerDimension[2];

  std::vector<size_t> particlesPerCell(numberOfCells, 0);
  std::vector<double> allVolumes(numberOfCells, 0);

  // add particles accordingly to their cell to get the amount of particles in each cell
  for (auto particleItr = _autoPasContainer->begin(autopas::IteratorBehavior::owned); particleItr.isValid();
       ++particleItr) {
    std::array<double, 3> particleLocation = particleItr->getR();
    std::array<size_t, 3> index = {};
    for (int i = 0; i < particleLocation.size(); i++) {
      index[i] = particleLocation[i] / cellLength;
    }
    const size_t cellIndex = autopas::utils::ThreeDimensionalMapping::threeToOneD(index, cellsPerDimension);
    particlesPerCell[cellIndex] += 1;
    // calculate the size of the current cell
    allVolumes[cellIndex] = 1;
    for (int i = 0; i < cellsPerDimension.size(); ++i) {
      // the last cell layer has a special size
      if (index[i] == cellsPerDimension[i] - 1) {
        allVolumes[cellIndex] *= outerCellSizePerDimension[i];
      } else {
        allVolumes[cellIndex] *= cellLength;
      }
    }
  }

  // calculate density for each cell
  std::vector<double> densityPerCell(numberOfCells, 0.0);
  for (int i = 0; i < particlesPerCell.size(); i++) {
    densityPerCell[i] =
        (allVolumes[i] == 0) ? 0 : (particlesPerCell[i] / allVolumes[i]);  // make sure there is no division of zero
  }

  // get mean and reserve variable for variance
  double mean = numberOfParticles / volume;
  double variance = 0.0;

  // calculate variance
  for (int r = 0; r < densityPerCell.size(); ++r) {
    double distance = densityPerCell[r] - mean;
    variance += (distance * distance / densityPerCell.size());
  }

  // finally calculate standard deviation
  return sqrt(variance);
=======
void Simulation::finalize() {
  _timers.total.stop();

  autopas::AutoPas_MPI_Barrier(AUTOPAS_MPI_COMM_WORLD);

  logTimers();
>>>>>>> 5a998d6f
}

std::tuple<size_t, bool> Simulation::estimateNumberOfIterations() const {
  if (_configuration.tuningPhases.value > 0) {
    // @TODO: this can be improved by considering the tuning strategy
    // This is just a randomly guessed number but seems to fit roughly for default settings.
    size_t configsTestedPerTuningPhase = 90;
    if (_configuration.tuningStrategyOption.value == autopas::TuningStrategyOption::bayesianSearch or
        _configuration.tuningStrategyOption.value == autopas::TuningStrategyOption::bayesianClusterSearch) {
      configsTestedPerTuningPhase = _configuration.tuningMaxEvidence.value;
    }
    auto estimate =
        (_configuration.tuningPhases.value - 1) * _configuration.tuningInterval.value +
        (_configuration.tuningPhases.value * _configuration.tuningSamples.value * configsTestedPerTuningPhase);
    return {estimate, false};
  } else {
    return {_configuration.iterations.value, true};
  }
}

void Simulation::printProgress(size_t iterationProgress, size_t maxIterations, bool maxIsPrecise) {
  // percentage of iterations complete
  double fractionDone = static_cast<double>(iterationProgress) / maxIterations;

  // length of the number of maxIterations
  size_t numCharsOfMaxIterations = std::to_string(maxIterations).size();

  // trailing information string
  std::stringstream info;
  info << std::setw(3) << std::round(fractionDone * 100) << "% " << std::setw(numCharsOfMaxIterations)
       << iterationProgress << "/";
  if (not maxIsPrecise) {
    info << "~";
  }
  info << maxIterations;

  // actual progress bar
  std::stringstream progressbar;
  progressbar << "[";
  // get current terminal width
  size_t terminalWidth = getTerminalWidth();

  // the bar should fill the terminal window so subtract everything else (-2 for "] ")
  size_t maxBarWidth = terminalWidth - info.str().size() - progressbar.str().size() - 2;
  // sanity check for underflow
  if (maxBarWidth > terminalWidth) {
    std::cerr << "Warning! Terminal width appears to be too small or could not be read. Disabling progress bar."
              << std::endl;
    _configuration.dontShowProgressBar.value = true;
    return;
  }
  auto barWidth =
      std::max(std::min(static_cast<decltype(maxBarWidth)>(maxBarWidth * (fractionDone)), maxBarWidth), 1ul);
  // don't print arrow tip if >= 100%
  if (iterationProgress >= maxIterations) {
    progressbar << std::string(barWidth, '=');
  } else {
    progressbar << std::string(barWidth - 1, '=') << '>' << std::string(maxBarWidth - barWidth, ' ');
  }
  progressbar << "] ";
  // clear current line (=delete previous progress bar)
  std::cout << std::string(terminalWidth, '\r');
  // print everything
  std::cout << progressbar.str() << info.str() << std::flush;
}

std::string Simulation::timerToString(const std::string &name, long timeNS, size_t numberWidth, long maxTime) {
  // only print timers that were actually used
  if (timeNS == 0) {
    return "";
  }

  std::ostringstream ss;
  ss << std::fixed << std::setprecision(_floatStringPrecision) << name << " : " << std::setw(numberWidth) << std::right
     << timeNS
     << " ns ("
     // min width of the representation of seconds is numberWidth - 9 (from conversion) + 4 (for dot and digits after)
     << std::setw(numberWidth - 5ul) << ((double)timeNS * 1e-9) << "s)";
  if (maxTime != 0) {
    ss << " =" << std::setw(7) << std::right << ((double)timeNS / (double)maxTime * 100) << "%";
  }
  ss << std::endl;
  return ss.str();
}

void Simulation::updatePositions() {
  _timers.positionUpdate.start();
  TimeDiscretization::calculatePositions(*_autoPasContainer, *(_configuration.getParticlePropertiesLibrary()),
                                         _configuration.deltaT.value);
  _timers.positionUpdate.stop();
}

void Simulation::updateForces() {
  _timers.forceUpdateTotal.start();

  bool isTuningIteration = false;
  _timers.forceUpdatePairwise.start();

  calculatePairwiseForces(isTuningIteration);

  _timers.forceUpdateTotal.stop();

  auto timeIteration = _timers.forceUpdatePairwise.stop();

  // count time spent for tuning
  if (isTuningIteration) {
    _timers.forceUpdateTuning.addTime(timeIteration);
    ++_numTuningIterations;
  } else {
    _timers.forceUpdateNonTuning.addTime(timeIteration);
    // if the previous iteration was a tuning iteration an the current one is not
    // we have reached the end of a tuning phase
    if (_previousIterationWasTuningIteration) {
      ++_numTuningPhasesCompleted;
    }
  }
  _previousIterationWasTuningIteration = isTuningIteration;

  _timers.forceUpdateTotal.start();
  _timers.forceUpdateGlobal.start();

  if (!_configuration.globalForceIsZero()) {
    calculateGlobalForces(_configuration.globalForce.value);
  }

  _timers.forceUpdateGlobal.stop();
  _timers.forceUpdateTotal.stop();
}

void Simulation::updateVelocities() {
  const double deltaT = _configuration.deltaT.value;

  if (deltaT != 0) {
    _timers.velocityUpdate.start();
    TimeDiscretization::calculateVelocities(*_autoPasContainer, *(_configuration.getParticlePropertiesLibrary()),
                                            deltaT);
    _timers.velocityUpdate.stop();
  }
}

void Simulation::updateThermostat() {
  if (_configuration.useThermostat.value and (_iteration % _configuration.thermostatInterval.value) == 0) {
    _timers.thermostat.start();
    Thermostat::apply(*_autoPasContainer, *(_configuration.getParticlePropertiesLibrary()),
                      _configuration.targetTemperature.value, _configuration.deltaTemp.value);
    _timers.thermostat.stop();
  }
}

long Simulation::accumulateTime(const long &time) {
  long reducedTime;
  autopas::AutoPas_MPI_Reduce(&time, &reducedTime, 1, AUTOPAS_MPI_LONG, AUTOPAS_MPI_SUM, 0, AUTOPAS_MPI_COMM_WORLD);

  return reducedTime;
}

<<<<<<< HEAD
=======
void Simulation::logTimers() {
  long positionUpdate = accumulateTime(_timers.positionUpdate.getTotalTime());
  long forceUpdateTotal = accumulateTime(_timers.forceUpdateTotal.getTotalTime());
  long forceUpdatePairwise = accumulateTime(_timers.forceUpdatePairwise.getTotalTime());
  long forceUpdateGlobalForces = accumulateTime(_timers.forceUpdateGlobal.getTotalTime());
  long forceUpdateTuning = accumulateTime(_timers.forceUpdateTuning.getTotalTime());
  long forceUpdateNonTuning = accumulateTime(_timers.forceUpdateNonTuning.getTotalTime());
  long velocityUpdate = accumulateTime(_timers.velocityUpdate.getTotalTime());
  long simulate = accumulateTime(_timers.simulate.getTotalTime());
  long vtk = accumulateTime(_timers.vtk.getTotalTime());
  long initialization = accumulateTime(_timers.initialization.getTotalTime());
  long total = accumulateTime(_timers.total.getTotalTime());
  long thermostat = accumulateTime(_timers.thermostat.getTotalTime());
  long haloParticleExchange = accumulateTime(_timers.haloParticleExchange.getTotalTime());
  long migratingParticleExchange = accumulateTime(_timers.migratingParticleExchange.getTotalTime());

  if (_domainDecomposition.getDomainIndex() == 0) {
    auto maximumNumberOfDigits = std::to_string(total).length();
    std::cout << std::endl;
    std::cout << timerToString("Total                      ", total, maximumNumberOfDigits, total);
    std::cout << timerToString("Simulate                   ", simulate, maximumNumberOfDigits, total);
    std::cout << timerToString("  Initialization           ", initialization, maximumNumberOfDigits, simulate);
    std::cout << timerToString("  PositionUpdate           ", positionUpdate, maximumNumberOfDigits, simulate);
    std::cout << timerToString("  VelocityUpdate           ", velocityUpdate, maximumNumberOfDigits, simulate);
    std::cout << timerToString("  ForceUpdateTotal         ", forceUpdateTotal, maximumNumberOfDigits, simulate);
    std::cout << timerToString("    ForceUpdatePairwise    ", forceUpdatePairwise, maximumNumberOfDigits,
                               forceUpdateTotal);
    std::cout << timerToString("    ForceUdpateGlobalForces", forceUpdateGlobalForces, maximumNumberOfDigits,
                               forceUpdateTotal);
    std::cout << timerToString("    ForceUpdateTuning      ", forceUpdateTuning, maximumNumberOfDigits,
                               forceUpdateTotal);
    std::cout << timerToString("    ForceUpdateNonTuninng  ", forceUpdateNonTuning, maximumNumberOfDigits,
                               forceUpdateTotal);
    std::cout << timerToString("  Thermostat               ", thermostat, maximumNumberOfDigits, simulate);
    std::cout << timerToString("  Vtk                      ", vtk, maximumNumberOfDigits, simulate);
    std::cout << timerToString("  HaloParticleExchange     ", haloParticleExchange, maximumNumberOfDigits, simulate);
    std::cout << timerToString("  MigratingParticleExchange", migratingParticleExchange, maximumNumberOfDigits,
                               simulate);

    const long wallClockTime = _timers.total.getTotalTime();
    std::cout << std::endl;
    std::cout << timerToString("Total wall-clock time    ", wallClockTime, std::to_string(wallClockTime).length(),
                               wallClockTime);
  }
}

>>>>>>> 5a998d6f
void Simulation::calculatePairwiseForces(bool &wasTuningIteration) {
  auto particlePropertiesLibrary = *_configuration.getParticlePropertiesLibrary();

  switch (_configuration.functorOption.value) {
    case MDFlexConfig::FunctorOption::lj12_6: {
      autopas::LJFunctor<ParticleType, true, true> functor{_autoPasContainer->getCutoff(), particlePropertiesLibrary};
      wasTuningIteration = _autoPasContainer->iteratePairwise(&functor);
      break;
    }
    case MDFlexConfig::FunctorOption::lj12_6_Globals: {
      autopas::LJFunctor<ParticleType, true, true, autopas::FunctorN3Modes::Both, true> functor{
          _autoPasContainer->getCutoff(), particlePropertiesLibrary};
      wasTuningIteration = _autoPasContainer->iteratePairwise(&functor);
      break;
    }
    case MDFlexConfig::FunctorOption::lj12_6_AVX: {
      autopas::LJFunctorAVX<ParticleType, true, true> functor{_autoPasContainer->getCutoff(),
                                                              particlePropertiesLibrary};
      wasTuningIteration = _autoPasContainer->iteratePairwise(&functor);
      break;
    }
  }
}

void Simulation::calculateGlobalForces(const std::array<double, 3> &globalForce) {
#ifdef AUTOPAS_OPENMP
#pragma omp parallel shared(_autoPasContainer)
#endif
  for (auto particle = _autoPasContainer->begin(autopas::IteratorBehavior::owned); particle.isValid(); ++particle) {
    particle->addF(globalForce);
  }
}

bool Simulation::needsMoreIterations() const {
  return _iteration < _configuration.iterations.value or _numTuningPhasesCompleted < _configuration.tuningPhases.value;
}

void Simulation::logSimulationState() {
  int totalNumberOfParticles, ownedParticles, haloParticles;

  int particleCount = _autoPasContainer->getNumberOfParticles(autopas::IteratorBehavior::ownedOrHalo);
  autopas::AutoPas_MPI_Allreduce(&particleCount, &totalNumberOfParticles, 1, AUTOPAS_MPI_INT, AUTOPAS_MPI_SUM,
                                 AUTOPAS_MPI_COMM_WORLD);

  particleCount = _autoPasContainer->getNumberOfParticles();
  autopas::AutoPas_MPI_Allreduce(&particleCount, &ownedParticles, 1, AUTOPAS_MPI_INT, AUTOPAS_MPI_SUM,
                                 AUTOPAS_MPI_COMM_WORLD);

  particleCount = _autoPasContainer->getNumberOfParticles(autopas::IteratorBehavior::halo);
  autopas::AutoPas_MPI_Allreduce(&particleCount, &haloParticles, 1, AUTOPAS_MPI_INT, AUTOPAS_MPI_SUM,
                                 AUTOPAS_MPI_COMM_WORLD);

  double standardDeviationOfHomogeneity;
  autopas::AutoPas_MPI_Allreduce(&_homogeneity, &standardDeviationOfHomogeneity, 1, AUTOPAS_MPI_DOUBLE, AUTOPAS_MPI_SUM,
                                 AUTOPAS_MPI_COMM_WORLD);
  standardDeviationOfHomogeneity = standardDeviationOfHomogeneity / _domainDecomposition.getNumberOfSubdomains();

  std::cout << "Total number of particles at the end of Simulation: " << totalNumberOfParticles << std::endl;
  std::cout << "Owned: " << ownedParticles << std::endl;
  std::cout << "Halo: " << haloParticles << std::endl;
  std::cout << "Standard Deviation of Homogeneity: " << standardDeviationOfHomogeneity << std::endl;
}

void Simulation::logMeasurements() {
  long positionUpdate = accumulateTime(_timers.positionUpdate.getTotalTime());
  long forceUpdateTotal = accumulateTime(_timers.forceUpdateTotal.getTotalTime());
  long forceUpdatePairwise = accumulateTime(_timers.forceUpdatePairwise.getTotalTime());
  long forceUpdateGlobalForces = accumulateTime(_timers.forceUpdateGlobal.getTotalTime());
  long forceUpdateTuning = accumulateTime(_timers.forceUpdateTuning.getTotalTime());
  long forceUpdateNonTuning = accumulateTime(_timers.forceUpdateNonTuning.getTotalTime());
  long velocityUpdate = accumulateTime(_timers.velocityUpdate.getTotalTime());
  long simulate = accumulateTime(_timers.simulate.getTotalTime());
  long vtk = accumulateTime(_timers.vtk.getTotalTime());
  long initialization = accumulateTime(_timers.initialization.getTotalTime());
  long total = accumulateTime(_timers.total.getTotalTime());
  long thermostat = accumulateTime(_timers.thermostat.getTotalTime());
  long haloParticleExchange = accumulateTime(_timers.haloParticleExchange.getTotalTime());
  long migratingParticleExchange = accumulateTime(_timers.migratingParticleExchange.getTotalTime());

  if (_domainDecomposition.getDomainIndex() == 0) {
    auto maximumNumberOfDigits = std::to_string(total).length();
    std::cout << "Measurements:" << std::endl;
    std::cout << timerToString("Total                      ", total, maximumNumberOfDigits, total);
    std::cout << timerToString("Simulate                   ", simulate, maximumNumberOfDigits, total);
    std::cout << timerToString("  Initialization           ", initialization, maximumNumberOfDigits, simulate);
    std::cout << timerToString("  PositionUpdate           ", positionUpdate, maximumNumberOfDigits, simulate);
    std::cout << timerToString("  VelocityUpdate           ", velocityUpdate, maximumNumberOfDigits, simulate);
    std::cout << timerToString("  ForceUpdateTotal         ", forceUpdateTotal, maximumNumberOfDigits, simulate);
    std::cout << timerToString("    ForceUpdatePairwise    ", forceUpdatePairwise, maximumNumberOfDigits,
                               forceUpdateTotal);
    std::cout << timerToString("    ForceUdpateGlobalForces", forceUpdateGlobalForces, maximumNumberOfDigits,
                               forceUpdateTotal);
    std::cout << timerToString("    ForceUpdateTuning      ", forceUpdateTuning, maximumNumberOfDigits,
                               forceUpdateTotal);
    std::cout << timerToString("    ForceUpdateNonTuninng  ", forceUpdateNonTuning, maximumNumberOfDigits,
                               forceUpdateTotal);
    std::cout << timerToString("  Thermostat               ", thermostat, maximumNumberOfDigits, simulate);
    std::cout << timerToString("  Vtk                      ", vtk, maximumNumberOfDigits, simulate);
    std::cout << timerToString("  HaloParticleExchange     ", haloParticleExchange, maximumNumberOfDigits, simulate);
    std::cout << timerToString("  MigratingParticleExchange", migratingParticleExchange, maximumNumberOfDigits,
                               simulate);

    const long wallClockTime = _timers.total.getTotalTime();
    std::cout << std::endl;
    std::cout << timerToString("Total wall-clock time    ", wallClockTime, std::to_string(wallClockTime).length(),
                               wallClockTime);
  }
}<|MERGE_RESOLUTION|>--- conflicted
+++ resolved
@@ -137,23 +137,17 @@
   _timers.initialization.stop();
 }
 
-<<<<<<< HEAD
 void Simulation::finalize() {
   _timers.total.stop();
 
   autopas::AutoPas_MPI_Barrier(AUTOPAS_MPI_COMM_WORLD);
 
-  if (_domainDecomposition.getDomainIndex() == 0) {
-    logSimulationState();
-    logMeasurements();
-  }
-}
-
-=======
->>>>>>> 5a998d6f
+  logSimulationState();
+  logMeasurements();
+}
+
 void Simulation::run() {
   _homogeneity = calculateHomogeneity();
-
   _timers.simulate.start();
   while (needsMoreIterations()) {
     if (_createVtkFiles and _iteration % _configuration.vtkWriteFrequency.value == 0) {
@@ -169,17 +163,7 @@
             "boundary conditions!");
       }
 
-<<<<<<< HEAD
-    _timers.migratingParticleExchange.start();
-    _domainDecomposition.exchangeMigratingParticles(_autoPasContainer);
-    _timers.migratingParticleExchange.stop();
-
-    _timers.haloParticleExchange.start();
-    _domainDecomposition.exchangeHaloParticles(_autoPasContainer);
-    _timers.haloParticleExchange.stop();
-=======
       updatePositions();
->>>>>>> 5a998d6f
 
       _timers.migratingParticleExchange.start();
       _domainDecomposition.exchangeMigratingParticles(_autoPasContainer);
@@ -220,7 +204,6 @@
   }
 }
 
-<<<<<<< HEAD
 double Simulation::calculateHomogeneity() const {
   size_t numberOfParticles = _autoPasContainer->getNumberOfParticles();
   // approximately the resolution we want to get.
@@ -294,14 +277,6 @@
 
   // finally calculate standard deviation
   return sqrt(variance);
-=======
-void Simulation::finalize() {
-  _timers.total.stop();
-
-  autopas::AutoPas_MPI_Barrier(AUTOPAS_MPI_COMM_WORLD);
-
-  logTimers();
->>>>>>> 5a998d6f
 }
 
 std::tuple<size_t, bool> Simulation::estimateNumberOfIterations() const {
@@ -458,55 +433,6 @@
   return reducedTime;
 }
 
-<<<<<<< HEAD
-=======
-void Simulation::logTimers() {
-  long positionUpdate = accumulateTime(_timers.positionUpdate.getTotalTime());
-  long forceUpdateTotal = accumulateTime(_timers.forceUpdateTotal.getTotalTime());
-  long forceUpdatePairwise = accumulateTime(_timers.forceUpdatePairwise.getTotalTime());
-  long forceUpdateGlobalForces = accumulateTime(_timers.forceUpdateGlobal.getTotalTime());
-  long forceUpdateTuning = accumulateTime(_timers.forceUpdateTuning.getTotalTime());
-  long forceUpdateNonTuning = accumulateTime(_timers.forceUpdateNonTuning.getTotalTime());
-  long velocityUpdate = accumulateTime(_timers.velocityUpdate.getTotalTime());
-  long simulate = accumulateTime(_timers.simulate.getTotalTime());
-  long vtk = accumulateTime(_timers.vtk.getTotalTime());
-  long initialization = accumulateTime(_timers.initialization.getTotalTime());
-  long total = accumulateTime(_timers.total.getTotalTime());
-  long thermostat = accumulateTime(_timers.thermostat.getTotalTime());
-  long haloParticleExchange = accumulateTime(_timers.haloParticleExchange.getTotalTime());
-  long migratingParticleExchange = accumulateTime(_timers.migratingParticleExchange.getTotalTime());
-
-  if (_domainDecomposition.getDomainIndex() == 0) {
-    auto maximumNumberOfDigits = std::to_string(total).length();
-    std::cout << std::endl;
-    std::cout << timerToString("Total                      ", total, maximumNumberOfDigits, total);
-    std::cout << timerToString("Simulate                   ", simulate, maximumNumberOfDigits, total);
-    std::cout << timerToString("  Initialization           ", initialization, maximumNumberOfDigits, simulate);
-    std::cout << timerToString("  PositionUpdate           ", positionUpdate, maximumNumberOfDigits, simulate);
-    std::cout << timerToString("  VelocityUpdate           ", velocityUpdate, maximumNumberOfDigits, simulate);
-    std::cout << timerToString("  ForceUpdateTotal         ", forceUpdateTotal, maximumNumberOfDigits, simulate);
-    std::cout << timerToString("    ForceUpdatePairwise    ", forceUpdatePairwise, maximumNumberOfDigits,
-                               forceUpdateTotal);
-    std::cout << timerToString("    ForceUdpateGlobalForces", forceUpdateGlobalForces, maximumNumberOfDigits,
-                               forceUpdateTotal);
-    std::cout << timerToString("    ForceUpdateTuning      ", forceUpdateTuning, maximumNumberOfDigits,
-                               forceUpdateTotal);
-    std::cout << timerToString("    ForceUpdateNonTuninng  ", forceUpdateNonTuning, maximumNumberOfDigits,
-                               forceUpdateTotal);
-    std::cout << timerToString("  Thermostat               ", thermostat, maximumNumberOfDigits, simulate);
-    std::cout << timerToString("  Vtk                      ", vtk, maximumNumberOfDigits, simulate);
-    std::cout << timerToString("  HaloParticleExchange     ", haloParticleExchange, maximumNumberOfDigits, simulate);
-    std::cout << timerToString("  MigratingParticleExchange", migratingParticleExchange, maximumNumberOfDigits,
-                               simulate);
-
-    const long wallClockTime = _timers.total.getTotalTime();
-    std::cout << std::endl;
-    std::cout << timerToString("Total wall-clock time    ", wallClockTime, std::to_string(wallClockTime).length(),
-                               wallClockTime);
-  }
-}
-
->>>>>>> 5a998d6f
 void Simulation::calculatePairwiseForces(bool &wasTuningIteration) {
   auto particlePropertiesLibrary = *_configuration.getParticlePropertiesLibrary();
 
@@ -614,4 +540,41 @@
     std::cout << timerToString("Total wall-clock time    ", wallClockTime, std::to_string(wallClockTime).length(),
                                wallClockTime);
   }
+}
+
+void Simulation::calculatePairwiseForces(bool &wasTuningIteration) {
+  auto particlePropertiesLibrary = *_configuration.getParticlePropertiesLibrary();
+
+  switch (_configuration.functorOption.value) {
+    case MDFlexConfig::FunctorOption::lj12_6: {
+      autopas::LJFunctor<ParticleType, true, true> functor{_autoPasContainer->getCutoff(), particlePropertiesLibrary};
+      wasTuningIteration = _autoPasContainer->iteratePairwise(&functor);
+      break;
+    }
+    case MDFlexConfig::FunctorOption::lj12_6_Globals: {
+      autopas::LJFunctor<ParticleType, true, true, autopas::FunctorN3Modes::Both, true> functor{
+          _autoPasContainer->getCutoff(), particlePropertiesLibrary};
+      wasTuningIteration = _autoPasContainer->iteratePairwise(&functor);
+      break;
+    }
+    case MDFlexConfig::FunctorOption::lj12_6_AVX: {
+      autopas::LJFunctorAVX<ParticleType, true, true> functor{_autoPasContainer->getCutoff(),
+                                                              particlePropertiesLibrary};
+      wasTuningIteration = _autoPasContainer->iteratePairwise(&functor);
+      break;
+    }
+  }
+}
+
+void Simulation::calculateGlobalForces(const std::array<double, 3> &globalForce) {
+#ifdef AUTOPAS_OPENMP
+#pragma omp parallel shared(_autoPasContainer)
+#endif
+  for (auto particle = _autoPasContainer->begin(autopas::IteratorBehavior::owned); particle.isValid(); ++particle) {
+    particle->addF(globalForce);
+  }
+}
+
+bool Simulation::needsMoreIterations() const {
+  return _iteration < _configuration.iterations.value or _numTuningPhasesCompleted < _configuration.tuningPhases.value;
 }