/**
 * @file Simulation.cpp
 * @author F. Gratl
 * @date 01.03.2021
 */
#include "Simulation.h"

#include "TypeDefinitions.h"
#include "autopas/AutoPasDecl.h"
#include "autopas/molecularDynamics/LJFunctor.h"
#include "autopas/molecularDynamics/LJFunctorAVX.h"
#ifdef __ARM_FEATURE_SVE
#include "autopas/molecularDynamics/LJFunctorSVE.h"
#endif
#include "autopas/pairwiseFunctors/FlopCounterFunctor.h"
#include "autopas/utils/SimilarityFunctions.h"

// Declare the main AutoPas class and the iteratePairwise() methods with all used functors as extern template
// instantiation. They are instantiated in the respective cpp file inside the templateInstantiations folder.
//! @cond Doxygen_Suppress
extern template class autopas::AutoPas<ParticleType>;
extern template bool autopas::AutoPas<ParticleType>::iteratePairwise(autopas::LJFunctor<ParticleType, true, true> *);
extern template bool autopas::AutoPas<ParticleType>::iteratePairwise(
    autopas::LJFunctor<ParticleType, true, true, autopas::FunctorN3Modes::Both, true> *);
extern template bool autopas::AutoPas<ParticleType>::iteratePairwise(autopas::LJFunctorAVX<ParticleType, true, true> *);
#ifdef __ARM_FEATURE_SVE
extern template bool autopas::AutoPas<ParticleType>::iteratePairwise(autopas::LJFunctorSVE<ParticleType, true, true> *);
#endif
extern template bool autopas::AutoPas<ParticleType>::iteratePairwise(autopas::FlopCounterFunctor<ParticleType> *);
//! @endcond

#include <sys/ioctl.h>
#include <unistd.h>

#include <iostream>

#include "Thermostat.h"
#include "TimeDiscretization.h"
#include "autopas/utils/MemoryProfiler.h"
#include "autopas/utils/WrapMPI.h"
#include "configuration/MDFlexConfig.h"

namespace {
/**
 * Tries to identify the width of the terminal where the simulation is running.
 * If no width can be identified, the function defaults to 80.
 * @return width of the terminal.
 */
size_t getTerminalWidth() {
  size_t terminalWidth = 0;
  // test all std pipes to get the current terminal width
  for (auto fd : {STDOUT_FILENO, STDIN_FILENO, STDERR_FILENO}) {
    if (isatty(fd)) {
      struct winsize w {};
      ioctl(fd, TIOCGWINSZ, &w);
      terminalWidth = w.ws_col;
      break;
    }
  }

  // if width is still zero try the environment variable COLUMNS
  if (terminalWidth == 0) {
    if (auto *terminalWidthCharArr = std::getenv("COLUMNS")) {
      terminalWidth = atoi(terminalWidthCharArr);
    }
  }

  // if all of the above fail fall back to a fixed width
  if (terminalWidth == 0) {
    // this seems to be the default width in most terminal windows
    terminalWidth = 80;
  }

  return terminalWidth;
}
}  // namespace

Simulation::Simulation(const MDFlexConfig &configuration,
                       std::shared_ptr<RegularGridDecomposition> &domainDecomposition)
    : _configuration(configuration),
      _domainDecomposition(domainDecomposition),
      _createVtkFiles(not configuration.vtkFileName.value.empty()),
      _vtkWriter(nullptr) {
  _timers.total.start();
  _timers.initialization.start();

  // only create the writer if necessary since this also creates the output dir
  if (_createVtkFiles) {
    _vtkWriter =
        std::make_shared<ParallelVtkWriter>(_configuration.vtkFileName.value, _configuration.vtkOutputFolder.value,
                                            std::to_string(_configuration.iterations.value).size());
  }

  if (_configuration.logFileName.value.empty()) {
    _outputStream = &std::cout;
  } else {
    _logFile = std::make_shared<std::ofstream>();
    _logFile->open(_configuration.logFileName.value);
    _outputStream = &(*_logFile);
  }

  _autoPasContainer = std::make_shared<autopas::AutoPas<ParticleType>>(*_outputStream);
  _autoPasContainer->setAllowedCellSizeFactors(*_configuration.cellSizeFactors.value);
  _autoPasContainer->setAllowedContainers(_configuration.containerOptions.value);
  _autoPasContainer->setAllowedDataLayouts(_configuration.dataLayoutOptions.value);
  _autoPasContainer->setAllowedNewton3Options(_configuration.newton3Options.value);
  _autoPasContainer->setAllowedTraversals(_configuration.traversalOptions.value);
  _autoPasContainer->setAllowedLoadEstimators(_configuration.loadEstimatorOptions.value);
  _autoPasContainer->setBoxMin(_domainDecomposition->getLocalBoxMin());
  _autoPasContainer->setBoxMax(_domainDecomposition->getLocalBoxMax());
  _autoPasContainer->setCutoff(_configuration.cutoff.value);
  _autoPasContainer->setRelativeOptimumRange(_configuration.relativeOptimumRange.value);
  _autoPasContainer->setMaxTuningPhasesWithoutTest(_configuration.maxTuningPhasesWithoutTest.value);
  _autoPasContainer->setRelativeBlacklistRange(_configuration.relativeBlacklistRange.value);
  _autoPasContainer->setEvidenceFirstPrediction(_configuration.evidenceFirstPrediction.value);
  _autoPasContainer->setExtrapolationMethodOption(_configuration.extrapolationMethodOption.value);
  _autoPasContainer->setNumSamples(_configuration.tuningSamples.value);
  _autoPasContainer->setMaxEvidence(_configuration.tuningMaxEvidence.value);
  _autoPasContainer->setSelectorStrategy(_configuration.selectorStrategy.value);
  _autoPasContainer->setTuningInterval(_configuration.tuningInterval.value);
  _autoPasContainer->setTuningStrategyOption(_configuration.tuningStrategyOption.value);
  _autoPasContainer->setMPIStrategy(_configuration.mpiStrategyOption.value);
  _autoPasContainer->setMPITuningMaxDifferenceForBucket(_configuration.MPITuningMaxDifferenceForBucket.value);
  _autoPasContainer->setMPITuningWeightForMaxDensity(_configuration.MPITuningWeightForMaxDensity.value);
  _autoPasContainer->setVerletClusterSize(_configuration.verletClusterSize.value);
  _autoPasContainer->setVerletRebuildFrequency(_configuration.verletRebuildFrequency.value);
  _autoPasContainer->setVerletSkin(_configuration.verletSkinRadius.value);
  _autoPasContainer->setAcquisitionFunction(_configuration.acquisitionFunctionOption.value);
<<<<<<< HEAD
  _autoPasContainer->setUseTuningLogger(_configuration.useTuningLogger.value);
  _autoPasContainer->setOutputSuffix(_configuration.outputSuffix.value);
=======
  int rank{};
  autopas::AutoPas_MPI_Comm_rank(AUTOPAS_MPI_COMM_WORLD, &rank);
  _autoPasContainer->setOutputSuffix("Rank" + std::to_string(rank) + "_");
>>>>>>> e2bcc433
  autopas::Logger::get()->set_level(_configuration.logLevel.value);
  _autoPasContainer->init();

  // Throw an error if there is not more than one configuration to test in the search space but more than one tuning
  // phase is requested
  if (_autoPasContainer->searchSpaceIsTrivial() and _configuration.tuningPhases.value > 0) {
    throw std::runtime_error(
        "Search space must not be trivial if the simulation time is limited by the number tuning phases");
  }

  // @todo: the object generators should only generate particles relevant for the current rank's domain
  for (auto &particle : _configuration.getParticles()) {
    if (_domainDecomposition->isInsideLocalDomain(particle.getR())) {
      _autoPasContainer->addParticle(particle);
    }
  }

  _configuration.flushParticles();
  std::cout << "Total number of particles at the initialization: "
            << _autoPasContainer->getNumberOfParticles(autopas::IteratorBehavior::owned) << "\n";

  if (_configuration.useThermostat.value and _configuration.deltaT.value != 0) {
    if (_configuration.addBrownianMotion.value) {
      Thermostat::addBrownianMotion(*_autoPasContainer, *(_configuration.getParticlePropertiesLibrary()),
                                    _configuration.initTemperature.value);
    }

    // Set the simulation directly to the desired initial temperature.
    Thermostat::apply(*_autoPasContainer, *(_configuration.getParticlePropertiesLibrary()),
                      _configuration.initTemperature.value, std::numeric_limits<double>::max());
  }

  _timers.initialization.stop();
}

void Simulation::finalize() {
  _timers.total.stop();

  autopas::AutoPas_MPI_Barrier(AUTOPAS_MPI_COMM_WORLD);

  logSimulationState();
  logMeasurements();
}

void Simulation::run() {
  _homogeneity =
      autopas::utils::calculateHomogeneityAndMaxDensity(*_autoPasContainer, _domainDecomposition->getGlobalBoxMin(),
                                                        _domainDecomposition->getGlobalBoxMax())
          .first;
  _timers.simulate.start();
  while (needsMoreIterations()) {
    if (_createVtkFiles and _iteration % _configuration.vtkWriteFrequency.value == 0) {
      _timers.vtk.start();
      _vtkWriter->recordTimestep(_iteration, *_autoPasContainer, *_domainDecomposition);
      _timers.vtk.stop();
    }

    _timers.computationalLoad.start();
    if (_configuration.deltaT.value != 0) {
      updatePositions();

      _timers.updateContainer.start();
      auto emigrants = _autoPasContainer->updateContainer();
      _timers.updateContainer.stop();

      const auto computationalLoad = static_cast<double>(_timers.computationalLoad.stop());

      // periodically resize box for MPI load balancing
      if (_iteration % _configuration.loadBalancingInterval.value == 0) {
        _timers.loadBalancing.start();
        _domainDecomposition->update(computationalLoad);
        auto additionalEmigrants = _autoPasContainer->resizeBox(_domainDecomposition->getLocalBoxMin(),
                                                                _domainDecomposition->getLocalBoxMax());
        emigrants.insert(emigrants.end(), additionalEmigrants.begin(), additionalEmigrants.end());
        _timers.loadBalancing.stop();
      }

      _timers.migratingParticleExchange.start();
      _domainDecomposition->exchangeMigratingParticles(*_autoPasContainer, emigrants);
      _timers.migratingParticleExchange.stop();

      _timers.reflectParticlesAtBoundaries.start();
      _domainDecomposition->reflectParticlesAtBoundaries(*_autoPasContainer);
      _timers.reflectParticlesAtBoundaries.stop();

      _timers.haloParticleExchange.start();
      _domainDecomposition->exchangeHaloParticles(*_autoPasContainer);
      _timers.haloParticleExchange.stop();

      _timers.computationalLoad.start();
    }

    updateForces();

    if (_configuration.deltaT.value != 0) {
      updateVelocities();
      updateThermostat();
    }
    _timers.computationalLoad.stop();

    ++_iteration;

    if (autopas::Logger::get()->level() <= autopas::Logger::LogLevel::debug) {
      std::cout << "Current Memory usage on rank " << _domainDecomposition->getDomainIndex() << ": "
                << autopas::memoryProfiler::currentMemoryUsage() << " kB" << std::endl;
    }

    if (_domainDecomposition->getDomainIndex() == 0) {
      auto [maxIterationsEstimate, maxIterationsIsPrecise] = estimateNumberOfIterations();
      if (not _configuration.dontShowProgressBar.value) {
        printProgress(_iteration, maxIterationsEstimate, maxIterationsIsPrecise);
      }
    }
  }
  _timers.simulate.stop();

  // Record last state of simulation.
  if (_createVtkFiles) {
    _vtkWriter->recordTimestep(_iteration, *_autoPasContainer, *_domainDecomposition);
  }
}

std::tuple<size_t, bool> Simulation::estimateNumberOfIterations() const {
  if (_configuration.tuningPhases.value > 0) {
    // @TODO: this can be improved by considering the tuning strategy
    // This is just a randomly guessed number but seems to fit roughly for default settings.
    size_t configsTestedPerTuningPhase = 90;
    if (_configuration.tuningStrategyOption.value == autopas::TuningStrategyOption::bayesianSearch or
        _configuration.tuningStrategyOption.value == autopas::TuningStrategyOption::bayesianClusterSearch) {
      configsTestedPerTuningPhase = _configuration.tuningMaxEvidence.value;
    }
    auto estimate =
        (_configuration.tuningPhases.value - 1) * _configuration.tuningInterval.value +
        (_configuration.tuningPhases.value * _configuration.tuningSamples.value * configsTestedPerTuningPhase);
    return {estimate, false};
  } else {
    return {_configuration.iterations.value, true};
  }
}

void Simulation::printProgress(size_t iterationProgress, size_t maxIterations, bool maxIsPrecise) {
  // percentage of iterations complete
  double fractionDone = static_cast<double>(iterationProgress) / maxIterations;

  // length of the number of maxIterations
  size_t numCharsOfMaxIterations = std::to_string(maxIterations).size();

  // trailing information string
  std::stringstream info;
  info << std::setw(3) << std::round(fractionDone * 100) << "% " << std::setw(numCharsOfMaxIterations)
       << iterationProgress << "/";
  if (not maxIsPrecise) {
    info << "~";
  }
  info << maxIterations;

  // actual progress bar
  std::stringstream progressbar;
  progressbar << "[";
  // get current terminal width
  size_t terminalWidth = getTerminalWidth();

  // the bar should fill the terminal window so subtract everything else (-2 for "] ")
  size_t maxBarWidth = terminalWidth - info.str().size() - progressbar.str().size() - 2;
  // sanity check for underflow
  if (maxBarWidth > terminalWidth) {
    std::cerr << "Warning! Terminal width appears to be too small or could not be read. Disabling progress bar."
              << std::endl;
    _configuration.dontShowProgressBar.value = true;
    return;
  }
  auto barWidth =
      std::max(std::min(static_cast<decltype(maxBarWidth)>(maxBarWidth * (fractionDone)), maxBarWidth), 1ul);
  // don't print arrow tip if >= 100%
  if (iterationProgress >= maxIterations) {
    progressbar << std::string(barWidth, '=');
  } else {
    progressbar << std::string(barWidth - 1, '=') << '>' << std::string(maxBarWidth - barWidth, ' ');
  }
  progressbar << "] ";
  // clear current line (=delete previous progress bar)
  std::cout << std::string(terminalWidth, '\r');
  // print everything
  std::cout << progressbar.str() << info.str() << std::flush;
}

std::string Simulation::timerToString(const std::string &name, long timeNS, int numberWidth, long maxTime) {
  // only print timers that were actually used
  if (timeNS == 0) {
    return "";
  }

  std::ostringstream ss;
  ss << std::fixed << std::setprecision(_floatStringPrecision) << name << " : " << std::setw(numberWidth) << std::right
     << timeNS
     << " ns ("
     // min width of the representation of seconds is numberWidth - 9 (from conversion) + 4 (for dot and digits after)
     << std::setw(numberWidth - 5) << ((double)timeNS * 1e-9) << "s)";
  if (maxTime != 0) {
    ss << " =" << std::setw(7) << std::right << ((double)timeNS / (double)maxTime * 100) << "%";
  }
  ss << std::endl;
  return ss.str();
}

void Simulation::updatePositions() {
  _timers.positionUpdate.start();
  TimeDiscretization::calculatePositions(*_autoPasContainer, *(_configuration.getParticlePropertiesLibrary()),
                                         _configuration.deltaT.value, _configuration.globalForce.value);
  _timers.positionUpdate.stop();
}

void Simulation::updateForces() {
  _timers.forceUpdateTotal.start();

  _timers.forceUpdatePairwise.start();
  const bool isTuningIteration = calculatePairwiseForces();

  const auto timeIteration = _timers.forceUpdatePairwise.stop();

  // count time spent for tuning
  if (isTuningIteration) {
    _timers.forceUpdateTuning.addTime(timeIteration);
    ++_numTuningIterations;
  } else {
    _timers.forceUpdateNonTuning.addTime(timeIteration);
    // if the previous iteration was a tuning iteration and the current one is not
    // we have reached the end of a tuning phase
    if (_previousIterationWasTuningIteration) {
      ++_numTuningPhasesCompleted;
    }
  }
  _previousIterationWasTuningIteration = isTuningIteration;

  _timers.forceUpdateGlobal.start();
  if (not _configuration.globalForceIsZero()) {
    calculateGlobalForces(_configuration.globalForce.value);
  }
  _timers.forceUpdateGlobal.stop();

  _timers.forceUpdateTotal.stop();
}

void Simulation::updateVelocities() {
  const double deltaT = _configuration.deltaT.value;

  if (deltaT != 0) {
    _timers.velocityUpdate.start();
    TimeDiscretization::calculateVelocities(*_autoPasContainer, *(_configuration.getParticlePropertiesLibrary()),
                                            deltaT);
    _timers.velocityUpdate.stop();
  }
}

void Simulation::updateThermostat() {
  if (_configuration.useThermostat.value and (_iteration % _configuration.thermostatInterval.value) == 0) {
    _timers.thermostat.start();
    Thermostat::apply(*_autoPasContainer, *(_configuration.getParticlePropertiesLibrary()),
                      _configuration.targetTemperature.value, _configuration.deltaTemp.value);
    _timers.thermostat.stop();
  }
}

long Simulation::accumulateTime(const long &time) {
  long reducedTime{};
  autopas::AutoPas_MPI_Reduce(&time, &reducedTime, 1, AUTOPAS_MPI_LONG, AUTOPAS_MPI_SUM, 0, AUTOPAS_MPI_COMM_WORLD);

  return reducedTime;
}

bool Simulation::calculatePairwiseForces() {
  bool wasTuningIteration = false;
  auto particlePropertiesLibrary = *_configuration.getParticlePropertiesLibrary();

  switch (_configuration.functorOption.value) {
    case MDFlexConfig::FunctorOption::lj12_6: {
      autopas::LJFunctor<ParticleType, true, true> functor{_autoPasContainer->getCutoff(), particlePropertiesLibrary};
      wasTuningIteration = _autoPasContainer->iteratePairwise(&functor);
      break;
    }
    case MDFlexConfig::FunctorOption::lj12_6_Globals: {
      autopas::LJFunctor<ParticleType, true, true, autopas::FunctorN3Modes::Both, true> functor{
          _autoPasContainer->getCutoff(), particlePropertiesLibrary};
      wasTuningIteration = _autoPasContainer->iteratePairwise(&functor);
      break;
    }
    case MDFlexConfig::FunctorOption::lj12_6_AVX: {
      autopas::LJFunctorAVX<ParticleType, true, true> functor{_autoPasContainer->getCutoff(),
                                                              particlePropertiesLibrary};
      wasTuningIteration = _autoPasContainer->iteratePairwise(&functor);
      break;
    }
#ifdef __ARM_FEATURE_SVE
    case MDFlexConfig::FunctorOption::lj12_6_SVE: {
      autopas::LJFunctorSVE<ParticleType, true, true> functor{_autoPasContainer->getCutoff(),
                                                              particlePropertiesLibrary};
      wasTuningIteration = _autoPasContainer->iteratePairwise(&functor);
      break;
    }
#endif
  }
  return wasTuningIteration;
}

void Simulation::calculateGlobalForces(const std::array<double, 3> &globalForce) {
#ifdef AUTOPAS_OPENMP
#pragma omp parallel shared(_autoPasContainer)
#endif
  for (auto particle = _autoPasContainer->begin(autopas::IteratorBehavior::owned); particle.isValid(); ++particle) {
    particle->addF(globalForce);
  }
}

void Simulation::logSimulationState() {
  size_t totalNumberOfParticles{0ul}, ownedParticles{0ul}, haloParticles{0ul};

  size_t particleCount = _autoPasContainer->getNumberOfParticles(autopas::IteratorBehavior::ownedOrHalo);
  autopas::AutoPas_MPI_Allreduce(&particleCount, &totalNumberOfParticles, 1, AUTOPAS_MPI_UNSIGNED_LONG, AUTOPAS_MPI_SUM,
                                 AUTOPAS_MPI_COMM_WORLD);

  particleCount = _autoPasContainer->getNumberOfParticles(autopas::IteratorBehavior::owned);
  autopas::AutoPas_MPI_Allreduce(&particleCount, &ownedParticles, 1, AUTOPAS_MPI_UNSIGNED_LONG, AUTOPAS_MPI_SUM,
                                 AUTOPAS_MPI_COMM_WORLD);

  particleCount = _autoPasContainer->getNumberOfParticles(autopas::IteratorBehavior::halo);
  autopas::AutoPas_MPI_Allreduce(&particleCount, &haloParticles, 1, AUTOPAS_MPI_UNSIGNED_LONG, AUTOPAS_MPI_SUM,
                                 AUTOPAS_MPI_COMM_WORLD);

  double squaredHomogeneity = _homogeneity * _homogeneity;
  double standardDeviationOfHomogeneity{};
  autopas::AutoPas_MPI_Allreduce(&squaredHomogeneity, &standardDeviationOfHomogeneity, 1, AUTOPAS_MPI_DOUBLE,
                                 AUTOPAS_MPI_SUM, AUTOPAS_MPI_COMM_WORLD);
  standardDeviationOfHomogeneity = std::sqrt(standardDeviationOfHomogeneity);

  if (_domainDecomposition->getDomainIndex() == 0) {
    std::cout << "\n\n"
              << "Total number of particles at the end of Simulation: " << totalNumberOfParticles << "\n"
              << "Owned: " << ownedParticles << "\n"
              << "Halo : " << haloParticles << "\n"
              << "Standard Deviation of Homogeneity: " << standardDeviationOfHomogeneity << std::endl;
  }
}

void Simulation::logMeasurements() {
  long positionUpdate = accumulateTime(_timers.positionUpdate.getTotalTime());
  long updateContainer = accumulateTime(_timers.updateContainer.getTotalTime());
  long forceUpdateTotal = accumulateTime(_timers.forceUpdateTotal.getTotalTime());
  long forceUpdatePairwise = accumulateTime(_timers.forceUpdatePairwise.getTotalTime());
  long forceUpdateGlobalForces = accumulateTime(_timers.forceUpdateGlobal.getTotalTime());
  long forceUpdateTuning = accumulateTime(_timers.forceUpdateTuning.getTotalTime());
  long forceUpdateNonTuning = accumulateTime(_timers.forceUpdateNonTuning.getTotalTime());
  long velocityUpdate = accumulateTime(_timers.velocityUpdate.getTotalTime());
  long simulate = accumulateTime(_timers.simulate.getTotalTime());
  long vtk = accumulateTime(_timers.vtk.getTotalTime());
  long initialization = accumulateTime(_timers.initialization.getTotalTime());
  long total = accumulateTime(_timers.total.getTotalTime());
  long thermostat = accumulateTime(_timers.thermostat.getTotalTime());
  long haloParticleExchange = accumulateTime(_timers.haloParticleExchange.getTotalTime());
  long reflectParticlesAtBoundaries = accumulateTime(_timers.reflectParticlesAtBoundaries.getTotalTime());
  long migratingParticleExchange = accumulateTime(_timers.migratingParticleExchange.getTotalTime());
  long loadBalancing = accumulateTime(_timers.loadBalancing.getTotalTime());

  if (_domainDecomposition->getDomainIndex() == 0) {
    auto maximumNumberOfDigits = std::to_string(total).length();
    std::cout << "Measurements:" << std::endl;
    std::cout << timerToString("Total accumulated                 ", total, maximumNumberOfDigits);
    std::cout << timerToString("  Initialization                  ", initialization, maximumNumberOfDigits, total);
    std::cout << timerToString("  Simulate                        ", simulate, maximumNumberOfDigits, total);
    std::cout << timerToString("    PositionUpdate                ", positionUpdate, maximumNumberOfDigits, simulate);
    std::cout << timerToString("    UpdateContainer               ", updateContainer, maximumNumberOfDigits, simulate);
    std::cout << timerToString("    Boundaries:                   ", haloParticleExchange + migratingParticleExchange,
                               maximumNumberOfDigits, simulate);
    std::cout << timerToString("      HaloParticleExchange        ", haloParticleExchange, maximumNumberOfDigits,
                               haloParticleExchange + reflectParticlesAtBoundaries + migratingParticleExchange);
    std::cout << timerToString("      ReflectParticlesAtBoundaries", reflectParticlesAtBoundaries,
                               maximumNumberOfDigits,
                               haloParticleExchange + reflectParticlesAtBoundaries + migratingParticleExchange);
    std::cout << timerToString("      MigratingParticleExchange   ", migratingParticleExchange, maximumNumberOfDigits,
                               haloParticleExchange + reflectParticlesAtBoundaries + migratingParticleExchange);
    std::cout << timerToString("    ForceUpdateTotal              ", forceUpdateTotal, maximumNumberOfDigits, simulate);
    std::cout << timerToString("      Tuning                      ", forceUpdateTuning, maximumNumberOfDigits,
                               forceUpdateTotal);
    std::cout << timerToString("      ForceUpdateGlobalForces     ", forceUpdateGlobalForces, maximumNumberOfDigits,
                               forceUpdateTotal);
    std::cout << timerToString("      ForceUpdateTuning           ", forceUpdateTuning, maximumNumberOfDigits,
                               forceUpdateTotal);
    std::cout << timerToString("      ForceUpdateNonTuning       ", forceUpdateNonTuning, maximumNumberOfDigits,
                               forceUpdateTotal);
    std::cout << timerToString("    VelocityUpdate                ", velocityUpdate, maximumNumberOfDigits, simulate);
    std::cout << timerToString("    Thermostat                    ", thermostat, maximumNumberOfDigits, simulate);
    std::cout << timerToString("    Vtk                           ", vtk, maximumNumberOfDigits, simulate);
    std::cout << timerToString("    LoadBalancing                 ", loadBalancing, maximumNumberOfDigits, simulate);
    std::cout << timerToString("One iteration                     ", simulate / _iteration, maximumNumberOfDigits,
                               total);

    const long wallClockTime = _timers.total.getTotalTime();
    std::cout << timerToString("Total wall-clock time             ", wallClockTime,
                               std::to_string(wallClockTime).length(), total);
    std::cout << std::endl;

    std::cout << "Tuning iterations                  : " << _numTuningIterations << " / " << _iteration << " = "
              << ((double)_numTuningIterations / _iteration * 100) << "%" << std::endl;

    auto mfups =
        static_cast<double>(_autoPasContainer->getNumberOfParticles(autopas::IteratorBehavior::owned) * _iteration) *
        1e-6 / (static_cast<double>(forceUpdateTotal) * 1e-9);  // 1e-9 for ns to s, 1e-6 for M in MFUPs
    std::cout << "MFUPs/sec                          : " << mfups << std::endl;

    if (_configuration.dontMeasureFlops.value) {
      autopas::FlopCounterFunctor<ParticleType> flopCounterFunctor(_autoPasContainer->getCutoff());
      _autoPasContainer->iteratePairwise(&flopCounterFunctor);

      size_t flopsPerKernelCall;
      switch (_configuration.functorOption.value) {
        case MDFlexConfig::FunctorOption ::lj12_6: {
          flopsPerKernelCall = autopas::LJFunctor<ParticleType, true, true>::getNumFlopsPerKernelCall();
          break;
        }
        case MDFlexConfig::FunctorOption ::lj12_6_Globals: {
          flopsPerKernelCall = autopas::LJFunctor<ParticleType, true, true, autopas::FunctorN3Modes::Both,
                                                  /* globals */ true>::getNumFlopsPerKernelCall();
          break;
        }
        case MDFlexConfig::FunctorOption ::lj12_6_AVX: {
          flopsPerKernelCall = autopas::LJFunctorAVX<ParticleType, true, true>::getNumFlopsPerKernelCall();
          break;
        }
#ifdef __ARM_FEATURE_SVE
        case MDFlexConfig::FunctorOption ::lj12_6_SVE: {
          flopsPerKernelCall = autopas::LJFunctorSVE<ParticleType, true, true>::getNumFlopsPerKernelCall();
          break;
        }
#endif
        default:
          throw std::runtime_error("Invalid Functor choice");
      }
      auto flops = flopCounterFunctor.getFlops(flopsPerKernelCall) * _iteration;
      // approximation for flops of verlet list generation
      if (_autoPasContainer->getContainerType() == autopas::ContainerOption::verletLists)
        flops += flopCounterFunctor.getDistanceCalculations() *
                 decltype(flopCounterFunctor)::numFlopsPerDistanceCalculation *
                 floor(_iteration / _configuration.verletRebuildFrequency.value);

      std::cout << "GFLOPs                             : " << flops * 1e-9 << std::endl;
      std::cout << "GFLOPs/sec                         : " << flops * 1e-9 / (simulate * 1e-9) << std::endl;
      std::cout << "Hit rate                           : " << flopCounterFunctor.getHitRate() << std::endl;
    }
  }
}

bool Simulation::needsMoreIterations() const {
  return _iteration < _configuration.iterations.value or _numTuningPhasesCompleted < _configuration.tuningPhases.value;
}<|MERGE_RESOLUTION|>--- conflicted
+++ resolved
@@ -126,14 +126,10 @@
   _autoPasContainer->setVerletRebuildFrequency(_configuration.verletRebuildFrequency.value);
   _autoPasContainer->setVerletSkin(_configuration.verletSkinRadius.value);
   _autoPasContainer->setAcquisitionFunction(_configuration.acquisitionFunctionOption.value);
-<<<<<<< HEAD
   _autoPasContainer->setUseTuningLogger(_configuration.useTuningLogger.value);
-  _autoPasContainer->setOutputSuffix(_configuration.outputSuffix.value);
-=======
   int rank{};
   autopas::AutoPas_MPI_Comm_rank(AUTOPAS_MPI_COMM_WORLD, &rank);
-  _autoPasContainer->setOutputSuffix("Rank" + std::to_string(rank) + "_");
->>>>>>> e2bcc433
+  _autoPasContainer->setOutputSuffix("Rank" + std::to_string(rank) + "_" + _configuration.outputSuffix.value);
   autopas::Logger::get()->set_level(_configuration.logLevel.value);
   _autoPasContainer->init();
 
@@ -520,7 +516,7 @@
                                forceUpdateTotal);
     std::cout << timerToString("      ForceUpdateTuning           ", forceUpdateTuning, maximumNumberOfDigits,
                                forceUpdateTotal);
-    std::cout << timerToString("      ForceUpdateNonTuning       ", forceUpdateNonTuning, maximumNumberOfDigits,
+    std::cout << timerToString("      ForceUpdateNonTuning        ", forceUpdateNonTuning, maximumNumberOfDigits,
                                forceUpdateTotal);
     std::cout << timerToString("    VelocityUpdate                ", velocityUpdate, maximumNumberOfDigits, simulate);
     std::cout << timerToString("    Thermostat                    ", thermostat, maximumNumberOfDigits, simulate);
