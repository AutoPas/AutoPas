/**
 * @file Simulation.h
 * @author J. Körner
 * @date 07.04.2021
 */
#pragma once

#include <cstddef>
#include <iostream>
#include <memory>
#include <string>
#include <tuple>

#include "autopas/AutoPasDecl.h"
<<<<<<< HEAD
#include "autopas/utils/Timer.h"
#include "parsing/MDFlexConfig.h"
#ifdef AUTOPAS_INTERNODE_TUNING
#include <mpi.h>
#endif
=======
#include "src/ParallelVtkWriter.h"
#include "src/TypeDefinitions.h"
#include "src/configuration/MDFlexConfig.h"
#include "src/domainDecomposition/DomainDecomposition.h"
#include "src/domainDecomposition/RegularGridDecomposition.h"
>>>>>>> 5c489e16

/**
 * Handles minimal initialization requriements for MD-Flexible simulations.
 * Derivce this class to create custom simulations.
 */
class Simulation {
 public:
  /**
   * Initializes the simulation on a domain according to the arguments passed to the main function.
   * @param configuration: The configuration of this simulation.
   * @param domainDecomposition: The domain decomposition used for this simulation
   */
  Simulation(const MDFlexConfig &configuration, RegularGridDecomposition &domainDecomposition);

  /**
   * Destructor.
   */
  ~Simulation() = default;

  /**
   * Runs the simulation
   */
  void run();

  /**
   * Stops remaining timers and logs the result of all the timers.
   */
  void finalize();

 protected:
  /**
   * Stores the configuration used for the simulation.
   * The configuration is defined by the .yaml file passed to the application  with the '--yaml-file' argument.
   */
  MDFlexConfig _configuration;

  /**
   * The the nodes' autopas container used for simulation.
   * This member will not be initialized by the constructor and therefore has to be initialized by the deriving class.
   */
  std::shared_ptr<autopas::AutoPas<ParticleType>> _autoPasContainer;

  /**
   * Shared pointer to the logfile.
   */
  std::shared_ptr<std::ofstream> _logFile;

  /**
   * Pointer to the output stream.
   */
  std::ostream *_outputStream;

  /**
   * Number of completed iterations. Aka. number of current iteration.
   */
  size_t _iteration = 0;

  /**
   * Counts completed iterations that were used for tuning
   */
  size_t _numTuningIterations = 0;

  /**
   * Counts completed tuning phases.
   */
  size_t _numTuningPhasesCompleted = 0;

  /**
   * Indicator if the previous iteration was used for tuning.
   */
  bool _previousIterationWasTuningIteration = false;

  /**
   * Precision of floating point numbers printed.
   */
  constexpr static auto _floatStringPrecision = 3;

  /**
   * Homogeneity of the scenario, calculated by the standard deviation of the density.
   */
  double _homogeneity = 0;

  /**
   * Struct containing all timers used for the simulation.
   */
  struct Timers {
    /**
     * Records the time used for the position updates of all particles.
     */
    autopas::utils::Timer positionUpdate;

    /**
     * Records the time used for the total force update of all particles.
     */
    autopas::utils::Timer forceUpdateTotal;

    /**
     * Records the time used for the pairwise force update of all particles.
     */
    autopas::utils::Timer forceUpdatePairwise;

    /**
     * Records the time used for the update of the global forces of all particles.
     */
    autopas::utils::Timer forceUpdateGlobal;

    /**
     * Records the time used for the force update of all particles during the tuning iterations.
     */
    autopas::utils::Timer forceUpdateTuning;

    /**
     * Records the time used for force updates of all particles during the non tuning iterations.
     */
    autopas::utils::Timer forceUpdateNonTuning;

    /**
     * Records the time used for the velocity updates of all particles.
     */
    autopas::utils::Timer velocityUpdate;

    /**
     * Records the time used for actively simulating the provided scenario.
     * This excludes initialization time, among others.
     */
    autopas::utils::Timer simulate;

    /**
     * Records the time used for the creation of the timestep records.
     */
    autopas::utils::Timer vtk;

    /**
     * Records the time used for the initialization of the simulation.
     */
    autopas::utils::Timer initialization;

    /**
     * Records the total time required for the simulation.
     */
    autopas::utils::Timer total;

    /**
     * Records the time required for the thermostat updates.
     */
    autopas::utils::Timer thermostat;

    /**
     * Records the time required to exchange the halo particles.
     */
    autopas::utils::Timer haloParticleExchange;

    /**
     * Records the time required to exchange migrating particles.
     */
    autopas::utils::Timer migratingParticleExchange;
  };

<<<<<<< HEAD
=======
  /**
   * The timers used during the simulation.
   */
  struct Timers _timers;

  /**
   * Parallel VTK file writer.
   */
  std::shared_ptr<ParallelVtkWriter> _vtkWriter;

  /**
   * Defines, if vtk files should be created or not.
   */
  bool _createVtkFiles;

>>>>>>> 5c489e16
 private:
  /**
   * Estimates the number of tuning iterations which ocurred during the simulation so far.
   * @return an estimation of the number of tuning iterations which occured so far.
   */
  std::tuple<size_t, bool> estimateNumberOfIterations() const;

  /**
   * Prints a progress bar to the terminal.
   * @param iterationProgress: the number of already computed iterations.
   * @param maxIterations: the number of maximum iterations.
   * @param maxIsPrecise: Decides if the "~" symbol will be printed before the max iterations.
   */
  void printProgress(size_t iterationProgress, size_t maxIterations, bool maxIsPrecise);

  /**
   * Turns the timers into a human readable string.
   * @param name: The timer's name.
   * @param timeNS: The time in nano seconds.
   * @param numberWidth: The precision of the printed number.
   * @param maxTime: The simulation's total execution time.
   * @return All information of the timer in a human readable string.
   */
  std::string timerToString(const std::string &name, long timeNS, size_t numberWidth = 0ul, long maxTime = 0ul);

  /**
   * Calculate the homogeneity of the scenario by using the standard deviation.
   * @return homogeneity
   */
  double calculateHomogeneity() const;

  /**
   * Updates the position of particles in the local AutoPas container.
   */
  void updatePositions();

  /**
   * Updates the forces of particles in the local AutoPas container.
   */
  void updateForces();

  /**
   * Updates the velocities of particles in the local AutoPas container.
   */
  void updateVelocities();

  /**
   * Updates the thermostat of for the local domain.
   * @todo The thermostat shoud act globally and therefore needs to be communicated to all processes.
   */
  void updateThermostat();

  /**
   * This simulation's domain decomposition.
   */
  RegularGridDecomposition _domainDecomposition;

  /**
   * Sends particles of type ParticleType to a specific receiver.
   * @param particles: The particles to be sent to the receiver.
   * @param receiver: The recipient of the particles.
   */
  void sendParticles(std::vector<ParticleType> &particles, int &receiver);

  /**
   * Receives particels of type ParticleType which have been send by a specific sender.
   * @param receivedParticles: The container where the received particles will be stored.
   * @param source: The sender of the particles.
   */
  void receiveParticles(std::vector<ParticleType> &receivedParticles, int &source);

  /**
   * If MPI is enabled, accumulates the times of all ranks on rank 0.
   * Otherwise, this function does nothing.
   * @param time: the time to accumulate.
   * @return the accumulated time of all ranks.
   */
  long accumulateTime(const long &time);

  /**
   * Logs the number of total/owned/halo particles in the simulation, aswell as the standard deviation of Homogeneity.
   */
  void logSimulationState();

  /**
   * Logs the times recorded by the timers.
   * When MPI is enabled it acumulates the times (user time) of all ranks. In this case, the total
   * time will exceed the wall-clock time.
   */
  void logMeasurements();

  /**
   * Calculates the pairwise forces between particles in the autopas container.
   * @param wasTuningIteration Tells the user if the current iteration of force calculations was a tuning iteration.
   */
  void calculatePairwiseForces(bool &wasTuningIteration);

  /**
   * Adds global forces to the particles in the container.
   * @param globalForce The global force which will be applied to each particle in the container.
   */
  void calculateGlobalForces(const std::array<double, 3> &globalForce);

  /**
   * Indicates if enough iterations were completed yet.
   * Uses class member variables.
   * @return
   */
  [[nodiscard]] bool needsMoreIterations() const;
};<|MERGE_RESOLUTION|>--- conflicted
+++ resolved
@@ -12,19 +12,11 @@
 #include <tuple>
 
 #include "autopas/AutoPasDecl.h"
-<<<<<<< HEAD
-#include "autopas/utils/Timer.h"
-#include "parsing/MDFlexConfig.h"
-#ifdef AUTOPAS_INTERNODE_TUNING
-#include <mpi.h>
-#endif
-=======
 #include "src/ParallelVtkWriter.h"
 #include "src/TypeDefinitions.h"
 #include "src/configuration/MDFlexConfig.h"
 #include "src/domainDecomposition/DomainDecomposition.h"
 #include "src/domainDecomposition/RegularGridDecomposition.h"
->>>>>>> 5c489e16
 
 /**
  * Handles minimal initialization requriements for MD-Flexible simulations.
@@ -183,8 +175,6 @@
     autopas::utils::Timer migratingParticleExchange;
   };
 
-<<<<<<< HEAD
-=======
   /**
    * The timers used during the simulation.
    */
@@ -200,7 +190,6 @@
    */
   bool _createVtkFiles;
 
->>>>>>> 5c489e16
  private:
   /**
    * Estimates the number of tuning iterations which ocurred during the simulation so far.
