--- conflicted
+++ resolved
@@ -136,19 +136,11 @@
     autopas::utils::Timer forceUpdatePairwise;
 
     /**
-<<<<<<< HEAD
      * Records the time used for the triwise force update of all particles.
      */
     autopas::utils::Timer forceUpdateTriwise;
 
     /**
-     * Records the time used for the update of the global forces of all particles.
-     */
-    autopas::utils::Timer forceUpdateGlobal;
-
-    /**
-=======
->>>>>>> 69cbfa93
      * Records the time used for the force update of all particles during the tuning iterations.
      */
     autopas::utils::Timer forceUpdateTuning;
