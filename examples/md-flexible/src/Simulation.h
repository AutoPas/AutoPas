--- conflicted
+++ resolved
@@ -112,17 +112,6 @@
   constexpr static auto _floatStringPrecision = 3;
 
   /**
-<<<<<<< HEAD
-   * Homogeneity of the scenario, calculated by the standard deviation of the density.
-   */
-  double _homogeneity = 0;
-
-  double _ePot = 0.0;
-
-  double _virialSum = 0.0;
-  /**
-=======
->>>>>>> 6172a98a
    * Struct containing all timers used for the simulation.
    */
   struct Timers {
