--- conflicted
+++ resolved
@@ -107,7 +107,7 @@
    * @param autopas
    * @return double
    */
-  double calculateHomogeneity(autopas::AutoPas<Particle, ParticleCell> &autopas);
+  double calculateHomogeneity(autopas::AutoPas<Particle> &autopas);
 
  private:
   using ParticlePropertiesLibraryType = ParticlePropertiesLibrary<double, size_t>;
@@ -272,14 +272,9 @@
   previousIterationWasTuningIteration = tuningIteration;
 }
 
-<<<<<<< HEAD
 template <class Particle>
 void Simulation<Particle>::simulate(autopas::AutoPas<Particle> &autopas) {
-=======
-template <class Particle, class ParticleCell>
-void Simulation<Particle, ParticleCell>::simulate(autopas::AutoPas<Particle, ParticleCell> &autopas) {
   this->homogeneity = Simulation::calculateHomogeneity(autopas);
->>>>>>> a926ac94
   _timers.simulate.start();
 
   // main simulation loop
@@ -522,8 +517,8 @@
   _timers.vtk.stop();
 }
 
-template <class Particle, class ParticleCell>
-double Simulation<Particle, ParticleCell>::calculateHomogeneity(autopas::AutoPas<Particle, ParticleCell> &autopas) {
+template <class Particle>
+double Simulation<Particle>::calculateHomogeneity(autopas::AutoPas<Particle> &autopas) {
   int numberOfParticles = autopas.getNumberOfParticles();
   // approximately the resolution we want to get.
   int numberOfCells = ceil(numberOfParticles / 10.);
