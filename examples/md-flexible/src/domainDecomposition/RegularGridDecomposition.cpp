/**
 * @file RegularGridDecomposition.cpp
 * @author J. Körner
 * @date 19.04.2021
 */
#include "RegularGridDecomposition.h"

#include <algorithm>
#include <cmath>
#include <functional>
#include <iomanip>
#include <numeric>

#include "DomainTools.h"
#include "autopas/AutoPas.h"
#include "autopas/utils/ArrayUtils.h"
#include "src/ParticleSerializationTools.h"

RegularGridDecomposition::RegularGridDecomposition(const std::array<double, 3> &globalBoxMin,
                                                   const std::array<double, 3> &globalBoxMax,
<<<<<<< HEAD
                                                   const std::array<bool, 3> subdivideDimension,
=======
                                                   const std::array<bool, 3> &subdivideDimension,
>>>>>>> c9cc2c6c
                                                   const double &cutoffWidth, const double &skinWidth)
    : _cutoffWidth(cutoffWidth), _skinWidth(skinWidth) {
#if defined(AUTOPAS_INCLUDE_MPI)
  _mpiIsEnabled = true;
#else
  _mpiIsEnabled = false;
#endif

  autopas::AutoPas_MPI_Comm_size(AUTOPAS_MPI_COMM_WORLD, &_subdomainCount);

  if (_subdomainCount == 1) {
    _mpiIsEnabled = false;
  }

  if (_mpiIsEnabled) {
    std::cout << "MPI will be used." << std::endl;
  } else {
    std::cout << "MPI will not be used." << std::endl;
  }

  DomainTools::generateDecomposition(_subdomainCount, subdivideDimension, _decomposition);

  std::cout << "Decomposition: " << autopas::utils::ArrayUtils::to_string(_decomposition) << std::endl;

  initializeMPICommunicator();

  initializeLocalDomain();

  initializeGlobalBox(globalBoxMin, globalBoxMax);

  initializeLocalBox();

  initializeNeighbourIds();
}

RegularGridDecomposition::~RegularGridDecomposition() {}

void RegularGridDecomposition::update(const double &work) {
  if (_mpiIsEnabled) {
    // This is a dummy variable which is not being used.
    autopas::AutoPas_MPI_Request dummyRequest;

    for (int i = 0; i < _dimensionCount; ++i) {
      // Calculate average distributed work in planar communicator.
      const int domainCountAlongDimension = _decomposition[(i + 1) % _dimensionCount];

      double distributedWorkInPlane = work;
      if (domainCountAlongDimension > 1) {
        autopas::AutoPas_MPI_Allreduce(&work, &distributedWorkInPlane, 1, AUTOPAS_MPI_DOUBLE, AUTOPAS_MPI_SUM,
                                       _planarCommunicators[i]);
        distributedWorkInPlane = distributedWorkInPlane / domainCountAlongDimension;
      }

      const int leftNeighbour = _neighbourDomainIndices[i * 2];
      const int rightNeighbour = _neighbourDomainIndices[i * 2 + 1];

      if (_localBoxMin[i] != _globalBoxMin[i]) {
        autopas::AutoPas_MPI_Isend(&distributedWorkInPlane, 1, AUTOPAS_MPI_DOUBLE, leftNeighbour, 0, _communicator,
                                   &dummyRequest);
        autopas::AutoPas_MPI_Isend(&_localBoxMax[i], 1, AUTOPAS_MPI_DOUBLE, leftNeighbour, 0, _communicator,
                                   &dummyRequest);
      }

      if (_localBoxMax[i] != _globalBoxMax[i]) {
        autopas::AutoPas_MPI_Isend(&distributedWorkInPlane, 1, AUTOPAS_MPI_DOUBLE, rightNeighbour, 0, _communicator,
                                   &dummyRequest);
        autopas::AutoPas_MPI_Isend(&_localBoxMin[i], 1, AUTOPAS_MPI_DOUBLE, rightNeighbour, 0, _communicator,
                                   &dummyRequest);
      }

      double balancedPosition;
      if (_localBoxMin[i] != _globalBoxMin[i]) {
        double neighbourPlaneWork, neighbourBoundary;
        autopas::AutoPas_MPI_Recv(&neighbourPlaneWork, 1, AUTOPAS_MPI_DOUBLE, leftNeighbour, 0, _communicator,
                                  AUTOPAS_MPI_STATUS_IGNORE);
        autopas::AutoPas_MPI_Recv(&neighbourBoundary, 1, AUTOPAS_MPI_DOUBLE, leftNeighbour, 0, _communicator,
                                  AUTOPAS_MPI_STATUS_IGNORE);

        balancedPosition =
            DomainTools::balanceAdjacentDomains(neighbourPlaneWork, distributedWorkInPlane, neighbourBoundary,
                                                _localBoxMax[i], 2 * (_cutoffWidth + _skinWidth));
        _localBoxMin[i] += (balancedPosition - _localBoxMin[i]) / 2;
      }

      if (_localBoxMax[i] != _globalBoxMax[i]) {
        double neighbourPlaneWork, neighbourBoundary;
        autopas::AutoPas_MPI_Recv(&neighbourPlaneWork, 1, AUTOPAS_MPI_DOUBLE, rightNeighbour, 0, _communicator,
                                  AUTOPAS_MPI_STATUS_IGNORE);
        autopas::AutoPas_MPI_Recv(&neighbourBoundary, 1, AUTOPAS_MPI_DOUBLE, rightNeighbour, 0, _communicator,
                                  AUTOPAS_MPI_STATUS_IGNORE);

        balancedPosition =
            DomainTools::balanceAdjacentDomains(distributedWorkInPlane, neighbourPlaneWork, _localBoxMin[i],
                                                neighbourBoundary, 2 * (_cutoffWidth + _skinWidth));
        _localBoxMax[i] += (balancedPosition - _localBoxMax[i]) / 2;
      }
    }
  }
}

void RegularGridDecomposition::initializeMPICommunicator() {
  std::vector<int> periods(3, 1);
  autopas::AutoPas_MPI_Cart_create(AUTOPAS_MPI_COMM_WORLD, 3, _decomposition.data(), periods.data(), true,
                                   &_communicator);
  autopas::AutoPas_MPI_Comm_rank(_communicator, &_domainIndex);

  // Create planar communicators used for diffuse load balancing.
  for (int i = 0; i < _dimensionCount; ++i) {
    if (_mpiIsEnabled) {
      autopas::AutoPas_MPI_Comm_split(_communicator, _domainId[(i + 2) % _dimensionCount], _domainId[i],
                                      &_planarCommunicators[i]);
    } else {
      _planarCommunicators[i] = AUTOPAS_MPI_COMM_WORLD;
    }
  }
}

void RegularGridDecomposition::initializeLocalDomain() {
  _domainId = {0, 0, 0};
  autopas::AutoPas_MPI_Comm_rank(_communicator, &_domainIndex);

  std::vector<int> periods(3, 1);
  autopas::AutoPas_MPI_Cart_get(_communicator, 3, _decomposition.data(), periods.data(), _domainId.data());
}

void RegularGridDecomposition::initializeLocalBox() {
  for (int i = 0; i < 3; ++i) {
    double localBoxWidth = (_globalBoxMax[i] - _globalBoxMin[i]) / static_cast<double>(_decomposition[i]);

    _localBoxMin[i] = _domainId[i] * localBoxWidth + _globalBoxMin[i];
    _localBoxMax[i] = (_domainId[i] + 1) * localBoxWidth + _globalBoxMin[i];

    if (_domainId[i] == 0) {
      _localBoxMin[i] = _globalBoxMin[i];
    } else if (_domainId[i] == _decomposition[i] - 1) {
      _localBoxMax[i] = _globalBoxMax[i];
    }
  }
}

void RegularGridDecomposition::initializeNeighbourIds() {
  for (int i = 0; i < 3; ++i) {
    auto neighbourIndex = i * 2;
    auto preceedingNeighbourId = _domainId;
    preceedingNeighbourId[i] = (--preceedingNeighbourId[i] + _decomposition[i]) % _decomposition[i];
    _neighbourDomainIndices[neighbourIndex] = DomainTools::convertIdToIndex(preceedingNeighbourId, _decomposition);

    ++neighbourIndex;
    auto succeedingNeighbourId = _domainId;
    succeedingNeighbourId[i] = (++succeedingNeighbourId[i] + _decomposition[i]) % _decomposition[i];
    _neighbourDomainIndices[neighbourIndex] = DomainTools::convertIdToIndex(succeedingNeighbourId, _decomposition);
  }
}

void RegularGridDecomposition::initializeGlobalBox(const std::array<double, 3> &globalBoxMin,
                                                   const std::array<double, 3> &globalBoxMax) {
  for (int i = 0; i < 3; ++i) {
    _globalBoxMin[i] = globalBoxMin[i];
    _globalBoxMax[i] = globalBoxMax[i];
  }
}

bool RegularGridDecomposition::isInsideLocalDomain(const std::array<double, 3> &coordinates) const {
  return DomainTools::isInsideDomain(coordinates, _localBoxMin, _localBoxMax);
}

std::array<int, 6> RegularGridDecomposition::getExtentOfSubdomain(const int subdomainIndex) const {
  return DomainTools::getExtentOfSubdomain(subdomainIndex, _decomposition);
}

void RegularGridDecomposition::exchangeHaloParticles(SharedAutoPasContainer &autoPasContainer) {
  for (int i = 0; i < _dimensionCount; ++i) {
    std::vector<ParticleType> haloParticles{};
    for (int j = i; j < _dimensionCount; ++j) {
      const size_t dimensionIndex = j % _dimensionCount;
      std::vector<ParticleType> particlesForLeftNeighbour{};
      std::vector<ParticleType> particlesForRightNeighbour{};

      if (j == i) {
        collectHaloParticlesForLeftNeighbour(autoPasContainer, dimensionIndex, particlesForLeftNeighbour);
        collectHaloParticlesForRightNeighbour(autoPasContainer, dimensionIndex, particlesForRightNeighbour);
      }

      double leftHaloMin = _localBoxMin[dimensionIndex] - _skinWidth;
      double leftHaloMax = _localBoxMin[dimensionIndex] + _cutoffWidth + _skinWidth;
      double rightHaloMin = _localBoxMax[dimensionIndex] - _cutoffWidth - _skinWidth;
      double rightHaloMax = _localBoxMax[dimensionIndex] + _skinWidth;

      for (const auto &particle : haloParticles) {
        std::array<double, _dimensionCount> position = particle.getR();
        if (position[dimensionIndex] >= leftHaloMin and position[dimensionIndex] < leftHaloMax) {
          particlesForLeftNeighbour.push_back(particle);

          // Apply boundary condition
          if (_localBoxMin[dimensionIndex] == _globalBoxMin[dimensionIndex]) {
            position[dimensionIndex] =
                position[dimensionIndex] + (_globalBoxMax[dimensionIndex] - _globalBoxMin[dimensionIndex]);
            particlesForLeftNeighbour.back().setR(position);
          }
        } else if (position[dimensionIndex] >= rightHaloMin and position[dimensionIndex] < rightHaloMax) {
          particlesForRightNeighbour.push_back(particle);

          // Apply boundary condition
          if (_localBoxMax[dimensionIndex] == _globalBoxMax[dimensionIndex]) {
            position[dimensionIndex] =
                position[dimensionIndex] - (_globalBoxMax[dimensionIndex] - _globalBoxMin[dimensionIndex]);
            particlesForRightNeighbour.back().setR(position);
          }
        }
      }

      // See documentation for _neighbourDomainIndices to explain the indexing
      int leftNeighbour = _neighbourDomainIndices[(dimensionIndex * 2) % _neighbourCount];
      int rightNeighbour = _neighbourDomainIndices[(dimensionIndex * 2 + 1) % _neighbourCount];
      sendAndReceiveParticlesLeftAndRight(particlesForLeftNeighbour, particlesForRightNeighbour, leftNeighbour,
                                          rightNeighbour, haloParticles);
    }

    for (auto &particle : haloParticles) {
      autoPasContainer->addOrUpdateHaloParticle(particle);
    }
  }
}

void RegularGridDecomposition::exchangeMigratingParticles(SharedAutoPasContainer &autoPasContainer,
                                                          std::vector<ParticleType> &emigrants, const bool &updated) {
  if (updated) {
    const std::array<double, _dimensionCount> globalBoxMin = {_globalBoxMin[0], _globalBoxMin[1], _globalBoxMin[2]};
    const std::array<double, _dimensionCount> globalBoxMax = {_globalBoxMax[0], _globalBoxMax[1], _globalBoxMax[2]};
    const std::array<double, _dimensionCount> globalBoxLength =
        autopas::utils::ArrayMath::sub(globalBoxMax, globalBoxMin);

    for (int i = 0; i < _dimensionCount; ++i) {
      for (int j = i; j < _dimensionCount; ++j) {
        const size_t dimensionIndex = j % _dimensionCount;

        std::vector<ParticleType> immigrants, remainingEmigrants;
        std::vector<ParticleType> particlesForLeftNeighbour;
        std::vector<ParticleType> particlesForRightNeighbour;

        // See documentation for _neighbourDomainIndices to explain the indexing
        int leftNeighbour = _neighbourDomainIndices[(dimensionIndex * 2) % _neighbourCount];
        int rightNeighbour = _neighbourDomainIndices[(dimensionIndex * 2 + 1) % _neighbourCount];

        std::array<double, _dimensionCount> position;
        for (const auto &particle : emigrants) {
          position = particle.getR();
          if (position[dimensionIndex] < _localBoxMin[dimensionIndex]) {
            particlesForLeftNeighbour.push_back(particle);

            // Apply boundary condition
            if (_localBoxMin[dimensionIndex] == _globalBoxMin[dimensionIndex]) {
              position[dimensionIndex] =
                  std::min(std::nextafter(_globalBoxMax[dimensionIndex], _globalBoxMin[dimensionIndex]),
                           position[dimensionIndex] + globalBoxLength[dimensionIndex]);
              particlesForLeftNeighbour.back().setR(position);
            }
          } else if (position[dimensionIndex] >= _localBoxMax[dimensionIndex]) {
            particlesForRightNeighbour.push_back(particle);

            // Apply boundary condition
            if (_localBoxMax[dimensionIndex] == _globalBoxMax[dimensionIndex]) {
              position[dimensionIndex] =
                  std::max(_globalBoxMin[dimensionIndex], position[dimensionIndex] - globalBoxLength[dimensionIndex]);
              particlesForRightNeighbour.back().setR(position);
            }
          } else {
            remainingEmigrants.push_back(particle);
          }
        }
        emigrants = remainingEmigrants;

        sendAndReceiveParticlesLeftAndRight(particlesForLeftNeighbour, particlesForRightNeighbour, leftNeighbour,
                                            rightNeighbour, immigrants);

        for (const auto &particle : immigrants) {
          if (isInsideLocalDomain(particle.getR())) {
            autoPasContainer->addParticle(particle);
          } else {
            emigrants.push_back(particle);
          }
        }

        immigrants.clear();
      }
    }

    // Add remaining emigrants to current container
    for (auto &particle : emigrants) {
      autoPasContainer->addParticle(particle);
    }
  }
}

void RegularGridDecomposition::sendParticles(const std::vector<ParticleType> &particles, const int &receiver) {
  std::vector<char> buffer;

  for (const auto &particle : particles) {
    ParticleSerializationTools::serializeParticle(particle, buffer);
  }

  sendDataToNeighbour(buffer, receiver);
}

void RegularGridDecomposition::receiveParticles(std::vector<ParticleType> &receivedParticles, const int &source) {
  std::vector<char> receiveBuffer;

  receiveDataFromNeighbour(source, receiveBuffer);

  if (!receiveBuffer.empty()) {
    ParticleSerializationTools::deserializeParticles(receiveBuffer, receivedParticles);
  }
}

void RegularGridDecomposition::sendDataToNeighbour(std::vector<char> sendBuffer, const int &neighbour) {
  _sendBuffers.push_back(sendBuffer);

  autopas::AutoPas_MPI_Request sendRequest;
  _sendRequests.push_back(sendRequest);

  autopas::AutoPas_MPI_Isend(_sendBuffers.back().data(), _sendBuffers.back().size(), AUTOPAS_MPI_CHAR, neighbour, 0,
                             _communicator, &_sendRequests.back());
}

void RegularGridDecomposition::receiveDataFromNeighbour(const int &neighbour, std::vector<char> &receiveBuffer) {
  autopas::AutoPas_MPI_Status status;
  autopas::AutoPas_MPI_Probe(neighbour, 0, _communicator, &status);

  int receiveBufferSize;
  autopas::AutoPas_MPI_Get_count(&status, AUTOPAS_MPI_CHAR, &receiveBufferSize);
  receiveBuffer.resize(receiveBufferSize);

  autopas::AutoPas_MPI_Recv(receiveBuffer.data(), receiveBufferSize, AUTOPAS_MPI_CHAR, neighbour, 0, _communicator,
                            AUTOPAS_MPI_STATUS_IGNORE);
}

void RegularGridDecomposition::sendAndReceiveParticlesLeftAndRight(std::vector<ParticleType> &particlesToLeft,
                                                                   std::vector<ParticleType> &particlesToRight,
                                                                   const int &leftNeighbour, const int &rightNeighbour,
                                                                   std::vector<ParticleType> &receivedParticles) {
  if (_mpiIsEnabled and leftNeighbour != _domainIndex) {
    sendParticles(particlesToLeft, leftNeighbour);
    sendParticles(particlesToRight, rightNeighbour);

    receiveParticles(receivedParticles, leftNeighbour);
    receiveParticles(receivedParticles, rightNeighbour);

    waitForSendRequests();
  } else {
    receivedParticles.insert(receivedParticles.end(), particlesToLeft.begin(), particlesToLeft.end());
    receivedParticles.insert(receivedParticles.end(), particlesToRight.begin(), particlesToRight.end());
  }
}

void RegularGridDecomposition::waitForSendRequests() {
  std::vector<autopas::AutoPas_MPI_Status> sendStates;
  sendStates.resize(_sendRequests.size());
  autopas::AutoPas_MPI_Waitall(_sendRequests.size(), _sendRequests.data(), sendStates.data());
  _sendRequests.clear();
  _sendBuffers.clear();
}

void RegularGridDecomposition::collectHaloParticlesForLeftNeighbour(SharedAutoPasContainer &autoPasContainer,
                                                                    const size_t &direction,
                                                                    std::vector<ParticleType> &haloParticles) {
  std::array<double, _dimensionCount> boxMin, boxMax;

  // Calculate halo box for left neighbour
  for (int i = 0; i < _dimensionCount; ++i) {
    boxMin[i] = _localBoxMin[i] - _skinWidth;
    boxMax[i] = _skinWidth + _localBoxMax[i];
  }
  boxMax[direction] = _localBoxMin[direction] + _cutoffWidth + _skinWidth;

  // Collect the halo particles for the left neighbour
  for (auto particle = autoPasContainer->getRegionIterator(boxMin, boxMax, autopas::IteratorBehavior::owned);
       particle.isValid(); ++particle) {
    std::array<double, _dimensionCount> position = particle->getR();
    haloParticles.push_back(*particle);

    // Apply boundary condition
    if (_localBoxMin[direction] == _globalBoxMin[direction]) {
      position[direction] = position[direction] + (_globalBoxMax[direction] - _globalBoxMin[direction]);
      haloParticles.back().setR(position);
    }
  }
}

void RegularGridDecomposition::collectHaloParticlesForRightNeighbour(SharedAutoPasContainer &autoPasContainer,
                                                                     const size_t &direction,
                                                                     std::vector<ParticleType> &haloParticles) {
  std::array<double, _dimensionCount> boxMin, boxMax;

  // Calculate left halo box of right neighbour
  for (int i = 0; i < _dimensionCount; ++i) {
    boxMin[i] = _localBoxMin[i] - _skinWidth;
    boxMax[i] = _localBoxMax[i] + _skinWidth;
  }
  boxMin[direction] = _localBoxMax[direction] - _cutoffWidth - _skinWidth;

  // Collect the halo particles for the right neighbour
  for (auto particle = autoPasContainer->getRegionIterator(boxMin, boxMax, autopas::IteratorBehavior::owned);
       particle.isValid(); ++particle) {
    std::array<double, _dimensionCount> position = particle->getR();
    haloParticles.push_back(*particle);

    // Apply boundary condition
    if (_localBoxMax[direction] == _globalBoxMax[direction]) {
      position[direction] = position[direction] - (_globalBoxMax[direction] - _globalBoxMin[direction]);
      haloParticles.back().setR(position);
    }
  }
}

void RegularGridDecomposition::categorizeParticlesIntoLeftAndRightNeighbour(
    const std::vector<ParticleType> &particles, const size_t &direction,
    std::vector<ParticleType> &leftNeighbourParticles, std::vector<ParticleType> &rightNeighbourParticles,
    std::vector<ParticleType> &uncategorizedParticles) {
  for (const auto &particle : particles) {
    std::array<double, _dimensionCount> position = particle.getR();
    if (position[direction] < _localBoxMin[direction]) {
      leftNeighbourParticles.push_back(particle);

      // Apply boundary condition
      if (_localBoxMin[direction] == _globalBoxMin[direction]) {
        position[direction] = std::min(std::nextafter(_globalBoxMax[direction], _globalBoxMin[direction]),
                                       position[direction] + _globalBoxMax[direction] - _globalBoxMin[direction]);
        leftNeighbourParticles.back().setR(position);
      }
    } else if (position[direction] >= _localBoxMax[direction]) {
      rightNeighbourParticles.push_back(particle);

      // Apply boundary condition
      if (_localBoxMax[direction] == _globalBoxMax[direction]) {
        position[direction] = std::max(_globalBoxMin[direction],
                                       position[direction] - (_globalBoxMax[direction] - _globalBoxMin[direction]));
        rightNeighbourParticles.back().setR(position);
      }
    } else {
      uncategorizedParticles.push_back(particle);
    }
  }
}

int RegularGridDecomposition::convertIdToIndex(const std::array<int, 3> &domainId) {
  int neighbourDomainIndex = 0;

  for (int i = 0; i < 3; ++i) {
    int accumulatedTail = 1;

    if (i < _decomposition.size() - 1) {
      accumulatedTail =
          std::accumulate(_decomposition.begin() + i + 1, _decomposition.end(), 1, std::multiplies<int>());
    }

    neighbourDomainIndex += accumulatedTail * domainId[i];
  }

  return neighbourDomainIndex;
}<|MERGE_RESOLUTION|>--- conflicted
+++ resolved
@@ -18,11 +18,7 @@
 
 RegularGridDecomposition::RegularGridDecomposition(const std::array<double, 3> &globalBoxMin,
                                                    const std::array<double, 3> &globalBoxMax,
-<<<<<<< HEAD
-                                                   const std::array<bool, 3> subdivideDimension,
-=======
                                                    const std::array<bool, 3> &subdivideDimension,
->>>>>>> c9cc2c6c
                                                    const double &cutoffWidth, const double &skinWidth)
     : _cutoffWidth(cutoffWidth), _skinWidth(skinWidth) {
 #if defined(AUTOPAS_INCLUDE_MPI)
