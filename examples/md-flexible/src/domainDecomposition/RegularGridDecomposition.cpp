/**
 * @file RegularGridDecomposition.cpp
 * @author J. Körner
 * @date 19.04.2021
 */
#include "RegularGridDecomposition.h"

#include <algorithm>
#include <cmath>
#include <functional>
#include <iomanip>
#include <numeric>

#include "DomainTools.h"
#include "autopas/AutoPas.h"
#include "autopas/utils/ArrayUtils.h"
#include "src/ParticleSerializationTools.h"

<<<<<<< HEAD
RegularGridDecomposition::RegularGridDecomposition(const MDFlexConfig &configuration)
    : _cutoffWidth(configuration.cutoff.value), _skinWidth(configuration.verletSkinRadius.value) {
=======
RegularGridDecomposition::RegularGridDecomposition(const std::array<double, 3> &globalBoxMin,
                                                   const std::array<double, 3> &globalBoxMax,
                                                   const std::array<bool, 3> &subdivideDimension,
                                                   const double &cutoffWidth, const double &skinWidth)
    : _cutoffWidth(cutoffWidth), _skinWidth(skinWidth) {
  autopas::AutoPas_MPI_Comm_size(AUTOPAS_MPI_COMM_WORLD, &_subdomainCount);

  int rank;
  autopas::AutoPas_MPI_Comm_rank(AUTOPAS_MPI_COMM_WORLD, &rank);

>>>>>>> 62f2b17a
#if defined(AUTOPAS_INCLUDE_MPI)
  _mpiCommunicationNeeded = true;
#else
  _mpiCommunicationNeeded = false;
#endif

  if (_subdomainCount == 1) {
    _mpiCommunicationNeeded = false;
  }

  DomainTools::generateDecomposition(_subdomainCount, configuration.subdivideDimension.value, _decomposition);

  initializeMPICommunicator();

  initializeLocalDomain();

  initializeGlobalBox(configuration.boxMin.value, configuration.boxMax.value);

  initializeLocalBox();

  initializeNeighbourIds();

  _loadBalancer = configuration.loadBalancer.value;

#if defined(MD_FLEXIBLE_INCLUDE_ALL)
  _allLoadBalancer = new ALL::ALL<double, double>(ALL::STAGGERED, _dimensionCount, 0);
  _allLoadBalancer->setCommunicator(_communicator);
  _allLoadBalancer->setup();
#endif
}

RegularGridDecomposition::~RegularGridDecomposition() {}

void RegularGridDecomposition::update(const double &work) {
<<<<<<< HEAD
  if (_mpiIsEnabled) {
    switch (_loadBalancer) {
      case LoadBalancerOption::invertedPressure: {
        balanceWithInvertedPressureLoadBalancer(work);
        break;
=======
  if (_mpiCommunicationNeeded) {
    // This is a dummy variable which is not being used.
    autopas::AutoPas_MPI_Request dummyRequest;

    auto oldLocalBoxMin = _localBoxMin;
    auto oldLocalBoxMax = _localBoxMax;

    std::array<double, 3> distributedWorkInPlane{};

    for (int i = 0; i < _dimensionCount; ++i) {
      const int domainCountInPlane =
          _decomposition[(i + 1) % _dimensionCount] * _decomposition[(i + 2) % _dimensionCount];

      distributedWorkInPlane[i] = work;
      if (domainCountInPlane > 1) {
        autopas::AutoPas_MPI_Allreduce(&work, &distributedWorkInPlane[i], 1, AUTOPAS_MPI_DOUBLE, AUTOPAS_MPI_SUM,
                                       _planarCommunicators[i]);
        distributedWorkInPlane[i] = distributedWorkInPlane[i] / domainCountInPlane;
>>>>>>> 62f2b17a
      }
#if defined(MD_FLEXIBLE_INCLUDE_ALL)
      case LoadBalancerOption::all: {
        balanceWithAllLoadBalancer(work);
        break;
      }
#endif
      default: {
        // do nothing
      }
    }
  }
}

int RegularGridDecomposition::getNumberOfSubdomains() const {
  return std::accumulate(_decomposition.begin(), _decomposition.end(), 1, std::multiplies<int>());
}

void RegularGridDecomposition::initializeMPICommunicator() {
  std::vector<int> periods(3, 1);
  autopas::AutoPas_MPI_Cart_create(AUTOPAS_MPI_COMM_WORLD, 3, _decomposition.data(), periods.data(), true,
                                   &_communicator);
  autopas::AutoPas_MPI_Comm_rank(_communicator, &_domainIndex);
}

void RegularGridDecomposition::initializeLocalDomain() {
  _domainId = {0, 0, 0};
  autopas::AutoPas_MPI_Comm_rank(_communicator, &_domainIndex);

  std::vector<int> periods(3, 1);
  autopas::AutoPas_MPI_Cart_get(_communicator, 3, _decomposition.data(), periods.data(), _domainId.data());

  // Create planar communicators used for diffuse load balancing.
  for (int i = 0; i < _dimensionCount; ++i) {
    if (_mpiCommunicationNeeded) {
      const size_t key = _decomposition[(i + 1) % _dimensionCount] * _domainId[(i + 2) % _dimensionCount] +
                         _domainId[(i + 1) % _dimensionCount];
      autopas::AutoPas_MPI_Comm_split(_communicator, _domainId[i], key, &_planarCommunicators[i]);
    } else {
      _planarCommunicators[i] = AUTOPAS_MPI_COMM_WORLD;
    }
  }
}

void RegularGridDecomposition::initializeLocalBox() {
  for (int i = 0; i < 3; ++i) {
    double localBoxWidth = (_globalBoxMax[i] - _globalBoxMin[i]) / static_cast<double>(_decomposition[i]);

    _localBoxMin[i] = _domainId[i] * localBoxWidth + _globalBoxMin[i];
    _localBoxMax[i] = (_domainId[i] + 1) * localBoxWidth + _globalBoxMin[i];

    if (_domainId[i] == 0) {
      _localBoxMin[i] = _globalBoxMin[i];
    } else if (_domainId[i] == _decomposition[i] - 1) {
      _localBoxMax[i] = _globalBoxMax[i];
    }
  }
}

void RegularGridDecomposition::initializeNeighbourIds() {
  for (int i = 0; i < 3; ++i) {
    auto neighbourIndex = i * 2;
    auto preceedingNeighbourId = _domainId;
    preceedingNeighbourId[i] = (--preceedingNeighbourId[i] + _decomposition[i]) % _decomposition[i];
    _neighbourDomainIndices[neighbourIndex] = DomainTools::convertIdToIndex(preceedingNeighbourId, _decomposition);

    ++neighbourIndex;
    auto succeedingNeighbourId = _domainId;
    succeedingNeighbourId[i] = (++succeedingNeighbourId[i] + _decomposition[i]) % _decomposition[i];
    _neighbourDomainIndices[neighbourIndex] = DomainTools::convertIdToIndex(succeedingNeighbourId, _decomposition);
  }
}

void RegularGridDecomposition::initializeGlobalBox(const std::array<double, 3> &globalBoxMin,
                                                   const std::array<double, 3> &globalBoxMax) {
  for (int i = 0; i < 3; ++i) {
    _globalBoxMin[i] = globalBoxMin[i];
    _globalBoxMax[i] = globalBoxMax[i];
  }
}

bool RegularGridDecomposition::isInsideLocalDomain(const std::array<double, 3> &coordinates) const {
  return DomainTools::isInsideDomain(coordinates, _localBoxMin, _localBoxMax);
}

std::array<int, 6> RegularGridDecomposition::getExtentOfSubdomain(const int subdomainIndex) const {
  return DomainTools::getExtentOfSubdomain(subdomainIndex, _decomposition);
}

void RegularGridDecomposition::exchangeHaloParticles(SharedAutoPasContainer &autoPasContainer) {
  std::vector<ParticleType> haloParticles{};

  for (int dimensionIndex = 0; dimensionIndex < _dimensionCount; ++dimensionIndex) {
    std::vector<ParticleType> particlesForLeftNeighbour{};
    std::vector<ParticleType> particlesForRightNeighbour{};

    collectHaloParticlesForLeftNeighbour(autoPasContainer, dimensionIndex, particlesForLeftNeighbour);
    collectHaloParticlesForRightNeighbour(autoPasContainer, dimensionIndex, particlesForRightNeighbour);

    double leftHaloMin = _localBoxMin[dimensionIndex] - _skinWidth;
    double leftHaloMax = _localBoxMin[dimensionIndex] + _cutoffWidth + _skinWidth;
    double rightHaloMin = _localBoxMax[dimensionIndex] - _cutoffWidth - _skinWidth;
    double rightHaloMax = _localBoxMax[dimensionIndex] + _skinWidth;

    for (const auto &particle : haloParticles) {
      std::array<double, _dimensionCount> position = particle.getR();
      if (position[dimensionIndex] >= leftHaloMin and position[dimensionIndex] < leftHaloMax) {
        particlesForLeftNeighbour.push_back(particle);

        // Apply boundary condition
        if (_localBoxMin[dimensionIndex] == _globalBoxMin[dimensionIndex]) {
          position[dimensionIndex] =
              position[dimensionIndex] + (_globalBoxMax[dimensionIndex] - _globalBoxMin[dimensionIndex]);
          particlesForLeftNeighbour.back().setR(position);
        }
      } else if (position[dimensionIndex] >= rightHaloMin and position[dimensionIndex] < rightHaloMax) {
        particlesForRightNeighbour.push_back(particle);

        // Apply boundary condition
        if (_localBoxMax[dimensionIndex] == _globalBoxMax[dimensionIndex]) {
          position[dimensionIndex] =
              position[dimensionIndex] - (_globalBoxMax[dimensionIndex] - _globalBoxMin[dimensionIndex]);
          particlesForRightNeighbour.back().setR(position);
        }
      }
    }
    // See documentation for _neighbourDomainIndices to explain the indexing
    int leftNeighbour = _neighbourDomainIndices[(dimensionIndex * 2) % _neighbourCount];
    int rightNeighbour = _neighbourDomainIndices[(dimensionIndex * 2 + 1) % _neighbourCount];
    sendAndReceiveParticlesLeftAndRight(particlesForLeftNeighbour, particlesForRightNeighbour, leftNeighbour,
                                        rightNeighbour, haloParticles);
  }
  for (auto &particle : haloParticles) {
    autoPasContainer->addOrUpdateHaloParticle(particle);
  }
}

void RegularGridDecomposition::exchangeMigratingParticles(SharedAutoPasContainer &autoPasContainer,
                                                          std::vector<ParticleType> &emigrants) {
  const std::array<double, _dimensionCount> globalBoxMin = {_globalBoxMin[0], _globalBoxMin[1], _globalBoxMin[2]};
  const std::array<double, _dimensionCount> globalBoxMax = {_globalBoxMax[0], _globalBoxMax[1], _globalBoxMax[2]};
  const std::array<double, _dimensionCount> globalBoxLength =
      autopas::utils::ArrayMath::sub(globalBoxMax, globalBoxMin);

  for (int dimensionIndex = 0; dimensionIndex < _dimensionCount; ++dimensionIndex) {
    std::vector<ParticleType> immigrants, remainingEmigrants;
    std::vector<ParticleType> particlesForLeftNeighbour;
    std::vector<ParticleType> particlesForRightNeighbour;

    // See documentation for _neighbourDomainIndices to explain the indexing
    int leftNeighbour = _neighbourDomainIndices[(dimensionIndex * 2) % _neighbourCount];
    int rightNeighbour = _neighbourDomainIndices[(dimensionIndex * 2 + 1) % _neighbourCount];

    for (const auto &particle : emigrants) {
      std::array<double, _dimensionCount> position = particle.getR();
      if (position[dimensionIndex] < _localBoxMin[dimensionIndex]) {
        particlesForLeftNeighbour.push_back(particle);

        // Apply boundary condition
        if (_localBoxMin[dimensionIndex] == _globalBoxMin[dimensionIndex]) {
          position[dimensionIndex] =
              std::min(std::nextafter(_globalBoxMax[dimensionIndex], _globalBoxMin[dimensionIndex]),
                       position[dimensionIndex] + globalBoxLength[dimensionIndex]);
          particlesForLeftNeighbour.back().setR(position);
        }
      } else if (position[dimensionIndex] >= _localBoxMax[dimensionIndex]) {
        particlesForRightNeighbour.push_back(particle);

        // Apply boundary condition
        if (_localBoxMax[dimensionIndex] == _globalBoxMax[dimensionIndex]) {
          position[dimensionIndex] =
              std::max(_globalBoxMin[dimensionIndex], position[dimensionIndex] - globalBoxLength[dimensionIndex]);
          particlesForRightNeighbour.back().setR(position);
        }
      } else {
        remainingEmigrants.push_back(particle);
      }
    }
    emigrants = remainingEmigrants;

    sendAndReceiveParticlesLeftAndRight(particlesForLeftNeighbour, particlesForRightNeighbour, leftNeighbour,
                                        rightNeighbour, immigrants);

    for (const auto &particle : immigrants) {
      if (isInsideLocalDomain(particle.getR())) {
        autoPasContainer->addParticle(particle);
      } else {
        emigrants.push_back(particle);
      }
    }
  }

  // Add remaining emigrants to current container
  for (auto &particle : emigrants) {
    autoPasContainer->addParticle(particle);
  }
}

void RegularGridDecomposition::sendParticles(const std::vector<ParticleType> &particles, const int &receiver) {
  std::vector<char> buffer;

  for (const auto &particle : particles) {
    ParticleSerializationTools::serializeParticle(particle, buffer);
  }

  sendDataToNeighbour(buffer, receiver);
}

void RegularGridDecomposition::receiveParticles(std::vector<ParticleType> &receivedParticles, const int &source) {
  std::vector<char> receiveBuffer;

  receiveDataFromNeighbour(source, receiveBuffer);

  if (!receiveBuffer.empty()) {
    ParticleSerializationTools::deserializeParticles(receiveBuffer, receivedParticles);
  }
}

void RegularGridDecomposition::sendDataToNeighbour(std::vector<char> sendBuffer, const int &neighbour) {
  _sendBuffers.push_back(sendBuffer);

  autopas::AutoPas_MPI_Request sendRequest;
  _sendRequests.push_back(sendRequest);

  autopas::AutoPas_MPI_Isend(_sendBuffers.back().data(), _sendBuffers.back().size(), AUTOPAS_MPI_CHAR, neighbour, 0,
                             _communicator, &_sendRequests.back());
}

void RegularGridDecomposition::receiveDataFromNeighbour(const int &neighbour, std::vector<char> &receiveBuffer) {
  autopas::AutoPas_MPI_Status status;
  autopas::AutoPas_MPI_Probe(neighbour, 0, _communicator, &status);

  int receiveBufferSize;
  autopas::AutoPas_MPI_Get_count(&status, AUTOPAS_MPI_CHAR, &receiveBufferSize);
  receiveBuffer.resize(receiveBufferSize);

  autopas::AutoPas_MPI_Recv(receiveBuffer.data(), receiveBufferSize, AUTOPAS_MPI_CHAR, neighbour, 0, _communicator,
                            AUTOPAS_MPI_STATUS_IGNORE);
}

void RegularGridDecomposition::sendAndReceiveParticlesLeftAndRight(std::vector<ParticleType> &particlesToLeft,
                                                                   std::vector<ParticleType> &particlesToRight,
                                                                   const int &leftNeighbour, const int &rightNeighbour,
                                                                   std::vector<ParticleType> &receivedParticles) {
  if (_mpiCommunicationNeeded and leftNeighbour != _domainIndex) {
    sendParticles(particlesToLeft, leftNeighbour);
    sendParticles(particlesToRight, rightNeighbour);

    receiveParticles(receivedParticles, leftNeighbour);
    receiveParticles(receivedParticles, rightNeighbour);

    waitForSendRequests();
  } else {
    receivedParticles.insert(receivedParticles.end(), particlesToLeft.begin(), particlesToLeft.end());
    receivedParticles.insert(receivedParticles.end(), particlesToRight.begin(), particlesToRight.end());
  }
}

void RegularGridDecomposition::waitForSendRequests() {
  std::vector<autopas::AutoPas_MPI_Status> sendStates;
  sendStates.resize(_sendRequests.size());
  autopas::AutoPas_MPI_Waitall(_sendRequests.size(), _sendRequests.data(), sendStates.data());
  _sendRequests.clear();
  _sendBuffers.clear();
}

void RegularGridDecomposition::collectHaloParticlesForLeftNeighbour(SharedAutoPasContainer &autoPasContainer,
                                                                    const size_t &direction,
                                                                    std::vector<ParticleType> &haloParticles) {
  std::array<double, _dimensionCount> boxMin, boxMax;

  // Calculate halo box for left neighbour
  for (int i = 0; i < _dimensionCount; ++i) {
    boxMin[i] = _localBoxMin[i] - _skinWidth;
    boxMax[i] = _skinWidth + _localBoxMax[i];
  }
  boxMax[direction] = _localBoxMin[direction] + _cutoffWidth + _skinWidth;

  // Collect the halo particles for the left neighbour
  for (auto particle = autoPasContainer->getRegionIterator(boxMin, boxMax, autopas::IteratorBehavior::owned);
       particle.isValid(); ++particle) {
    std::array<double, _dimensionCount> position = particle->getR();
    haloParticles.push_back(*particle);

    // Apply boundary condition
    if (_localBoxMin[direction] == _globalBoxMin[direction]) {
      position[direction] = position[direction] + (_globalBoxMax[direction] - _globalBoxMin[direction]);
      haloParticles.back().setR(position);
    }
  }
}

void RegularGridDecomposition::collectHaloParticlesForRightNeighbour(SharedAutoPasContainer &autoPasContainer,
                                                                     const size_t &direction,
                                                                     std::vector<ParticleType> &haloParticles) {
  std::array<double, _dimensionCount> boxMin, boxMax;

  // Calculate left halo box of right neighbour
  for (int i = 0; i < _dimensionCount; ++i) {
    boxMin[i] = _localBoxMin[i] - _skinWidth;
    boxMax[i] = _localBoxMax[i] + _skinWidth;
  }
  boxMin[direction] = _localBoxMax[direction] - _cutoffWidth - _skinWidth;

  // Collect the halo particles for the right neighbour
  for (auto particle = autoPasContainer->getRegionIterator(boxMin, boxMax, autopas::IteratorBehavior::owned);
       particle.isValid(); ++particle) {
    std::array<double, _dimensionCount> position = particle->getR();
    haloParticles.push_back(*particle);

    // Apply boundary condition
    if (_localBoxMax[direction] == _globalBoxMax[direction]) {
      position[direction] = position[direction] - (_globalBoxMax[direction] - _globalBoxMin[direction]);
      haloParticles.back().setR(position);
    }
  }
}

void RegularGridDecomposition::categorizeParticlesIntoLeftAndRightNeighbour(
    const std::vector<ParticleType> &particles, const size_t &direction,
    std::vector<ParticleType> &leftNeighbourParticles, std::vector<ParticleType> &rightNeighbourParticles,
    std::vector<ParticleType> &uncategorizedParticles) {
  for (const auto &particle : particles) {
    std::array<double, _dimensionCount> position = particle.getR();
    if (position[direction] < _localBoxMin[direction]) {
      leftNeighbourParticles.push_back(particle);

      // Apply boundary condition
      if (_localBoxMin[direction] == _globalBoxMin[direction]) {
        position[direction] = std::min(std::nextafter(_globalBoxMax[direction], _globalBoxMin[direction]),
                                       position[direction] + _globalBoxMax[direction] - _globalBoxMin[direction]);
        leftNeighbourParticles.back().setR(position);
      }
    } else if (position[direction] >= _localBoxMax[direction]) {
      rightNeighbourParticles.push_back(particle);

      // Apply boundary condition
      if (_localBoxMax[direction] == _globalBoxMax[direction]) {
        position[direction] = std::max(_globalBoxMin[direction],
                                       position[direction] - (_globalBoxMax[direction] - _globalBoxMin[direction]));
        rightNeighbourParticles.back().setR(position);
      }
    } else {
      uncategorizedParticles.push_back(particle);
    }
  }
}

void RegularGridDecomposition::balanceWithInvertedPressureLoadBalancer(const double &work) {
  // This is a dummy variable which is not being used.
  autopas::AutoPas_MPI_Request dummyRequest;

  auto oldLocalBoxMin = _localBoxMin;
  auto oldLocalBoxMax = _localBoxMax;

  std::array<double, 3> distributedWorkInPlane{};

  for (int i = 0; i < _dimensionCount; ++i) {
    const int domainCountInPlane =
        _decomposition[(i + 1) % _dimensionCount] * _decomposition[(i + 2) % _dimensionCount];

    distributedWorkInPlane[i] = work;
    if (domainCountInPlane > 1) {
      autopas::AutoPas_MPI_Allreduce(&work, &distributedWorkInPlane[i], 1, AUTOPAS_MPI_DOUBLE, AUTOPAS_MPI_SUM,
                                     _planarCommunicators[i]);
      distributedWorkInPlane[i] = distributedWorkInPlane[i] / domainCountInPlane;
    }

    const int leftNeighbour = _neighbourDomainIndices[i * 2];
    const int rightNeighbour = _neighbourDomainIndices[i * 2 + 1];

    if (_localBoxMin[i] != _globalBoxMin[i]) {
      autopas::AutoPas_MPI_Isend(&distributedWorkInPlane[i], 1, AUTOPAS_MPI_DOUBLE, leftNeighbour, 0, _communicator,
                                 &dummyRequest);
      autopas::AutoPas_MPI_Isend(&oldLocalBoxMax[i], 1, AUTOPAS_MPI_DOUBLE, leftNeighbour, 0, _communicator,
                                 &dummyRequest);
    }

    if (_localBoxMax[i] != _globalBoxMax[i]) {
      autopas::AutoPas_MPI_Isend(&distributedWorkInPlane[i], 1, AUTOPAS_MPI_DOUBLE, rightNeighbour, 0, _communicator,
                                 &dummyRequest);
      autopas::AutoPas_MPI_Isend(&oldLocalBoxMin[i], 1, AUTOPAS_MPI_DOUBLE, rightNeighbour, 0, _communicator,
                                 &dummyRequest);
    }
  }

  for (int i = 0; i < _dimensionCount; ++i) {
    const int leftNeighbour = _neighbourDomainIndices[i * 2];
    const int rightNeighbour = _neighbourDomainIndices[i * 2 + 1];

    double neighbourPlaneWork, neighbourBoundary, balancedPosition;
    if (_localBoxMin[i] != _globalBoxMin[i]) {
      autopas::AutoPas_MPI_Recv(&neighbourPlaneWork, 1, AUTOPAS_MPI_DOUBLE, leftNeighbour, 0, _communicator,
                                AUTOPAS_MPI_STATUS_IGNORE);
      autopas::AutoPas_MPI_Recv(&neighbourBoundary, 1, AUTOPAS_MPI_DOUBLE, leftNeighbour, 0, _communicator,
                                AUTOPAS_MPI_STATUS_IGNORE);

      _localBoxMin[i] =
          DomainTools::balanceAdjacentDomains(neighbourPlaneWork, distributedWorkInPlane[i], neighbourBoundary,
                                              oldLocalBoxMax[i], 2 * (_cutoffWidth + _skinWidth));
    }

    if (_localBoxMax[i] != _globalBoxMax[i]) {
      double neighbourPlaneWork, neighbourBoundary;
      autopas::AutoPas_MPI_Recv(&neighbourPlaneWork, 1, AUTOPAS_MPI_DOUBLE, rightNeighbour, 0, _communicator,
                                AUTOPAS_MPI_STATUS_IGNORE);
      autopas::AutoPas_MPI_Recv(&neighbourBoundary, 1, AUTOPAS_MPI_DOUBLE, rightNeighbour, 0, _communicator,
                                AUTOPAS_MPI_STATUS_IGNORE);

      _localBoxMax[i] =
          DomainTools::balanceAdjacentDomains(distributedWorkInPlane[i], neighbourPlaneWork, oldLocalBoxMin[i],
                                              neighbourBoundary, 2 * (_cutoffWidth + _skinWidth));
    }
  }
}

#if defined(MD_FLEXIBLE_INCLUDE_ALL)
void RegularGridDecomposition::balanceWithAllLoadBalancer(const double &work) {
  std::vector<ALL::Point<double>> domain(2, ALL::Point<double>(3));

  for (int i = 0; i < 3; ++i) {
    domain[0][i] = _localBoxMin[i];
    domain[1][i] = _localBoxMax[i];
  }

  _allLoadBalancer->setVertices(domain);
  _allLoadBalancer->setWork(work);
  _allLoadBalancer->balance();

  std::vector<ALL::Point<double>> updatedVertices = _allLoadBalancer->getVertices();

  for (int i = 0; i < 3; ++i) {
    _localBoxMin[i] = updatedVertices[0][i];
    _localBoxMax[i] = updatedVertices[1][i];
  }
}

void RegularGridDecomposition::deleteAllLoadBalancer() { delete _allLoadBalancer; }
#endif<|MERGE_RESOLUTION|>--- conflicted
+++ resolved
@@ -16,21 +16,10 @@
 #include "autopas/utils/ArrayUtils.h"
 #include "src/ParticleSerializationTools.h"
 
-<<<<<<< HEAD
 RegularGridDecomposition::RegularGridDecomposition(const MDFlexConfig &configuration)
     : _cutoffWidth(configuration.cutoff.value), _skinWidth(configuration.verletSkinRadius.value) {
-=======
-RegularGridDecomposition::RegularGridDecomposition(const std::array<double, 3> &globalBoxMin,
-                                                   const std::array<double, 3> &globalBoxMax,
-                                                   const std::array<bool, 3> &subdivideDimension,
-                                                   const double &cutoffWidth, const double &skinWidth)
-    : _cutoffWidth(cutoffWidth), _skinWidth(skinWidth) {
   autopas::AutoPas_MPI_Comm_size(AUTOPAS_MPI_COMM_WORLD, &_subdomainCount);
 
-  int rank;
-  autopas::AutoPas_MPI_Comm_rank(AUTOPAS_MPI_COMM_WORLD, &rank);
-
->>>>>>> 62f2b17a
 #if defined(AUTOPAS_INCLUDE_MPI)
   _mpiCommunicationNeeded = true;
 #else
@@ -65,32 +54,11 @@
 RegularGridDecomposition::~RegularGridDecomposition() {}
 
 void RegularGridDecomposition::update(const double &work) {
-<<<<<<< HEAD
-  if (_mpiIsEnabled) {
+  if (_mpiCommunicationNeeded) {
     switch (_loadBalancer) {
       case LoadBalancerOption::invertedPressure: {
         balanceWithInvertedPressureLoadBalancer(work);
         break;
-=======
-  if (_mpiCommunicationNeeded) {
-    // This is a dummy variable which is not being used.
-    autopas::AutoPas_MPI_Request dummyRequest;
-
-    auto oldLocalBoxMin = _localBoxMin;
-    auto oldLocalBoxMax = _localBoxMax;
-
-    std::array<double, 3> distributedWorkInPlane{};
-
-    for (int i = 0; i < _dimensionCount; ++i) {
-      const int domainCountInPlane =
-          _decomposition[(i + 1) % _dimensionCount] * _decomposition[(i + 2) % _dimensionCount];
-
-      distributedWorkInPlane[i] = work;
-      if (domainCountInPlane > 1) {
-        autopas::AutoPas_MPI_Allreduce(&work, &distributedWorkInPlane[i], 1, AUTOPAS_MPI_DOUBLE, AUTOPAS_MPI_SUM,
-                                       _planarCommunicators[i]);
-        distributedWorkInPlane[i] = distributedWorkInPlane[i] / domainCountInPlane;
->>>>>>> 62f2b17a
       }
 #if defined(MD_FLEXIBLE_INCLUDE_ALL)
       case LoadBalancerOption::all: {
