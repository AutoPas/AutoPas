--- conflicted
+++ resolved
@@ -45,9 +45,6 @@
 
   initializeLocalDomain();
 
-  if (_domainIndex == 0) {
-    std::cout << autopas::utils::ArrayUtils::to_string(globalBoxMin) << ", " << autopas::utils::ArrayUtils::to_string(globalBoxMax) << std::endl;
-  }
   initializeGlobalBox(globalBoxMin, globalBoxMax);
 
   initializeLocalBox();
@@ -188,7 +185,6 @@
 }
 
 void RegularGridDecomposition::exchangeHaloParticles(SharedAutoPasContainer &autoPasContainer) {
-<<<<<<< HEAD
   std::vector<ParticleType> haloParticles{};
 
   for (int dimensionIndex = 0; dimensionIndex < _dimensionCount; ++dimensionIndex) {
@@ -252,24 +248,6 @@
       // See documentation for _neighbourDomainIndices to explain the indexing
       int leftNeighbour = _neighbourDomainIndices[(dimensionIndex * 2) % _neighbourCount];
       int rightNeighbour = _neighbourDomainIndices[(dimensionIndex * 2 + 1) % _neighbourCount];
-=======
-  for (int i = 0; i < _dimensionCount; ++i) {
-    std::vector<ParticleType> haloParticles{};
-    for (int j = i; j < _dimensionCount; ++j) {
-      const size_t dimensionIndex = j % _dimensionCount;
-      std::vector<ParticleType> particlesForLeftNeighbour{};
-      std::vector<ParticleType> particlesForRightNeighbour{};
-
-      if (j == i) {
-        collectHaloParticlesForLeftNeighbour(autoPasContainer, dimensionIndex, particlesForLeftNeighbour);
-        collectHaloParticlesForRightNeighbour(autoPasContainer, dimensionIndex, particlesForRightNeighbour);
-      }
-
-      double leftHaloMin = _localBoxMin[dimensionIndex] - _skinWidth;
-      double leftHaloMax = _localBoxMin[dimensionIndex] + _cutoffWidth + _skinWidth;
-      double rightHaloMin = _localBoxMax[dimensionIndex] - _cutoffWidth - _skinWidth;
-      double rightHaloMax = _localBoxMax[dimensionIndex] + _skinWidth;
->>>>>>> 97088b92
 
       for (const auto &particle : emigrants) {
         std::array<double, _dimensionCount> position = particle.getR();
@@ -465,24 +443,4 @@
       uncategorizedParticles.push_back(particle);
     }
   }
-<<<<<<< HEAD
-}
-
-int RegularGridDecomposition::convertIdToIndex(const std::array<int, 3> &domainId) {
-  int neighbourDomainIndex = 0;
-
-  for (int i = 0; i < 3; ++i) {
-    int accumulatedTail = 1;
-
-    if (i < _decomposition.size() - 1) {
-      accumulatedTail =
-          std::accumulate(_decomposition.begin() + i + 1, _decomposition.end(), 1, std::multiplies<int>());
-    }
-
-    neighbourDomainIndex += accumulatedTail * domainId[i];
-  }
-
-  return neighbourDomainIndex;
-=======
->>>>>>> 97088b92
 }