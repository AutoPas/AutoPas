/**
 * @file RegularGridDecomposition.cpp
 * @author J. Körner
 * @date 19.04.2021
 */
#include "RegularGridDecomposition.h"

#include <algorithm>
#include <cmath>
#include <functional>
#include <iomanip>
#include <numeric>

#include "DomainTools.h"
#include "autopas/AutoPas.h"
#include "autopas/utils/ArrayUtils.h"
#include "src/ParticleCommunicator.h"

RegularGridDecomposition::RegularGridDecomposition(const std::array<double, 3> &globalBoxMin,
                                                   const std::array<double, 3> &globalBoxMax,
                                                   const std::array<bool, 3> &subdivideDimension,
                                                   const double &cutoffWidth, const double &skinWidth)
    : _cutoffWidth(cutoffWidth), _skinWidth(skinWidth) {
  autopas::AutoPas_MPI_Comm_size(AUTOPAS_MPI_COMM_WORLD, &_subdomainCount);

  int rank;
  autopas::AutoPas_MPI_Comm_rank(AUTOPAS_MPI_COMM_WORLD, &rank);

#if defined(AUTOPAS_INCLUDE_MPI)
  _mpiCommunicationNeeded = true;
#else
  _mpiCommunicationNeeded = false;
#endif

  if (_subdomainCount == 1) {
    _mpiCommunicationNeeded = false;
  }

  DomainTools::generateDecomposition(_subdomainCount, subdivideDimension, _decomposition);

  initializeMPICommunicator();

  initializeLocalDomain();

  initializeGlobalBox(globalBoxMin, globalBoxMax);

  initializeLocalBox();

  initializeNeighbourIds();
}

RegularGridDecomposition::~RegularGridDecomposition() {}

void RegularGridDecomposition::update(const double &work) {
  if (_mpiCommunicationNeeded) {
    // This is a dummy variable which is not being used.
    autopas::AutoPas_MPI_Request dummyRequest;

    auto oldLocalBoxMin = _localBoxMin;
    auto oldLocalBoxMax = _localBoxMax;

    std::array<double, 3> distributedWorkInPlane{};

    for (int i = 0; i < _dimensionCount; ++i) {
      const int domainCountInPlane =
          _decomposition[(i + 1) % _dimensionCount] * _decomposition[(i + 2) % _dimensionCount];

      distributedWorkInPlane[i] = work;
      if (domainCountInPlane > 1) {
        autopas::AutoPas_MPI_Allreduce(&work, &distributedWorkInPlane[i], 1, AUTOPAS_MPI_DOUBLE, AUTOPAS_MPI_SUM,
                                       _planarCommunicators[i]);
        distributedWorkInPlane[i] = distributedWorkInPlane[i] / domainCountInPlane;
      }

      const int leftNeighbour = _neighbourDomainIndices[i * 2];
      const int rightNeighbour = _neighbourDomainIndices[i * 2 + 1];

      if (_localBoxMin[i] != _globalBoxMin[i]) {
        autopas::AutoPas_MPI_Isend(&distributedWorkInPlane[i], 1, AUTOPAS_MPI_DOUBLE, leftNeighbour, 0, _communicator,
                                   &dummyRequest);
        autopas::AutoPas_MPI_Isend(&oldLocalBoxMax[i], 1, AUTOPAS_MPI_DOUBLE, leftNeighbour, 0, _communicator,
                                   &dummyRequest);
      }

      if (_localBoxMax[i] != _globalBoxMax[i]) {
        autopas::AutoPas_MPI_Isend(&distributedWorkInPlane[i], 1, AUTOPAS_MPI_DOUBLE, rightNeighbour, 0, _communicator,
                                   &dummyRequest);
        autopas::AutoPas_MPI_Isend(&oldLocalBoxMin[i], 1, AUTOPAS_MPI_DOUBLE, rightNeighbour, 0, _communicator,
                                   &dummyRequest);
      }
    }

    for (int i = 0; i < _dimensionCount; ++i) {
      const int leftNeighbour = _neighbourDomainIndices[i * 2];
      const int rightNeighbour = _neighbourDomainIndices[i * 2 + 1];

      double neighbourPlaneWork, neighbourBoundary;
      if (_localBoxMin[i] != _globalBoxMin[i]) {
        autopas::AutoPas_MPI_Recv(&neighbourPlaneWork, 1, AUTOPAS_MPI_DOUBLE, leftNeighbour, 0, _communicator,
                                  AUTOPAS_MPI_STATUS_IGNORE);
        autopas::AutoPas_MPI_Recv(&neighbourBoundary, 1, AUTOPAS_MPI_DOUBLE, leftNeighbour, 0, _communicator,
                                  AUTOPAS_MPI_STATUS_IGNORE);

        _localBoxMin[i] =
            DomainTools::balanceAdjacentDomains(neighbourPlaneWork, distributedWorkInPlane[i], neighbourBoundary,
                                                oldLocalBoxMax[i], 2 * (_cutoffWidth + _skinWidth));
      }

      if (_localBoxMax[i] != _globalBoxMax[i]) {
        double neighbourPlaneWork, neighbourBoundary;
        autopas::AutoPas_MPI_Recv(&neighbourPlaneWork, 1, AUTOPAS_MPI_DOUBLE, rightNeighbour, 0, _communicator,
                                  AUTOPAS_MPI_STATUS_IGNORE);
        autopas::AutoPas_MPI_Recv(&neighbourBoundary, 1, AUTOPAS_MPI_DOUBLE, rightNeighbour, 0, _communicator,
                                  AUTOPAS_MPI_STATUS_IGNORE);

        _localBoxMax[i] =
            DomainTools::balanceAdjacentDomains(distributedWorkInPlane[i], neighbourPlaneWork, oldLocalBoxMin[i],
                                                neighbourBoundary, 2 * (_cutoffWidth + _skinWidth));
      }
    }
  }
}

int RegularGridDecomposition::getNumberOfSubdomains() const {
  return std::accumulate(_decomposition.begin(), _decomposition.end(), 1, std::multiplies<int>());
}

void RegularGridDecomposition::initializeMPICommunicator() {
  std::vector<int> periods(3, 1);
  autopas::AutoPas_MPI_Cart_create(AUTOPAS_MPI_COMM_WORLD, 3, _decomposition.data(), periods.data(), true,
                                   &_communicator);
  autopas::AutoPas_MPI_Comm_rank(_communicator, &_domainIndex);
}

void RegularGridDecomposition::initializeLocalDomain() {
  _domainId = {0, 0, 0};
  autopas::AutoPas_MPI_Comm_rank(_communicator, &_domainIndex);

  std::vector<int> periods(3, 1);
  autopas::AutoPas_MPI_Cart_get(_communicator, 3, _decomposition.data(), periods.data(), _domainId.data());

  // Create planar communicators used for diffuse load balancing.
  for (int i = 0; i < _dimensionCount; ++i) {
    if (_mpiCommunicationNeeded) {
      const size_t key = _decomposition[(i + 1) % _dimensionCount] * _domainId[(i + 2) % _dimensionCount] +
                         _domainId[(i + 1) % _dimensionCount];
      autopas::AutoPas_MPI_Comm_split(_communicator, _domainId[i], key, &_planarCommunicators[i]);
    } else {
      _planarCommunicators[i] = AUTOPAS_MPI_COMM_WORLD;
    }
  }
}

void RegularGridDecomposition::initializeLocalBox() {
  for (int i = 0; i < 3; ++i) {
    double localBoxWidth = (_globalBoxMax[i] - _globalBoxMin[i]) / static_cast<double>(_decomposition[i]);

    _localBoxMin[i] = _domainId[i] * localBoxWidth + _globalBoxMin[i];
    _localBoxMax[i] = (_domainId[i] + 1) * localBoxWidth + _globalBoxMin[i];

    if (_domainId[i] == 0) {
      _localBoxMin[i] = _globalBoxMin[i];
    } else if (_domainId[i] == _decomposition[i] - 1) {
      _localBoxMax[i] = _globalBoxMax[i];
    }
  }
}

void RegularGridDecomposition::initializeNeighbourIds() {
  for (int i = 0; i < 3; ++i) {
    auto neighbourIndex = i * 2;
    auto preceedingNeighbourId = _domainId;
    preceedingNeighbourId[i] = (--preceedingNeighbourId[i] + _decomposition[i]) % _decomposition[i];
    _neighbourDomainIndices[neighbourIndex] = DomainTools::convertIdToIndex(preceedingNeighbourId, _decomposition);

    ++neighbourIndex;
    auto succeedingNeighbourId = _domainId;
    succeedingNeighbourId[i] = (++succeedingNeighbourId[i] + _decomposition[i]) % _decomposition[i];
    _neighbourDomainIndices[neighbourIndex] = DomainTools::convertIdToIndex(succeedingNeighbourId, _decomposition);
  }
}

void RegularGridDecomposition::initializeGlobalBox(const std::array<double, 3> &globalBoxMin,
                                                   const std::array<double, 3> &globalBoxMax) {
  for (int i = 0; i < 3; ++i) {
    _globalBoxMin[i] = globalBoxMin[i];
    _globalBoxMax[i] = globalBoxMax[i];
  }
}

bool RegularGridDecomposition::isInsideLocalDomain(const std::array<double, 3> &coordinates) const {
  return DomainTools::isInsideDomain(coordinates, _localBoxMin, _localBoxMax);
}

std::array<int, 6> RegularGridDecomposition::getExtentOfSubdomain(const int subdomainIndex) const {
  return DomainTools::getExtentOfSubdomain(subdomainIndex, _decomposition);
}

void RegularGridDecomposition::exchangeHaloParticles(SharedAutoPasContainer &autoPasContainer) {
  std::vector<ParticleType> haloParticles{};

  for (int dimensionIndex = 0; dimensionIndex < _dimensionCount; ++dimensionIndex) {
    std::vector<ParticleType> particlesForLeftNeighbour{};
    std::vector<ParticleType> particlesForRightNeighbour{};

    collectHaloParticlesForLeftNeighbour(autoPasContainer, dimensionIndex, particlesForLeftNeighbour);
    collectHaloParticlesForRightNeighbour(autoPasContainer, dimensionIndex, particlesForRightNeighbour);

    double leftHaloMin = _localBoxMin[dimensionIndex] - _skinWidth;
    double leftHaloMax = _localBoxMin[dimensionIndex] + _cutoffWidth + _skinWidth;
    double rightHaloMin = _localBoxMax[dimensionIndex] - _cutoffWidth - _skinWidth;
    double rightHaloMax = _localBoxMax[dimensionIndex] + _skinWidth;

    for (const auto &particle : haloParticles) {
      std::array<double, _dimensionCount> position = particle.getR();
      if (position[dimensionIndex] >= leftHaloMin and position[dimensionIndex] < leftHaloMax) {
        particlesForLeftNeighbour.push_back(particle);

        // Apply boundary condition
        if (_localBoxMin[dimensionIndex] == _globalBoxMin[dimensionIndex]) {
          position[dimensionIndex] =
              position[dimensionIndex] + (_globalBoxMax[dimensionIndex] - _globalBoxMin[dimensionIndex]);
          particlesForLeftNeighbour.back().setR(position);
        }
      } else if (position[dimensionIndex] >= rightHaloMin and position[dimensionIndex] < rightHaloMax) {
        particlesForRightNeighbour.push_back(particle);

        // Apply boundary condition
        if (_localBoxMax[dimensionIndex] == _globalBoxMax[dimensionIndex]) {
          position[dimensionIndex] =
              position[dimensionIndex] - (_globalBoxMax[dimensionIndex] - _globalBoxMin[dimensionIndex]);
          particlesForRightNeighbour.back().setR(position);
        }
      }
    }
    // See documentation for _neighbourDomainIndices to explain the indexing
    int leftNeighbour = _neighbourDomainIndices[(dimensionIndex * 2) % _neighbourCount];
    int rightNeighbour = _neighbourDomainIndices[(dimensionIndex * 2 + 1) % _neighbourCount];
    sendAndReceiveParticlesLeftAndRight(particlesForLeftNeighbour, particlesForRightNeighbour, leftNeighbour,
                                        rightNeighbour, haloParticles);
  }
  for (auto &particle : haloParticles) {
    autoPasContainer->addOrUpdateHaloParticle(particle);
  }
}

void RegularGridDecomposition::exchangeMigratingParticles(SharedAutoPasContainer &autoPasContainer,
                                                          std::vector<ParticleType> &emigrants) {
  const std::array<double, _dimensionCount> globalBoxMin = {_globalBoxMin[0], _globalBoxMin[1], _globalBoxMin[2]};
  const std::array<double, _dimensionCount> globalBoxMax = {_globalBoxMax[0], _globalBoxMax[1], _globalBoxMax[2]};
  const std::array<double, _dimensionCount> globalBoxLength =
      autopas::utils::ArrayMath::sub(globalBoxMax, globalBoxMin);

  for (int dimensionIndex = 0; dimensionIndex < _dimensionCount; ++dimensionIndex) {
    std::vector<ParticleType> immigrants, remainingEmigrants;
    std::vector<ParticleType> particlesForLeftNeighbour;
    std::vector<ParticleType> particlesForRightNeighbour;

    // See documentation for _neighbourDomainIndices to explain the indexing
    int leftNeighbour = _neighbourDomainIndices[(dimensionIndex * 2) % _neighbourCount];
    int rightNeighbour = _neighbourDomainIndices[(dimensionIndex * 2 + 1) % _neighbourCount];

    for (const auto &particle : emigrants) {
      std::array<double, _dimensionCount> position = particle.getR();
      if (position[dimensionIndex] < _localBoxMin[dimensionIndex]) {
        particlesForLeftNeighbour.push_back(particle);

        // Apply boundary condition
        if (_localBoxMin[dimensionIndex] == _globalBoxMin[dimensionIndex]) {
          position[dimensionIndex] =
              std::min(std::nextafter(_globalBoxMax[dimensionIndex], _globalBoxMin[dimensionIndex]),
                       position[dimensionIndex] + globalBoxLength[dimensionIndex]);
          particlesForLeftNeighbour.back().setR(position);
        }
      } else if (position[dimensionIndex] >= _localBoxMax[dimensionIndex]) {
        particlesForRightNeighbour.push_back(particle);

        // Apply boundary condition
        if (_localBoxMax[dimensionIndex] == _globalBoxMax[dimensionIndex]) {
          position[dimensionIndex] =
              std::max(_globalBoxMin[dimensionIndex], position[dimensionIndex] - globalBoxLength[dimensionIndex]);
          particlesForRightNeighbour.back().setR(position);
        }
      } else {
        remainingEmigrants.push_back(particle);
      }
    }
    emigrants = remainingEmigrants;

    sendAndReceiveParticlesLeftAndRight(particlesForLeftNeighbour, particlesForRightNeighbour, leftNeighbour,
                                        rightNeighbour, immigrants);

    for (const auto &particle : immigrants) {
      if (isInsideLocalDomain(particle.getR())) {
        autoPasContainer->addParticle(particle);
      } else {
        emigrants.push_back(particle);
      }
    }
  }

  // Add remaining emigrants to current container
  for (auto &particle : emigrants) {
    autoPasContainer->addParticle(particle);
  }
}

void RegularGridDecomposition::sendAndReceiveParticlesLeftAndRight(std::vector<ParticleType> &particlesToLeft,
                                                                   std::vector<ParticleType> &particlesToRight,
                                                                   const int &leftNeighbour, const int &rightNeighbour,
                                                                   std::vector<ParticleType> &receivedParticles) {
<<<<<<< HEAD
  if (_mpiIsEnabled && leftNeighbour != _domainIndex) {
    ParticleCommunicator particleCommunicator(_communicator);
    particleCommunicator.sendParticles(particlesToLeft, leftNeighbour);
    particleCommunicator.sendParticles(particlesToRight, rightNeighbour);
=======
  if (_mpiCommunicationNeeded and leftNeighbour != _domainIndex) {
    sendParticles(particlesToLeft, leftNeighbour);
    sendParticles(particlesToRight, rightNeighbour);
>>>>>>> 62f2b17a

    particleCommunicator.receiveParticles(receivedParticles, leftNeighbour);
    particleCommunicator.receiveParticles(receivedParticles, rightNeighbour);

    particleCommunicator.waitForSendRequests();
  } else {
    receivedParticles.insert(receivedParticles.end(), particlesToLeft.begin(), particlesToLeft.end());
    receivedParticles.insert(receivedParticles.end(), particlesToRight.begin(), particlesToRight.end());
  }
}

void RegularGridDecomposition::collectHaloParticlesForLeftNeighbour(SharedAutoPasContainer &autoPasContainer,
                                                                    const size_t &direction,
                                                                    std::vector<ParticleType> &haloParticles) {
  std::array<double, _dimensionCount> boxMin, boxMax;

  // Calculate halo box for left neighbour
  for (int i = 0; i < _dimensionCount; ++i) {
    boxMin[i] = _localBoxMin[i] - _skinWidth;
    boxMax[i] = _skinWidth + _localBoxMax[i];
  }
  boxMax[direction] = _localBoxMin[direction] + _cutoffWidth + _skinWidth;

  // Collect the halo particles for the left neighbour
  for (auto particle = autoPasContainer->getRegionIterator(boxMin, boxMax, autopas::IteratorBehavior::owned);
       particle.isValid(); ++particle) {
    std::array<double, _dimensionCount> position = particle->getR();
    haloParticles.push_back(*particle);

    // Apply boundary condition
    if (_localBoxMin[direction] == _globalBoxMin[direction]) {
      position[direction] = position[direction] + (_globalBoxMax[direction] - _globalBoxMin[direction]);
      haloParticles.back().setR(position);
    }
  }
}

void RegularGridDecomposition::collectHaloParticlesForRightNeighbour(SharedAutoPasContainer &autoPasContainer,
                                                                     const size_t &direction,
                                                                     std::vector<ParticleType> &haloParticles) {
  std::array<double, _dimensionCount> boxMin, boxMax;

  // Calculate left halo box of right neighbour
  for (int i = 0; i < _dimensionCount; ++i) {
    boxMin[i] = _localBoxMin[i] - _skinWidth;
    boxMax[i] = _localBoxMax[i] + _skinWidth;
  }
  boxMin[direction] = _localBoxMax[direction] - _cutoffWidth - _skinWidth;

  // Collect the halo particles for the right neighbour
  for (auto particle = autoPasContainer->getRegionIterator(boxMin, boxMax, autopas::IteratorBehavior::owned);
       particle.isValid(); ++particle) {
    std::array<double, _dimensionCount> position = particle->getR();
    haloParticles.push_back(*particle);

    // Apply boundary condition
    if (_localBoxMax[direction] == _globalBoxMax[direction]) {
      position[direction] = position[direction] - (_globalBoxMax[direction] - _globalBoxMin[direction]);
      haloParticles.back().setR(position);
    }
  }
}

void RegularGridDecomposition::categorizeParticlesIntoLeftAndRightNeighbour(
    const std::vector<ParticleType> &particles, const size_t &direction,
    std::vector<ParticleType> &leftNeighbourParticles, std::vector<ParticleType> &rightNeighbourParticles,
    std::vector<ParticleType> &uncategorizedParticles) {
  for (const auto &particle : particles) {
    std::array<double, _dimensionCount> position = particle.getR();
    if (position[direction] < _localBoxMin[direction]) {
      leftNeighbourParticles.push_back(particle);

      // Apply boundary condition
      if (_localBoxMin[direction] == _globalBoxMin[direction]) {
        position[direction] = std::min(std::nextafter(_globalBoxMax[direction], _globalBoxMin[direction]),
                                       position[direction] + _globalBoxMax[direction] - _globalBoxMin[direction]);
        leftNeighbourParticles.back().setR(position);
      }
    } else if (position[direction] >= _localBoxMax[direction]) {
      rightNeighbourParticles.push_back(particle);

      // Apply boundary condition
      if (_localBoxMax[direction] == _globalBoxMax[direction]) {
        position[direction] = std::max(_globalBoxMin[direction],
                                       position[direction] - (_globalBoxMax[direction] - _globalBoxMin[direction]));
        rightNeighbourParticles.back().setR(position);
      }
    } else {
      uncategorizedParticles.push_back(particle);
    }
  }
}<|MERGE_RESOLUTION|>--- conflicted
+++ resolved
@@ -309,16 +309,11 @@
                                                                    std::vector<ParticleType> &particlesToRight,
                                                                    const int &leftNeighbour, const int &rightNeighbour,
                                                                    std::vector<ParticleType> &receivedParticles) {
-<<<<<<< HEAD
-  if (_mpiIsEnabled && leftNeighbour != _domainIndex) {
+  if (_mpiCommunicationNeeded && leftNeighbour != _domainIndex) {
     ParticleCommunicator particleCommunicator(_communicator);
+
     particleCommunicator.sendParticles(particlesToLeft, leftNeighbour);
     particleCommunicator.sendParticles(particlesToRight, rightNeighbour);
-=======
-  if (_mpiCommunicationNeeded and leftNeighbour != _domainIndex) {
-    sendParticles(particlesToLeft, leftNeighbour);
-    sendParticles(particlesToRight, rightNeighbour);
->>>>>>> 62f2b17a
 
     particleCommunicator.receiveParticles(receivedParticles, leftNeighbour);
     particleCommunicator.receiveParticles(receivedParticles, rightNeighbour);
