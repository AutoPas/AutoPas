/**
 * @file RegularGridDecomposition.cpp
 * @author J. Körner
 * @date 19.04.2021
 */
#include "RegularGridDecomposition.h"

#include <algorithm>
#include <cmath>
#include <functional>
#include <iomanip>
#include <numeric>

#include "DomainTools.h"
#include "autopas/AutoPas.h"
#include "autopas/utils/ArrayMath.h"
#include "autopas/utils/ArrayUtils.h"
#include "autopas/utils/Math.h"
#include "autopas/utils/Quaternion.h"
#include "autopas/utils/WrapOpenMP.h"
#include "src/ParticleCommunicator.h"
#include "src/TypeDefinitions.h"

RegularGridDecomposition::RegularGridDecomposition(const MDFlexConfig &configuration)
    : _loadBalancerOption(configuration.loadBalancer.value),
      _cutoffWidth(configuration.cutoff.value),
      _skinWidth(configuration.verletSkinRadius.value),
      _rebuildFrequency(configuration.verletRebuildFrequency.value),
      _globalBoxMin(configuration.boxMin.value),
      _globalBoxMax(configuration.boxMax.value),
      _boundaryType(configuration.boundaryOption.value),
      _mpiCommunicationNeeded(
#if defined(AUTOPAS_INCLUDE_MPI)
          true
#else
          false
#endif
      ) {
  autopas::AutoPas_MPI_Comm_size(AUTOPAS_MPI_COMM_WORLD, &_subdomainCount);
  // if there is only one rank, but we are running with MPI we actually do not need it.
  if (_subdomainCount == 1) {
    _mpiCommunicationNeeded = false;
  }

  _decomposition = DomainTools::generateDecomposition(_subdomainCount, configuration.subdivideDimension.value);

  // For reflection, we interact particles with their 'mirror' only if it would cause a repulsive force. This occurs
  // only for particles within sixthRootOfTwo * sigma / 2.0 of the boundary. For minimal redundant iterating over
  // particles, we iterate once over particles within the largest possible range where a particle might experience a
  // repulsion, i.e. sixthRootOfTwo * maxSigma / 2.0.
  double maxSigma{0};
  for (const auto &[_, sigma] : configuration.sigmaMap.value) {
    maxSigma = std::max(maxSigma, sigma);
  }
  _maxReflectiveSkin = sixthRootOfTwo * maxSigma / 2.;

  // initialize _communicator and _domainIndex
  initializeMPICommunicator();
  // initialize _planarCommunicators and domainID
  initializeLocalDomain();
  // initialize _localBoxMin/Max
  initializeLocalBox();
  // initialize _neighborDomainIndices
  initializeNeighborIndices();

#if defined(MD_FLEXIBLE_ENABLE_ALLLBL)
  if (_loadBalancerOption == LoadBalancerOption::all) {
    _allLoadBalancer = std::make_unique<ALL::ALL<double, double>>(ALL::TENSOR, _dimensionCount, 0);
    _allLoadBalancer->setCommunicator(reinterpret_cast<MPI_Comm>(_communicator));

    const double minDomainSize = 2 * (_cutoffWidth + _skinWidth);
    _allLoadBalancer->setMinDomainSize({minDomainSize, minDomainSize, minDomainSize});
    _allLoadBalancer->setup();
  }
#else
  if (_domainIndex == 0 and _loadBalancerOption == LoadBalancerOption::all) {
    std::cout << "ALL load balancer has been disabled during compile time. Load balancing will be turned off."
              << std::endl;
  }
#endif
}

RegularGridDecomposition::~RegularGridDecomposition() = default;

void RegularGridDecomposition::update(const double &work) {
  if (_mpiCommunicationNeeded) {
    switch (_loadBalancerOption) {
      case LoadBalancerOption::invertedPressure: {
        balanceWithInvertedPressureLoadBalancer(work);
        break;
      }
#if defined(MD_FLEXIBLE_ENABLE_ALLLBL)
      case LoadBalancerOption::all: {
        balanceWithAllLoadBalancer(work);
        break;
      }
#endif
      default: {
        // do nothing
      }
    }
  }
}

int RegularGridDecomposition::getNumberOfSubdomains() const {
  return std::accumulate(_decomposition.begin(), _decomposition.end(), 1, std::multiplies<>());
}

void RegularGridDecomposition::initializeMPICommunicator() {
  // have to cast away const because MPI requires it
  autopas::AutoPas_MPI_Cart_create(AUTOPAS_MPI_COMM_WORLD, _dimensionCount, _decomposition.data(),
                                   const_cast<int *>(_periods.data()), true, &_communicator);
  autopas::AutoPas_MPI_Comm_rank(_communicator, &_domainIndex);
}

void RegularGridDecomposition::initializeLocalDomain() {
  // have to cast away const because MPI requires it
  autopas::AutoPas_MPI_Cart_get(_communicator, _dimensionCount, _decomposition.data(),
                                const_cast<int *>(_periods.data()), _domainId.data());

  // Create planar communicators used for diffuse load balancing.
  for (int i = 0; i < _dimensionCount; ++i) {
    if (_mpiCommunicationNeeded) {
      const int key = _decomposition[(i + 1) % _dimensionCount] * _domainId[(i + 2) % _dimensionCount] +
                      _domainId[(i + 1) % _dimensionCount];
      autopas::AutoPas_MPI_Comm_split(_communicator, _domainId[i], key, &_planarCommunicators[i]);
    } else {
      _planarCommunicators[i] = AUTOPAS_MPI_COMM_WORLD;
    }
  }
}

void RegularGridDecomposition::initializeLocalBox() {
  for (int i = 0; i < 3; ++i) {
    const double localBoxWidth = (_globalBoxMax[i] - _globalBoxMin[i]) / static_cast<double>(_decomposition[i]);

    _localBoxMin[i] = _domainId[i] * localBoxWidth + _globalBoxMin[i];
    _localBoxMax[i] = (_domainId[i] + 1) * localBoxWidth + _globalBoxMin[i];
  }
}

void RegularGridDecomposition::initializeNeighborIndices() {
  for (int i = 0; i < 3; ++i) {
    auto neighborIndex = i * 2;
    auto precedingNeighborId = _domainId;
    precedingNeighborId[i] = (--precedingNeighborId[i] + _decomposition[i]) % _decomposition[i];
    _neighborDomainIndices[neighborIndex] = DomainTools::convertIdToIndex(precedingNeighborId, _decomposition);

    ++neighborIndex;
    auto succeedingNeighborId = _domainId;
    succeedingNeighborId[i] = (++succeedingNeighborId[i] + _decomposition[i]) % _decomposition[i];
    _neighborDomainIndices[neighborIndex] = DomainTools::convertIdToIndex(succeedingNeighborId, _decomposition);
  }
}

bool RegularGridDecomposition::isInsideLocalDomain(const std::array<double, 3> &coordinates) const {
  return DomainTools::isInsideDomain(coordinates, _localBoxMin, _localBoxMax);
}

std::array<int, 6> RegularGridDecomposition::getExtentOfSubdomain(const int subdomainIndex) const {
  return DomainTools::getExtentOfSubdomain(subdomainIndex, _decomposition);
}

void RegularGridDecomposition::exchangeHaloParticles(AutoPasType &autoPasContainer) {
  using autopas::utils::Math::isNear;
  using namespace autopas::utils::ArrayMath::literals;

  _haloParticles.clear();
  const double haloWidth = _cutoffWidth + _skinWidth;

  // since we currently don't have any halo particles, estimate the number by comparing box and halo volume and add 10%
  const auto localBoxDimensions = _localBoxMax - _localBoxMin;
  const auto localBoxVolume = std::reduce(localBoxDimensions.begin(), localBoxDimensions.end(), 1., std::multiplies());
  const auto haloBoxDimensions = localBoxDimensions + 2 * haloWidth;
  const auto haloBoxVolume = std::reduce(haloBoxDimensions.begin(), haloBoxDimensions.end(), 1., std::multiplies());
  const auto haloActualVolume = haloBoxVolume - localBoxVolume;
  _haloParticles.reserve(
      static_cast<size_t>(autoPasContainer.getNumberOfParticles() * (haloActualVolume / localBoxVolume) * 1.1));

  for (int dimensionIndex = 0; dimensionIndex < _dimensionCount; ++dimensionIndex) {
    // completely bypass Halo particle exchange in this dimension if boundaries in this direction are not periodic
    // *and* if both local boundaries are the global boundaries in this dimension
    if (_boundaryType[dimensionIndex] != options::BoundaryTypeOption::periodic and
        isNear(_localBoxMin[dimensionIndex], _globalBoxMin[dimensionIndex]) and
        isNear(_localBoxMax[dimensionIndex], _globalBoxMax[dimensionIndex])) {
      continue;
    }

    _particlesForLeftNeighbor.clear();
    collectHaloParticlesForLeftNeighbor(autoPasContainer, dimensionIndex, _particlesForLeftNeighbor);
    _particlesForRightNeighbor.clear();
    collectHaloParticlesForRightNeighbor(autoPasContainer, dimensionIndex, _particlesForRightNeighbor);

    const double leftHaloMin = _localBoxMin[dimensionIndex] - _skinWidth;
    const double leftHaloMax = _localBoxMin[dimensionIndex] + _cutoffWidth + _skinWidth;
    const double rightHaloMin = _localBoxMax[dimensionIndex] - _cutoffWidth - _skinWidth;
    const double rightHaloMax = _localBoxMax[dimensionIndex] + _skinWidth;

    for (const auto &particle : _haloParticles) {
      std::array<double, _dimensionCount> position = particle.getR();
      if (position[dimensionIndex] >= leftHaloMin and position[dimensionIndex] < leftHaloMax) {
        _particlesForLeftNeighbor.push_back(particle);

        // Apply boundary condition
        if (isNear(_localBoxMin[dimensionIndex], _globalBoxMin[dimensionIndex])) {
          position[dimensionIndex] =
              position[dimensionIndex] + (_globalBoxMax[dimensionIndex] - _globalBoxMin[dimensionIndex]);
          _particlesForLeftNeighbor.back().setR(position);
        }
      } else if (position[dimensionIndex] >= rightHaloMin and position[dimensionIndex] < rightHaloMax) {
        _particlesForRightNeighbor.push_back(particle);

        // Apply boundary condition
        if (isNear(_localBoxMax[dimensionIndex], _globalBoxMax[dimensionIndex])) {
          position[dimensionIndex] =
              position[dimensionIndex] - (_globalBoxMax[dimensionIndex] - _globalBoxMin[dimensionIndex]);
          _particlesForRightNeighbor.back().setR(position);
        }
      }
    }
    // See documentation for _neighborDomainIndices to explain the indexing
    const int leftNeighbor = _neighborDomainIndices[(dimensionIndex * 2) % _neighborCount];
    const int rightNeighbor = _neighborDomainIndices[(dimensionIndex * 2 + 1) % _neighborCount];
    // clear the buffer as it will hold the newly received halo particles.
    _receivedParticlesBuffer.clear();
    sendAndReceiveParticlesLeftAndRight(_particlesForLeftNeighbor, _particlesForRightNeighbor, _receivedParticlesBuffer,
                                        leftNeighbor, rightNeighbor);
    _haloParticles.insert(_haloParticles.end(), _receivedParticlesBuffer.begin(), _receivedParticlesBuffer.end());
  }
  autoPasContainer.addHaloParticles(_haloParticles);
}

void RegularGridDecomposition::exchangeMigratingParticles(AutoPasType &autoPasContainer,
                                                          std::vector<ParticleType> &emigrants) {
  using autopas::utils::Math::isNear;
  // buffer for particles that are neither for the left nor right neighbor. This buffer exists to avoid reallocations.
  std::vector<ParticleType> remainingEmigrants;
  for (int dimensionIndex = 0; dimensionIndex < _dimensionCount; ++dimensionIndex) {
    // if this rank spans the whole dimension but is not periodic -> skip.
    if (_boundaryType[dimensionIndex] != options::BoundaryTypeOption::periodic and
        isNear(_localBoxMin[dimensionIndex], _globalBoxMin[dimensionIndex]) and
        isNear(_localBoxMax[dimensionIndex], _globalBoxMax[dimensionIndex]))
      continue;

    // If the ALL load balancer is used, it may happen that particles migrate to a non-adjacent domain.
    // Therefore, we need to migrate particles as many times as there are grid cells along the dimension.
    const int maximumSendSteps = _loadBalancerOption == LoadBalancerOption::all ? _decomposition[dimensionIndex] : 1;

    for (int gridIndex = 0; gridIndex < maximumSendSteps; ++gridIndex) {
      // See documentation for _neighborDomainIndices to explain the indexing
      const int leftNeighbor = _neighborDomainIndices[(dimensionIndex * 2) % _neighborCount];
      const int rightNeighbor = _neighborDomainIndices[(dimensionIndex * 2 + 1) % _neighborCount];

      std::tie(_particlesForLeftNeighbor, _particlesForRightNeighbor, remainingEmigrants) =
          categorizeParticlesIntoLeftAndRightNeighbor(emigrants, dimensionIndex);
      emigrants = remainingEmigrants;

      // clear the buffer as it will hold the newly received immigrants
      _receivedParticlesBuffer.clear();
      sendAndReceiveParticlesLeftAndRight(_particlesForLeftNeighbor, _particlesForRightNeighbor,
                                          _receivedParticlesBuffer, leftNeighbor, rightNeighbor);
      // custom openmp reduction to concatenate all local vectors to one at the end of a parallel region
      AUTOPAS_OPENMP(declare reduction(vecMergeParticle :                                                 \
                                       std::remove_reference_t<decltype(emigrants)> :                     \
                                           omp_out.insert(omp_out.end(), omp_in.begin(), omp_in.end())))
      // make sure each buffer gets filled equally while not inducing scheduling overhead
      AUTOPAS_OPENMP(parallel for reduction(vecMergeParticle : emigrants) \
                                  schedule(static, std::max(1ul, _receivedParticlesBuffer.size() / autopas::autopas_get_max_threads())))
      // we can't use range based for loops here because clang accepts this only starting with version 11
      for (size_t i = 0; i < _receivedParticlesBuffer.size(); ++i) {
        const auto &particle = _receivedParticlesBuffer[i];
        if (isInsideLocalDomain(particle.getR())) {
          autoPasContainer.addParticle(particle);
        } else {
          emigrants.push_back(particle);
        }
      }
    }
  }
  // sanity check: if the simulation is a closed system there should be no emigrants left at this point.
  if (std::all_of(_boundaryType.begin(), _boundaryType.end(),
                  [](const auto &boundary) {
                    return boundary == options::BoundaryTypeOption::periodic or
                           boundary == options::BoundaryTypeOption::reflective;
                  }) and
      not emigrants.empty()) {
    using autopas::utils::ArrayUtils::operator<<;
    std::stringstream ss;
    ss << "Rank " << _domainIndex << ": All boundaries are periodic or reflective but " << emigrants.size()
       << " migrants could not be re-inserted:\n"
       << autopas::utils::ArrayUtils::to_string(emigrants, "\n", {"", ""}) << "\n\n"
       << "Local box min: " << _localBoxMin << "\n"
       << "Local box max: " << _localBoxMax;
    throw std::runtime_error(ss.str());
  }
}

void RegularGridDecomposition::reflectParticlesAtBoundaries(AutoPasType &autoPasContainer,
                                                            ParticlePropertiesLibraryType &particlePropertiesLib) {
  using autopas::utils::Math::isNear;
  std::array<double, _dimensionCount> reflSkinMin{}, reflSkinMax{};

  for (int dimensionIndex = 0; dimensionIndex < _dimensionCount; ++dimensionIndex) {
    // skip if boundary is not reflective
    if (_boundaryType[dimensionIndex] != options::BoundaryTypeOption::reflective) continue;

    auto reflect = [&](bool isUpper) {
      const auto boundaryPosition = isUpper ? reflSkinMax[dimensionIndex] : reflSkinMin[dimensionIndex];

      for (auto p = autoPasContainer.getRegionIterator(reflSkinMin, reflSkinMax, autopas::IteratorBehavior::owned);
           p.isValid(); ++p) {
        // Check that particle is within 6th root of 2 * sigma
        const auto position = p->getR();
        const auto distanceToBoundary = std::abs(position[dimensionIndex] - boundaryPosition);

        // For single-site molecules, we discard molecules further than sixthRootOfTwo * sigma, and are left only with
        // molecules who will experience repulsion from the boundary.

        // For multi-site molecules, we discard molecules with center-of-mass further than sixthRootOfTwo * the largest
        // sigma of any site of that molecule. Some molecules may still experience attraction in which case their force
        // is reset to before the force interaction.
        //
        // Note, there is a scenario where a molecule has center-of-mass further than sixthRootOfTwo * sigma, but has a
        // site closer than this distance, with a large enough epsilon, that repulsion would occur. For computational
        // cost reasons, this scenario is neglected - no repulsion occurs. This *should*, in theory, with an appropriate
        // step-size and molecular model, not cause any problems.

        // To produce a "mirrored" multi-site molecule that could be used with the multi-site molecule functor requires
        // adding 3 additional molecule types for every molecule type, as we would require relative site positions
        // mirrored in all 3-dimensions. Then the reflected relative site positions can be rotated using the mirrored
        // quaternion produced by quaternion::qMirror.
        //
        // As this is nasty, we reimplement the kernel of the lennard-jones force here. We also use this for
        // single-site molecules, primarily for consistency but it is also suspected to be cheaper than creating a
        // mirror particle for use with the actual functor.

        // Calculates force acting on site from another site
        const auto LJKernel = [](const std::array<double, 3> sitePosition,
                                 const std::array<double, 3> mirrorSitePosition, const double sigmaSquared,
                                 const double epsilon24) {
          const auto displacement = autopas::utils::ArrayMath::sub(sitePosition, mirrorSitePosition);
          const auto distanceSquared = autopas::utils::ArrayMath::dot(displacement, displacement);

          const auto inverseDistanceSquared = 1. / distanceSquared;
          const auto lj2 = sigmaSquared * inverseDistanceSquared;
          const auto lj6 = lj2 * lj2 * lj2;
          const auto lj12 = lj6 * lj6;
          const auto lj12m6 = lj12 - lj6;
          const auto scalarMultiple = epsilon24 * (lj12 + lj12m6) * inverseDistanceSquared;

          return autopas::utils::ArrayMath::mulScalar(displacement, scalarMultiple);
        };

        const bool reflectMoleculeFlag =
            distanceToBoundary < sixthRootOfTwo * 0.5 *
#if MD_FLEXIBLE_MODE == MULTISITE
                                     particlePropertiesLib.getMoleculesLargestSigma(p->getTypeId());
#else
                                     particlePropertiesLib.getSigma(p->getTypeId());
#endif

        if (reflectMoleculeFlag) {
#if MD_FLEXIBLE_MODE == MULTISITE
          // Keep track of current force and torque to see if molecule is repulsed, and, if not, reset the force.
          const auto currentForce = p->getF();
          const auto currentTorque = p->getTorque();

          // load site positions and types
          const auto unrotatedSitePositions = particlePropertiesLib.getSitePositions(p->getTypeId());
          const auto rotatedSitePositions =
              autopas::utils::quaternion::rotateVectorOfPositions(p->getQuaternion(), unrotatedSitePositions);
          const auto exactSitePositions = [rotatedSitePositions, position]() {
            std::vector<std::array<double, 3>> returnedPositions{};
            returnedPositions.reserve(rotatedSitePositions.size());
            for (const auto &rotatedSitePosition : rotatedSitePositions) {
              returnedPositions.push_back(autopas::utils::ArrayMath::add(rotatedSitePosition, position));
            }
            return returnedPositions;
          }();
          const auto siteTypes = particlePropertiesLib.getSiteTypes(p->getTypeId());

          // get positions of opposing mirror sites
          const auto exactMirrorSitePositions = [exactSitePositions, boundaryPosition, dimensionIndex]() {
            std::vector<std::array<double, 3>> returnedPositions{};
            returnedPositions.reserve(exactSitePositions.size());
            for (const auto &exactSitePosition : exactSitePositions) {
              auto mirrorPosition = exactSitePosition;
              const auto displacementToBoundary = boundaryPosition - exactSitePosition[dimensionIndex];
              mirrorPosition[dimensionIndex] += 2 * displacementToBoundary;
              returnedPositions.push_back(mirrorPosition);
            }
            return returnedPositions;
          }();

          // Add forces + torques for molecule-to-molecule interaction
          for (int site = 0; site < particlePropertiesLib.getNumSites(p->getTypeId()); site++) {
            for (int mirrorSite = 0; mirrorSite < particlePropertiesLib.getNumSites(p->getTypeId()); mirrorSite++) {
              const auto sigmaSquared = particlePropertiesLib.getMixingSigmaSquared(siteTypes[site], siteTypes[site]);
              const auto epsilon24 = particlePropertiesLib.getMixing24Epsilon(siteTypes[site], siteTypes[site]);
              const auto force =
                  LJKernel(exactSitePositions[site], exactMirrorSitePositions[mirrorSite], sigmaSquared, epsilon24);
              p->addF(force);
              p->addTorque((autopas::utils::ArrayMath::cross(rotatedSitePositions[site], force)));
            }
          }
#else
          const auto siteType = p->getTypeId();
          const auto mirrorPosition = [position, boundaryPosition, dimensionIndex]() {
            const auto displacementToBoundary = boundaryPosition - position[dimensionIndex];
            auto returnedPosition = position;
            returnedPosition[dimensionIndex] += 2 * displacementToBoundary;
            return returnedPosition;
          }();
          const auto sigmaSquared = particlePropertiesLib.getMixingSigmaSquared(siteType, siteType);
          const auto epsilon24 = particlePropertiesLib.getMixing24Epsilon(siteType, siteType);
          const auto force = LJKernel(position, mirrorPosition, sigmaSquared, epsilon24);
          p->addF(force);
#endif

#if MD_FLEXIBLE_MODE == MULTISITE
          // test if attraction has occurred
          const bool reflectionIsAttractive = isUpper ? p->getF()[dimensionIndex] - currentForce[dimensionIndex] > 0
                                                      : p->getF()[dimensionIndex] - currentForce[dimensionIndex] < 0;
          // reset force if no attraction has occurred
          if (reflectionIsAttractive) {
            p->setF(currentForce);
            p->setTorque(currentTorque);
          }
#endif
        }
      }
    };

    // apply if we are at a global boundary on lower end of the dimension
    if (isNear(_localBoxMin[dimensionIndex], _globalBoxMin[dimensionIndex])) {
      reflSkinMin = _globalBoxMin;
      reflSkinMax = _globalBoxMax;
      reflSkinMax[dimensionIndex] = _globalBoxMin[dimensionIndex] + _maxReflectiveSkin;

      reflect(false);
    }
    // apply if we are at a global boundary on upper end of the dimension
    if (isNear(_localBoxMax[dimensionIndex], _globalBoxMax[dimensionIndex])) {
      reflSkinMin = _globalBoxMin;
      reflSkinMax = _globalBoxMax;
      reflSkinMin[dimensionIndex] = _globalBoxMax[dimensionIndex] - _maxReflectiveSkin;

      reflect(true);
    }
  }
}

void RegularGridDecomposition::sendAndReceiveParticlesLeftAndRight(const std::vector<ParticleType> &particlesToLeft,
                                                                   const std::vector<ParticleType> &particlesToRight,
                                                                   std::vector<ParticleType> &receivedParticlesBuffer,
                                                                   int leftNeighbor, int rightNeighbor) {
  // only actually send / receive if we are not sending / receiving to ourselves
  if (_mpiCommunicationNeeded and leftNeighbor != _domainIndex) {
    ParticleCommunicator particleCommunicator(_communicator);

    particleCommunicator.sendParticles(particlesToLeft, leftNeighbor);
    particleCommunicator.sendParticles(particlesToRight, rightNeighbor);

    particleCommunicator.receiveParticles(receivedParticlesBuffer, leftNeighbor);
    particleCommunicator.receiveParticles(receivedParticlesBuffer, rightNeighbor);

    particleCommunicator.waitForSendRequests();
  } else {
    receivedParticlesBuffer.insert(receivedParticlesBuffer.end(), particlesToLeft.begin(), particlesToLeft.end());
    receivedParticlesBuffer.insert(receivedParticlesBuffer.end(), particlesToRight.begin(), particlesToRight.end());
  }
}

void RegularGridDecomposition::collectHaloParticlesAux(AutoPasType &autoPasContainer, size_t direction,
                                                       const std::array<double, _dimensionCount> &boxMin,
                                                       const std::array<double, _dimensionCount> &boxMax,
                                                       bool atGlobalBoundary, double wrapAroundDistance,
                                                       std::vector<ParticleType> &haloParticlesBuffer) {
  using autopas::utils::Math::isNear;
  using namespace autopas::utils::ArrayMath::literals;

  const auto getBoxDimensions = [](const auto &bMin, const auto &bMax) {
    const auto bLength = bMax - bMin;
    return std::reduce(bLength.begin(), bLength.end(), 1., std::multiplies());
  };
  const auto boxVolume = getBoxDimensions(boxMin, boxMax);
  const auto localBoxVolume = getBoxDimensions(_localBoxMin, _localBoxMax);

  // estimate the number of halo particles by calculating the fraction of the search box and scale it up by 10%
  haloParticlesBuffer.reserve(
      static_cast<size_t>(boxVolume / localBoxVolume * autoPasContainer.getNumberOfParticles() * 1.1));
  // Collect the halo particles for the neighbor
  for (auto particleIter = autoPasContainer.getRegionIterator(boxMin, boxMax, autopas::IteratorBehavior::owned);
       particleIter.isValid(); ++particleIter) {
    haloParticlesBuffer.push_back(*particleIter);

    // if the particle is outside the global box move it to the other side (periodic boundary)
    if (atGlobalBoundary) {
      auto position = particleIter->getR();
      position[direction] = position[direction] + wrapAroundDistance;
      haloParticlesBuffer.back().setR(position);
    }
  }
}

void RegularGridDecomposition::collectHaloParticlesForLeftNeighbor(
    AutoPasType &autoPasContainer, size_t direction, std::vector<ParticleType> &particlesForLeftNeighborBuffer) {
  using autopas::utils::Math::isNear;
  using namespace autopas::utils::ArrayMath::literals;

<<<<<<< HEAD
  const std::array<double, _dimensionCount> boxMin = _localBoxMin - _skinWidth;
  const std::array<double, _dimensionCount> boxMax = [&]() {
    auto boxMax = _localBoxMax + _skinWidth;
    boxMax[direction] = _localBoxMin[direction] + _cutoffWidth + _skinWidth;
=======
  const auto skinWidth = _skinWidthPerTimestep * _rebuildFrequency;
  const std::array<double, _dimensionCount> boxMin = _localBoxMin;
  const std::array<double, _dimensionCount> boxMax = [&]() {
    auto boxMax = _localBoxMax;
    boxMax[direction] = _localBoxMin[direction] + _cutoffWidth + skinWidth;
>>>>>>> ce2608b4
    return boxMax;
  }();
  const auto atGlobalBoundary = isNear(_localBoxMin[direction], _globalBoxMin[direction]);
  const auto wrapAroundDistance = +(_globalBoxMax[direction] - _globalBoxMin[direction]);
  collectHaloParticlesAux(autoPasContainer, direction, boxMin, boxMax, atGlobalBoundary, wrapAroundDistance,
                          particlesForLeftNeighborBuffer);
}

void RegularGridDecomposition::collectHaloParticlesForRightNeighbor(
    AutoPasType &autoPasContainer, size_t direction, std::vector<ParticleType> &particlesForRightNeighborBuffer) {
  using autopas::utils::Math::isNear;
  using namespace autopas::utils::ArrayMath::literals;

<<<<<<< HEAD
  const std::array<double, _dimensionCount> boxMax = _localBoxMax + _skinWidth;
  const std::array<double, _dimensionCount> boxMin = [&]() {
    auto boxMin = _localBoxMin - _skinWidth;
    boxMin[direction] = _localBoxMax[direction] - _cutoffWidth - _skinWidth;
=======
  const auto skinWidth = _skinWidthPerTimestep * _rebuildFrequency;
  const std::array<double, _dimensionCount> boxMax = _localBoxMax;
  const std::array<double, _dimensionCount> boxMin = [&]() {
    auto boxMin = _localBoxMin;
    boxMin[direction] = _localBoxMax[direction] - _cutoffWidth - skinWidth;
>>>>>>> ce2608b4
    return boxMin;
  }();
  const auto atGlobalBoundary = isNear(_localBoxMax[direction], _globalBoxMax[direction]);
  const auto wrapAroundDistance = -(_globalBoxMax[direction] - _globalBoxMin[direction]);
  collectHaloParticlesAux(autoPasContainer, direction, boxMin, boxMax, atGlobalBoundary, wrapAroundDistance,
                          particlesForRightNeighborBuffer);
}

std::tuple<std::vector<ParticleType>, std::vector<ParticleType>, std::vector<ParticleType>>
RegularGridDecomposition::categorizeParticlesIntoLeftAndRightNeighbor(const std::vector<ParticleType> &particles,
                                                                      size_t direction) {
  using autopas::utils::Math::isNear;
  using namespace autopas::utils::ArrayMath::literals;
  const std::array<double, _dimensionCount> globalBoxDimensions = _globalBoxMax - _globalBoxMin;

  // The chosen size is the best guess based on the particles vector being distributed into three other vectors.
  const auto sizeEstimate = particles.size() / 3;
  std::vector<ParticleType> leftNeighborParticles;
  std::vector<ParticleType> rightNeighborParticles;
  std::vector<ParticleType> uncategorizedParticles;
  leftNeighborParticles.reserve(sizeEstimate);
  rightNeighborParticles.reserve(sizeEstimate);
  uncategorizedParticles.reserve(sizeEstimate);

  for (const auto &particle : particles) {
    auto position = particle.getR();
    // if the particle is left of the box
    if (position[direction] < _localBoxMin[direction]) {
      leftNeighborParticles.push_back(particle);

      // if the particle is outside the global box move it to the other side (periodic boundary)
      if (isNear(_localBoxMin[direction], _globalBoxMin[direction])) {
        // TODO: check if this failsafe is really reasonable.
        //  It should only trigger if a particle's position was already inside the box?
        const auto periodicPosition = position[direction] + globalBoxDimensions[direction];
        const auto justInsideOfBox = std::nextafter(_globalBoxMax[direction], _globalBoxMin[direction]);
        position[direction] = std::min(justInsideOfBox, periodicPosition);
        leftNeighborParticles.back().setR(position);
      }
      // if the particle is right of the box
    } else if (position[direction] >= _localBoxMax[direction]) {
      rightNeighborParticles.push_back(particle);

      // if the particle is outside the global box move it to the other side (periodic boundary)
      if (isNear(_localBoxMax[direction], _globalBoxMax[direction])) {
        // TODO: check if this failsafe is really reasonable.
        //  It should only trigger if a particle's position was already inside the box?
        const auto periodicPosition = position[direction] - globalBoxDimensions[direction];
        position[direction] = std::max(_globalBoxMin[direction], periodicPosition);
        rightNeighborParticles.back().setR(position);
      }
    } else {
      uncategorizedParticles.push_back(particle);
    }
  }
  return {leftNeighborParticles, rightNeighborParticles, uncategorizedParticles};
}

void RegularGridDecomposition::balanceWithInvertedPressureLoadBalancer(double work) {
  using autopas::utils::Math::isNear;
  // This is a dummy variable which is not being used. It is required by the non-blocking MPI_Send calls.
  autopas::AutoPas_MPI_Request dummyRequest{};

  auto oldLocalBoxMin = _localBoxMin;
  auto oldLocalBoxMax = _localBoxMax;

  std::array<double, 3> averageWorkInPlane{};

  for (size_t i = 0; i < _dimensionCount; ++i) {
    const int domainCountInPlane =
        _decomposition[(i + 1) % _dimensionCount] * _decomposition[(i + 2) % _dimensionCount];

    // Calculate the average work in the process grid plane
    averageWorkInPlane[i] = work;
    if (domainCountInPlane > 1) {
      autopas::AutoPas_MPI_Allreduce(AUTOPAS_MPI_IN_PLACE, &averageWorkInPlane[i], 1, AUTOPAS_MPI_DOUBLE,
                                     AUTOPAS_MPI_SUM, _planarCommunicators[i]);
      averageWorkInPlane[i] = averageWorkInPlane[i] / domainCountInPlane;
    }

    // Get neighbour indices
    const int leftNeighbor = _neighborDomainIndices[i * 2];
    const int rightNeighbor = _neighborDomainIndices[i * 2 + 1];

    // Send average work in plane to neighbours
    if (not isNear(_localBoxMin[i], _globalBoxMin[i])) {
      autopas::AutoPas_MPI_Isend(&averageWorkInPlane[i], 1, AUTOPAS_MPI_DOUBLE, leftNeighbor, 0, _communicator,
                                 &dummyRequest);
      autopas::AutoPas_MPI_Isend(&oldLocalBoxMax[i], 1, AUTOPAS_MPI_DOUBLE, leftNeighbor, 0, _communicator,
                                 &dummyRequest);
    }

    if (not isNear(_localBoxMax[i], _globalBoxMax[i])) {
      autopas::AutoPas_MPI_Isend(&averageWorkInPlane[i], 1, AUTOPAS_MPI_DOUBLE, rightNeighbor, 0, _communicator,
                                 &dummyRequest);
      autopas::AutoPas_MPI_Isend(&oldLocalBoxMin[i], 1, AUTOPAS_MPI_DOUBLE, rightNeighbor, 0, _communicator,
                                 &dummyRequest);
    }
  }

  for (size_t i = 0; i < _dimensionCount; ++i) {
    // Get neighbour indices
    const int leftNeighbor = _neighborDomainIndices[i * 2];
    const int rightNeighbor = _neighborDomainIndices[i * 2 + 1];

    double neighborPlaneWork{}, neighborBoundary{}, balancedPosition{};
    if (not isNear(_localBoxMin[i], _globalBoxMin[i])) {
      // Receive average work from neighbour planes.
      autopas::AutoPas_MPI_Recv(&neighborPlaneWork, 1, AUTOPAS_MPI_DOUBLE, leftNeighbor, 0, _communicator,
                                AUTOPAS_MPI_STATUS_IGNORE);
      autopas::AutoPas_MPI_Recv(&neighborBoundary, 1, AUTOPAS_MPI_DOUBLE, leftNeighbor, 0, _communicator,
                                AUTOPAS_MPI_STATUS_IGNORE);

      // Calculate balanced positions and only shift by half the resulting distance to prevent localBox min to be larger
      // than localBoxMax.
      balancedPosition = DomainTools::balanceAdjacentDomains(neighborPlaneWork, averageWorkInPlane[i], neighborBoundary,
                                                             oldLocalBoxMax[i], 2 * (_cutoffWidth + _skinWidth));
      _localBoxMin[i] += (balancedPosition - _localBoxMin[i]) / 2;
    }

    if (not isNear(_localBoxMax[i], _globalBoxMax[i])) {
      // Receive average work from neighbour planes.
      autopas::AutoPas_MPI_Recv(&neighborPlaneWork, 1, AUTOPAS_MPI_DOUBLE, rightNeighbor, 0, _communicator,
                                AUTOPAS_MPI_STATUS_IGNORE);
      autopas::AutoPas_MPI_Recv(&neighborBoundary, 1, AUTOPAS_MPI_DOUBLE, rightNeighbor, 0, _communicator,
                                AUTOPAS_MPI_STATUS_IGNORE);

      // Calculate balanced positions and only shift by half the resulting distance to prevent localBox min to be larger
      // than localBoxMax.
      balancedPosition =
          DomainTools::balanceAdjacentDomains(averageWorkInPlane[i], neighborPlaneWork, oldLocalBoxMin[i],
                                              neighborBoundary, 2 * (_cutoffWidth + _skinWidth));
      _localBoxMax[i] += (balancedPosition - _localBoxMax[i]) / 2;
    }
  }
}

#if defined(MD_FLEXIBLE_ENABLE_ALLLBL)
void RegularGridDecomposition::balanceWithAllLoadBalancer(const double &work) {
  std::vector<ALL::Point<double>> domain(2, ALL::Point<double>(3));

  for (int i = 0; i < 3; ++i) {
    domain[0][i] = _localBoxMin[i];
    domain[1][i] = _localBoxMax[i];
  }

  _allLoadBalancer->setVertices(domain);
  _allLoadBalancer->setWork(work);
  _allLoadBalancer->balance();

  std::vector<ALL::Point<double>> updatedVertices = _allLoadBalancer->getVertices();

  for (int i = 0; i < 3; ++i) {
    _localBoxMin[i] = updatedVertices[0][i];
    _localBoxMax[i] = updatedVertices[1][i];
  }
}
#endif<|MERGE_RESOLUTION|>--- conflicted
+++ resolved
@@ -508,18 +508,10 @@
   using autopas::utils::Math::isNear;
   using namespace autopas::utils::ArrayMath::literals;
 
-<<<<<<< HEAD
-  const std::array<double, _dimensionCount> boxMin = _localBoxMin - _skinWidth;
-  const std::array<double, _dimensionCount> boxMax = [&]() {
-    auto boxMax = _localBoxMax + _skinWidth;
-    boxMax[direction] = _localBoxMin[direction] + _cutoffWidth + _skinWidth;
-=======
-  const auto skinWidth = _skinWidthPerTimestep * _rebuildFrequency;
   const std::array<double, _dimensionCount> boxMin = _localBoxMin;
   const std::array<double, _dimensionCount> boxMax = [&]() {
     auto boxMax = _localBoxMax;
-    boxMax[direction] = _localBoxMin[direction] + _cutoffWidth + skinWidth;
->>>>>>> ce2608b4
+    boxMax[direction] = _localBoxMin[direction] + _cutoffWidth + _skinWidth;
     return boxMax;
   }();
   const auto atGlobalBoundary = isNear(_localBoxMin[direction], _globalBoxMin[direction]);
@@ -533,18 +525,10 @@
   using autopas::utils::Math::isNear;
   using namespace autopas::utils::ArrayMath::literals;
 
-<<<<<<< HEAD
-  const std::array<double, _dimensionCount> boxMax = _localBoxMax + _skinWidth;
-  const std::array<double, _dimensionCount> boxMin = [&]() {
-    auto boxMin = _localBoxMin - _skinWidth;
-    boxMin[direction] = _localBoxMax[direction] - _cutoffWidth - _skinWidth;
-=======
-  const auto skinWidth = _skinWidthPerTimestep * _rebuildFrequency;
   const std::array<double, _dimensionCount> boxMax = _localBoxMax;
   const std::array<double, _dimensionCount> boxMin = [&]() {
     auto boxMin = _localBoxMin;
-    boxMin[direction] = _localBoxMax[direction] - _cutoffWidth - skinWidth;
->>>>>>> ce2608b4
+    boxMin[direction] = _localBoxMax[direction] - _cutoffWidth - _skinWidth;
     return boxMin;
   }();
   const auto atGlobalBoundary = isNear(_localBoxMax[direction], _globalBoxMax[direction]);
