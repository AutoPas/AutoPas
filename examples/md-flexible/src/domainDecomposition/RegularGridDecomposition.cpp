--- conflicted
+++ resolved
@@ -16,22 +16,12 @@
 #include "autopas/utils/ArrayUtils.h"
 #include "src/ParticleCommunicator.h"
 
-<<<<<<< HEAD
 RegularGridDecomposition::RegularGridDecomposition(const MDFlexConfig &configuration)
     : _cutoffWidth(configuration.cutoff.value), _skinWidth(configuration.verletSkinRadius.value) {
-=======
-RegularGridDecomposition::RegularGridDecomposition(const std::array<double, 3> &globalBoxMin,
-                                                   const std::array<double, 3> &globalBoxMax,
-                                                   const std::array<bool, 3> &subdivideDimension, double cutoffWidth,
-                                                   double skinWidth,
-                                                   const std::array<options::BoundaryTypeOption, 3> &boundaryConditions)
-    : _cutoffWidth(cutoffWidth),
-      _skinWidth(skinWidth),
-      _globalBoxMin(globalBoxMin),
-      _globalBoxMax(globalBoxMax),
-      _boundaryType(boundaryConditions) {
->>>>>>> 73887fd6
   autopas::AutoPas_MPI_Comm_size(AUTOPAS_MPI_COMM_WORLD, &_subdomainCount);
+
+  int rank;
+  autopas::AutoPas_MPI_Comm_rank(AUTOPAS_MPI_COMM_WORLD, &rank);
 
 #if defined(AUTOPAS_INCLUDE_MPI)
   _mpiCommunicationNeeded = true;
@@ -49,11 +39,8 @@
 
   initializeLocalDomain();
 
-<<<<<<< HEAD
   initializeGlobalBox(configuration.boxMin.value, configuration.boxMax.value);
 
-=======
->>>>>>> 73887fd6
   initializeLocalBox();
 
   initializeNeighborIds();
@@ -151,6 +138,14 @@
   }
 }
 
+void RegularGridDecomposition::initializeGlobalBox(const std::array<double, 3> &globalBoxMin,
+                                                   const std::array<double, 3> &globalBoxMax) {
+  for (int i = 0; i < 3; ++i) {
+    _globalBoxMin[i] = globalBoxMin[i];
+    _globalBoxMax[i] = globalBoxMax[i];
+  }
+}
+
 bool RegularGridDecomposition::isInsideLocalDomain(const std::array<double, 3> &coordinates) const {
   return DomainTools::isInsideDomain(coordinates, _localBoxMin, _localBoxMax);
 }
@@ -160,10 +155,17 @@
 }
 
 void RegularGridDecomposition::exchangeHaloParticles(SharedAutoPasContainer &autoPasContainer) {
-<<<<<<< HEAD
   std::vector<ParticleType> haloParticles{};
 
   for (int dimensionIndex = 0; dimensionIndex < _dimensionCount; ++dimensionIndex) {
+
+    // completely bypass Halo particle exchange in this dimension if boundaries in this direction are not periodic
+    // *and* if both local boundaries are the global boundaries in this dimension
+    if (_boundaryType[dimensionIndex] != options::BoundaryTypeOption::periodic and
+        _localBoxMin[dimensionIndex] == _globalBoxMin[dimensionIndex] and
+        _localBoxMax[dimensionIndex] == _globalBoxMax[dimensionIndex])
+      continue;
+
     std::vector<ParticleType> particlesForLeftNeighbor{};
     std::vector<ParticleType> particlesForRightNeighbor{};
 
@@ -196,76 +198,6 @@
           particlesForRightNeighbor.back().setR(position);
         }
       }
-=======
-  for (int i = 0; i < _dimensionCount; ++i) {
-    std::vector<ParticleType> haloParticles{};
-    for (int j = i; j < _dimensionCount; ++j) {
-      const size_t dimensionIndex = j % _dimensionCount;
-
-      // completely bypass Halo particle exchange in this dimension if boundaries in this direction are not periodic
-      // *and* if both local boundaries are the global boundaries in this dimension
-      if (_boundaryType[dimensionIndex] != options::BoundaryTypeOption::periodic and
-          _localBoxMin[dimensionIndex] == _globalBoxMin[dimensionIndex] and
-          _localBoxMax[dimensionIndex] == _globalBoxMax[dimensionIndex])
-        continue;
-
-      std::vector<ParticleType> particlesForLeftNeighbour{};
-      std::vector<ParticleType> particlesForRightNeighbour{};
-
-      if (j == i) {
-        collectHaloParticlesForLeftNeighbour(autoPasContainer, dimensionIndex, particlesForLeftNeighbour);
-        collectHaloParticlesForRightNeighbour(autoPasContainer, dimensionIndex, particlesForRightNeighbour);
-      }
-
-      double leftHaloMin = _localBoxMin[dimensionIndex] - _skinWidth;
-      double leftHaloMax = _localBoxMin[dimensionIndex] + _cutoffWidth + _skinWidth;
-      double rightHaloMin = _localBoxMax[dimensionIndex] - _cutoffWidth - _skinWidth;
-      double rightHaloMax = _localBoxMax[dimensionIndex] + _skinWidth;
-
-      for (const auto &particle : haloParticles) {
-        auto position = particle.getR();
-
-        // check left boundary is a periodic (global) boundary
-        if (_boundaryType[dimensionIndex] == options::BoundaryTypeOption::periodic and
-            _localBoxMin[dimensionIndex] == _globalBoxMin[dimensionIndex]) {
-          if (position[dimensionIndex] >= leftHaloMin and position[dimensionIndex] < leftHaloMax) {
-            particlesForLeftNeighbour.push_back(particle);
-
-            // Apply boundary condition
-            if (_localBoxMin[dimensionIndex] == _globalBoxMin[dimensionIndex]) {
-              position[dimensionIndex] =
-                  position[dimensionIndex] + (_globalBoxMax[dimensionIndex] - _globalBoxMin[dimensionIndex]);
-              particlesForLeftNeighbour.back().setR(position);
-            }
-          }
-        }
-
-        // check right boundary is a periodic (global) boundary
-        if (_boundaryType[dimensionIndex] == options::BoundaryTypeOption::periodic and
-            _localBoxMax[dimensionIndex] == _globalBoxMax[dimensionIndex]) {
-          if (position[dimensionIndex] >= rightHaloMin and position[dimensionIndex] < rightHaloMax) {
-            particlesForRightNeighbour.push_back(particle);
-
-            // Apply boundary condition
-            if (_localBoxMax[dimensionIndex] == _globalBoxMax[dimensionIndex]) {
-              position[dimensionIndex] =
-                  position[dimensionIndex] - (_globalBoxMax[dimensionIndex] - _globalBoxMin[dimensionIndex]);
-              particlesForRightNeighbour.back().setR(position);
-            }
-          }
-        }
-      }
-
-      // See documentation for _neighbourDomainIndices to explain the indexing
-      int leftNeighbour = _neighbourDomainIndices[(dimensionIndex * 2) % _neighbourCount];
-      int rightNeighbour = _neighbourDomainIndices[(dimensionIndex * 2 + 1) % _neighbourCount];
-      sendAndReceiveParticlesLeftAndRight(particlesForLeftNeighbour, particlesForRightNeighbour, leftNeighbour,
-                                          rightNeighbour, haloParticles);
-    }
-
-    for (const auto &particle : haloParticles) {
-      autoPasContainer->addHaloParticle(particle);
->>>>>>> 73887fd6
     }
     // See documentation for _neighborDomainIndices to explain the indexing
     int leftNeighbor = _neighborDomainIndices[(dimensionIndex * 2) % _neighborCount];
@@ -278,34 +210,20 @@
   }
 }
 
-<<<<<<< HEAD
 void RegularGridDecomposition::exchangeMigratingParticles(SharedAutoPasContainer &autoPasContainer,
                                                           std::vector<ParticleType> &emigrants) {
   for (int dimensionIndex = 0; dimensionIndex < _dimensionCount; ++dimensionIndex) {
+    if (_boundaryType[dimensionIndex] != options::BoundaryTypeOption::periodic and
+        _localBoxMin[dimensionIndex] == _globalBoxMin[dimensionIndex] and
+        _localBoxMax[dimensionIndex] == _globalBoxMax[dimensionIndex])
+      continue;
+
     // If the ALL load balancer is used, it may happen that particles migrate to a non adjacent domain.
     // Therefore we need to migrate particles as many times as there are grid cells along the dimension.
     int maximumSendSteps = _loadBalancerOption == LoadBalancerOption::all ? _decomposition[dimensionIndex] : 1;
-=======
-void RegularGridDecomposition::exchangeMigratingParticles(SharedAutoPasContainer &autoPasContainer) {
-  auto emigrants = autoPasContainer->updateContainer();
-
-  const std::array<double, _dimensionCount> globalBoxLength =
-      autopas::utils::ArrayMath::sub(_globalBoxMax, _globalBoxMin);
-
-  for (int i = 0; i < _dimensionCount; ++i) {
-    for (int j = i; j < _dimensionCount; ++j) {
-      const size_t dimensionIndex = j % _dimensionCount;
-      // completely bypass particle exchange in this dimension if boundaries in this direction are not periodic *and*
-      // if both local boundaries are the global boundaries in this dimension
-      if (_boundaryType[dimensionIndex] != options::BoundaryTypeOption::periodic and
-          _localBoxMin[dimensionIndex] == _globalBoxMin[dimensionIndex] and
-          _localBoxMax[dimensionIndex] == _globalBoxMax[dimensionIndex])
-        continue;
->>>>>>> 73887fd6
 
     for (int gridIndex = 0; gridIndex < maximumSendSteps; ++gridIndex) {
       std::vector<ParticleType> immigrants, remainingEmigrants;
-<<<<<<< HEAD
       std::vector<ParticleType> particlesForLeftNeighbor;
       std::vector<ParticleType> particlesForRightNeighbor;
 
@@ -315,49 +233,6 @@
 
       categorizeParticlesIntoLeftAndRightNeighbor(emigrants, dimensionIndex, particlesForLeftNeighbor,
                                                   particlesForRightNeighbor, remainingEmigrants);
-=======
-      std::vector<ParticleType> particlesForLeftNeighbour;
-      std::vector<ParticleType> particlesForRightNeighbour;
-
-      // See documentation for _neighbourDomainIndices to explain the indexing
-      int leftNeighbour = _neighbourDomainIndices[(dimensionIndex * 2) % _neighbourCount];
-      int rightNeighbour = _neighbourDomainIndices[(dimensionIndex * 2 + 1) % _neighbourCount];
-
-      for (const auto &particle : emigrants) {
-        auto position = particle.getR();
-        // check left boundary is a periodic (global) boundary
-        if (_boundaryType[dimensionIndex] == options::BoundaryTypeOption::periodic and
-            _localBoxMin[dimensionIndex] == _globalBoxMin[dimensionIndex]) {
-          if (position[dimensionIndex] < _localBoxMin[dimensionIndex]) {
-            particlesForLeftNeighbour.push_back(particle);
-
-            // Apply boundary condition
-            if (_localBoxMin[dimensionIndex] == _globalBoxMin[dimensionIndex]) {
-              position[dimensionIndex] =
-                  std::min(std::nextafter(_globalBoxMax[dimensionIndex], _globalBoxMin[dimensionIndex]),
-                           position[dimensionIndex] + globalBoxLength[dimensionIndex]);
-              particlesForLeftNeighbour.back().setR(position);
-            }
-          }
-        }
-        // check right boundary is a periodic (global) boundary
-        if (_boundaryType[dimensionIndex] == options::BoundaryTypeOption::periodic and
-            _localBoxMax[dimensionIndex] == _globalBoxMax[dimensionIndex]) {
-          if (position[dimensionIndex] >= _localBoxMax[dimensionIndex]) {
-            particlesForRightNeighbour.push_back(particle);
-
-            // Apply boundary condition
-            if (_localBoxMax[dimensionIndex] == _globalBoxMax[dimensionIndex]) {
-              position[dimensionIndex] =
-                  std::max(_globalBoxMin[dimensionIndex], position[dimensionIndex] - globalBoxLength[dimensionIndex]);
-              particlesForRightNeighbour.back().setR(position);
-            }
-          } else {
-            remainingEmigrants.push_back(particle);
-          }
-        }
-      }
->>>>>>> 73887fd6
       emigrants = remainingEmigrants;
 
       sendAndReceiveParticlesLeftAndRight(particlesForLeftNeighbor, particlesForRightNeighbor, leftNeighbor,
@@ -372,8 +247,11 @@
       }
     }
   }
-<<<<<<< HEAD
-=======
+
+  // Add remaining emigrants to current container
+  for (const auto &particle : emigrants) {
+    autoPasContainer->addParticle(particle);
+  }
 }
 
 void RegularGridDecomposition::reflectParticlesAtBoundaries(SharedAutoPasContainer &autoPasContainer) {
@@ -414,26 +292,6 @@
   }
 }
 
-void RegularGridDecomposition::sendParticles(const std::vector<ParticleType> &particles, const int &receiver) {
-  std::vector<char> buffer;
-
-  for (const auto &particle : particles) {
-    ParticleSerializationTools::serializeParticle(particle, buffer);
-  }
-
-  sendDataToNeighbour(buffer, receiver);
-}
-
-void RegularGridDecomposition::receiveParticles(std::vector<ParticleType> &receivedParticles, const int &source) {
-  std::vector<char> receiveBuffer;
->>>>>>> 73887fd6
-
-  // Add remaining emigrants to current container
-  for (const auto &particle : emigrants) {
-    autoPasContainer->addParticle(particle);
-  }
-}
-
 void RegularGridDecomposition::sendAndReceiveParticlesLeftAndRight(std::vector<ParticleType> &particlesToLeft,
                                                                    std::vector<ParticleType> &particlesToRight,
                                                                    const int &leftNeighbor, const int &rightNeighbor,
