<<<<<<< HEAD
///**
// * @file RegularGridDecomposition.cpp
// * @author J. Körner
// * @date 19.04.2021
// */
//#include "RegularGridDecomposition.h"
//
//#include <algorithm>
//#include <cmath>
//#include <functional>
//#include <iomanip>
//#include <numeric>
//
//#include "DomainTools.h"
//#include "autopas/AutoPas.h"
//#include "autopas/utils/ArrayUtils.h"
//#include "src/ParticleSerializationTools.h"
//
//template <class ParticleClass>
//RegularGridDecomposition<ParticleClass>::RegularGridDecomposition(const std::array<double, 3> &globalBoxMin,
//                                                   const std::array<double, 3> &globalBoxMax,
//                                                   const std::array<bool, 3> &subdivideDimension, double cutoffWidth,
//                                                   double skinWidth,
//                                                   const std::array<options::BoundaryTypeOption, 3> &boundaryConditions)
//    : _cutoffWidth(cutoffWidth),
//      _skinWidth(skinWidth),
//      _globalBoxMin(globalBoxMin),
//      _globalBoxMax(globalBoxMax),
//      _boundaryType(boundaryConditions) {
//  autopas::AutoPas_MPI_Comm_size(AUTOPAS_MPI_COMM_WORLD, &_subdomainCount);
//
//  int rank;
//  autopas::AutoPas_MPI_Comm_rank(AUTOPAS_MPI_COMM_WORLD, &rank);
//
//#if defined(AUTOPAS_INCLUDE_MPI)
//  _mpiCommunicationNeeded = true;
//#else
//  _mpiCommunicationNeeded = false;
//#endif
//
//  if (_subdomainCount == 1) {
//    _mpiCommunicationNeeded = false;
//  }
//
//  DomainTools::generateDecomposition(_subdomainCount, subdivideDimension, _decomposition);
//
//  initializeMPICommunicator();
//
//  initializeLocalDomain();
//
//  initializeLocalBox();
//
//  initializeNeighbourIds();
//}
//
//template <class ParticleClass>
//RegularGridDecomposition<ParticleClass>::~RegularGridDecomposition() {}
//
//template <class ParticleClass>
//int RegularGridDecomposition<ParticleClass>::getNumberOfSubdomains() const {
//  return std::accumulate(_decomposition.begin(), _decomposition.end(), 1, std::multiplies<int>());
//}
//
//template <class ParticleClass>
//void RegularGridDecomposition<ParticleClass>::update() { updateLocalBox(); }
//
//template <class ParticleClass>
//void RegularGridDecomposition<ParticleClass>::initializeMPICommunicator() {
//  std::vector<int> periods(3, 1);
//  autopas::AutoPas_MPI_Cart_create(AUTOPAS_MPI_COMM_WORLD, 3, _decomposition.data(), periods.data(), true,
//                                   &_communicator);
//  autopas::AutoPas_MPI_Comm_rank(_communicator, &_domainIndex);
//}
//
//template <class ParticleClass>
//void RegularGridDecomposition<ParticleClass>::initializeLocalDomain() {
//  _domainId = {0, 0, 0};
//  autopas::AutoPas_MPI_Comm_rank(_communicator, &_domainIndex);
//
//  std::vector<int> periods(3, 1);
//  autopas::AutoPas_MPI_Cart_get(_communicator, 3, _decomposition.data(), periods.data(), _domainId.data());
//}
//
//template <class ParticleClass>
//void RegularGridDecomposition<ParticleClass>::initializeLocalBox() { updateLocalBox(); }
//
//template <class ParticleClass>
//void RegularGridDecomposition<ParticleClass>::initializeNeighbourIds() {
//  for (int i = 0; i < 3; ++i) {
//    auto neighbourIndex = i * 2;
//    auto preceedingNeighbourId = _domainId;
//    preceedingNeighbourId[i] = (--preceedingNeighbourId[i] + _decomposition[i]) % _decomposition[i];
//    _neighbourDomainIndices[neighbourIndex] = DomainTools::convertIdToIndex(preceedingNeighbourId, _decomposition);
//
//    ++neighbourIndex;
//    auto succeedingNeighbourId = _domainId;
//    succeedingNeighbourId[i] = (++succeedingNeighbourId[i] + _decomposition[i]) % _decomposition[i];
//    _neighbourDomainIndices[neighbourIndex] = DomainTools::convertIdToIndex(succeedingNeighbourId, _decomposition);
//  }
//}
//
//template <class ParticleClass>
//void RegularGridDecomposition<ParticleClass>::updateLocalBox() {
//  for (int i = 0; i < 3; ++i) {
//    double localBoxWidth = (_globalBoxMax[i] - _globalBoxMin[i]) / static_cast<double>(_decomposition[i]);
//
//    _localBoxMin[i] = _domainId[i] * localBoxWidth + _globalBoxMin[i];
//    _localBoxMax[i] = (_domainId[i] + 1) * localBoxWidth + _globalBoxMin[i];
//
//    if (_domainId[i] == 0) {
//      _localBoxMin[i] = _globalBoxMin[i];
//    } else if (_domainId[i] == _decomposition[i] - 1) {
//      _localBoxMax[i] = _globalBoxMax[i];
//    }
//  }
//}
//
//template <class ParticleClass>
//bool RegularGridDecomposition<ParticleClass>::isInsideLocalDomain(const std::array<double, 3> &coordinates) const {
//  return DomainTools::isInsideDomain(coordinates, _localBoxMin, _localBoxMax);
//}
//
//template <class ParticleClass>
//std::array<int, 6> RegularGridDecomposition<ParticleClass>::getExtentOfSubdomain(const int subdomainIndex) const {
//  return DomainTools::getExtentOfSubdomain(subdomainIndex, _decomposition);
//}
//
//template <class ParticleClass>
//void RegularGridDecomposition<ParticleClass>::exchangeHaloParticles(SharedAutoPasContainer &autoPasContainer) {
//  for (int i = 0; i < _dimensionCount; ++i) {
//    std::vector<ParticleClass> haloParticles{};
//    for (int j = i; j < _dimensionCount; ++j) {
//      const size_t dimensionIndex = j % _dimensionCount;
//
//      // completely bypass Halo particle exchange in this dimension if boundaries in this direction are not periodic
//      // *and* if both local boundaries are the global boundaries in this dimension
//      if (_boundaryType[dimensionIndex] != options::BoundaryTypeOption::periodic and
//          _localBoxMin[dimensionIndex] == _globalBoxMin[dimensionIndex] and
//          _localBoxMax[dimensionIndex] == _globalBoxMax[dimensionIndex])
//        continue;
//
//      std::vector<ParticleClass> particlesForLeftNeighbour{};
//      std::vector<ParticleClass> particlesForRightNeighbour{};
//
//      if (j == i) {
//        collectHaloParticlesForLeftNeighbour(autoPasContainer, dimensionIndex, particlesForLeftNeighbour);
//        collectHaloParticlesForRightNeighbour(autoPasContainer, dimensionIndex, particlesForRightNeighbour);
//      }
//
//      double leftHaloMin = _localBoxMin[dimensionIndex] - _skinWidth;
//      double leftHaloMax = _localBoxMin[dimensionIndex] + _cutoffWidth + _skinWidth;
//      double rightHaloMin = _localBoxMax[dimensionIndex] - _cutoffWidth - _skinWidth;
//      double rightHaloMax = _localBoxMax[dimensionIndex] + _skinWidth;
//
//      for (const auto &particle : haloParticles) {
//        auto position = particle.getR();
//
//        // check left boundary is a periodic (global) boundary
//        if (_boundaryType[dimensionIndex] == options::BoundaryTypeOption::periodic and
//            _localBoxMin[dimensionIndex] == _globalBoxMin[dimensionIndex]) {
//          if (position[dimensionIndex] >= leftHaloMin and position[dimensionIndex] < leftHaloMax) {
//            particlesForLeftNeighbour.push_back(particle);
//
//            // Apply boundary condition
//            if (_localBoxMin[dimensionIndex] == _globalBoxMin[dimensionIndex]) {
//              position[dimensionIndex] =
//                  position[dimensionIndex] + (_globalBoxMax[dimensionIndex] - _globalBoxMin[dimensionIndex]);
//              particlesForLeftNeighbour.back().setR(position);
//            }
//          }
//        }
//
//        // check right boundary is a periodic (global) boundary
//        if (_boundaryType[dimensionIndex] == options::BoundaryTypeOption::periodic and
//            _localBoxMax[dimensionIndex] == _globalBoxMax[dimensionIndex]) {
//          if (position[dimensionIndex] >= rightHaloMin and position[dimensionIndex] < rightHaloMax) {
//            particlesForRightNeighbour.push_back(particle);
//
//            // Apply boundary condition
//            if (_localBoxMax[dimensionIndex] == _globalBoxMax[dimensionIndex]) {
//              position[dimensionIndex] =
//                  position[dimensionIndex] - (_globalBoxMax[dimensionIndex] - _globalBoxMin[dimensionIndex]);
//              particlesForRightNeighbour.back().setR(position);
//            }
//          }
//        }
//      }
//
//      // See documentation for _neighbourDomainIndices to explain the indexing
//      int leftNeighbour = _neighbourDomainIndices[(dimensionIndex * 2) % _neighbourCount];
//      int rightNeighbour = _neighbourDomainIndices[(dimensionIndex * 2 + 1) % _neighbourCount];
//      sendAndReceiveParticlesLeftAndRight(particlesForLeftNeighbour, particlesForRightNeighbour, leftNeighbour,
//                                          rightNeighbour, haloParticles);
//    }
//
//    for (auto &particle : haloParticles) {
//      autoPasContainer->addHaloParticle(particle);
//    }
//  }
//}
//
//template <class ParticleClass>
//void RegularGridDecomposition<ParticleClass>::exchangeMigratingParticles(SharedAutoPasContainer &autoPasContainer) {
//  auto emigrants = autoPasContainer->updateContainer();
//
//  const std::array<double, _dimensionCount> globalBoxLength =
//      autopas::utils::ArrayMath::sub(_globalBoxMax, _globalBoxMin);
//
//  for (int i = 0; i < _dimensionCount; ++i) {
//    for (int j = i; j < _dimensionCount; ++j) {
//      const size_t dimensionIndex = j % _dimensionCount;
//      // completely bypass particle exchange in this dimension if boundaries in this direction are not periodic *and*
//      // if both local boundaries are the global boundaries in this dimension
//      if (_boundaryType[dimensionIndex] != options::BoundaryTypeOption::periodic and
//          _localBoxMin[dimensionIndex] == _globalBoxMin[dimensionIndex] and
//          _localBoxMax[dimensionIndex] == _globalBoxMax[dimensionIndex])
//        continue;
//
//      std::vector<ParticleClass> immigrants, remainingEmigrants;
//      std::vector<ParticleClass> particlesForLeftNeighbour;
//      std::vector<ParticleClass> particlesForRightNeighbour;
//
//      // See documentation for _neighbourDomainIndices to explain the indexing
//      int leftNeighbour = _neighbourDomainIndices[(dimensionIndex * 2) % _neighbourCount];
//      int rightNeighbour = _neighbourDomainIndices[(dimensionIndex * 2 + 1) % _neighbourCount];
//
//      for (const auto &particle : emigrants) {
//        auto position = particle.getR();
//        // check left boundary is a periodic (global) boundary
//        if (_boundaryType[dimensionIndex] == options::BoundaryTypeOption::periodic and
//            _localBoxMin[dimensionIndex] == _globalBoxMin[dimensionIndex]) {
//          if (position[dimensionIndex] < _localBoxMin[dimensionIndex]) {
//            particlesForLeftNeighbour.push_back(particle);
//
//            // Apply boundary condition
//            if (_localBoxMin[dimensionIndex] == _globalBoxMin[dimensionIndex]) {
//              position[dimensionIndex] =
//                  std::min(std::nextafter(_globalBoxMax[dimensionIndex], _globalBoxMin[dimensionIndex]),
//                           position[dimensionIndex] + globalBoxLength[dimensionIndex]);
//              particlesForLeftNeighbour.back().setR(position);
//            }
//          }
//        }
//        // check right boundary is a periodic (global) boundary
//        if (_boundaryType[dimensionIndex] == options::BoundaryTypeOption::periodic and
//            _localBoxMax[dimensionIndex] == _globalBoxMax[dimensionIndex]) {
//          if (position[dimensionIndex] >= _localBoxMax[dimensionIndex]) {
//            particlesForRightNeighbour.push_back(particle);
//
//            // Apply boundary condition
//            if (_localBoxMax[dimensionIndex] == _globalBoxMax[dimensionIndex]) {
//              position[dimensionIndex] =
//                  std::max(_globalBoxMin[dimensionIndex], position[dimensionIndex] - globalBoxLength[dimensionIndex]);
//              particlesForRightNeighbour.back().setR(position);
//            }
//          } else {
//            remainingEmigrants.push_back(particle);
//          }
//        }
//      }
//      emigrants = remainingEmigrants;
//
//      sendAndReceiveParticlesLeftAndRight(particlesForLeftNeighbour, particlesForRightNeighbour, leftNeighbour,
//                                          rightNeighbour, immigrants);
//
//      for (const auto &particle : immigrants) {
//        if (isInsideLocalDomain(particle.getR())) {
//          autoPasContainer->addParticle(particle);
//        } else {
//          emigrants.push_back(particle);
//        }
//      }
//
//      immigrants.clear();
//    }
//  }
//}
//
//template <class ParticleClass>
//void RegularGridDecomposition<ParticleClass>::reflectParticlesAtBoundaries(SharedAutoPasContainer &autoPasContainer) {
//  std::array<double, _dimensionCount> reflSkinMin{}, reflSkinMax{};
//
//  for (int dimensionIndex = 0; dimensionIndex < _dimensionCount; ++dimensionIndex) {
//    // skip if boundary is not reflective
//    if (_boundaryType[dimensionIndex] != options::BoundaryTypeOption::reflective) continue;
//
//    auto reflect = [&](bool isUpper) {
//      for (auto p = autoPasContainer->getRegionIterator(reflSkinMin, reflSkinMax, autopas::IteratorBehavior::owned);
//           p.isValid(); ++p) {
//        auto vel = p->getV();
//        // reverse velocity in dimension if towards boundary
//        if ((vel[dimensionIndex] < 0) xor isUpper) {
//          vel[dimensionIndex] *= -1;
//        }
//        p->setV(vel);
//      }
//    };
//
//    // apply if we are at a global boundary on lower end of the dimension
//    if (_localBoxMin[dimensionIndex] == _globalBoxMin[dimensionIndex]) {
//      reflSkinMin = _globalBoxMin;
//      reflSkinMax = _globalBoxMax;
//      reflSkinMax[dimensionIndex] = _globalBoxMin[dimensionIndex] + autoPasContainer->getVerletSkin() / 2;
//
//      reflect(false);
//    }
//    // apply if we are at a global boundary on upper end of the dimension
//    if (_localBoxMax[dimensionIndex] == _globalBoxMax[dimensionIndex]) {
//      reflSkinMin = _globalBoxMin;
//      reflSkinMax = _globalBoxMax;
//      reflSkinMin[dimensionIndex] = _globalBoxMax[dimensionIndex] - autoPasContainer->getVerletSkin() / 2;
//
//      reflect(true);
//    }
//  }
//}
//
//template <class ParticleClass>
//void RegularGridDecomposition<ParticleClass>::sendParticles(const std::vector<ParticleClass> &particles, const int &receiver) {
//  std::vector<char> buffer;
//
//  for (const auto &particle : particles) {
//    ParticleSerializationTools::serializeParticle(particle, buffer);
//  }
//
//  sendDataToNeighbour(buffer, receiver);
//}
//
//template <class ParticleClass>
//void RegularGridDecomposition<ParticleClass>::receiveParticles(std::vector<ParticleClass> &receivedParticles, const int &source) {
//  std::vector<char> receiveBuffer;
//
//  receiveDataFromNeighbour(source, receiveBuffer);
//
//  if (!receiveBuffer.empty()) {
//    ParticleSerializationTools::deserializeParticles(receiveBuffer, receivedParticles);
//  }
//}
//
//template <class ParticleClass>
//void RegularGridDecomposition<ParticleClass>::sendDataToNeighbour(std::vector<char> sendBuffer, const int &neighbour) {
//  _sendBuffers.push_back(sendBuffer);
//
//  autopas::AutoPas_MPI_Request sendRequest;
//  _sendRequests.push_back(sendRequest);
//
//  autopas::AutoPas_MPI_Isend(_sendBuffers.back().data(), _sendBuffers.back().size(), AUTOPAS_MPI_CHAR, neighbour, 0,
//                             _communicator, &_sendRequests.back());
//}
//
//template <class ParticleClass>
//void RegularGridDecomposition<ParticleClass>::receiveDataFromNeighbour(const int &neighbour, std::vector<char> &receiveBuffer) {
//  autopas::AutoPas_MPI_Status status;
//  autopas::AutoPas_MPI_Probe(neighbour, 0, _communicator, &status);
//
//  int receiveBufferSize;
//  autopas::AutoPas_MPI_Get_count(&status, AUTOPAS_MPI_CHAR, &receiveBufferSize);
//  receiveBuffer.resize(receiveBufferSize);
//
//  autopas::AutoPas_MPI_Recv(receiveBuffer.data(), receiveBufferSize, AUTOPAS_MPI_CHAR, neighbour, 0, _communicator,
//                            AUTOPAS_MPI_STATUS_IGNORE);
//}
//
//template <class ParticleClass>
//void RegularGridDecomposition<ParticleClass>::sendAndReceiveParticlesLeftAndRight(std::vector<ParticleClass> &particlesToLeft,
//                                                                   std::vector<ParticleClass> &particlesToRight,
//                                                                   const int &leftNeighbour, const int &rightNeighbour,
//                                                                   std::vector<ParticleClass> &receivedParticles) {
//  if (_mpiCommunicationNeeded and leftNeighbour != _domainIndex) {
//    sendParticles(particlesToLeft, leftNeighbour);
//    sendParticles(particlesToRight, rightNeighbour);
//
//    receiveParticles(receivedParticles, leftNeighbour);
//    receiveParticles(receivedParticles, rightNeighbour);
//
//    waitForSendRequests();
//  } else {
//    receivedParticles.insert(receivedParticles.end(), particlesToLeft.begin(), particlesToLeft.end());
//    receivedParticles.insert(receivedParticles.end(), particlesToRight.begin(), particlesToRight.end());
//  }
//}
//
//template <class ParticleClass>
//void RegularGridDecomposition<ParticleClass>::waitForSendRequests() {
//  std::vector<autopas::AutoPas_MPI_Status> sendStates;
//  sendStates.resize(_sendRequests.size());
//  autopas::AutoPas_MPI_Waitall(_sendRequests.size(), _sendRequests.data(), sendStates.data());
//  _sendRequests.clear();
//  _sendBuffers.clear();
//}
//
//template <class ParticleClass>
//void RegularGridDecomposition<ParticleClass>::collectHaloParticlesForLeftNeighbour(SharedAutoPasContainer &autoPasContainer,
//                                                                    const size_t &direction,
//                                                                    std::vector<ParticleClass> &haloParticles) {
//  std::array<double, _dimensionCount> boxMin, boxMax;
//
//  // Calculate halo box for left neighbour
//  for (int i = 0; i < _dimensionCount; ++i) {
//    boxMin[i] = _localBoxMin[i] - _skinWidth;
//    boxMax[i] = _skinWidth + _localBoxMax[i];
//  }
//  boxMax[direction] = _localBoxMin[direction] + _cutoffWidth + _skinWidth;
//
//  // Collect the halo particles for the left neighbour
//  for (auto particle = autoPasContainer->getRegionIterator(boxMin, boxMax, autopas::IteratorBehavior::owned);
//       particle.isValid(); ++particle) {
//    std::array<double, _dimensionCount> position = particle->getR();
//    haloParticles.push_back(*particle);
//
//    // Apply boundary condition
//    if (_localBoxMin[direction] == _globalBoxMin[direction]) {
//      position[direction] = position[direction] + (_globalBoxMax[direction] - _globalBoxMin[direction]);
//      haloParticles.back().setR(position);
//    }
//  }
//}
//
//template <class ParticleClass>
//void RegularGridDecomposition<ParticleClass>::collectHaloParticlesForRightNeighbour(SharedAutoPasContainer &autoPasContainer,
//                                                                     const size_t &direction,
//                                                                     std::vector<ParticleClass> &haloParticles) {
//  std::array<double, _dimensionCount> boxMin, boxMax;
//
//  // Calculate left halo box of right neighbour
//  for (int i = 0; i < _dimensionCount; ++i) {
//    boxMin[i] = _localBoxMin[i] - _skinWidth;
//    boxMax[i] = _localBoxMax[i] + _skinWidth;
//  }
//  boxMin[direction] = _localBoxMax[direction] - _cutoffWidth - _skinWidth;
//
//  // Collect the halo particles for the right neighbour
//  for (auto particle = autoPasContainer->getRegionIterator(boxMin, boxMax, autopas::IteratorBehavior::owned);
//       particle.isValid(); ++particle) {
//    std::array<double, _dimensionCount> position = particle->getR();
//    haloParticles.push_back(*particle);
//
//    // Apply boundary condition
//    if (_localBoxMax[direction] == _globalBoxMax[direction]) {
//      position[direction] = position[direction] - (_globalBoxMax[direction] - _globalBoxMin[direction]);
//      haloParticles.back().setR(position);
//    }
//  }
//}
//
//template <class ParticleClass>
//void RegularGridDecomposition<ParticleClass>::categorizeParticlesIntoLeftAndRightNeighbour(
//    const std::vector<ParticleClass> &particles, const size_t &direction,
//    std::vector<ParticleClass> &leftNeighbourParticles, std::vector<ParticleClass> &rightNeighbourParticles,
//    std::vector<ParticleClass> &uncategorizedParticles) {
//  for (const auto &particle : particles) {
//    std::array<double, _dimensionCount> position = particle.getR();
//    if (position[direction] < _localBoxMin[direction]) {
//      leftNeighbourParticles.push_back(particle);
//
//      // Apply boundary condition
//      if (_localBoxMin[direction] == _globalBoxMin[direction]) {
//        position[direction] = std::min(std::nextafter(_globalBoxMax[direction], _globalBoxMin[direction]),
//                                       position[direction] + _globalBoxMax[direction] - _globalBoxMin[direction]);
//        leftNeighbourParticles.back().setR(position);
//      }
//    } else if (position[direction] >= _localBoxMax[direction]) {
//      rightNeighbourParticles.push_back(particle);
//
//      // Apply boundary condition
//      if (_localBoxMax[direction] == _globalBoxMax[direction]) {
//        position[direction] = std::max(_globalBoxMin[direction],
//                                       position[direction] - (_globalBoxMax[direction] - _globalBoxMin[direction]));
//        rightNeighbourParticles.back().setR(position);
//      }
//    } else {
//      uncategorizedParticles.push_back(particle);
//    }
//  }
//}
=======
/**
 * @file RegularGridDecomposition.cpp
 * @author J. Körner
 * @date 19.04.2021
 */
#include "RegularGridDecomposition.h"

#include <algorithm>
#include <cmath>
#include <functional>
#include <iomanip>
#include <numeric>

#include "DomainTools.h"
#include "autopas/AutoPas.h"
#include "autopas/utils/ArrayUtils.h"
#include "src/ParticleSerializationTools.h"

RegularGridDecomposition::RegularGridDecomposition(const std::array<double, 3> &globalBoxMin,
                                                   const std::array<double, 3> &globalBoxMax,
                                                   const std::array<bool, 3> &subdivideDimension, double cutoffWidth,
                                                   double skinWidth,
                                                   const std::array<options::BoundaryTypeOption, 3> &boundaryConditions)
    : _cutoffWidth(cutoffWidth),
      _skinWidth(skinWidth),
      _globalBoxMin(globalBoxMin),
      _globalBoxMax(globalBoxMax),
      _boundaryType(boundaryConditions) {
  autopas::AutoPas_MPI_Comm_size(AUTOPAS_MPI_COMM_WORLD, &_subdomainCount);

  int rank;
  autopas::AutoPas_MPI_Comm_rank(AUTOPAS_MPI_COMM_WORLD, &rank);

#if defined(AUTOPAS_INCLUDE_MPI)
  _mpiCommunicationNeeded = true;
#else
  _mpiCommunicationNeeded = false;
#endif

  if (_subdomainCount == 1) {
    _mpiCommunicationNeeded = false;
  }

  DomainTools::generateDecomposition(_subdomainCount, subdivideDimension, _decomposition);

  initializeMPICommunicator();

  initializeLocalDomain();

  initializeLocalBox();

  initializeNeighbourIds();
}

RegularGridDecomposition::~RegularGridDecomposition() {}

int RegularGridDecomposition::getNumberOfSubdomains() const {
  return std::accumulate(_decomposition.begin(), _decomposition.end(), 1, std::multiplies<int>());
}

void RegularGridDecomposition::update() { updateLocalBox(); }

void RegularGridDecomposition::initializeMPICommunicator() {
  std::vector<int> periods(3, 1);
  autopas::AutoPas_MPI_Cart_create(AUTOPAS_MPI_COMM_WORLD, 3, _decomposition.data(), periods.data(), true,
                                   &_communicator);
  autopas::AutoPas_MPI_Comm_rank(_communicator, &_domainIndex);
}

void RegularGridDecomposition::initializeLocalDomain() {
  _domainId = {0, 0, 0};
  autopas::AutoPas_MPI_Comm_rank(_communicator, &_domainIndex);

  std::vector<int> periods(3, 1);
  autopas::AutoPas_MPI_Cart_get(_communicator, 3, _decomposition.data(), periods.data(), _domainId.data());
}

void RegularGridDecomposition::initializeLocalBox() { updateLocalBox(); }

void RegularGridDecomposition::initializeNeighbourIds() {
  for (int i = 0; i < 3; ++i) {
    auto neighbourIndex = i * 2;
    auto preceedingNeighbourId = _domainId;
    preceedingNeighbourId[i] = (--preceedingNeighbourId[i] + _decomposition[i]) % _decomposition[i];
    _neighbourDomainIndices[neighbourIndex] = DomainTools::convertIdToIndex(preceedingNeighbourId, _decomposition);

    ++neighbourIndex;
    auto succeedingNeighbourId = _domainId;
    succeedingNeighbourId[i] = (++succeedingNeighbourId[i] + _decomposition[i]) % _decomposition[i];
    _neighbourDomainIndices[neighbourIndex] = DomainTools::convertIdToIndex(succeedingNeighbourId, _decomposition);
  }
}

void RegularGridDecomposition::updateLocalBox() {
  for (int i = 0; i < 3; ++i) {
    double localBoxWidth = (_globalBoxMax[i] - _globalBoxMin[i]) / static_cast<double>(_decomposition[i]);

    _localBoxMin[i] = _domainId[i] * localBoxWidth + _globalBoxMin[i];
    _localBoxMax[i] = (_domainId[i] + 1) * localBoxWidth + _globalBoxMin[i];

    if (_domainId[i] == 0) {
      _localBoxMin[i] = _globalBoxMin[i];
    } else if (_domainId[i] == _decomposition[i] - 1) {
      _localBoxMax[i] = _globalBoxMax[i];
    }
  }
}

bool RegularGridDecomposition::isInsideLocalDomain(const std::array<double, 3> &coordinates) const {
  return DomainTools::isInsideDomain(coordinates, _localBoxMin, _localBoxMax);
}

std::array<int, 6> RegularGridDecomposition::getExtentOfSubdomain(const int subdomainIndex) const {
  return DomainTools::getExtentOfSubdomain(subdomainIndex, _decomposition);
}

void RegularGridDecomposition::exchangeHaloParticles(SharedAutoPasContainer &autoPasContainer) {
  for (int i = 0; i < _dimensionCount; ++i) {
    std::vector<ParticleType> haloParticles{};
    for (int j = i; j < _dimensionCount; ++j) {
      const size_t dimensionIndex = j % _dimensionCount;

      // completely bypass Halo particle exchange in this dimension if boundaries in this direction are not periodic
      // *and* if both local boundaries are the global boundaries in this dimension
      if (_boundaryType[dimensionIndex] != options::BoundaryTypeOption::periodic and
          _localBoxMin[dimensionIndex] == _globalBoxMin[dimensionIndex] and
          _localBoxMax[dimensionIndex] == _globalBoxMax[dimensionIndex])
        continue;

      std::vector<ParticleType> particlesForLeftNeighbour{};
      std::vector<ParticleType> particlesForRightNeighbour{};

      if (j == i) {
        collectHaloParticlesForLeftNeighbour(autoPasContainer, dimensionIndex, particlesForLeftNeighbour);
        collectHaloParticlesForRightNeighbour(autoPasContainer, dimensionIndex, particlesForRightNeighbour);
      }

      double leftHaloMin = _localBoxMin[dimensionIndex] - _skinWidth;
      double leftHaloMax = _localBoxMin[dimensionIndex] + _cutoffWidth + _skinWidth;
      double rightHaloMin = _localBoxMax[dimensionIndex] - _cutoffWidth - _skinWidth;
      double rightHaloMax = _localBoxMax[dimensionIndex] + _skinWidth;

      for (const auto &particle : haloParticles) {
        auto position = particle.getR();

        // check left boundary is a periodic (global) boundary
        if (_boundaryType[dimensionIndex] == options::BoundaryTypeOption::periodic and
            _localBoxMin[dimensionIndex] == _globalBoxMin[dimensionIndex]) {
          if (position[dimensionIndex] >= leftHaloMin and position[dimensionIndex] < leftHaloMax) {
            particlesForLeftNeighbour.push_back(particle);

            // Apply boundary condition
            if (_localBoxMin[dimensionIndex] == _globalBoxMin[dimensionIndex]) {
              position[dimensionIndex] =
                  position[dimensionIndex] + (_globalBoxMax[dimensionIndex] - _globalBoxMin[dimensionIndex]);
              particlesForLeftNeighbour.back().setR(position);
            }
          }
        }

        // check right boundary is a periodic (global) boundary
        if (_boundaryType[dimensionIndex] == options::BoundaryTypeOption::periodic and
            _localBoxMax[dimensionIndex] == _globalBoxMax[dimensionIndex]) {
          if (position[dimensionIndex] >= rightHaloMin and position[dimensionIndex] < rightHaloMax) {
            particlesForRightNeighbour.push_back(particle);

            // Apply boundary condition
            if (_localBoxMax[dimensionIndex] == _globalBoxMax[dimensionIndex]) {
              position[dimensionIndex] =
                  position[dimensionIndex] - (_globalBoxMax[dimensionIndex] - _globalBoxMin[dimensionIndex]);
              particlesForRightNeighbour.back().setR(position);
            }
          }
        }
      }

      // See documentation for _neighbourDomainIndices to explain the indexing
      int leftNeighbour = _neighbourDomainIndices[(dimensionIndex * 2) % _neighbourCount];
      int rightNeighbour = _neighbourDomainIndices[(dimensionIndex * 2 + 1) % _neighbourCount];
      sendAndReceiveParticlesLeftAndRight(particlesForLeftNeighbour, particlesForRightNeighbour, leftNeighbour,
                                          rightNeighbour, haloParticles);
    }

    for (const auto &particle : haloParticles) {
      autoPasContainer->addHaloParticle(particle);
    }
  }
}

void RegularGridDecomposition::exchangeMigratingParticles(SharedAutoPasContainer &autoPasContainer) {
  auto emigrants = autoPasContainer->updateContainer();

  const std::array<double, _dimensionCount> globalBoxLength =
      autopas::utils::ArrayMath::sub(_globalBoxMax, _globalBoxMin);

  for (int i = 0; i < _dimensionCount; ++i) {
    for (int j = i; j < _dimensionCount; ++j) {
      const size_t dimensionIndex = j % _dimensionCount;
      // completely bypass particle exchange in this dimension if boundaries in this direction are not periodic *and*
      // if both local boundaries are the global boundaries in this dimension
      if (_boundaryType[dimensionIndex] != options::BoundaryTypeOption::periodic and
          _localBoxMin[dimensionIndex] == _globalBoxMin[dimensionIndex] and
          _localBoxMax[dimensionIndex] == _globalBoxMax[dimensionIndex])
        continue;

      std::vector<ParticleType> immigrants, remainingEmigrants;
      std::vector<ParticleType> particlesForLeftNeighbour;
      std::vector<ParticleType> particlesForRightNeighbour;

      // See documentation for _neighbourDomainIndices to explain the indexing
      int leftNeighbour = _neighbourDomainIndices[(dimensionIndex * 2) % _neighbourCount];
      int rightNeighbour = _neighbourDomainIndices[(dimensionIndex * 2 + 1) % _neighbourCount];

      for (const auto &particle : emigrants) {
        auto position = particle.getR();
        // check left boundary is a periodic (global) boundary
        if (_boundaryType[dimensionIndex] == options::BoundaryTypeOption::periodic and
            _localBoxMin[dimensionIndex] == _globalBoxMin[dimensionIndex]) {
          if (position[dimensionIndex] < _localBoxMin[dimensionIndex]) {
            particlesForLeftNeighbour.push_back(particle);

            // Apply boundary condition
            if (_localBoxMin[dimensionIndex] == _globalBoxMin[dimensionIndex]) {
              position[dimensionIndex] =
                  std::min(std::nextafter(_globalBoxMax[dimensionIndex], _globalBoxMin[dimensionIndex]),
                           position[dimensionIndex] + globalBoxLength[dimensionIndex]);
              particlesForLeftNeighbour.back().setR(position);
            }
          }
        }
        // check right boundary is a periodic (global) boundary
        if (_boundaryType[dimensionIndex] == options::BoundaryTypeOption::periodic and
            _localBoxMax[dimensionIndex] == _globalBoxMax[dimensionIndex]) {
          if (position[dimensionIndex] >= _localBoxMax[dimensionIndex]) {
            particlesForRightNeighbour.push_back(particle);

            // Apply boundary condition
            if (_localBoxMax[dimensionIndex] == _globalBoxMax[dimensionIndex]) {
              position[dimensionIndex] =
                  std::max(_globalBoxMin[dimensionIndex], position[dimensionIndex] - globalBoxLength[dimensionIndex]);
              particlesForRightNeighbour.back().setR(position);
            }
          } else {
            remainingEmigrants.push_back(particle);
          }
        }
      }
      emigrants = remainingEmigrants;

      sendAndReceiveParticlesLeftAndRight(particlesForLeftNeighbour, particlesForRightNeighbour, leftNeighbour,
                                          rightNeighbour, immigrants);

      for (const auto &particle : immigrants) {
        if (isInsideLocalDomain(particle.getR())) {
          autoPasContainer->addParticle(particle);
        } else {
          emigrants.push_back(particle);
        }
      }

      immigrants.clear();
    }
  }
}

void RegularGridDecomposition::reflectParticlesAtBoundaries(SharedAutoPasContainer &autoPasContainer) {
  std::array<double, _dimensionCount> reflSkinMin{}, reflSkinMax{};

  for (int dimensionIndex = 0; dimensionIndex < _dimensionCount; ++dimensionIndex) {
    // skip if boundary is not reflective
    if (_boundaryType[dimensionIndex] != options::BoundaryTypeOption::reflective) continue;

    auto reflect = [&](bool isUpper) {
      for (auto p = autoPasContainer->getRegionIterator(reflSkinMin, reflSkinMax, autopas::IteratorBehavior::owned);
           p.isValid(); ++p) {
        auto vel = p->getV();
        // reverse velocity in dimension if towards boundary
        if ((vel[dimensionIndex] < 0) xor isUpper) {
          vel[dimensionIndex] *= -1;
        }
        p->setV(vel);
      }
    };

    // apply if we are at a global boundary on lower end of the dimension
    if (_localBoxMin[dimensionIndex] == _globalBoxMin[dimensionIndex]) {
      reflSkinMin = _globalBoxMin;
      reflSkinMax = _globalBoxMax;
      reflSkinMax[dimensionIndex] = _globalBoxMin[dimensionIndex] + autoPasContainer->getVerletSkin() / 2;

      reflect(false);
    }
    // apply if we are at a global boundary on upper end of the dimension
    if (_localBoxMax[dimensionIndex] == _globalBoxMax[dimensionIndex]) {
      reflSkinMin = _globalBoxMin;
      reflSkinMax = _globalBoxMax;
      reflSkinMin[dimensionIndex] = _globalBoxMax[dimensionIndex] - autoPasContainer->getVerletSkin() / 2;

      reflect(true);
    }
  }
}

void RegularGridDecomposition::sendParticles(const std::vector<ParticleType> &particles, const int &receiver) {
  std::vector<char> buffer;

  for (const auto &particle : particles) {
    ParticleSerializationTools::serializeParticle(particle, buffer);
  }

  sendDataToNeighbour(buffer, receiver);
}

void RegularGridDecomposition::receiveParticles(std::vector<ParticleType> &receivedParticles, const int &source) {
  std::vector<char> receiveBuffer;

  receiveDataFromNeighbour(source, receiveBuffer);

  if (!receiveBuffer.empty()) {
    ParticleSerializationTools::deserializeParticles(receiveBuffer, receivedParticles);
  }
}

void RegularGridDecomposition::sendDataToNeighbour(std::vector<char> sendBuffer, const int &neighbour) {
  _sendBuffers.push_back(sendBuffer);

  autopas::AutoPas_MPI_Request sendRequest;
  _sendRequests.push_back(sendRequest);

  autopas::AutoPas_MPI_Isend(_sendBuffers.back().data(), _sendBuffers.back().size(), AUTOPAS_MPI_CHAR, neighbour, 0,
                             _communicator, &_sendRequests.back());
}

void RegularGridDecomposition::receiveDataFromNeighbour(const int &neighbour, std::vector<char> &receiveBuffer) {
  autopas::AutoPas_MPI_Status status;
  autopas::AutoPas_MPI_Probe(neighbour, 0, _communicator, &status);

  int receiveBufferSize;
  autopas::AutoPas_MPI_Get_count(&status, AUTOPAS_MPI_CHAR, &receiveBufferSize);
  receiveBuffer.resize(receiveBufferSize);

  autopas::AutoPas_MPI_Recv(receiveBuffer.data(), receiveBufferSize, AUTOPAS_MPI_CHAR, neighbour, 0, _communicator,
                            AUTOPAS_MPI_STATUS_IGNORE);
}

void RegularGridDecomposition::sendAndReceiveParticlesLeftAndRight(std::vector<ParticleType> &particlesToLeft,
                                                                   std::vector<ParticleType> &particlesToRight,
                                                                   const int &leftNeighbour, const int &rightNeighbour,
                                                                   std::vector<ParticleType> &receivedParticles) {
  if (_mpiCommunicationNeeded and leftNeighbour != _domainIndex) {
    sendParticles(particlesToLeft, leftNeighbour);
    sendParticles(particlesToRight, rightNeighbour);

    receiveParticles(receivedParticles, leftNeighbour);
    receiveParticles(receivedParticles, rightNeighbour);

    waitForSendRequests();
  } else {
    receivedParticles.insert(receivedParticles.end(), particlesToLeft.begin(), particlesToLeft.end());
    receivedParticles.insert(receivedParticles.end(), particlesToRight.begin(), particlesToRight.end());
  }
}

void RegularGridDecomposition::waitForSendRequests() {
  std::vector<autopas::AutoPas_MPI_Status> sendStates;
  sendStates.resize(_sendRequests.size());
  autopas::AutoPas_MPI_Waitall(_sendRequests.size(), _sendRequests.data(), sendStates.data());
  _sendRequests.clear();
  _sendBuffers.clear();
}

void RegularGridDecomposition::collectHaloParticlesForLeftNeighbour(SharedAutoPasContainer &autoPasContainer,
                                                                    const size_t &direction,
                                                                    std::vector<ParticleType> &haloParticles) {
  std::array<double, _dimensionCount> boxMin, boxMax;

  // Calculate halo box for left neighbour
  for (int i = 0; i < _dimensionCount; ++i) {
    boxMin[i] = _localBoxMin[i] - _skinWidth;
    boxMax[i] = _skinWidth + _localBoxMax[i];
  }
  boxMax[direction] = _localBoxMin[direction] + _cutoffWidth + _skinWidth;

  // Collect the halo particles for the left neighbour
  for (auto particle = autoPasContainer->getRegionIterator(boxMin, boxMax, autopas::IteratorBehavior::owned);
       particle.isValid(); ++particle) {
    std::array<double, _dimensionCount> position = particle->getR();
    haloParticles.push_back(*particle);

    // Apply boundary condition
    if (_localBoxMin[direction] == _globalBoxMin[direction]) {
      position[direction] = position[direction] + (_globalBoxMax[direction] - _globalBoxMin[direction]);
      haloParticles.back().setR(position);
    }
  }
}

void RegularGridDecomposition::collectHaloParticlesForRightNeighbour(SharedAutoPasContainer &autoPasContainer,
                                                                     const size_t &direction,
                                                                     std::vector<ParticleType> &haloParticles) {
  std::array<double, _dimensionCount> boxMin, boxMax;

  // Calculate left halo box of right neighbour
  for (int i = 0; i < _dimensionCount; ++i) {
    boxMin[i] = _localBoxMin[i] - _skinWidth;
    boxMax[i] = _localBoxMax[i] + _skinWidth;
  }
  boxMin[direction] = _localBoxMax[direction] - _cutoffWidth - _skinWidth;

  // Collect the halo particles for the right neighbour
  for (auto particle = autoPasContainer->getRegionIterator(boxMin, boxMax, autopas::IteratorBehavior::owned);
       particle.isValid(); ++particle) {
    std::array<double, _dimensionCount> position = particle->getR();
    haloParticles.push_back(*particle);

    // Apply boundary condition
    if (_localBoxMax[direction] == _globalBoxMax[direction]) {
      position[direction] = position[direction] - (_globalBoxMax[direction] - _globalBoxMin[direction]);
      haloParticles.back().setR(position);
    }
  }
}

void RegularGridDecomposition::categorizeParticlesIntoLeftAndRightNeighbour(
    const std::vector<ParticleType> &particles, const size_t &direction,
    std::vector<ParticleType> &leftNeighbourParticles, std::vector<ParticleType> &rightNeighbourParticles,
    std::vector<ParticleType> &uncategorizedParticles) {
  for (const auto &particle : particles) {
    std::array<double, _dimensionCount> position = particle.getR();
    if (position[direction] < _localBoxMin[direction]) {
      leftNeighbourParticles.push_back(particle);

      // Apply boundary condition
      if (_localBoxMin[direction] == _globalBoxMin[direction]) {
        position[direction] = std::min(std::nextafter(_globalBoxMax[direction], _globalBoxMin[direction]),
                                       position[direction] + _globalBoxMax[direction] - _globalBoxMin[direction]);
        leftNeighbourParticles.back().setR(position);
      }
    } else if (position[direction] >= _localBoxMax[direction]) {
      rightNeighbourParticles.push_back(particle);

      // Apply boundary condition
      if (_localBoxMax[direction] == _globalBoxMax[direction]) {
        position[direction] = std::max(_globalBoxMin[direction],
                                       position[direction] - (_globalBoxMax[direction] - _globalBoxMin[direction]));
        rightNeighbourParticles.back().setR(position);
      }
    } else {
      uncategorizedParticles.push_back(particle);
    }
  }
}
>>>>>>> 8486b0f1
<|MERGE_RESOLUTION|>--- conflicted
+++ resolved
@@ -1,480 +1,3 @@
-<<<<<<< HEAD
-///**
-// * @file RegularGridDecomposition.cpp
-// * @author J. Körner
-// * @date 19.04.2021
-// */
-//#include "RegularGridDecomposition.h"
-//
-//#include <algorithm>
-//#include <cmath>
-//#include <functional>
-//#include <iomanip>
-//#include <numeric>
-//
-//#include "DomainTools.h"
-//#include "autopas/AutoPas.h"
-//#include "autopas/utils/ArrayUtils.h"
-//#include "src/ParticleSerializationTools.h"
-//
-//template <class ParticleClass>
-//RegularGridDecomposition<ParticleClass>::RegularGridDecomposition(const std::array<double, 3> &globalBoxMin,
-//                                                   const std::array<double, 3> &globalBoxMax,
-//                                                   const std::array<bool, 3> &subdivideDimension, double cutoffWidth,
-//                                                   double skinWidth,
-//                                                   const std::array<options::BoundaryTypeOption, 3> &boundaryConditions)
-//    : _cutoffWidth(cutoffWidth),
-//      _skinWidth(skinWidth),
-//      _globalBoxMin(globalBoxMin),
-//      _globalBoxMax(globalBoxMax),
-//      _boundaryType(boundaryConditions) {
-//  autopas::AutoPas_MPI_Comm_size(AUTOPAS_MPI_COMM_WORLD, &_subdomainCount);
-//
-//  int rank;
-//  autopas::AutoPas_MPI_Comm_rank(AUTOPAS_MPI_COMM_WORLD, &rank);
-//
-//#if defined(AUTOPAS_INCLUDE_MPI)
-//  _mpiCommunicationNeeded = true;
-//#else
-//  _mpiCommunicationNeeded = false;
-//#endif
-//
-//  if (_subdomainCount == 1) {
-//    _mpiCommunicationNeeded = false;
-//  }
-//
-//  DomainTools::generateDecomposition(_subdomainCount, subdivideDimension, _decomposition);
-//
-//  initializeMPICommunicator();
-//
-//  initializeLocalDomain();
-//
-//  initializeLocalBox();
-//
-//  initializeNeighbourIds();
-//}
-//
-//template <class ParticleClass>
-//RegularGridDecomposition<ParticleClass>::~RegularGridDecomposition() {}
-//
-//template <class ParticleClass>
-//int RegularGridDecomposition<ParticleClass>::getNumberOfSubdomains() const {
-//  return std::accumulate(_decomposition.begin(), _decomposition.end(), 1, std::multiplies<int>());
-//}
-//
-//template <class ParticleClass>
-//void RegularGridDecomposition<ParticleClass>::update() { updateLocalBox(); }
-//
-//template <class ParticleClass>
-//void RegularGridDecomposition<ParticleClass>::initializeMPICommunicator() {
-//  std::vector<int> periods(3, 1);
-//  autopas::AutoPas_MPI_Cart_create(AUTOPAS_MPI_COMM_WORLD, 3, _decomposition.data(), periods.data(), true,
-//                                   &_communicator);
-//  autopas::AutoPas_MPI_Comm_rank(_communicator, &_domainIndex);
-//}
-//
-//template <class ParticleClass>
-//void RegularGridDecomposition<ParticleClass>::initializeLocalDomain() {
-//  _domainId = {0, 0, 0};
-//  autopas::AutoPas_MPI_Comm_rank(_communicator, &_domainIndex);
-//
-//  std::vector<int> periods(3, 1);
-//  autopas::AutoPas_MPI_Cart_get(_communicator, 3, _decomposition.data(), periods.data(), _domainId.data());
-//}
-//
-//template <class ParticleClass>
-//void RegularGridDecomposition<ParticleClass>::initializeLocalBox() { updateLocalBox(); }
-//
-//template <class ParticleClass>
-//void RegularGridDecomposition<ParticleClass>::initializeNeighbourIds() {
-//  for (int i = 0; i < 3; ++i) {
-//    auto neighbourIndex = i * 2;
-//    auto preceedingNeighbourId = _domainId;
-//    preceedingNeighbourId[i] = (--preceedingNeighbourId[i] + _decomposition[i]) % _decomposition[i];
-//    _neighbourDomainIndices[neighbourIndex] = DomainTools::convertIdToIndex(preceedingNeighbourId, _decomposition);
-//
-//    ++neighbourIndex;
-//    auto succeedingNeighbourId = _domainId;
-//    succeedingNeighbourId[i] = (++succeedingNeighbourId[i] + _decomposition[i]) % _decomposition[i];
-//    _neighbourDomainIndices[neighbourIndex] = DomainTools::convertIdToIndex(succeedingNeighbourId, _decomposition);
-//  }
-//}
-//
-//template <class ParticleClass>
-//void RegularGridDecomposition<ParticleClass>::updateLocalBox() {
-//  for (int i = 0; i < 3; ++i) {
-//    double localBoxWidth = (_globalBoxMax[i] - _globalBoxMin[i]) / static_cast<double>(_decomposition[i]);
-//
-//    _localBoxMin[i] = _domainId[i] * localBoxWidth + _globalBoxMin[i];
-//    _localBoxMax[i] = (_domainId[i] + 1) * localBoxWidth + _globalBoxMin[i];
-//
-//    if (_domainId[i] == 0) {
-//      _localBoxMin[i] = _globalBoxMin[i];
-//    } else if (_domainId[i] == _decomposition[i] - 1) {
-//      _localBoxMax[i] = _globalBoxMax[i];
-//    }
-//  }
-//}
-//
-//template <class ParticleClass>
-//bool RegularGridDecomposition<ParticleClass>::isInsideLocalDomain(const std::array<double, 3> &coordinates) const {
-//  return DomainTools::isInsideDomain(coordinates, _localBoxMin, _localBoxMax);
-//}
-//
-//template <class ParticleClass>
-//std::array<int, 6> RegularGridDecomposition<ParticleClass>::getExtentOfSubdomain(const int subdomainIndex) const {
-//  return DomainTools::getExtentOfSubdomain(subdomainIndex, _decomposition);
-//}
-//
-//template <class ParticleClass>
-//void RegularGridDecomposition<ParticleClass>::exchangeHaloParticles(SharedAutoPasContainer &autoPasContainer) {
-//  for (int i = 0; i < _dimensionCount; ++i) {
-//    std::vector<ParticleClass> haloParticles{};
-//    for (int j = i; j < _dimensionCount; ++j) {
-//      const size_t dimensionIndex = j % _dimensionCount;
-//
-//      // completely bypass Halo particle exchange in this dimension if boundaries in this direction are not periodic
-//      // *and* if both local boundaries are the global boundaries in this dimension
-//      if (_boundaryType[dimensionIndex] != options::BoundaryTypeOption::periodic and
-//          _localBoxMin[dimensionIndex] == _globalBoxMin[dimensionIndex] and
-//          _localBoxMax[dimensionIndex] == _globalBoxMax[dimensionIndex])
-//        continue;
-//
-//      std::vector<ParticleClass> particlesForLeftNeighbour{};
-//      std::vector<ParticleClass> particlesForRightNeighbour{};
-//
-//      if (j == i) {
-//        collectHaloParticlesForLeftNeighbour(autoPasContainer, dimensionIndex, particlesForLeftNeighbour);
-//        collectHaloParticlesForRightNeighbour(autoPasContainer, dimensionIndex, particlesForRightNeighbour);
-//      }
-//
-//      double leftHaloMin = _localBoxMin[dimensionIndex] - _skinWidth;
-//      double leftHaloMax = _localBoxMin[dimensionIndex] + _cutoffWidth + _skinWidth;
-//      double rightHaloMin = _localBoxMax[dimensionIndex] - _cutoffWidth - _skinWidth;
-//      double rightHaloMax = _localBoxMax[dimensionIndex] + _skinWidth;
-//
-//      for (const auto &particle : haloParticles) {
-//        auto position = particle.getR();
-//
-//        // check left boundary is a periodic (global) boundary
-//        if (_boundaryType[dimensionIndex] == options::BoundaryTypeOption::periodic and
-//            _localBoxMin[dimensionIndex] == _globalBoxMin[dimensionIndex]) {
-//          if (position[dimensionIndex] >= leftHaloMin and position[dimensionIndex] < leftHaloMax) {
-//            particlesForLeftNeighbour.push_back(particle);
-//
-//            // Apply boundary condition
-//            if (_localBoxMin[dimensionIndex] == _globalBoxMin[dimensionIndex]) {
-//              position[dimensionIndex] =
-//                  position[dimensionIndex] + (_globalBoxMax[dimensionIndex] - _globalBoxMin[dimensionIndex]);
-//              particlesForLeftNeighbour.back().setR(position);
-//            }
-//          }
-//        }
-//
-//        // check right boundary is a periodic (global) boundary
-//        if (_boundaryType[dimensionIndex] == options::BoundaryTypeOption::periodic and
-//            _localBoxMax[dimensionIndex] == _globalBoxMax[dimensionIndex]) {
-//          if (position[dimensionIndex] >= rightHaloMin and position[dimensionIndex] < rightHaloMax) {
-//            particlesForRightNeighbour.push_back(particle);
-//
-//            // Apply boundary condition
-//            if (_localBoxMax[dimensionIndex] == _globalBoxMax[dimensionIndex]) {
-//              position[dimensionIndex] =
-//                  position[dimensionIndex] - (_globalBoxMax[dimensionIndex] - _globalBoxMin[dimensionIndex]);
-//              particlesForRightNeighbour.back().setR(position);
-//            }
-//          }
-//        }
-//      }
-//
-//      // See documentation for _neighbourDomainIndices to explain the indexing
-//      int leftNeighbour = _neighbourDomainIndices[(dimensionIndex * 2) % _neighbourCount];
-//      int rightNeighbour = _neighbourDomainIndices[(dimensionIndex * 2 + 1) % _neighbourCount];
-//      sendAndReceiveParticlesLeftAndRight(particlesForLeftNeighbour, particlesForRightNeighbour, leftNeighbour,
-//                                          rightNeighbour, haloParticles);
-//    }
-//
-//    for (auto &particle : haloParticles) {
-//      autoPasContainer->addHaloParticle(particle);
-//    }
-//  }
-//}
-//
-//template <class ParticleClass>
-//void RegularGridDecomposition<ParticleClass>::exchangeMigratingParticles(SharedAutoPasContainer &autoPasContainer) {
-//  auto emigrants = autoPasContainer->updateContainer();
-//
-//  const std::array<double, _dimensionCount> globalBoxLength =
-//      autopas::utils::ArrayMath::sub(_globalBoxMax, _globalBoxMin);
-//
-//  for (int i = 0; i < _dimensionCount; ++i) {
-//    for (int j = i; j < _dimensionCount; ++j) {
-//      const size_t dimensionIndex = j % _dimensionCount;
-//      // completely bypass particle exchange in this dimension if boundaries in this direction are not periodic *and*
-//      // if both local boundaries are the global boundaries in this dimension
-//      if (_boundaryType[dimensionIndex] != options::BoundaryTypeOption::periodic and
-//          _localBoxMin[dimensionIndex] == _globalBoxMin[dimensionIndex] and
-//          _localBoxMax[dimensionIndex] == _globalBoxMax[dimensionIndex])
-//        continue;
-//
-//      std::vector<ParticleClass> immigrants, remainingEmigrants;
-//      std::vector<ParticleClass> particlesForLeftNeighbour;
-//      std::vector<ParticleClass> particlesForRightNeighbour;
-//
-//      // See documentation for _neighbourDomainIndices to explain the indexing
-//      int leftNeighbour = _neighbourDomainIndices[(dimensionIndex * 2) % _neighbourCount];
-//      int rightNeighbour = _neighbourDomainIndices[(dimensionIndex * 2 + 1) % _neighbourCount];
-//
-//      for (const auto &particle : emigrants) {
-//        auto position = particle.getR();
-//        // check left boundary is a periodic (global) boundary
-//        if (_boundaryType[dimensionIndex] == options::BoundaryTypeOption::periodic and
-//            _localBoxMin[dimensionIndex] == _globalBoxMin[dimensionIndex]) {
-//          if (position[dimensionIndex] < _localBoxMin[dimensionIndex]) {
-//            particlesForLeftNeighbour.push_back(particle);
-//
-//            // Apply boundary condition
-//            if (_localBoxMin[dimensionIndex] == _globalBoxMin[dimensionIndex]) {
-//              position[dimensionIndex] =
-//                  std::min(std::nextafter(_globalBoxMax[dimensionIndex], _globalBoxMin[dimensionIndex]),
-//                           position[dimensionIndex] + globalBoxLength[dimensionIndex]);
-//              particlesForLeftNeighbour.back().setR(position);
-//            }
-//          }
-//        }
-//        // check right boundary is a periodic (global) boundary
-//        if (_boundaryType[dimensionIndex] == options::BoundaryTypeOption::periodic and
-//            _localBoxMax[dimensionIndex] == _globalBoxMax[dimensionIndex]) {
-//          if (position[dimensionIndex] >= _localBoxMax[dimensionIndex]) {
-//            particlesForRightNeighbour.push_back(particle);
-//
-//            // Apply boundary condition
-//            if (_localBoxMax[dimensionIndex] == _globalBoxMax[dimensionIndex]) {
-//              position[dimensionIndex] =
-//                  std::max(_globalBoxMin[dimensionIndex], position[dimensionIndex] - globalBoxLength[dimensionIndex]);
-//              particlesForRightNeighbour.back().setR(position);
-//            }
-//          } else {
-//            remainingEmigrants.push_back(particle);
-//          }
-//        }
-//      }
-//      emigrants = remainingEmigrants;
-//
-//      sendAndReceiveParticlesLeftAndRight(particlesForLeftNeighbour, particlesForRightNeighbour, leftNeighbour,
-//                                          rightNeighbour, immigrants);
-//
-//      for (const auto &particle : immigrants) {
-//        if (isInsideLocalDomain(particle.getR())) {
-//          autoPasContainer->addParticle(particle);
-//        } else {
-//          emigrants.push_back(particle);
-//        }
-//      }
-//
-//      immigrants.clear();
-//    }
-//  }
-//}
-//
-//template <class ParticleClass>
-//void RegularGridDecomposition<ParticleClass>::reflectParticlesAtBoundaries(SharedAutoPasContainer &autoPasContainer) {
-//  std::array<double, _dimensionCount> reflSkinMin{}, reflSkinMax{};
-//
-//  for (int dimensionIndex = 0; dimensionIndex < _dimensionCount; ++dimensionIndex) {
-//    // skip if boundary is not reflective
-//    if (_boundaryType[dimensionIndex] != options::BoundaryTypeOption::reflective) continue;
-//
-//    auto reflect = [&](bool isUpper) {
-//      for (auto p = autoPasContainer->getRegionIterator(reflSkinMin, reflSkinMax, autopas::IteratorBehavior::owned);
-//           p.isValid(); ++p) {
-//        auto vel = p->getV();
-//        // reverse velocity in dimension if towards boundary
-//        if ((vel[dimensionIndex] < 0) xor isUpper) {
-//          vel[dimensionIndex] *= -1;
-//        }
-//        p->setV(vel);
-//      }
-//    };
-//
-//    // apply if we are at a global boundary on lower end of the dimension
-//    if (_localBoxMin[dimensionIndex] == _globalBoxMin[dimensionIndex]) {
-//      reflSkinMin = _globalBoxMin;
-//      reflSkinMax = _globalBoxMax;
-//      reflSkinMax[dimensionIndex] = _globalBoxMin[dimensionIndex] + autoPasContainer->getVerletSkin() / 2;
-//
-//      reflect(false);
-//    }
-//    // apply if we are at a global boundary on upper end of the dimension
-//    if (_localBoxMax[dimensionIndex] == _globalBoxMax[dimensionIndex]) {
-//      reflSkinMin = _globalBoxMin;
-//      reflSkinMax = _globalBoxMax;
-//      reflSkinMin[dimensionIndex] = _globalBoxMax[dimensionIndex] - autoPasContainer->getVerletSkin() / 2;
-//
-//      reflect(true);
-//    }
-//  }
-//}
-//
-//template <class ParticleClass>
-//void RegularGridDecomposition<ParticleClass>::sendParticles(const std::vector<ParticleClass> &particles, const int &receiver) {
-//  std::vector<char> buffer;
-//
-//  for (const auto &particle : particles) {
-//    ParticleSerializationTools::serializeParticle(particle, buffer);
-//  }
-//
-//  sendDataToNeighbour(buffer, receiver);
-//}
-//
-//template <class ParticleClass>
-//void RegularGridDecomposition<ParticleClass>::receiveParticles(std::vector<ParticleClass> &receivedParticles, const int &source) {
-//  std::vector<char> receiveBuffer;
-//
-//  receiveDataFromNeighbour(source, receiveBuffer);
-//
-//  if (!receiveBuffer.empty()) {
-//    ParticleSerializationTools::deserializeParticles(receiveBuffer, receivedParticles);
-//  }
-//}
-//
-//template <class ParticleClass>
-//void RegularGridDecomposition<ParticleClass>::sendDataToNeighbour(std::vector<char> sendBuffer, const int &neighbour) {
-//  _sendBuffers.push_back(sendBuffer);
-//
-//  autopas::AutoPas_MPI_Request sendRequest;
-//  _sendRequests.push_back(sendRequest);
-//
-//  autopas::AutoPas_MPI_Isend(_sendBuffers.back().data(), _sendBuffers.back().size(), AUTOPAS_MPI_CHAR, neighbour, 0,
-//                             _communicator, &_sendRequests.back());
-//}
-//
-//template <class ParticleClass>
-//void RegularGridDecomposition<ParticleClass>::receiveDataFromNeighbour(const int &neighbour, std::vector<char> &receiveBuffer) {
-//  autopas::AutoPas_MPI_Status status;
-//  autopas::AutoPas_MPI_Probe(neighbour, 0, _communicator, &status);
-//
-//  int receiveBufferSize;
-//  autopas::AutoPas_MPI_Get_count(&status, AUTOPAS_MPI_CHAR, &receiveBufferSize);
-//  receiveBuffer.resize(receiveBufferSize);
-//
-//  autopas::AutoPas_MPI_Recv(receiveBuffer.data(), receiveBufferSize, AUTOPAS_MPI_CHAR, neighbour, 0, _communicator,
-//                            AUTOPAS_MPI_STATUS_IGNORE);
-//}
-//
-//template <class ParticleClass>
-//void RegularGridDecomposition<ParticleClass>::sendAndReceiveParticlesLeftAndRight(std::vector<ParticleClass> &particlesToLeft,
-//                                                                   std::vector<ParticleClass> &particlesToRight,
-//                                                                   const int &leftNeighbour, const int &rightNeighbour,
-//                                                                   std::vector<ParticleClass> &receivedParticles) {
-//  if (_mpiCommunicationNeeded and leftNeighbour != _domainIndex) {
-//    sendParticles(particlesToLeft, leftNeighbour);
-//    sendParticles(particlesToRight, rightNeighbour);
-//
-//    receiveParticles(receivedParticles, leftNeighbour);
-//    receiveParticles(receivedParticles, rightNeighbour);
-//
-//    waitForSendRequests();
-//  } else {
-//    receivedParticles.insert(receivedParticles.end(), particlesToLeft.begin(), particlesToLeft.end());
-//    receivedParticles.insert(receivedParticles.end(), particlesToRight.begin(), particlesToRight.end());
-//  }
-//}
-//
-//template <class ParticleClass>
-//void RegularGridDecomposition<ParticleClass>::waitForSendRequests() {
-//  std::vector<autopas::AutoPas_MPI_Status> sendStates;
-//  sendStates.resize(_sendRequests.size());
-//  autopas::AutoPas_MPI_Waitall(_sendRequests.size(), _sendRequests.data(), sendStates.data());
-//  _sendRequests.clear();
-//  _sendBuffers.clear();
-//}
-//
-//template <class ParticleClass>
-//void RegularGridDecomposition<ParticleClass>::collectHaloParticlesForLeftNeighbour(SharedAutoPasContainer &autoPasContainer,
-//                                                                    const size_t &direction,
-//                                                                    std::vector<ParticleClass> &haloParticles) {
-//  std::array<double, _dimensionCount> boxMin, boxMax;
-//
-//  // Calculate halo box for left neighbour
-//  for (int i = 0; i < _dimensionCount; ++i) {
-//    boxMin[i] = _localBoxMin[i] - _skinWidth;
-//    boxMax[i] = _skinWidth + _localBoxMax[i];
-//  }
-//  boxMax[direction] = _localBoxMin[direction] + _cutoffWidth + _skinWidth;
-//
-//  // Collect the halo particles for the left neighbour
-//  for (auto particle = autoPasContainer->getRegionIterator(boxMin, boxMax, autopas::IteratorBehavior::owned);
-//       particle.isValid(); ++particle) {
-//    std::array<double, _dimensionCount> position = particle->getR();
-//    haloParticles.push_back(*particle);
-//
-//    // Apply boundary condition
-//    if (_localBoxMin[direction] == _globalBoxMin[direction]) {
-//      position[direction] = position[direction] + (_globalBoxMax[direction] - _globalBoxMin[direction]);
-//      haloParticles.back().setR(position);
-//    }
-//  }
-//}
-//
-//template <class ParticleClass>
-//void RegularGridDecomposition<ParticleClass>::collectHaloParticlesForRightNeighbour(SharedAutoPasContainer &autoPasContainer,
-//                                                                     const size_t &direction,
-//                                                                     std::vector<ParticleClass> &haloParticles) {
-//  std::array<double, _dimensionCount> boxMin, boxMax;
-//
-//  // Calculate left halo box of right neighbour
-//  for (int i = 0; i < _dimensionCount; ++i) {
-//    boxMin[i] = _localBoxMin[i] - _skinWidth;
-//    boxMax[i] = _localBoxMax[i] + _skinWidth;
-//  }
-//  boxMin[direction] = _localBoxMax[direction] - _cutoffWidth - _skinWidth;
-//
-//  // Collect the halo particles for the right neighbour
-//  for (auto particle = autoPasContainer->getRegionIterator(boxMin, boxMax, autopas::IteratorBehavior::owned);
-//       particle.isValid(); ++particle) {
-//    std::array<double, _dimensionCount> position = particle->getR();
-//    haloParticles.push_back(*particle);
-//
-//    // Apply boundary condition
-//    if (_localBoxMax[direction] == _globalBoxMax[direction]) {
-//      position[direction] = position[direction] - (_globalBoxMax[direction] - _globalBoxMin[direction]);
-//      haloParticles.back().setR(position);
-//    }
-//  }
-//}
-//
-//template <class ParticleClass>
-//void RegularGridDecomposition<ParticleClass>::categorizeParticlesIntoLeftAndRightNeighbour(
-//    const std::vector<ParticleClass> &particles, const size_t &direction,
-//    std::vector<ParticleClass> &leftNeighbourParticles, std::vector<ParticleClass> &rightNeighbourParticles,
-//    std::vector<ParticleClass> &uncategorizedParticles) {
-//  for (const auto &particle : particles) {
-//    std::array<double, _dimensionCount> position = particle.getR();
-//    if (position[direction] < _localBoxMin[direction]) {
-//      leftNeighbourParticles.push_back(particle);
-//
-//      // Apply boundary condition
-//      if (_localBoxMin[direction] == _globalBoxMin[direction]) {
-//        position[direction] = std::min(std::nextafter(_globalBoxMax[direction], _globalBoxMin[direction]),
-//                                       position[direction] + _globalBoxMax[direction] - _globalBoxMin[direction]);
-//        leftNeighbourParticles.back().setR(position);
-//      }
-//    } else if (position[direction] >= _localBoxMax[direction]) {
-//      rightNeighbourParticles.push_back(particle);
-//
-//      // Apply boundary condition
-//      if (_localBoxMax[direction] == _globalBoxMax[direction]) {
-//        position[direction] = std::max(_globalBoxMin[direction],
-//                                       position[direction] - (_globalBoxMax[direction] - _globalBoxMin[direction]));
-//        rightNeighbourParticles.back().setR(position);
-//      }
-//    } else {
-//      uncategorizedParticles.push_back(particle);
-//    }
-//  }
-//}
-=======
 /**
  * @file RegularGridDecomposition.cpp
  * @author J. Körner
@@ -926,5 +449,4 @@
       uncategorizedParticles.push_back(particle);
     }
   }
-}
->>>>>>> 8486b0f1
+}