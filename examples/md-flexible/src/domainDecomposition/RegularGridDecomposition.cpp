--- conflicted
+++ resolved
@@ -194,7 +194,6 @@
 }
 
 void RegularGridDecomposition::exchangeHaloParticles(SharedAutoPasContainer &autoPasContainer) {
-<<<<<<< HEAD
   std::vector<ParticleType> haloParticles{};
   for (int dimensionIndex = 0; dimensionIndex < _dimensionCount; ++dimensionIndex) {
     std::vector<ParticleType> particlesForLeftNeighbour{};
@@ -227,39 +226,10 @@
           position[dimensionIndex] =
               position[dimensionIndex] - (_globalBoxMax[dimensionIndex] - _globalBoxMin[dimensionIndex]);
           particlesForRightNeighbour.back().setR(position);
-=======
-  for (int i = 0; i < _dimensionCount; ++i) {
-    std::vector<ParticleType> haloParticles{};
-    for (int j = i; j < _dimensionCount; ++j) {
-      const size_t dimensionIndex = j % _dimensionCount;
-
-      std::vector<ParticleType> particlesForLeftNeighbour, particlesForRightNeighbour;
-      std::array<double, _dimensionCount> haloBoxMin, haloBoxMax;
-      if (j == i) {
-        for (int k = 0; k < _dimensionCount; ++k) {
-          haloBoxMin[k] = _localBoxMin[k] - _skinWidth;
-          haloBoxMax[k] = _skinWidth + _localBoxMax[k];
         }
-        haloBoxMax[dimensionIndex] = _localBoxMin[dimensionIndex] + _cutoffWidth + _skinWidth;
-
-        for (auto particleIterator =
-                 autoPasContainer->getRegionIterator(haloBoxMin, haloBoxMax, autopas::IteratorBehavior::owned);
-             particleIterator.isValid(); ++particleIterator) {
-          std::array<double, _dimensionCount> position = particleIterator->getR();
-          particlesForLeftNeighbour.push_back(*particleIterator);
-
-          // Apply boundary condition
-          if (_localBoxMin[dimensionIndex] == _globalBoxMin[dimensionIndex]) {
-            position[dimensionIndex] =
-                position[dimensionIndex] + (_globalBoxMax[dimensionIndex] - _globalBoxMin[dimensionIndex]);
-            particlesForLeftNeighbour.back().setR(position);
-          }
->>>>>>> 94b271e5
-        }
-      }
-    }
-
-<<<<<<< HEAD
+      }
+    }
+
     // See documentation for _neighbourDomainIndices to explain the indexing
     int leftNeighbour = _neighbourDomainIndices[(dimensionIndex * 2) % _neighbourCount];
     int rightNeighbour = _neighbourDomainIndices[(dimensionIndex * 2 + 1) % _neighbourCount];
@@ -278,19 +248,6 @@
     const std::array<double, _dimensionCount> globalBoxMax = {_globalBoxMax[0], _globalBoxMax[1], _globalBoxMax[2]};
     const std::array<double, _dimensionCount> globalBoxLength =
         autopas::utils::ArrayMath::sub(globalBoxMax, globalBoxMin);
-=======
-        for (int k = 0; k < _dimensionCount; ++k) {
-          haloBoxMin[k] = _localBoxMax[k] - _skinWidth - (_localBoxMax[k] - _localBoxMin[k]);
-          haloBoxMax[k] = _localBoxMax[k] + _skinWidth;
-        }
-        haloBoxMin[dimensionIndex] = _localBoxMax[dimensionIndex] - _cutoffWidth - _skinWidth;
-
-        for (auto particleIterator =
-                 autoPasContainer->getRegionIterator(haloBoxMin, haloBoxMax, autopas::IteratorBehavior::owned);
-             particleIterator.isValid(); ++particleIterator) {
-          std::array<double, _dimensionCount> position = particleIterator->getR();
-          particlesForRightNeighbour.push_back(*particleIterator);
->>>>>>> 94b271e5
 
     for (int dimensionIndex = 0; dimensionIndex < _dimensionCount; ++dimensionIndex) {
       std::vector<ParticleType> immigrants, remainingEmigrants;
@@ -301,16 +258,10 @@
       int leftNeighbour = _neighbourDomainIndices[(dimensionIndex * 2) % _neighbourCount];
       int rightNeighbour = _neighbourDomainIndices[(dimensionIndex * 2 + 1) % _neighbourCount];
 
-<<<<<<< HEAD
       std::array<double, _dimensionCount> position;
       for (const auto &particle : emigrants) {
         position = particle.getR();
         if (position[dimensionIndex] < _localBoxMin[dimensionIndex]) {
-=======
-      for (const auto &particle : haloParticles) {
-        std::array<double, _dimensionCount> position = particle.getR();
-        if (position[dimensionIndex] >= leftHaloMin and position[dimensionIndex] < leftHaloMax) {
->>>>>>> 94b271e5
           particlesForLeftNeighbour.push_back(particle);
 
           // Apply boundary condition
@@ -320,11 +271,7 @@
                          position[dimensionIndex] + globalBoxLength[dimensionIndex]);
             particlesForLeftNeighbour.back().setR(position);
           }
-<<<<<<< HEAD
         } else if (position[dimensionIndex] >= _localBoxMax[dimensionIndex]) {
-=======
-        } else if (position[dimensionIndex] >= rightHaloMin and position[dimensionIndex] < rightHaloMax) {
->>>>>>> 94b271e5
           particlesForRightNeighbour.push_back(particle);
 
           // Apply boundary condition
@@ -342,67 +289,14 @@
       sendAndReceiveParticlesLeftAndRight(particlesForLeftNeighbour, particlesForRightNeighbour, leftNeighbour,
                                           rightNeighbour, immigrants);
 
-<<<<<<< HEAD
       for (const auto &particle : immigrants) {
         if (isInsideLocalDomain(particle.getR())) {
           autoPasContainer->addParticle(particle);
         } else {
           emigrants.push_back(particle);
-=======
-    for (int i = 0; i < _dimensionCount; ++i) {
-      for (int j = i; j < _dimensionCount; ++j) {
-        const size_t dimensionIndex = j % _dimensionCount;
-
-        std::vector<ParticleType> immigrants, remainingEmigrants;
-        std::vector<ParticleType> particlesForLeftNeighbour;
-        std::vector<ParticleType> particlesForRightNeighbour;
-
-        // See documentation for _neighbourDomainIndices to explain the indexing
-        int leftNeighbour = _neighbourDomainIndices[(dimensionIndex * 2) % _neighbourCount];
-        int rightNeighbour = _neighbourDomainIndices[(dimensionIndex * 2 + 1) % _neighbourCount];
-
-        std::array<double, _dimensionCount> position;
-        for (const auto &particle : emigrants) {
-          position = particle.getR();
-          if (position[dimensionIndex] < _localBoxMin[dimensionIndex]) {
-            particlesForLeftNeighbour.push_back(particle);
-
-            // Apply boundary condition
-            if (_localBoxMin[dimensionIndex] == _globalBoxMin[dimensionIndex]) {
-              position[dimensionIndex] =
-                  std::min(std::nextafter(_globalBoxMax[dimensionIndex], _globalBoxMin[dimensionIndex]),
-                           position[dimensionIndex] + globalBoxLength[dimensionIndex]);
-              particlesForLeftNeighbour.back().setR(position);
-            }
-          } else if (position[dimensionIndex] >= _localBoxMax[dimensionIndex]) {
-            particlesForRightNeighbour.push_back(particle);
-
-            // Apply boundary condition
-            if (_localBoxMax[dimensionIndex] == _globalBoxMax[dimensionIndex]) {
-              position[dimensionIndex] =
-                  std::max(_globalBoxMin[dimensionIndex], position[dimensionIndex] - globalBoxLength[dimensionIndex]);
-              particlesForRightNeighbour.back().setR(position);
-            }
-          } else {
-            remainingEmigrants.push_back(particle);
-          }
->>>>>>> 94b271e5
         }
       }
-
-<<<<<<< HEAD
-      immigrants.clear();
-    }
-=======
-        for (const auto &particle : immigrants) {
-          if (isInsideLocalDomain(particle.getR())) {
-            autoPasContainer->addParticle(particle);
-          } else {
-            emigrants.push_back(particle);
-          }
-        }
->>>>>>> 94b271e5
-
+    }
     // Add remaining emigrants to current container
     for (auto &particle : emigrants) {
       autoPasContainer->addParticle(particle);
