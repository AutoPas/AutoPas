/**
 * @file RegularGridDecomposition.cpp
 * @author J. Körner
 * @date 19.04.2021
 */
#include "RegularGridDecomposition.h"

#include <algorithm>
#include <cmath>
#include <functional>
#include <iomanip>
#include <numeric>

#include "DomainTools.h"
#include "autopas/AutoPas.h"
#include "autopas/utils/ArrayUtils.h"
#include "src/ParticleSerializationTools.h"

RegularGridDecomposition::RegularGridDecomposition(const std::array<double, 3> &globalBoxMin,
                                                   const std::array<double, 3> &globalBoxMax, const double &cutoffWidth,
                                                   const double &skinWidth)
    : _cutoffWidth(cutoffWidth), _skinWidth(skinWidth) {
#if defined(AUTOPAS_INCLUDE_MPI)
  _mpiIsEnabled = true;
#else
  _mpiIsEnabled = false;
#endif

  autopas::AutoPas_MPI_Comm_size(AUTOPAS_MPI_COMM_WORLD, &_subdomainCount);

  if (_subdomainCount == 1) {
    _mpiIsEnabled = false;
  }

  if (_mpiIsEnabled) {
    std::cout << "MPI will be used." << std::endl;
  } else {
    std::cout << "MPI will not be used." << std::endl;
  }

  DomainTools::generateDecomposition(_subdomainCount, _decomposition);

  initializeMPICommunicator();

  initializeLocalDomain();

  initializeGlobalBox(globalBoxMin, globalBoxMax);

  initializeLocalBox();

  initializeNeighbourIds();
}

RegularGridDecomposition::~RegularGridDecomposition() {}

void RegularGridDecomposition::update() { updateLocalBox(); }

void RegularGridDecomposition::initializeMPICommunicator() {
  std::vector<int> periods(3, 1);
  autopas::AutoPas_MPI_Cart_create(AUTOPAS_MPI_COMM_WORLD, 3, _decomposition.data(), periods.data(), true,
                                   &_communicator);
  autopas::AutoPas_MPI_Comm_rank(_communicator, &_domainIndex);
}

void RegularGridDecomposition::initializeLocalDomain() {
  _domainId = {0, 0, 0};
  autopas::AutoPas_MPI_Comm_rank(_communicator, &_domainIndex);

  std::vector<int> periods(3, 1);
  autopas::AutoPas_MPI_Cart_get(_communicator, 3, _decomposition.data(), periods.data(), _domainId.data());
}

void RegularGridDecomposition::initializeLocalBox() { updateLocalBox(); }

void RegularGridDecomposition::initializeNeighbourIds() {
  for (int i = 0; i < 3; ++i) {
    auto neighbourIndex = i * 2;
    auto preceedingNeighbourId = _domainId;
    preceedingNeighbourId[i] = (--preceedingNeighbourId[i] + _decomposition[i]) % _decomposition[i];
    _neighbourDomainIndices[neighbourIndex] = convertIdToIndex(preceedingNeighbourId);

    ++neighbourIndex;
    auto succeedingNeighbourId = _domainId;
    succeedingNeighbourId[i] = (++succeedingNeighbourId[i] + _decomposition[i]) % _decomposition[i];
    _neighbourDomainIndices[neighbourIndex] = convertIdToIndex(succeedingNeighbourId);
  }
}

void RegularGridDecomposition::updateLocalBox() {
  for (int i = 0; i < 3; ++i) {
    double localBoxWidth = (_globalBoxMax[i] - _globalBoxMin[i]) / static_cast<double>(_decomposition[i]);

    _localBoxMin[i] = _domainId[i] * localBoxWidth + _globalBoxMin[i];
    _localBoxMax[i] = (_domainId[i] + 1) * localBoxWidth + _globalBoxMin[i];

    if (_domainId[i] == 0) {
      _localBoxMin[i] = _globalBoxMin[i];
    } else if (_domainId[i] == _decomposition[i] - 1) {
      _localBoxMax[i] = _globalBoxMax[i];
    }
  }
}

void RegularGridDecomposition::initializeGlobalBox(const std::array<double, 3> &globalBoxMin,
                                                   const std::array<double, 3> &globalBoxMax) {
  for (int i = 0; i < 3; ++i) {
    _globalBoxMin[i] = globalBoxMin[i];
    _globalBoxMax[i] = globalBoxMax[i];
  }
}

bool RegularGridDecomposition::isInsideLocalDomain(const std::array<double, 3> &coordinates) {
  return DomainTools::isInsideDomain(coordinates, _localBoxMin, _localBoxMax);
}

void RegularGridDecomposition::exchangeHaloParticles(SharedAutoPasContainer &autoPasContainer) {
  for (int i = 0; i < _dimensionCount; ++i) {
    std::vector<ParticleType> haloParticles{};
    for (int j = i; j < _dimensionCount; ++j) {
      const size_t dimensionIndex = j % _dimensionCount;

      std::vector<ParticleType> particlesForLeftNeighbour, particlesForRightNeighbour;
      std::array<double, _dimensionCount> haloBoxMin, haloBoxMax;
      if (j == i) {
        haloBoxMin = {_localBoxMin[0] - _skinWidth, _localBoxMin[1] - _skinWidth, _localBoxMin[2] - _skinWidth};
        for (int k = 0; k < _dimensionCount; ++k) {
          haloBoxMax[k] = _localBoxMin[k] + _skinWidth + (_localBoxMax[k] - _localBoxMin[k]);
        }
        haloBoxMax[dimensionIndex] = _localBoxMin[dimensionIndex] + _cutoffWidth + _skinWidth;

<<<<<<< HEAD
    collectHaloParticlesForLeftNeighbour(autoPasContainer, i, particlesForLeftNeighbour);
    collectHaloParticlesForRightNeighbour(autoPasContainer, i, particlesForRightNeighbour);
=======
        for (auto particle = autoPasContainer->getRegionIterator(haloBoxMin, haloBoxMax, autopas::IteratorBehavior::owned);
             particle.isValid(); ++particle) {
          std::array<double, _dimensionCount> position = particle->getR(); particlesForLeftNeighbour.push_back(*particle);

          // Apply boundary condition
          if (_localBoxMin[dimensionIndex] == _globalBoxMin[dimensionIndex]) {
            position[dimensionIndex] = position[dimensionIndex] + (_globalBoxMax[dimensionIndex] - _globalBoxMin[dimensionIndex]);
            particlesForLeftNeighbour.back().setR(position);
          }
        }

        for (int k = 0; k < _dimensionCount; ++k) {
          haloBoxMin[k] = _localBoxMax[k] - _skinWidth - (_localBoxMax[k] - _localBoxMin[k]);
        }
        haloBoxMin[dimensionIndex] = _localBoxMax[dimensionIndex] - _cutoffWidth - _skinWidth;
        haloBoxMax = {_localBoxMax[0] + _skinWidth, _localBoxMax[1] + _skinWidth, _localBoxMax[2] + _skinWidth};

        for (auto particle = autoPasContainer->getRegionIterator(haloBoxMin, haloBoxMax, autopas::IteratorBehavior::owned);
             particle.isValid(); ++particle) {
          std::array<double, _dimensionCount> position = particle->getR();
          particlesForRightNeighbour.push_back(*particle);

          // Apply boundary condition
          if (_localBoxMax[dimensionIndex] == _globalBoxMax[dimensionIndex]) {
            position[dimensionIndex] = position[dimensionIndex] - (_globalBoxMax[dimensionIndex] - _globalBoxMin[dimensionIndex]);
            particlesForRightNeighbour.back().setR(position);
          }
        }
      }
>>>>>>> ddc22cec

      double leftHaloMin = _localBoxMin[dimensionIndex] - _skinWidth;
      double leftHaloMax = _localBoxMin[dimensionIndex] + _cutoffWidth + _skinWidth;
      double rightHaloMin = _localBoxMax[dimensionIndex] - _cutoffWidth - _skinWidth;
      double rightHaloMax = _localBoxMax[dimensionIndex] + _skinWidth;

      for (const auto &particle : haloParticles) {
        std::array<double, _dimensionCount> position = particle.getR();
        if (position[dimensionIndex] >= leftHaloMin && position[dimensionIndex] < leftHaloMax) {
          particlesForLeftNeighbour.push_back(particle);

<<<<<<< HEAD
    particlesForLeftNeighbour.clear();
    particlesForRightNeighbour.clear();

    // index of next dimension
    int j = (i + 1) % _dimensionCount;
    double leftHaloMin = _localBoxMin[j] - _skinWidth;
    double leftHaloMax = _localBoxMin[j] + _cutoffWidth + _skinWidth;
    double rightHaloMin = _localBoxMax[j] - _cutoffWidth - _skinWidth;
    double rightHaloMax = _localBoxMax[j] + _skinWidth;

    for (const auto &particle : haloParticles) {
      std::array<double, _dimensionCount> position = particle.getR();

      // Collect halo particles for left neighbour
      if (position[j] >= leftHaloMin && position[j] < leftHaloMax) {
        particlesForLeftNeighbour.push_back(particle);

        // Apply boundary condition
        if (_localBoxMin[j] == _globalBoxMin[j]) {
          position[j] = position[j] + (_globalBoxMax[j] - _globalBoxMin[j]);
          particlesForLeftNeighbour.back().setR(position);
        }
<<<<<<< HEAD
      } else if (position[j] >= rightHaloMin && position[j] < rightHaloMax) {
        particlesForRightNeighbour.push_back(particle);
=======
          // Apply boundary condition
          if (_localBoxMin[dimensionIndex] == _globalBoxMin[dimensionIndex]) {
            position[dimensionIndex] = position[dimensionIndex] + (_globalBoxMax[dimensionIndex] - _globalBoxMin[dimensionIndex]);
            particlesForLeftNeighbour.back().setR(position);
          }
        } else if (position[dimensionIndex] >= rightHaloMin && position[dimensionIndex] < rightHaloMax) {
          particlesForRightNeighbour.push_back(particle);
>>>>>>> ddc22cec

          // Apply boundary condition
          if (_localBoxMax[dimensionIndex] == _globalBoxMax[dimensionIndex]) {
            position[dimensionIndex] = position[dimensionIndex] - (_globalBoxMax[dimensionIndex] - _globalBoxMin[dimensionIndex]);
            particlesForRightNeighbour.back().setR(position);
          }
        }
      }

      // See documentation for _neighbourDomainIndices to explain the indexing
      int leftNeighbour = _neighbourDomainIndices[(dimensionIndex * 2) % _neighbourCount];
      int rightNeighbour = _neighbourDomainIndices[(dimensionIndex  * 2 + 1) % _neighbourCount];
      sendAndReceiveParticlesLeftAndRight(particlesForLeftNeighbour, particlesForRightNeighbour, leftNeighbour,
                                          rightNeighbour, haloParticles);
    }

    for (auto &particle : haloParticles) {
      autoPasContainer->addOrUpdateHaloParticle(particle);
    }
  }
}

void RegularGridDecomposition::exchangeMigratingParticles(SharedAutoPasContainer &autoPasContainer) {
  auto [emigrants, updated] = autoPasContainer->updateContainer(false);

  if (updated) {
    for (int i = 0; i < _dimensionCount; ++i) {
<<<<<<< HEAD
      std::vector<ParticleType> immigrants, migrants, remainingEmigrants;

      std::vector<ParticleType> particlesForLeftNeighbour;
      std::vector<ParticleType> particlesForRightNeighbour;

      categorizeParticlesIntoLeftAndRightNeighbour(emigrants, i, particlesForLeftNeighbour, particlesForRightNeighbour,
                                                   remainingEmigrants);

      // Assign remaining emigrants to emigrants for next loop iteration.
      emigrants = remainingEmigrants;

      // See documentation for _neighbourDomainIndices to explain the indexing
      int leftNeighbour = _neighbourDomainIndices[(i * 2) % _neighbourCount];
      int rightNeighbour = _neighbourDomainIndices[(i * 2 + 1) % _neighbourCount];

      sendAndReceiveParticlesLeftAndRight(particlesForLeftNeighbour, particlesForRightNeighbour, leftNeighbour,
                                          rightNeighbour, immigrants);

      particlesForLeftNeighbour.clear();
      particlesForRightNeighbour.clear();

      for (const auto &particle : immigrants) {
        if (isInsideLocalDomain(particle.getR())) {
          autoPasContainer->addParticle(particle);
        } else {
          migrants.push_back(particle);
        }
      }

      immigrants.clear();

      // index of next dimension
      int j = (i + 1) % _dimensionCount;

      // See documentation for _neighbourDomainIndices to explain the indexing
      leftNeighbour = _neighbourDomainIndices[(j * 2) % _neighbourCount];
      rightNeighbour = _neighbourDomainIndices[(j * 2 + 1) % _neighbourCount];

      // This call should not change the reaminingEmigrants vector because there should not be any particles
      // which cannot be assigned to either the left or the right neighbour.
      categorizeParticlesIntoLeftAndRightNeighbour(migrants, j, particlesForLeftNeighbour, particlesForRightNeighbour,
                                                   remainingEmigrants);

      sendAndReceiveParticlesLeftAndRight(particlesForLeftNeighbour, particlesForRightNeighbour, leftNeighbour,
                                          rightNeighbour, immigrants);

      for (auto &particle : immigrants) {
        autoPasContainer->addParticle(particle);
      }

      waitForSendRequests();
=======
      for (int j = i; j < _dimensionCount; ++j) {
        const size_t dimensionIndex = j % _dimensionCount;

        std::vector<ParticleType> immigrants, migrants, remainingEmigrants;
        std::vector<ParticleType> particlesForLeftNeighbour;
        std::vector<ParticleType> particlesForRightNeighbour;
  
        // See documentation for _neighbourDomainIndices to explain the indexing
        int leftNeighbour = _neighbourDomainIndices[(dimensionIndex * 2) % _neighbourCount];
        int rightNeighbour = _neighbourDomainIndices[(dimensionIndex * 2 + 1) % _neighbourCount];
  
        std::array<double, _dimensionCount> position;
        for (const auto &particle : emigrants) {
          position = particle.getR();
          if (position[dimensionIndex] < _localBoxMin[dimensionIndex]) {
            particlesForLeftNeighbour.push_back(particle);
  
            // Apply boundary condition
            if (_localBoxMin[dimensionIndex] == _globalBoxMin[dimensionIndex]) {
              position[dimensionIndex] =
                  std::min(std::nextafter(_globalBoxMax[dimensionIndex], _globalBoxMin[dimensionIndex]), position[dimensionIndex] + globalBoxLength[dimensionIndex]);
              particlesForLeftNeighbour.back().setR(position);
            }
          } else if (position[dimensionIndex] >= _localBoxMax[dimensionIndex]) {
            particlesForRightNeighbour.push_back(particle);
  
            // Apply boundary condition
            if (_localBoxMax[dimensionIndex] == _globalBoxMax[dimensionIndex]) {
              position[dimensionIndex] = std::max(_globalBoxMin[dimensionIndex], position[dimensionIndex] - globalBoxLength[dimensionIndex]);
              particlesForRightNeighbour.back().setR(position);
            }
          } else {
            remainingEmigrants.push_back(particle);
          }
        }
        emigrants = remainingEmigrants;
  
        sendAndReceiveParticlesLeftAndRight(particlesForLeftNeighbour, particlesForRightNeighbour, leftNeighbour,
                                            rightNeighbour, immigrants);
  
        for (const auto &particle : immigrants) {
          if (isInsideLocalDomain(particle.getR())) {
            autoPasContainer->addParticle(particle);
          } else {
            migrants.push_back(particle);
          }
        }
  
        immigrants.clear();
      }
>>>>>>> ddc22cec
    }
  }
}

void RegularGridDecomposition::sendParticles(const std::vector<ParticleType> &particles, const int &receiver) {
  std::vector<char> buffer;

  for (auto &particle : particles) {
    ParticleSerializationTools::serializeParticle(particle, buffer);
  }

  size_t sizeOfParticleAttributes = sizeof(ParticleAttributes);

  sendDataToNeighbour(buffer, receiver);
}

void RegularGridDecomposition::receiveParticles(std::vector<ParticleType> &receivedParticles, const int &source) {
  std::vector<char> receiveBuffer;

  receiveDataFromNeighbour(source, receiveBuffer);

  if (!receiveBuffer.empty()) {
    ParticleSerializationTools::deserializeParticles(receiveBuffer, receivedParticles);
  }
}

void RegularGridDecomposition::sendDataToNeighbour(std::vector<char> sendBuffer, const int &neighbour) {
  _sendBuffers.push_back(sendBuffer);

  autopas::AutoPas_MPI_Request sendRequest;
  _sendRequests.push_back(sendRequest);

  autopas::AutoPas_MPI_Isend(_sendBuffers.back().data(), _sendBuffers.back().size(), AUTOPAS_MPI_CHAR, neighbour, 0,
                             _communicator, &_sendRequests.back());
}

void RegularGridDecomposition::receiveDataFromNeighbour(const int &neighbour, std::vector<char> &receiveBuffer) {
  autopas::AutoPas_MPI_Status status;
  autopas::AutoPas_MPI_Probe(neighbour, 0, _communicator, &status);

  int receiveBufferSize;
  autopas::AutoPas_MPI_Get_count(&status, AUTOPAS_MPI_CHAR, &receiveBufferSize);
  receiveBuffer.resize(receiveBufferSize);

  autopas::AutoPas_MPI_Recv(receiveBuffer.data(), receiveBufferSize, AUTOPAS_MPI_CHAR, neighbour, 0, _communicator,
                            AUTOPAS_MPI_STATUS_IGNORE);
}

void RegularGridDecomposition::sendAndReceiveParticlesLeftAndRight(const std::vector<ParticleType> &particlesToLeft,
                                                                   const std::vector<ParticleType> &particlesToRight,
                                                                   const int &leftNeighbour, const int &rightNeighbour,
                                                                   std::vector<ParticleType> &receivedParticles) {
  if (_mpiIsEnabled && leftNeighbour != _domainIndex) {
    sendParticles(particlesToLeft, leftNeighbour);
    sendParticles(particlesToRight, rightNeighbour);

    receiveParticles(receivedParticles, leftNeighbour);
    receiveParticles(receivedParticles, rightNeighbour);

    waitForSendRequests();
  } else {
    receivedParticles.insert(receivedParticles.end(), particlesToLeft.begin(), particlesToLeft.end());
    receivedParticles.insert(receivedParticles.end(), particlesToRight.begin(), particlesToRight.end());
  }
}

void RegularGridDecomposition::waitForSendRequests() {
  std::vector<autopas::AutoPas_MPI_Status> sendStates;
  sendStates.resize(_sendRequests.size());
  autopas::AutoPas_MPI_Waitall(_sendRequests.size(), _sendRequests.data(), sendStates.data());
  _sendRequests.clear();
  _sendBuffers.clear();
}

void RegularGridDecomposition::collectHaloParticlesForLeftNeighbour(SharedAutoPasContainer &autoPasContainer,
                                                                    const size_t &direction,
                                                                    std::vector<ParticleType> &haloParticles) {
  std::array<double, _dimensionCount> boxMin, boxMax;

  // Calculate halo box for left neighbour
  boxMin = {_localBoxMin[0] - _skinWidth, _localBoxMin[1] - _skinWidth, _localBoxMin[2] - _skinWidth};
  for (int i = 0; i < _dimensionCount; ++i) {
    boxMax[i] = _localBoxMin[i] + _skinWidth + (_localBoxMax[i] - _localBoxMin[i]);
  }
  boxMax[direction] = _localBoxMin[direction] + _cutoffWidth + _skinWidth;

  // Collect the halo particles for the left neighbour
  for (auto particle = autoPasContainer->getRegionIterator(boxMin, boxMax, autopas::IteratorBehavior::owned);
       particle.isValid(); ++particle) {
    std::array<double, _dimensionCount> position = particle->getR();
    haloParticles.push_back(*particle);

    // Apply boundary condition
    if (_localBoxMin[direction] == _globalBoxMin[direction]) {
      position[direction] = position[direction] + (_globalBoxMax[direction] - _globalBoxMin[direction]);
      haloParticles.back().setR(position);
    }
  }
}

void RegularGridDecomposition::collectHaloParticlesForRightNeighbour(SharedAutoPasContainer &autoPasContainer,
                                                                     const size_t &direction,
                                                                     std::vector<ParticleType> &haloParticles) {
  std::array<double, _dimensionCount> boxMin, boxMax;

  // Calculate left halo box of right neighbour
  for (int i = 0; i < _dimensionCount; ++i) {
    boxMin[i] = _localBoxMax[i] - _skinWidth - (_localBoxMax[i] - _localBoxMin[i]);
  }
  boxMin[direction] = _localBoxMax[direction] - _cutoffWidth - _skinWidth;
  boxMax = {_localBoxMax[0] + _skinWidth, _localBoxMax[1] + _skinWidth, _localBoxMax[2] + _skinWidth};

  // Collect the halo particles for the right neighbour
  for (auto particle = autoPasContainer->getRegionIterator(boxMin, boxMax, autopas::IteratorBehavior::owned);
       particle.isValid(); ++particle) {
    std::array<double, _dimensionCount> position = particle->getR();
    haloParticles.push_back(*particle);

    // Apply boundary condition
    if (_localBoxMax[direction] == _globalBoxMax[direction]) {
      position[direction] = position[direction] - (_globalBoxMax[direction] - _globalBoxMin[direction]);
      haloParticles.back().setR(position);
    }
  }
}

void RegularGridDecomposition::categorizeParticlesIntoLeftAndRightNeighbour(
    const std::vector<ParticleType> &particles, const size_t &direction,
    std::vector<ParticleType> &leftNeighbourParticles, std::vector<ParticleType> &rightNeighbourParticles,
    std::vector<ParticleType> &uncategorizedParticles) {
  for (const auto &particle : particles) {
    std::array<double, _dimensionCount> position = particle.getR();
    if (position[direction] < _localBoxMin[direction]) {
      leftNeighbourParticles.push_back(particle);

      // Apply boundary condition
      if (_localBoxMin[direction] == _globalBoxMin[direction]) {
        position[direction] = std::min(std::nextafter(_globalBoxMax[direction], _globalBoxMin[direction]),
                                       position[direction] + _globalBoxMax[direction] - _globalBoxMin[direction]);
        leftNeighbourParticles.back().setR(position);
      }
    } else if (position[direction] >= _localBoxMax[direction]) {
      rightNeighbourParticles.push_back(particle);

      // Apply boundary condition
      if (_localBoxMax[direction] == _globalBoxMax[direction]) {
        position[direction] = std::max(_globalBoxMin[direction],
                                       position[direction] - (_globalBoxMax[direction] - _globalBoxMin[direction]));
        rightNeighbourParticles.back().setR(position);
      }
    } else {
      uncategorizedParticles.push_back(particle);
    }
  }
}

int RegularGridDecomposition::convertIdToIndex(const std::array<int, 3> &domainId) {
  int neighbourDomainIndex = 0;

  for (int i = 0; i < 3; ++i) {
    int accumulatedTail = 1;

    if (i < _decomposition.size() - 1) {
      accumulatedTail =
          std::accumulate(_decomposition.begin() + i + 1, _decomposition.end(), 1, std::multiplies<int>());
    }

    neighbourDomainIndex += accumulatedTail * domainId[i];
  }

  return neighbourDomainIndex;
}<|MERGE_RESOLUTION|>--- conflicted
+++ resolved
@@ -119,40 +119,30 @@
     for (int j = i; j < _dimensionCount; ++j) {
       const size_t dimensionIndex = j % _dimensionCount;
 
-      std::vector<ParticleType> particlesForLeftNeighbour, particlesForRightNeighbour;
-      std::array<double, _dimensionCount> haloBoxMin, haloBoxMax;
-      if (j == i) {
-        haloBoxMin = {_localBoxMin[0] - _skinWidth, _localBoxMin[1] - _skinWidth, _localBoxMin[2] - _skinWidth};
-        for (int k = 0; k < _dimensionCount; ++k) {
-          haloBoxMax[k] = _localBoxMin[k] + _skinWidth + (_localBoxMax[k] - _localBoxMin[k]);
-        }
-        haloBoxMax[dimensionIndex] = _localBoxMin[dimensionIndex] + _cutoffWidth + _skinWidth;
-
-<<<<<<< HEAD
-    collectHaloParticlesForLeftNeighbour(autoPasContainer, i, particlesForLeftNeighbour);
-    collectHaloParticlesForRightNeighbour(autoPasContainer, i, particlesForRightNeighbour);
-=======
-        for (auto particle = autoPasContainer->getRegionIterator(haloBoxMin, haloBoxMax, autopas::IteratorBehavior::owned);
-             particle.isValid(); ++particle) {
-          std::array<double, _dimensionCount> position = particle->getR(); particlesForLeftNeighbour.push_back(*particle);
+      std::vector<ParticleType> particlesForLeftNeighbour{};
+      std::vector<ParticleType> particlesForRightNeighbour{};
+
+      collectHaloParticlesForLeftNeighbour(autoPasContainer, dimensionIndex, particlesForLeftNeighbour);
+      collectHaloParticlesForRightNeighbour(autoPasContainer, dimensionIndex, particlesForRightNeighbour);
+
+      double leftHaloMin = _localBoxMin[dimensionIndex] - _skinWidth;
+      double leftHaloMax = _localBoxMin[dimensionIndex] + _cutoffWidth + _skinWidth;
+      double rightHaloMin = _localBoxMax[dimensionIndex] - _cutoffWidth - _skinWidth;
+      double rightHaloMax = _localBoxMax[dimensionIndex] + _skinWidth;
+
+      for (const auto &particle : haloParticles) {
+        std::array<double, _dimensionCount> position = particle.getR();
+        if (position[dimensionIndex] >= leftHaloMin && position[dimensionIndex] < leftHaloMax) {
+          particlesForLeftNeighbour.push_back(particle);
+
 
           // Apply boundary condition
           if (_localBoxMin[dimensionIndex] == _globalBoxMin[dimensionIndex]) {
             position[dimensionIndex] = position[dimensionIndex] + (_globalBoxMax[dimensionIndex] - _globalBoxMin[dimensionIndex]);
             particlesForLeftNeighbour.back().setR(position);
           }
-        }
-
-        for (int k = 0; k < _dimensionCount; ++k) {
-          haloBoxMin[k] = _localBoxMax[k] - _skinWidth - (_localBoxMax[k] - _localBoxMin[k]);
-        }
-        haloBoxMin[dimensionIndex] = _localBoxMax[dimensionIndex] - _cutoffWidth - _skinWidth;
-        haloBoxMax = {_localBoxMax[0] + _skinWidth, _localBoxMax[1] + _skinWidth, _localBoxMax[2] + _skinWidth};
-
-        for (auto particle = autoPasContainer->getRegionIterator(haloBoxMin, haloBoxMax, autopas::IteratorBehavior::owned);
-             particle.isValid(); ++particle) {
-          std::array<double, _dimensionCount> position = particle->getR();
-          particlesForRightNeighbour.push_back(*particle);
+        } else if (position[dimensionIndex] >= rightHaloMin && position[dimensionIndex] < rightHaloMax) {
+          particlesForRightNeighbour.push_back(particle);
 
           // Apply boundary condition
           if (_localBoxMax[dimensionIndex] == _globalBoxMax[dimensionIndex]) {
@@ -161,61 +151,6 @@
           }
         }
       }
->>>>>>> ddc22cec
-
-      double leftHaloMin = _localBoxMin[dimensionIndex] - _skinWidth;
-      double leftHaloMax = _localBoxMin[dimensionIndex] + _cutoffWidth + _skinWidth;
-      double rightHaloMin = _localBoxMax[dimensionIndex] - _cutoffWidth - _skinWidth;
-      double rightHaloMax = _localBoxMax[dimensionIndex] + _skinWidth;
-
-      for (const auto &particle : haloParticles) {
-        std::array<double, _dimensionCount> position = particle.getR();
-        if (position[dimensionIndex] >= leftHaloMin && position[dimensionIndex] < leftHaloMax) {
-          particlesForLeftNeighbour.push_back(particle);
-
-<<<<<<< HEAD
-    particlesForLeftNeighbour.clear();
-    particlesForRightNeighbour.clear();
-
-    // index of next dimension
-    int j = (i + 1) % _dimensionCount;
-    double leftHaloMin = _localBoxMin[j] - _skinWidth;
-    double leftHaloMax = _localBoxMin[j] + _cutoffWidth + _skinWidth;
-    double rightHaloMin = _localBoxMax[j] - _cutoffWidth - _skinWidth;
-    double rightHaloMax = _localBoxMax[j] + _skinWidth;
-
-    for (const auto &particle : haloParticles) {
-      std::array<double, _dimensionCount> position = particle.getR();
-
-      // Collect halo particles for left neighbour
-      if (position[j] >= leftHaloMin && position[j] < leftHaloMax) {
-        particlesForLeftNeighbour.push_back(particle);
-
-        // Apply boundary condition
-        if (_localBoxMin[j] == _globalBoxMin[j]) {
-          position[j] = position[j] + (_globalBoxMax[j] - _globalBoxMin[j]);
-          particlesForLeftNeighbour.back().setR(position);
-        }
-<<<<<<< HEAD
-      } else if (position[j] >= rightHaloMin && position[j] < rightHaloMax) {
-        particlesForRightNeighbour.push_back(particle);
-=======
-          // Apply boundary condition
-          if (_localBoxMin[dimensionIndex] == _globalBoxMin[dimensionIndex]) {
-            position[dimensionIndex] = position[dimensionIndex] + (_globalBoxMax[dimensionIndex] - _globalBoxMin[dimensionIndex]);
-            particlesForLeftNeighbour.back().setR(position);
-          }
-        } else if (position[dimensionIndex] >= rightHaloMin && position[dimensionIndex] < rightHaloMax) {
-          particlesForRightNeighbour.push_back(particle);
->>>>>>> ddc22cec
-
-          // Apply boundary condition
-          if (_localBoxMax[dimensionIndex] == _globalBoxMax[dimensionIndex]) {
-            position[dimensionIndex] = position[dimensionIndex] - (_globalBoxMax[dimensionIndex] - _globalBoxMin[dimensionIndex]);
-            particlesForRightNeighbour.back().setR(position);
-          }
-        }
-      }
 
       // See documentation for _neighbourDomainIndices to explain the indexing
       int leftNeighbour = _neighbourDomainIndices[(dimensionIndex * 2) % _neighbourCount];
@@ -234,60 +169,12 @@
   auto [emigrants, updated] = autoPasContainer->updateContainer(false);
 
   if (updated) {
+    const std::array<double, _dimensionCount> globalBoxMin = {_globalBoxMin[0], _globalBoxMin[1], _globalBoxMin[2]};
+    const std::array<double, _dimensionCount> globalBoxMax = {_globalBoxMax[0], _globalBoxMax[1], _globalBoxMax[2]};
+    const std::array<double, _dimensionCount> globalBoxLength =
+        autopas::utils::ArrayMath::sub(globalBoxMax, globalBoxMin);
+
     for (int i = 0; i < _dimensionCount; ++i) {
-<<<<<<< HEAD
-      std::vector<ParticleType> immigrants, migrants, remainingEmigrants;
-
-      std::vector<ParticleType> particlesForLeftNeighbour;
-      std::vector<ParticleType> particlesForRightNeighbour;
-
-      categorizeParticlesIntoLeftAndRightNeighbour(emigrants, i, particlesForLeftNeighbour, particlesForRightNeighbour,
-                                                   remainingEmigrants);
-
-      // Assign remaining emigrants to emigrants for next loop iteration.
-      emigrants = remainingEmigrants;
-
-      // See documentation for _neighbourDomainIndices to explain the indexing
-      int leftNeighbour = _neighbourDomainIndices[(i * 2) % _neighbourCount];
-      int rightNeighbour = _neighbourDomainIndices[(i * 2 + 1) % _neighbourCount];
-
-      sendAndReceiveParticlesLeftAndRight(particlesForLeftNeighbour, particlesForRightNeighbour, leftNeighbour,
-                                          rightNeighbour, immigrants);
-
-      particlesForLeftNeighbour.clear();
-      particlesForRightNeighbour.clear();
-
-      for (const auto &particle : immigrants) {
-        if (isInsideLocalDomain(particle.getR())) {
-          autoPasContainer->addParticle(particle);
-        } else {
-          migrants.push_back(particle);
-        }
-      }
-
-      immigrants.clear();
-
-      // index of next dimension
-      int j = (i + 1) % _dimensionCount;
-
-      // See documentation for _neighbourDomainIndices to explain the indexing
-      leftNeighbour = _neighbourDomainIndices[(j * 2) % _neighbourCount];
-      rightNeighbour = _neighbourDomainIndices[(j * 2 + 1) % _neighbourCount];
-
-      // This call should not change the reaminingEmigrants vector because there should not be any particles
-      // which cannot be assigned to either the left or the right neighbour.
-      categorizeParticlesIntoLeftAndRightNeighbour(migrants, j, particlesForLeftNeighbour, particlesForRightNeighbour,
-                                                   remainingEmigrants);
-
-      sendAndReceiveParticlesLeftAndRight(particlesForLeftNeighbour, particlesForRightNeighbour, leftNeighbour,
-                                          rightNeighbour, immigrants);
-
-      for (auto &particle : immigrants) {
-        autoPasContainer->addParticle(particle);
-      }
-
-      waitForSendRequests();
-=======
       for (int j = i; j < _dimensionCount; ++j) {
         const size_t dimensionIndex = j % _dimensionCount;
 
@@ -338,7 +225,6 @@
   
         immigrants.clear();
       }
->>>>>>> ddc22cec
     }
   }
 }
