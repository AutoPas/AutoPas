--- conflicted
+++ resolved
@@ -288,7 +288,6 @@
    * Waits for all send requests to be finished.
    */
   void waitForSendRequests();
-<<<<<<< HEAD
 
   /**
    * Collects the halo particles for the left neighbour.
@@ -324,11 +323,4 @@
                                                     std::vector<ParticleType> &leftNeighbourParticles,
                                                     std::vector<ParticleType> &rightNeighbourParticles,
                                                     std::vector<ParticleType> &uncategorizedParticles);
-
-  /**
-   * Converts a domain id to the domain index, i.e. rank of the local processor.
-   */
-  int convertIdToIndex(const std::array<int, 3> &domainIndex);
-=======
->>>>>>> b65a18de
 };