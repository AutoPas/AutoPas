/**
 * @file RegularGridDecomposition.h
 * @author J. Körner
 * @date 19.04.2021
 */
#pragma once

#include <list>
#include <memory>

#include "DomainDecomposition.h"
#include "autopas/AutoPas.h"
#include "autopas/utils/WrapMPI.h"
#include "src/TypeDefinitions.h"

/**
 * This class can be used as a domain decomposition which divides the domain in equal sized rectangular subdomains.
 * The number of subdomains is equal to the number of MPI processes available.
 */
class RegularGridDecomposition final : public DomainDecomposition {
 public:
  /**
   * Constructor.
   * @param globalBoxMin: The minimum coordinates of the global domain.
   * @param globalBoxMax: The maximum coordinates of the global domain.
   * @param cutoffWidth: The cutoff width for halo particles.
   * @param skinWidth: The skin width of an autopas container domain.
   */
  RegularGridDecomposition(const std::array<double, 3> &globalBoxMin, const std::array<double, 3> &globalBoxMax,
                           const double &cutoffWidth, const double &skinWidth);

  /**
   * Destructor.
   */
  virtual ~RegularGridDecomposition();

  /**
   * Type for the AutoPas container
   */
  using SharedAutoPasContainer = std::shared_ptr<autopas::AutoPas<ParticleType>>;

  /**
   * Used to update the domain to the current topology.
   * Currently does nothing
   */
  void update() override;

  /**
   * Returns the index of the local domain in the global domain context.
   * @return domain index.
   */
<<<<<<< HEAD
  const int getDomainIndex() const override { return _domainIndex; }
=======
  int getDomainIndex() const override { return _domainIndex; }
>>>>>>> c1dee5c6

  /**
   * Returns the minimum coordinates of global domain.
   * @return bottom left front corner of the global domain.
   */
  const std::array<double, 3> getGlobalBoxMin() const override { return _globalBoxMin; }

  /**
   * Returns the maximum coordinates of global domain.
   * @return top right back corner of the global domain.
   */
  const std::array<double, 3> getGlobalBoxMax() const override { return _globalBoxMax; }

  /**
   * Returns the minimum coordinates of local domain.
   * @return bottom left front corner of the local domain.
   */
  const std::array<double, 3> getLocalBoxMin() const override { return _localBoxMin; }

  /**
   * Returns the maximum coordinates of local domain.
   * @return top right back corner of the local domain.
   */
  const std::array<double, 3> getLocalBoxMax() const override { return _localBoxMax; }

  /**
   * Returns the number of domains in each dimension
   * @return vector containing the number of subdomains along each dimension
   */
  const std::array<int, 3> getDecomposition() const { return _decomposition; }

  /**
   * Returns the current processes domain id.
   * @return domain id of the current processor
   */
  const std::array<int, 3> getDomainId() const { return _domainId; }

  /**
   * Checks if the provided coordinates are located in the local domain.
   * @param coordinates: The coordinates in question.
   * @return true if the coordinates lie inside the local domain, false otherwise.
   */
  bool isInsideLocalDomain(const std::array<double, 3> &coordinates) const override;

  /**
   * Calculates and returns the extent of the subdomain with inde subdomainIndex.
   * @param subdomainIndex: The index of the subdomain for which to calculate the extent.
   * @return extent of the subdomain with index subdomainIndex.
   */
  std::array<int, 6> getExtentOfSubdomain(const int subdomainIndex) const;

  /**
   * Exchanges halo particles with all neighbours of the provided AutoPasContainer.
   * @param autoPasContainer: The container, where the halo particles originate from.
   */
  void exchangeHaloParticles(SharedAutoPasContainer &autoPasContainer);

  /**
   * Exchanges migrating particles with all neighbours of the provided AutoPasContainer.
   * @param autoPasContainer: The container, where the migrating particles originate from.
   */
  void exchangeMigratingParticles(SharedAutoPasContainer &autoPasContainer);

 private:
  /**
   * The number of neighbours of a rectangular domain.
   * This number does not include diagonal neighbours.
   */
  static constexpr int _neighbourCount = 6;

  /**
   * The number of dimensions in the simulation domain.
   */
  static constexpr int _dimensionCount = 3;

  /**
   * Indicates if MPI is enabled and if it will be used.
   * In the case that MPI is enabled, but only one process is being used, this variable will be false.
   */
  bool _mpiIsEnabled;

  /**
   * The number of subdomains in this decomposition.
   */
  int _subdomainCount;

  /**
   * The minimum coordinates of the global domain.
   */
  std::array<double, 3> _globalBoxMin;

  /**
   * The maximum coordinates of the global domain.
   */
  std::array<double, 3> _globalBoxMax;

  /**
   * The decomposition computed depending on the number of subdomains.
   */
  std::array<int, 3> _decomposition;

  /**
   * The MPI communicator containing all processes which own a subdomain in this decomposition.
   */
  autopas::AutoPas_MPI_Comm _communicator;

  /**
   * Stores the domain cutoff width.
   */
  double _cutoffWidth;

  /**
   * Stores the domain skin width.
   */
  double _skinWidth;

  /**
   * The index of the current processor's domain.
   * This also is the rank of the current processor.
   */
  int _domainIndex;

  /**
   * The ID of the current processor's domain.
   */
  std::array<int, 3> _domainId;

  /**
   * The indices of the local domain's neighbours.
   * These correspond to the ranks of the processors which own the neigbour domain.  */
  std::array<int, 6> _neighbourDomainIndices;

  /**
   * The minimum cooridnates of the local domain.
   */
  std::array<double, 3> _localBoxMin;

  /**
   * The maximum cooridnates of the local domain.
   */
  std::array<double, 3> _localBoxMax;

  /**
   * A temporary buffer used for MPI send requests.
   */
  std::vector<autopas::AutoPas_MPI_Request> _sendRequests;

  /**
   * A temporary buffer for data which is sent by MPI_Send.
   */
  std::vector<std::vector<char>> _sendBuffers;

  /**
   * Initializes the decomposition of the domain.
   * This needs to be called before initializeMPICommunicator.
   */
  void initializeDecomposition();

  /**
   * Initializes the MPI communicator.
   * This needs to be called before initializeLocalDomain.
   */
  void initializeMPICommunicator();

  /**
   * Initializes the local domain.
   * This needs to be called before initializeLocalBox.
   */
  void initializeLocalDomain();

  /**
   * Initializes the global domain coordinates.
   */
  void initializeGlobalBox(const std::array<double, 3> &globalBoxMin, const std::array<double, 3> &globalBoxMax);

  /**
   * Initializes the local domain coordinates.
   * This needs to be called after initializeLocalDomain and initialzieGlobalDomain.
   */
  void initializeLocalBox();

  /**
   * Initializes the neighbour ids.
   * This needs to be called after initializeLocalDomain.
   */
  void initializeNeighbourIds();

  /**
   * Updates the local box.
   */
  void updateLocalBox();

  /**
   * Sends particles of type ParticleType to a receiver.
   * @param particles The particles to be sent to the receiver.
   * @param receiver The recipient of the particels.
   */
  void sendParticles(const std::vector<ParticleType> &particles, const int &receiver);

  /**
   * Received particles sent by a sender.
   * @param receivedParticles The container where the received particles will be stored.
   * @param source The sender id/rank.
   */
  void receiveParticles(std::vector<ParticleType> &receivedParticles, const int &source);

  /**
   * Received data which has been sent by a specifig neighbour of this domain.
   * @param neighbour The neighbour where the data originates from.
   * @param dataBuffer The buffer where the received data will be stored.
   */
  void receiveDataFromNeighbour(const int &neighbour, std::vector<char> &dataBuffer);

  /**
   * Sends data to a specific neighbour of this domain.
   * @param sendBuffer The buffer which will be sent to the neighbour.
   * @param neighbour The neighbour to which the data will be sent.
   */
  void sendDataToNeighbour(std::vector<char> sendBuffer, const int &neighbour);

  /**
   * Sends and also receives particles to and from the left and right neighbours.
   * @param particlesToLeft: Particles which get send to the left neighbour.
   * @param particlesToRight: Particles which get send to the right neighbor.
   * @param leftNeighbour: The left neighbour's index / rank.
   * @param rightNeighbour: The right neighbour's index / rank.
   * @param receivedParticles: Container for the particles received from either neighbour.
   */
  void sendAndReceiveParticlesLeftAndRight(const std::vector<ParticleType> &particlesToLeft,
                                           const std::vector<ParticleType> &particlesToRight, const int &leftNeighbour,
                                           const int &rightNeighbour, std::vector<ParticleType> &receivedParticles);

  /**
   * Waits for all send requests to be finished.
   */
  void waitForSendRequests();
};<|MERGE_RESOLUTION|>--- conflicted
+++ resolved
@@ -49,11 +49,7 @@
    * Returns the index of the local domain in the global domain context.
    * @return domain index.
    */
-<<<<<<< HEAD
-  const int getDomainIndex() const override { return _domainIndex; }
-=======
   int getDomainIndex() const override { return _domainIndex; }
->>>>>>> c1dee5c6
 
   /**
    * Returns the minimum coordinates of global domain.
