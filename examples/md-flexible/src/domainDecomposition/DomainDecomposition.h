/**
 * @file DomainDecomposition.h
 * @author J. Körner
 * @date 19.04.2021
 */
#pragma once

#include <array>

/**
 * An interface for domain decompositions which can be used in the simulation
 */
class DomainDecomposition {
 public:
  /**
   * Destructor.
   */
  virtual ~DomainDecomposition() = default;

  /**
   * Updates the domain decomposition to the current topology.
   */
  virtual void update() = 0;

  /**
   * Returns the index of the local domain in the global domain context.
   * @return domain index.
   */
  virtual int getDomainIndex() const = 0;

  /**
   * Returns the minimum coordinates of the global domain.
   * @return bottom left front corner of the global domain.
   */
<<<<<<< HEAD
  virtual std::array<double, 3> getGlobalBoxMin() const = 0;
=======
  virtual const std::array<double, 3> getGlobalBoxMin() const = 0;
>>>>>>> b65a18de

  /**
   * Returns the maximum coordinates of the global domain.
   * @return top right back corner of the global domain.
   */
<<<<<<< HEAD
  virtual std::array<double, 3> getGlobalBoxMax() const = 0;
=======
  virtual const std::array<double, 3> getGlobalBoxMax() const = 0;
>>>>>>> b65a18de

  /**
   * Returns the minimum coordinates of the local domain.
   * @return bottom left front corner of the local domain.
   */
<<<<<<< HEAD
  virtual std::array<double, 3> getLocalBoxMin() const = 0;
=======
  virtual const std::array<double, 3> getLocalBoxMin() const = 0;
>>>>>>> b65a18de

  /**
   * Returns the maximum coordinates of the local domain.
   * @return top right back corner of the local domain.
   */
<<<<<<< HEAD
  virtual std::array<double, 3> getLocalBoxMax() const = 0;
=======
  virtual const std::array<double, 3> getLocalBoxMax() const = 0;
>>>>>>> b65a18de

  /**
   * Checks if the provided coordinates are located in the local domain.
   * @param coordinates: The coordinates in question.
   * @return true if the coordinates lie inside the local domain, false otherwise.
   */
  virtual bool isInsideLocalDomain(const std::array<double, 3> &coordinates) const = 0;
};<|MERGE_RESOLUTION|>--- conflicted
+++ resolved
@@ -32,41 +32,25 @@
    * Returns the minimum coordinates of the global domain.
    * @return bottom left front corner of the global domain.
    */
-<<<<<<< HEAD
   virtual std::array<double, 3> getGlobalBoxMin() const = 0;
-=======
-  virtual const std::array<double, 3> getGlobalBoxMin() const = 0;
->>>>>>> b65a18de
 
   /**
    * Returns the maximum coordinates of the global domain.
    * @return top right back corner of the global domain.
    */
-<<<<<<< HEAD
   virtual std::array<double, 3> getGlobalBoxMax() const = 0;
-=======
-  virtual const std::array<double, 3> getGlobalBoxMax() const = 0;
->>>>>>> b65a18de
 
   /**
    * Returns the minimum coordinates of the local domain.
    * @return bottom left front corner of the local domain.
    */
-<<<<<<< HEAD
   virtual std::array<double, 3> getLocalBoxMin() const = 0;
-=======
-  virtual const std::array<double, 3> getLocalBoxMin() const = 0;
->>>>>>> b65a18de
 
   /**
    * Returns the maximum coordinates of the local domain.
    * @return top right back corner of the local domain.
    */
-<<<<<<< HEAD
   virtual std::array<double, 3> getLocalBoxMax() const = 0;
-=======
-  virtual const std::array<double, 3> getLocalBoxMax() const = 0;
->>>>>>> b65a18de
 
   /**
    * Checks if the provided coordinates are located in the local domain.
