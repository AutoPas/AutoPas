/**
 * @file DomainDecomposition.h
 * @author J. Körner
 * @date 19.04.2021
 */
#pragma once

#include <array>

/**
 * An interface for domain decompositions which can be used in the simulation
 */
class DomainDecomposition {
 public:
  /**
   * Destructor.
   */
  virtual ~DomainDecomposition() = default;

  /**
   * Updates the domain decomposition to the current topology.
   */
  virtual void update() = 0;

  /**
   * Returns the index of the local domain in the global domain context.
   * @return domain index.
   */
<<<<<<< HEAD
  virtual const int getDomainIndex() const = 0;
=======
  virtual int getDomainIndex() const = 0;
>>>>>>> c1dee5c6

  /**
   * Returns the minimum coordinates of the global domain.
   * @return bottom left front corner of the global domain.
   */
  virtual const std::array<double, 3> getGlobalBoxMin() const = 0;

  /**
   * Returns the maximum coordinates of the global domain.
   * @return top right back corner of the global domain.
   */
  virtual const std::array<double, 3> getGlobalBoxMax() const = 0;

  /**
   * Returns the minimum coordinates of the local domain.
   * @return bottom left front corner of the local domain.
   */
  virtual const std::array<double, 3> getLocalBoxMin() const = 0;

  /**
   * Returns the maximum coordinates of the local domain.
   * @return top right back corner of the local domain.
   */
  virtual const std::array<double, 3> getLocalBoxMax() const = 0;

  /**
   * Checks if the provided coordinates are located in the local domain.
   * @param coordinates: The coordinates in question.
   * @return true if the coordinates lie inside the local domain, false otherwise.
   */
  virtual bool isInsideLocalDomain(const std::array<double, 3> &coordinates) const = 0;
};<|MERGE_RESOLUTION|>--- conflicted
+++ resolved
@@ -26,11 +26,7 @@
    * Returns the index of the local domain in the global domain context.
    * @return domain index.
    */
-<<<<<<< HEAD
-  virtual const int getDomainIndex() const = 0;
-=======
   virtual int getDomainIndex() const = 0;
->>>>>>> c1dee5c6
 
   /**
    * Returns the minimum coordinates of the global domain.
