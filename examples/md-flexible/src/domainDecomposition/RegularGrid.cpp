--- conflicted
+++ resolved
@@ -7,44 +7,14 @@
 
 #include <algorithm>
 #include <functional>
-<<<<<<< HEAD
-#include <list>
-=======
->>>>>>> a0c497ec
 #include <math.h>
 #include <numeric>
 
-
+#include "DomainTools.h"
 #include "autopas/utils/ArrayUtils.h"
-#include "DomainTools.h"
 #include "src/ParticleSerializationTools.h"
 
-<<<<<<< HEAD
-RegularGrid::RegularGrid(int argc, char **argv, const int &dimensionCount, const std::vector<double> &globalBoxMin,
-=======
-namespace {
-/**
- * Calculates the prime factorization of a number.
- * @param number The number for which the factirization will be calculated.
- * @oPrimeFactors The container, where the prime factos will be appended.
- */
-void calculatePrimeFactors(unsigned int number, std::list<unsigned int> &oPrimeFactors) {
-  while (number % 2 == 0) {
-    oPrimeFactors.push_back(2);
-    number = number / 2;
-  }
-
-  for (unsigned int i = 3; i <= number; i = i + 2) {
-    while (number % i == 0) {
-      oPrimeFactors.push_back(i);
-      number = number / i;
-    }
-  }
-}
-}
-
 RegularGrid::RegularGrid(const int &dimensionCount, const std::vector<double> &globalBoxMin,
->>>>>>> a0c497ec
                          const std::vector<double> &globalBoxMax) {
   _dimensionCount = dimensionCount;
 
@@ -66,7 +36,7 @@
             << std::endl;
 }
 
-RegularGrid::~RegularGrid() { }
+RegularGrid::~RegularGrid() {}
 
 void RegularGrid::update() { updateLocalBox(); }
 
