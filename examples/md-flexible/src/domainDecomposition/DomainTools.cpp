--- conflicted
+++ resolved
@@ -59,13 +59,8 @@
   }
 
   // Reduces the primeFactors to 3 elements, one for each dimension of the domain.
-<<<<<<< HEAD
   // It multiplies the smallest two factors and stores it in the second factor.
-  while (primeFactors.size() > 3) {
-=======
-  // It multiplies the smalles to factors and stores it in the second factor.
   while (primeFactors.size() > numberOfDimensionsToSubdivide) {
->>>>>>> 11e6568a
     primeFactors.sort();
     auto firstElement = primeFactors.front();
     primeFactors.pop_front();
