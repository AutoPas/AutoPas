--- conflicted
+++ resolved
@@ -14,11 +14,7 @@
     if (!isInsideLocalDomain) {
       break;
     }
-<<<<<<< HEAD
-    isInsideLocalDomain = coordinates[i] >= boxMin[i] && coordinates[i] <= boxMax[i];
-=======
     isInsideLocalDomain = coordinates[i] >= boxMin[i] && coordinates[i] < boxMax[i];
->>>>>>> d453a03a
   }
   return isInsideLocalDomain;
 }
