--- conflicted
+++ resolved
@@ -72,14 +72,13 @@
   }
 }
 
-<<<<<<< HEAD
 double balanceAdjacentDomains(const double &leftDomainsWork, const double &rightDomainsWork,
                               const double &leftDomainsMinBoundaryPosition,
                               const double &rightDomainsMaxBoundaryPosition) {
   return (leftDomainsWork * leftDomainsMinBoundaryPosition + rightDomainsWork * rightDomainsMaxBoundaryPosition) /
          (leftDomainsWork + rightDomainsWork);
 }
-=======
+
 int convertIdToIndex(const std::array<int, 3> &domainId, const std::array<int, 3> decomposition) {
   int domainIndex = 0;
 
@@ -122,6 +121,4 @@
 
   return extentOfSubdomain;
 }
-
->>>>>>> 77eae946
 }  // namespace DomainTools