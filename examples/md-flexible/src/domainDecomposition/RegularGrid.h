--- conflicted
+++ resolved
@@ -10,11 +10,7 @@
 
 #include "DomainDecomposition.h"
 #include "autopas/AutoPas.h"
-<<<<<<< HEAD
-#include "mpi.h"
-=======
 #include "autopas/utils/WrapMPI.h"
->>>>>>> 1376db67
 #include "src/TypeDefinitions.h"
 
 /**
@@ -81,32 +77,22 @@
   int getDomainIndex() { return _domainIndex; }
 
   /**
-<<<<<<< HEAD
    * Returns the number of domains in each dimension
-=======
+   */
+  std::vector<int> getDecomposition() { return _decomposition; }
+
+  /**
+   * Checks if the provided coordinates are located in the local domain.
+   */
+  bool isInsideLocalDomain(const std::vector<double> &coordinates) override;
+
+  /**
    * Checks if the provided coordinates are located in the local domain.
    * Instead of a vector, the coordinates are of type std::array<double, 3> to be compatible with AutoPas.
    */
   bool isInsideLocalDomain(const std::array<double, 3> &coordinates) override;
 
   /**
-   * Converts a domain id to the domain index, i.e. rank of the local processor.
->>>>>>> 1376db67
-   */
-  std::vector<int> getDecomposition() { return _decomposition; }
-
-  /**
-   * Sets the halo width.
-   * If it is not set manually the halo width depends on the size of the local box.
-   */
-  void setHaloWidth(double width);
-
-  /**
-   * Checks if the provided coordinates are located in the local domain.
-   */
-  bool isInsideLocalDomain(const std::vector<double> &coordinates) override;
-
-  /**
    * Exchanges halo particles with all neighbours of the provided AutoPasContainer.
    * @param autoPasContainer The container, where the halo particles originate from.
    */
@@ -123,19 +109,6 @@
    */
   void waitForSendRequests();
 
-<<<<<<< HEAD
-=======
-  /**
-   * Returns this domain's index / the processor's rank.
-   */
-  int getDomainIndex() { return _domainIndex; }
-
-  /**
-   * Returns the number of domains in each dimension
-   */
-  std::vector<int> getDecomposition() { return _decomposition; }
-
->>>>>>> 1376db67
  private:
   /**
    * The number of dimensions in this decomposition.
@@ -176,11 +149,6 @@
    * Stores the domain skin width.
    */
   double _skinWidth;
-
-  /**
-   * Stores the halo width.
-   */
-  double _haloWidth;
 
   /**
    * The index of the current processor's domain.
@@ -228,6 +196,12 @@
    */
   std::vector<std::vector<char>> _sendBuffers;
 
+	/**
+	 * Initializes the decomposition of the domain.
+	 * This needs to be called before initializeMPICommunicator.
+	 */
+	void initializeDecomposition();
+
   /**
    * Initializes the MPI communicator.
    * This needs to be called before initializeLocalDomain.
