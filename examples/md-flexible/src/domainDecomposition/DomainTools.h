--- conflicted
+++ resolved
@@ -43,8 +43,8 @@
  */
 double balanceAdjacentDomains(const double &leftDomainsWork, const double &rightDomainsWork,
                               const double &leftDomainsMinBoundaryPosition,
-<<<<<<< HEAD
-                              const double &rightDomainsMaxBoundaryPosition);
+                              const double &rightDomainsMaxBoundaryPosition, const double &minWidth);
+
 /**
  * Converts a domain id to the domain index, i.e. rank of the local processor.
  * @param domainId: the domain id to be converted to an index.
@@ -82,7 +82,4 @@
  * @return the extent of the subdomain with index subdomainIndex.
  */
 std::array<int, 6> getExtentOfSubdomain(const int subdomainIndex, const std::array<int, 3> decomposition);
-=======
-                              const double &rightDomainsMaxBoundaryPosition, const double &minWidth);
->>>>>>> 995139d3
 }  // namespace DomainTools