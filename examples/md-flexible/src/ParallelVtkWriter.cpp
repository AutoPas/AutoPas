/**
 * @file ParallelVtkWriter.cpp
 * @author J. Körner
 * @date 31.05.2021
 */
#include "ParallelVtkWriter.h"

#include <algorithm>
#include <cstddef>
#include <ios>
#include <limits>
#include <string>
#include <utility>

#include "autopas/utils/WrapMPI.h"

ParallelVtkWriter::ParallelVtkWriter(std::string sessionName, const std::string &outputFolder,
                                     const int &maximumNumberOfDigitsInIteration)
    : _sessionName(std::move(sessionName)), _maximumNumberOfDigitsInIteration(maximumNumberOfDigitsInIteration) {
  autopas::AutoPas_MPI_Comm_size(AUTOPAS_MPI_COMM_WORLD, &_numberOfRanks);
  autopas::AutoPas_MPI_Comm_rank(AUTOPAS_MPI_COMM_WORLD, &_mpiRank);

  if (_mpiRank == 0) {
    tryCreateSessionAndDataFolders(_sessionName, outputFolder);
  }

  int sessionFolderPathLength = static_cast<int>(_sessionFolderPath.size());
  autopas::AutoPas_MPI_Bcast(&sessionFolderPathLength, 1, AUTOPAS_MPI_INT, 0, AUTOPAS_MPI_COMM_WORLD);

  int dataFolderPathLength = static_cast<int>(_dataFolderPath.size());
  autopas::AutoPas_MPI_Bcast(&dataFolderPathLength, 1, AUTOPAS_MPI_INT, 0, AUTOPAS_MPI_COMM_WORLD);

  if (_mpiRank != 0) {
    _sessionFolderPath.resize(sessionFolderPathLength);
    _dataFolderPath.resize(dataFolderPathLength);
  }

  autopas::AutoPas_MPI_Bcast(_sessionFolderPath.data(), sessionFolderPathLength, AUTOPAS_MPI_CHAR, 0,
                             AUTOPAS_MPI_COMM_WORLD);
  autopas::AutoPas_MPI_Bcast(_dataFolderPath.data(), dataFolderPathLength, AUTOPAS_MPI_CHAR, 0, AUTOPAS_MPI_COMM_WORLD);
}

void ParallelVtkWriter::recordTimestep(size_t currentIteration, const autopas::AutoPas<ParticleType> &autoPasContainer,
                                       const RegularGridDecomposition &decomposition) const {
  recordParticleStates(currentIteration, autoPasContainer);
  const auto currentConfig = autoPasContainer.getCurrentConfigs();
  recordDomainSubdivision(currentIteration, currentConfig, decomposition);
}

/**
 * @todo: Currently this function runs over all the particles for each property separately.
 * This can be improved by using multiple string streams (one for each property).
 * The streams can be combined to a single output stream after iterating over the particles, once.
 */
void ParallelVtkWriter::recordParticleStates(size_t currentIteration,
                                             const autopas::AutoPas<ParticleType> &autoPasContainer) const {
  if (_mpiRank == 0) {
    createParticlesPvtuFile(currentIteration);
  }

  std::ostringstream timestepFileName;
  generateFilename("Particles", "vtu", currentIteration, timestepFileName);

  std::ofstream timestepFile;
  timestepFile.open(timestepFileName.str(), std::ios::out | std::ios::binary);

  if (not timestepFile.is_open()) {
    throw std::runtime_error("Simulation::writeVTKFile(): Failed to open file \"" + timestepFileName.str() + "\"");
  }

  const auto numberOfParticles = autoPasContainer.getNumberOfParticles(autopas::IteratorBehavior::owned);

  timestepFile << "<?xml version=\"1.0\" encoding=\"UTF-8\" standalone=\"no\" ?>\n";
  timestepFile << "<VTKFile byte_order=\"LittleEndian\" type=\"UnstructuredGrid\" version=\"0.1\">\n";
  timestepFile << "  <UnstructuredGrid>\n";
  timestepFile << "    <Piece NumberOfCells=\"0\" NumberOfPoints=\"" << numberOfParticles << "\">\n";
  timestepFile << "      <PointData>\n";

  // print velocities
  timestepFile
      << "        <DataArray Name=\"velocities\" NumberOfComponents=\"3\" format=\"ascii\" type=\"Float32\">\n";
  for (auto particle = autoPasContainer.begin(autopas::IteratorBehavior::owned); particle.isValid(); ++particle) {
    const auto v = particle->getV();
    timestepFile << "        " << v[0] << " " << v[1] << " " << v[2] << "\n";
  }
  timestepFile << "        </DataArray>\n";

  // print forces
  timestepFile << "        <DataArray Name=\"forces\" NumberOfComponents=\"3\" format=\"ascii\" type=\"Float32\">\n";
  for (auto particle = autoPasContainer.begin(autopas::IteratorBehavior::owned); particle.isValid(); ++particle) {
    const auto f = particle->getF();
    timestepFile << "        " << f[0] << " " << f[1] << " " << f[2] << "\n";
  }
  timestepFile << "        </DataArray>\n";

#if MD_FLEXIBLE_MODE == MULTISITE
  // print quaternions
  timestepFile
      << "        <DataArray Name=\"quaternions\" NumberOfComponents=\"4\" format=\"ascii\" type=\"Float32\">\n";
  for (auto particle = autoPasContainer.begin(autopas::IteratorBehavior::owned); particle.isValid(); ++particle) {
    const auto q = particle->getQuaternion();
    timestepFile << "        " << q[0] << " " << q[1] << " " << q[2] << " " << q[3] << "\n";
  }
  timestepFile << "        </DataArray>\n";

  // print angular velocities
  timestepFile
      << "        <DataArray Name=\"angularVelocities\" NumberOfComponents=\"3\" format=\"ascii\" type=\"Float32\">\n";
  for (auto particle = autoPasContainer.begin(autopas::IteratorBehavior::owned); particle.isValid(); ++particle) {
    const auto angVel = particle->getAngularVel();
    timestepFile << "        " << angVel[0] << " " << angVel[1] << " " << angVel[2] << "\n";
  }
  timestepFile << "        </DataArray>\n";

  // print torques
  timestepFile << "        <DataArray Name=\"torques\" NumberOfComponents=\"3\" format=\"ascii\" type=\"Float32\">\n";
  for (auto particle = autoPasContainer.begin(autopas::IteratorBehavior::owned); particle.isValid(); ++particle) {
    const auto torque = particle->getTorque();
    timestepFile << "        " << torque[0] << " " << torque[1] << " " << torque[2] << "\n";
  }
  timestepFile << "        </DataArray>\n";
#endif

  // print type ids
  timestepFile << "        <DataArray Name=\"typeIds\" NumberOfComponents=\"1\" format=\"ascii\" type=\"Int32\">\n";
  for (auto particle = autoPasContainer.begin(autopas::IteratorBehavior::owned); particle.isValid(); ++particle) {
    timestepFile << "        " << particle->getTypeId() << "\n";
  }
  timestepFile << "        </DataArray>\n";

  // print ids
  timestepFile << "        <DataArray Name=\"ids\" NumberOfComponents=\"1\" format=\"ascii\" type=\"Int32\">\n";
  for (auto particle = autoPasContainer.begin(autopas::IteratorBehavior::owned); particle.isValid(); ++particle) {
    timestepFile << "        " << particle->getID() << "\n";
  }
  timestepFile << "        </DataArray>\n";

  timestepFile << "      </PointData>\n";
  timestepFile << "      <CellData/>\n";
  timestepFile << "      <Points>\n";

  // print positions
  timestepFile << "        <DataArray Name=\"positions\" NumberOfComponents=\"3\" format=\"ascii\" type=\"Float32\">\n";
  const auto boxMax = autoPasContainer.getBoxMax();
  for (auto particle = autoPasContainer.begin(autopas::IteratorBehavior::owned); particle.isValid(); ++particle) {
    // When we write to the file in ASCII, values are rounded to the precision of the filestream.
    // Since a higher precision results in larger files because more characters are written,
    // and mdflex is not intended as a perfectly precice tool for application scientists,
    // we are fine with the rather low default precision.
    // However, if a particle is very close to the domain border it can happen that the particle position is rounded
    // exactly to the boundary position. This then causes problems when the checkpoint is loaded because boxMax is
    // considered to be not part of the domain, hence such a particle would not be loaded and thus be lost.
    // This function identifies these problematic values and raises the write precision just for this value high enough
    // to be distinguishable from the boundary.
    const auto writeWithDynamicPrecision = [&](double position, double border) {
      const auto initialPrecision = timestepFile.precision();
      // Simple and cheap check if we even need to do anything.
      if (border - position < 0.1) {
        using autopas::utils::Math::roundFloating;
        using autopas::utils::Math::isNearAbs;
        // As long as the used precision results in the two values being indistinguishable increase the precision
        while (isNearAbs(roundFloating(position, timestepFile.precision()), border,
                         std::pow(10, -timestepFile.precision()))) {
          timestepFile << std::setprecision(timestepFile.precision() + 1);
          // Abort if the numbers are indistinguishable beyond machine precision
          constexpr auto machinePrecision = std::numeric_limits<double>::digits10;
          if (timestepFile.precision() > machinePrecision) {
            throw std::runtime_error(
                "ParallelVtkWriter::writeWithDynamicPrecision(): "
                "The two given numbers are identical up to " +
                std::to_string(machinePrecision) +
                " digits of precision!\n"
                "Number: " +
                std::to_string(position) + "\n" + particle->toString());
          }
        }
      }
      // Write with the new precision and then reset it
      timestepFile << position << std::setprecision(initialPrecision);
    };

    const auto pos = particle->getR();
    timestepFile << "        ";
    writeWithDynamicPrecision(pos[0], boxMax[0]);
    timestepFile << " ";
    writeWithDynamicPrecision(pos[1], boxMax[1]);
    timestepFile << " ";
    writeWithDynamicPrecision(pos[2], boxMax[2]);
    timestepFile << "\n";
  }
  timestepFile << "        </DataArray>\n";

  timestepFile << "      </Points>\n";
  timestepFile << "      <Cells>\n";
  timestepFile << "        <DataArray Name=\"types\" NumberOfComponents=\"0\" format=\"ascii\" type=\"Float32\"/>\n";
  timestepFile << "      </Cells>\n";
  timestepFile << "    </Piece>\n";
  timestepFile << "  </UnstructuredGrid>\n";
  timestepFile << "</VTKFile>\n";

  timestepFile.close();
}

<<<<<<< HEAD
void ParallelVtkWriter::recordDomainSubdivision(
    size_t currentIteration,
    const std::unordered_map<autopas::InteractionTypeOption::Value,
                             std::reference_wrapper<const autopas::Configuration>> &autoPasConfigurations,
    const RegularGridDecomposition &decomposition) {
  // Extract active interaction types to print them to the .pvts file.
  std::unordered_set<autopas::InteractionTypeOption::Value> interactionTypes;
  interactionTypes.reserve(autoPasConfigurations.size());
  std::transform(autoPasConfigurations.begin(), autoPasConfigurations.end(),
                 std::inserter(interactionTypes, interactionTypes.end()), [&](const auto &pair) { return pair.first; });

  if (_mpiRank == 0) {
    createPvtsFile(currentIteration, decomposition, interactionTypes);
=======
void ParallelVtkWriter::recordDomainSubdivision(size_t currentIteration,
                                                const autopas::Configuration &autoPasConfiguration,
                                                const RegularGridDecomposition &decomposition) const {
  if (_mpiRank == 0) {
    createRanksPvtuFile(currentIteration, decomposition);
>>>>>>> 0c0e8b18
  }

  std::ostringstream timestepFileName;
  generateFilename("Ranks", "vtu", currentIteration, timestepFileName);

  std::ofstream timestepFile;
  timestepFile.open(timestepFileName.str(), std::ios::out | std::ios::binary);

  if (not timestepFile.is_open()) {
    throw std::runtime_error("Simulation::writeVTKFile(): Failed to open file \"" + timestepFileName.str() + "\"");
  }

  const std::array<double, 3> localBoxMin = decomposition.getLocalBoxMin();
  const std::array<double, 3> localBoxMax = decomposition.getLocalBoxMax();

  auto printDataArray = [&](const auto &data, const std::string &type, const std::string &name) {
    timestepFile << "        <DataArray type=\"" << type << "\" Name=\"" << name << "\" format=\"ascii\">\n";
    timestepFile << "          " << data << "\n";
    timestepFile << "        </DataArray>\n";
  };

  timestepFile << "<?xml version=\"1.0\" encoding=\"UTF-8\" standalone=\"no\" ?>\n";
  timestepFile << "<VTKFile byte_order=\"LittleEndian\" type=\"UnstructuredGrid\" version=\"0.1\">\n";
  timestepFile << "  <UnstructuredGrid>\n";
  timestepFile << "    <Piece NumberOfPoints=\"8\" NumberOfCells=\"1\">\n";
  timestepFile << "      <CellData>\n";
  printDataArray(decomposition.getDomainIndex(), "Int32", "DomainId");

  // General Configuration information
  printDataArray(autoPasConfigurations.begin()->second.get().cellSizeFactor, "Float32", "CellSizeFactor");
  printDataArray(static_cast<int>(autoPasConfigurations.begin()->second.get().container), "Int32", "Container");

  // Pairwise Configuration
  if (autoPasConfigurations.find(autopas::InteractionTypeOption::pairwise) != autoPasConfigurations.end()) {
    auto pairwiseConfig = autoPasConfigurations.at(autopas::InteractionTypeOption::pairwise).get();
    printDataArray(static_cast<int>(pairwiseConfig.dataLayout), "Int32", "DataLayout");
    printDataArray(static_cast<int>(pairwiseConfig.loadEstimator), "Int32", "LoadEstimator");
    printDataArray(static_cast<int>(pairwiseConfig.traversal), "Int32", "Traversal");
    printDataArray(static_cast<int>(pairwiseConfig.newton3), "Int32", "Newton3");
  }

  // Triwise Configuration
  if (autoPasConfigurations.find(autopas::InteractionTypeOption::triwise) != autoPasConfigurations.end()) {
    auto triwiseConfig = autoPasConfigurations.at(autopas::InteractionTypeOption::triwise).get();
    printDataArray(static_cast<int>(triwiseConfig.dataLayout), "Int32", "DataLayout-3B");
    printDataArray(static_cast<int>(triwiseConfig.traversal), "Int32", "Traversal-3B");
    printDataArray(static_cast<int>(triwiseConfig.newton3), "Int32", "Newton3-3B");
  }

  printDataArray(_mpiRank, "Int32", "Rank");
  timestepFile << "      </CellData>\n";
  timestepFile << "      <Points>\n";
  timestepFile << "        <DataArray type=\"Float32\" NumberOfComponents=\"3\" format=\"ascii\">\n";
  timestepFile << "          " << localBoxMin[0] << " " << localBoxMin[1] << " " << localBoxMin[2] << "\n";
  timestepFile << "          " << localBoxMin[0] << " " << localBoxMin[1] << " " << localBoxMax[2] << "\n";
  timestepFile << "          " << localBoxMin[0] << " " << localBoxMax[1] << " " << localBoxMin[2] << "\n";
  timestepFile << "          " << localBoxMin[0] << " " << localBoxMax[1] << " " << localBoxMax[2] << "\n";
  timestepFile << "          " << localBoxMax[0] << " " << localBoxMin[1] << " " << localBoxMin[2] << "\n";
  timestepFile << "          " << localBoxMax[0] << " " << localBoxMin[1] << " " << localBoxMax[2] << "\n";
  timestepFile << "          " << localBoxMax[0] << " " << localBoxMax[1] << " " << localBoxMin[2] << "\n";
  timestepFile << "          " << localBoxMax[0] << " " << localBoxMax[1] << " " << localBoxMax[2] << "\n";
  timestepFile << "        </DataArray>\n";
  timestepFile << "      </Points>\n";
  timestepFile << "      <Cells>\n";
  timestepFile << "        <DataArray type=\"Int32\" Name=\"connectivity\" format=\"ascii\">\n";
  timestepFile << "          0 1 2 3 4 5 6 7\n";  // These indices refer to the Points DataArray above.
  timestepFile << "        </DataArray>\n";
  timestepFile << "        <DataArray type=\"Int32\" Name=\"offsets\" format=\"ascii\">\n";
  timestepFile << "          8\n";  // The cell is defined by 8 points
  timestepFile << "        </DataArray>\n";
  timestepFile << "        <DataArray type=\"UInt8\" Name=\"types\" format=\"ascii\">\n";
  timestepFile << "          11\n";  // = VTK_VOXEL
  timestepFile << "        </DataArray>\n";
  timestepFile << "      </Cells>\n";
  timestepFile << "    </Piece>\n";
  timestepFile << "  </UnstructuredGrid>\n";
  timestepFile << "</VTKFile>\n";

  timestepFile.close();
}

void ParallelVtkWriter::tryCreateSessionAndDataFolders(const std::string &name, const std::string &location) {
  if (not checkFileExists(location)) {
    tryCreateFolder(location, "./");
  }

  _sessionFolderPath = location + "/" + name + "/";
  tryCreateFolder(name, location);

  _dataFolderPath = _sessionFolderPath + "data/";
  tryCreateFolder("data", _sessionFolderPath);
}

void ParallelVtkWriter::createParticlesPvtuFile(size_t currentIteration) const {
  std::ostringstream filename;
  filename << _sessionFolderPath << _sessionName << "_Particles_" << std::setfill('0')
           << std::setw(_maximumNumberOfDigitsInIteration) << currentIteration << ".pvtu";

  std::ofstream timestepFile;
  timestepFile.open(filename.str(), std::ios::out | std::ios::binary);

  if (not timestepFile.is_open()) {
    throw std::runtime_error("Simulation::writeVTKFile(): Failed to open file \"" + filename.str() + "\"");
  }

  timestepFile << "<?xml version=\"1.0\" encoding=\"UTF-8\" standalone=\"no\" ?>\n";
  timestepFile << "<VTKFile byte_order=\"LittleEndian\" type=\"PUnstructuredGrid\" version=\"0.1\">\n";
  timestepFile << "  <PUnstructuredGrid GhostLevel=\"0\">\n";
  timestepFile << "    <PPointData>\n";
  timestepFile
      << "      <PDataArray Name=\"velocities\" NumberOfComponents=\"3\" format=\"ascii\" type=\"Float32\"/>\n";
  timestepFile << "      <PDataArray Name=\"forces\" NumberOfComponents=\"3\" format=\"ascii\" type=\"Float32\"/>\n";
#if MD_FLEXIBLE_MODE == MULTISITE
  timestepFile
      << "      <PDataArray Name=\"quaternions\" NumberOfComponents=\"4\" format=\"ascii\" type=\"Float32\"/>\n";
  timestepFile
      << "      <PDataArray Name=\"angularVelocities\" NumberOfComponents=\"3\" format=\"ascii\" type=\"Float32\"/>\n";
  timestepFile << "      <PDataArray Name=\"torques\" NumberOfComponents=\"3\" format=\"ascii\" type=\"Float32\"/>\n";
#endif
  timestepFile << "      <PDataArray Name=\"typeIds\" NumberOfComponents=\"1\" format=\"ascii\" type=\"Int32\"/>\n";
  timestepFile << "      <PDataArray Name=\"ids\" NumberOfComponents=\"1\" format=\"ascii\" type=\"Int32\"/>\n";
  timestepFile << "    </PPointData>\n";
  timestepFile << "    <PCellData/>\n";
  timestepFile << "    <PPoints>\n";
  timestepFile << "      <PDataArray Name=\"positions\" NumberOfComponents=\"3\" format=\"ascii\" type=\"Float32\"/>\n";
  timestepFile << "    </PPoints>\n";
  timestepFile << "    <PCells>\n";
  timestepFile << "      <PDataArray Name=\"types\" NumberOfComponents=\"0\" format=\"ascii\" type=\"Float32\"/>\n";
  timestepFile << "    </PCells>\n";

  for (int i = 0; i < _numberOfRanks; ++i) {
    timestepFile << "    <Piece Source=\"./data/" << _sessionName << "_Particles_" << i << "_" << std::setfill('0')
                 << std::setw(_maximumNumberOfDigitsInIteration) << currentIteration << ".vtu\"/>\n";
  }

  timestepFile << "  </PUnstructuredGrid>\n";
  timestepFile << "</VTKFile>\n";

  timestepFile.close();
}

<<<<<<< HEAD
void ParallelVtkWriter::createPvtsFile(
    size_t currentIteration, const RegularGridDecomposition &decomposition,
    const std::unordered_set<autopas::InteractionTypeOption::Value> &interactionTypes) {
=======
void ParallelVtkWriter::createRanksPvtuFile(size_t currentIteration,
                                            const RegularGridDecomposition &decomposition) const {
>>>>>>> 0c0e8b18
  std::ostringstream filename;
  filename << _sessionFolderPath << _sessionName << "_Ranks_" << std::setfill('0')
           << std::setw(_maximumNumberOfDigitsInIteration) << currentIteration << ".pvtu";

  std::ofstream timestepFile;
  timestepFile.open(filename.str(), std::ios::out | std::ios::binary);

  if (not timestepFile.is_open()) {
    throw std::runtime_error("Simulation::writeVTKFile(): Failed to open file \"" + filename.str() + "\"");
  }
  const auto &globalBoxMin = decomposition.getGlobalBoxMin();
  const auto &globalBoxMax = decomposition.getGlobalBoxMax();
  timestepFile << "<?xml version=\"1.0\" encoding=\"UTF-8\" standalone=\"no\" ?>\n";
  timestepFile << "<VTKFile byte_order=\"LittleEndian\" type=\"PUnstructuredGrid\" version=\"0.1\">\n";
  timestepFile << "  <PUnstructuredGrid GhostLevel=\"0\">\n";
  timestepFile << "    <PPointData/>\n";
  timestepFile << "    <PCellData>\n";
  timestepFile << "      <PDataArray type=\"Int32\" Name=\"DomainId\" />\n";

  // General configuration options
  timestepFile << "      <PDataArray type=\"Float32\" Name=\"CellSizeFactor\" />\n";
  timestepFile << "      <PDataArray type=\"Int32\" Name=\"Container\" />\n";

  // Pairwise configuration
  if (interactionTypes.find(autopas::InteractionTypeOption::pairwise) != interactionTypes.end()) {
    timestepFile << "      <PDataArray type=\"Int32\" Name=\"DataLayout\" />\n";
    timestepFile << "      <PDataArray type=\"Int32\" Name=\"LoadEstimator\" />\n";
    timestepFile << "      <PDataArray type=\"Int32\" Name=\"Traversal\" />\n";
    timestepFile << "      <PDataArray type=\"Int32\" Name=\"Newton3\" />\n";
  }

  // Triwise configuration
  if (interactionTypes.find(autopas::InteractionTypeOption::triwise) != interactionTypes.end()) {
    timestepFile << "      <PDataArray type=\"Int32\" Name=\"DataLayout-3B\" />\n";
    timestepFile << "      <PDataArray type=\"Int32\" Name=\"Traversal-3B\" />\n";
    timestepFile << "      <PDataArray type=\"Int32\" Name=\"Newton3-3B\" />\n";
  }

  timestepFile << "      <PDataArray type=\"Int32\" Name=\"Rank\" />\n";
  timestepFile << "    </PCellData>\n";
  timestepFile << "    <PPoints>\n";
  timestepFile << "      <DataArray NumberOfComponents=\"3\" format=\"ascii\" type=\"Float32\">\n";
  timestepFile << "        " << globalBoxMin[0] << " " << globalBoxMin[1] << " " << globalBoxMin[2] << "\n";
  timestepFile << "        " << globalBoxMax[0] << " " << globalBoxMin[1] << " " << globalBoxMin[2] << "\n";
  timestepFile << "        " << globalBoxMin[0] << " " << globalBoxMax[1] << " " << globalBoxMin[2] << "\n";
  timestepFile << "        " << globalBoxMax[0] << " " << globalBoxMax[1] << " " << globalBoxMin[2] << "\n";
  timestepFile << "        " << globalBoxMin[0] << " " << globalBoxMin[1] << " " << globalBoxMax[2] << "\n";
  timestepFile << "        " << globalBoxMax[0] << " " << globalBoxMin[1] << " " << globalBoxMax[2] << "\n";
  timestepFile << "        " << globalBoxMin[0] << " " << globalBoxMax[1] << " " << globalBoxMax[2] << "\n";
  timestepFile << "        " << globalBoxMax[0] << " " << globalBoxMax[1] << " " << globalBoxMax[2] << "\n";
  timestepFile << "      </DataArray>\n";
  timestepFile << "    </PPoints>\n";

  for (int i = 0; i < _numberOfRanks; ++i) {
    timestepFile << "    <Piece "
                 << "Source=\"./data/" << _sessionName << "_Ranks_" << i << "_" << std::setfill('0')
                 << std::setw(_maximumNumberOfDigitsInIteration) << currentIteration << ".vtu\"/>\n";
  }

  timestepFile << "  </PUnstructuredGrid>\n";
  timestepFile << "</VTKFile>\n";

  timestepFile.close();
}

void ParallelVtkWriter::tryCreateFolder(const std::string &name, const std::string &location) {
  try {
    // filesystem library unfortunately not available on all target systems e.g. Fugaku
    // std::filesystem::path newDirectoryPath(location + "/" + name);
    // std::filesystem::create_directory(newDirectoryPath);
    const auto newDirectoryPath{location + "/" + name};
    mkdir(newDirectoryPath.c_str(), 0777);
  } catch (const std::exception &ex) {
    throw std::runtime_error("ParallelVtkWriter::tryCreateFolder(): The output location " + location +
                             " passed to ParallelVtkWriter is invalid: " + ex.what());
  }
}

void ParallelVtkWriter::generateFilename(const std::string &tag, const std::string &fileExtension,
                                         size_t currentIteration, std::ostringstream &filenameStream) const {
  filenameStream << _dataFolderPath << _sessionName << "_" << tag << "_" << _mpiRank << "_" << std::setfill('0')
                 << std::setw(_maximumNumberOfDigitsInIteration) << currentIteration << "." << fileExtension;
}<|MERGE_RESOLUTION|>--- conflicted
+++ resolved
@@ -201,27 +201,18 @@
   timestepFile.close();
 }
 
-<<<<<<< HEAD
 void ParallelVtkWriter::recordDomainSubdivision(
     size_t currentIteration,
     const std::unordered_map<autopas::InteractionTypeOption::Value,
                              std::reference_wrapper<const autopas::Configuration>> &autoPasConfigurations,
-    const RegularGridDecomposition &decomposition) {
-  // Extract active interaction types to print them to the .pvts file.
+    const RegularGridDecomposition &decomposition) const {
+  // Extract active interaction types to print them to the .pvtu file.
   std::unordered_set<autopas::InteractionTypeOption::Value> interactionTypes;
   interactionTypes.reserve(autoPasConfigurations.size());
   std::transform(autoPasConfigurations.begin(), autoPasConfigurations.end(),
                  std::inserter(interactionTypes, interactionTypes.end()), [&](const auto &pair) { return pair.first; });
-
   if (_mpiRank == 0) {
-    createPvtsFile(currentIteration, decomposition, interactionTypes);
-=======
-void ParallelVtkWriter::recordDomainSubdivision(size_t currentIteration,
-                                                const autopas::Configuration &autoPasConfiguration,
-                                                const RegularGridDecomposition &decomposition) const {
-  if (_mpiRank == 0) {
-    createRanksPvtuFile(currentIteration, decomposition);
->>>>>>> 0c0e8b18
+    createRanksPvtuFile(currentIteration, decomposition, interactionTypes);
   }
 
   std::ostringstream timestepFileName;
@@ -363,14 +354,10 @@
   timestepFile.close();
 }
 
-<<<<<<< HEAD
-void ParallelVtkWriter::createPvtsFile(
-    size_t currentIteration, const RegularGridDecomposition &decomposition,
-    const std::unordered_set<autopas::InteractionTypeOption::Value> &interactionTypes) {
-=======
-void ParallelVtkWriter::createRanksPvtuFile(size_t currentIteration,
-                                            const RegularGridDecomposition &decomposition) const {
->>>>>>> 0c0e8b18
+void ParallelVtkWriter::createRanksPvtuFile(
+    size_t currentIteration,
+                                            const RegularGridDecomposition &decomposition,
+    const std::unordered_set<autopas::InteractionTypeOption::Value> &interactionTypes) const {
   std::ostringstream filename;
   filename << _sessionFolderPath << _sessionName << "_Ranks_" << std::setfill('0')
            << std::setw(_maximumNumberOfDigitsInIteration) << currentIteration << ".pvtu";
