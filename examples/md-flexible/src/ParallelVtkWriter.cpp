/**
 * @file ParallelVtkWriter.cpp
 * @author J. Körner
 * @date 31.05.2021
 */
#include "ParallelVtkWriter.h"

#include <cstddef>
#include <filesystem>
#include <fstream>
#include <ios>
#include <iostream>
#include <string>
#include <utility>

#include "autopas/utils/WrapMPI.h"

namespace {
/**
 * Converts a regular string to an ASCII encoded string with spaces between characters.
 * The encoded string ends with the NULL character '0'.
 * Example: "AoS" is encoded to "65 111 83 0".
 * @param original: The string to be encoded in ASCII.
 * @return the corresponding ASCII encoded and NUll-terminated string.
 */
std::string convertToAsciiString(const std::string &original) {
  std::string encodedString = "";
  for (size_t i = 0; i < original.length(); ++i) {
    encodedString = encodedString + std::to_string(original[i]) + " ";
  }
  encodedString.append("0");
  return encodedString;
}

}  // namespace

ParallelVtkWriter::ParallelVtkWriter(std::string sessionName, const std::string &outputFolder,
                                     const int &maximumNumberOfDigitsInIteration)
    : _sessionName(std::move(sessionName)),
      _mpiRank(0),
      _maximumNumberOfDigitsInIteration(maximumNumberOfDigitsInIteration) {
  autopas::AutoPas_MPI_Comm_size(AUTOPAS_MPI_COMM_WORLD, &_numberOfRanks);
  autopas::AutoPas_MPI_Comm_rank(AUTOPAS_MPI_COMM_WORLD, &_mpiRank);

  if (_mpiRank == 0) {
    tryCreateSessionAndDataFolders(_sessionName, outputFolder);
  }

  size_t sessionFolderPathLength = _sessionFolderPath.size();
  autopas::AutoPas_MPI_Bcast(&sessionFolderPathLength, 1, AUTOPAS_MPI_INT, 0, AUTOPAS_MPI_COMM_WORLD);

  size_t dataFolderPathLength = _dataFolderPath.size();
  autopas::AutoPas_MPI_Bcast(&dataFolderPathLength, 1, AUTOPAS_MPI_INT, 0, AUTOPAS_MPI_COMM_WORLD);

  if (_mpiRank != 0) {
    _sessionFolderPath.resize(sessionFolderPathLength);
    _dataFolderPath.resize(dataFolderPathLength);
  }

  autopas::AutoPas_MPI_Bcast(&_sessionFolderPath[0], sessionFolderPathLength, AUTOPAS_MPI_CHAR, 0,
                             AUTOPAS_MPI_COMM_WORLD);
  autopas::AutoPas_MPI_Bcast(&_dataFolderPath[0], dataFolderPathLength, AUTOPAS_MPI_CHAR, 0, AUTOPAS_MPI_COMM_WORLD);
}

void ParallelVtkWriter::recordTimestep(const int &currentIteration,
                                       const autopas::AutoPas<ParticleType> &autoPasContainer,
                                       const RegularGridDecomposition &decomposition) {
  recordParticleStates(currentIteration, autoPasContainer);
  recordDomainSubdivision(currentIteration, autoPasContainer.getCurrentConfig(), decomposition);
}

/**
 * @todo: Currently this function runs over all the particles for each property separately.
 * This can be improved by using multiple string streams (one for each property).
 * The streams can be combined to a single output stream after iterating over the particles, once.
 */
void ParallelVtkWriter::recordParticleStates(const int &currentIteration,
                                             const autopas::AutoPas<ParticleType> &autoPasContainer) {
  if (_mpiRank == 0) {
    createPvtuFile(currentIteration);
  }

  std::ostringstream timestepFileName;
  generateFilename("particles", "vtu", currentIteration, timestepFileName);

  std::ofstream timestepFile;
  timestepFile.open(timestepFileName.str(), std::ios::out | std::ios::binary);

  if (not timestepFile.is_open()) {
    throw std::runtime_error("Simulation::writeVTKFile(): Failed to open file \"" + timestepFileName.str() + "\"");
  }

  const auto numberOfParticles = autoPasContainer.getNumberOfParticles(autopas::IteratorBehavior::owned);

  timestepFile << "<?xml version=\"1.0\" encoding=\"UTF-8\" standalone=\"no\" ?>\n";
  timestepFile << "<VTKFile byte_order=\"LittleEndian\" type=\"UnstructuredGrid\" version=\"0.1\">\n";
  timestepFile << "  <UnstructuredGrid>\n";
  timestepFile << "    <Piece NumberOfCells=\"0\" NumberOfPoints=\"" << numberOfParticles << "\">\n";
  timestepFile << "      <PointData>\n";

  // print velocities
  timestepFile
      << "        <DataArray Name=\"velocities\" NumberOfComponents=\"3\" format=\"ascii\" type=\"Float32\">\n";
  for (auto particle = autoPasContainer.begin(autopas::IteratorBehavior::owned); particle.isValid(); ++particle) {
    auto v = particle->getV();
    timestepFile << "        " << v[0] << " " << v[1] << " " << v[2] << "\n";
  }
  timestepFile << "        </DataArray>\n";

  // print forces
  timestepFile << "        <DataArray Name=\"forces\" NumberOfComponents=\"3\" format=\"ascii\" type=\"Float32\">\n";
  for (auto particle = autoPasContainer.begin(autopas::IteratorBehavior::owned); particle.isValid(); ++particle) {
    auto f = particle->getF();
    timestepFile << "        " << f[0] << " " << f[1] << " " << f[2] << "\n";
  }
  timestepFile << "        </DataArray>\n";

  // print type ids
  timestepFile << "        <DataArray Name=\"typeIds\" NumberOfComponents=\"1\" format=\"ascii\" type=\"Int32\">\n";
  for (auto particle = autoPasContainer.begin(autopas::IteratorBehavior::owned); particle.isValid(); ++particle) {
    timestepFile << "        " << particle->getTypeId() << "\n";
  }
  timestepFile << "        </DataArray>\n";

  // print ids
  timestepFile << "        <DataArray Name=\"ids\" NumberOfComponents=\"1\" format=\"ascii\" type=\"Int32\">\n";
  for (auto particle = autoPasContainer.begin(autopas::IteratorBehavior::owned); particle.isValid(); ++particle) {
    timestepFile << "        " << particle->getID() << "\n";
    ;
  }
  timestepFile << "        </DataArray>\n";

  timestepFile << "      </PointData>\n";
  timestepFile << "      <CellData/>\n";
  timestepFile << "      <Points>\n";

  // print positions
  timestepFile << "        <DataArray Name=\"positions\" NumberOfComponents=\"3\" format=\"ascii\" type=\"Float32\">\n";
  for (auto particle = autoPasContainer.begin(autopas::IteratorBehavior::owned); particle.isValid(); ++particle) {
    auto pos = particle->getR();
    timestepFile << "        " << pos[0] << " " << pos[1] << " " << pos[2] << "\n";
  }
  timestepFile << "        </DataArray>\n";

  timestepFile << "      </Points>\n";
  timestepFile << "      <Cells>\n";
  timestepFile << "        <DataArray Name=\"types\" NumberOfComponents=\"0\" format=\"ascii\" type=\"Float32\"/>\n";
  timestepFile << "      </Cells>\n";
  timestepFile << "    </Piece>\n";
  timestepFile << "  </UnstructuredGrid>\n";
  timestepFile << "</VTKFile>\n";

  timestepFile.close();
}

void ParallelVtkWriter::recordDomainSubdivision(const int &currentIteration,
                                                const autopas::Configuration &autoPasConfiguration,
                                                const RegularGridDecomposition &decomposition) {
  if (_mpiRank == 0) {
    createPvtsFile(currentIteration, decomposition);
  }

  std::ostringstream timestepFileName;
  generateFilename("subdivision", "vts", currentIteration, timestepFileName);

  std::ofstream timestepFile;
  timestepFile.open(timestepFileName.str(), std::ios::out | std::ios::binary);

  if (not timestepFile.is_open()) {
    throw std::runtime_error("Simulation::writeVTKFile(): Failed to open file \"" + timestepFileName.str() + "\"");
  }

  const std::array<int, 6> wholeExtent = calculateWholeExtent(decomposition);
  const std::array<double, 3> localBoxMin = decomposition.getLocalBoxMin();
  const std::array<double, 3> localBoxMax = decomposition.getLocalBoxMax();

  auto printDataArray = [&](const auto &data, const std::string &type, const std::string name) {
    timestepFile << "        <DataArray type=\"" << type << "\" Name=\"" << name << "\" format=\"ascii\">\n";
    timestepFile << "          " << data << "\n";
    timestepFile << "        </DataArray>\n";
  };

<<<<<<< HEAD
  // Paraview expects ASCII indices for each character in a DataArray of type "String".
  auto printAsciiDataArray = [&](const auto &data, const std::string &name) {
    timestepFile << "        <DataArray type=\"String\" Name=\"" << name << "\" format=\"ascii\">\n";
    timestepFile << "          " << convertToAsciiString(data) << "\n";
    timestepFile << "        </DataArray>\n";
  };

=======
>>>>>>> 3f35858e
  timestepFile << "<?xml version=\"1.0\" encoding=\"UTF-8\" standalone=\"no\" ?>\n";
  timestepFile << "<VTKFile byte_order=\"LittleEndian\" type=\"StructuredGrid\" version=\"0.1\">\n";
  timestepFile << "  <StructuredGrid WholeExtent=\"" << wholeExtent[0] << " " << wholeExtent[1] << " " << wholeExtent[2]
               << " " << wholeExtent[3] << " " << wholeExtent[4] << " " << wholeExtent[5] << "\">\n";
  timestepFile << "    <Piece Extent=\"" << wholeExtent[0] << " " << wholeExtent[1] << " " << wholeExtent[2] << " "
               << wholeExtent[3] << " " << wholeExtent[4] << " " << wholeExtent[5] << "\">\n";
  timestepFile << "      <CellData>\n";
  printDataArray(decomposition.getDomainIndex(), "Int32", "DomainId");
  printDataArray(autoPasConfiguration.cellSizeFactor, "Float32", "CellSizeFactor");
<<<<<<< HEAD
  //printAsciiDataArray(autoPasConfiguration.container.to_string(), "Container");
  //printAsciiDataArray(autoPasConfiguration.dataLayout.to_string(), "DataLayout");
  //printAsciiDataArray(autoPasConfiguration.toString(), "FullConfiguration");
  //printAsciiDataArray(autoPasConfiguration.loadEstimator.to_string(), "LoadEstimator");
  //printAsciiDataArray(autoPasConfiguration.traversal.to_string(), "Traversal");
  //printAsciiDataArray(autoPasConfiguration.newton3.to_string(), "Newton3");
=======
  printDataArray(static_cast<int>(autoPasConfiguration.container), "Int32", "Container");
  printDataArray(static_cast<int>(autoPasConfiguration.dataLayout), "Int32", "DataLayout");
  printDataArray(static_cast<int>(autoPasConfiguration.loadEstimator), "Int32", "LoadEstimator");
  printDataArray(static_cast<int>(autoPasConfiguration.traversal), "Int32", "Traversal");
  printDataArray(static_cast<int>(autoPasConfiguration.newton3), "Int32", "Newton3");
>>>>>>> 3f35858e
  printDataArray(_mpiRank, "Int32", "Rank");
  timestepFile << "      </CellData>\n";
  timestepFile << "      <Points>\n";
  timestepFile << "        <DataArray type=\"Float32\" NumberOfComponents=\"3\" format=\"ascii\">\n";
  timestepFile << "          " << localBoxMin[0] << " " << localBoxMin[1] << " " << localBoxMin[2] << "\n";
  timestepFile << "          " << localBoxMax[0] << " " << localBoxMin[1] << " " << localBoxMin[2] << "\n";
  timestepFile << "          " << localBoxMin[0] << " " << localBoxMax[1] << " " << localBoxMin[2] << "\n";
  timestepFile << "          " << localBoxMax[0] << " " << localBoxMax[1] << " " << localBoxMin[2] << "\n";
  timestepFile << "          " << localBoxMin[0] << " " << localBoxMin[1] << " " << localBoxMax[2] << "\n";
  timestepFile << "          " << localBoxMax[0] << " " << localBoxMin[1] << " " << localBoxMax[2] << "\n";
  timestepFile << "          " << localBoxMin[0] << " " << localBoxMax[1] << " " << localBoxMax[2] << "\n";
  timestepFile << "          " << localBoxMax[0] << " " << localBoxMax[1] << " " << localBoxMax[2] << "\n";
  timestepFile << "        </DataArray>\n";
  timestepFile << "      </Points>\n";
  timestepFile << "    </Piece>\n";
  timestepFile << "  </StructuredGrid>\n";
  timestepFile << "</VTKFile>\n";

  timestepFile.close();
}

std::array<int, 6> ParallelVtkWriter::calculateWholeExtent(const RegularGridDecomposition &domainDecomposition) {
  std::array<int, 6> wholeExtent;
  std::array<int, 3> domainId = domainDecomposition.getDomainId();
  std::array<int, 3> decomposition = domainDecomposition.getDecomposition();
  for (int i = 0; i < 3; ++i) {
    wholeExtent[2 * i] = domainId[i];
    wholeExtent[2 * i + 1] = std::min(domainId[i] + 1, decomposition[i]);
  }
  return wholeExtent;
}

void ParallelVtkWriter::tryCreateSessionAndDataFolders(const std::string &name, std::string location) {
  time_t rawTime;
  time(&rawTime);

  struct tm timeInformation;
  gmtime_r(&rawTime, &timeInformation);

  char buffer[80];
  strftime(buffer, sizeof(buffer), "%d%m%Y_%H%M%S", &timeInformation);
  std::string timeString(buffer);

  if (not std::filesystem::exists(location)) {
    tryCreateFolder(location, "./");
  }

  _sessionFolderPath = location + "/" + name + "_" + timeString + "/";
  tryCreateFolder(name + "_" + timeString, location);

  _dataFolderPath = _sessionFolderPath + "data/";
  tryCreateFolder("data", _sessionFolderPath);
}

void ParallelVtkWriter::createPvtuFile(const int &currentIteration) {
  std::ostringstream filename;
  filename << _sessionFolderPath << _sessionName << "_particles_" << std::setfill('0')
           << std::setw(_maximumNumberOfDigitsInIteration) << currentIteration << ".pvtu";

  std::ofstream timestepFile;
  timestepFile.open(filename.str(), std::ios::out | std::ios::binary);

  if (not timestepFile.is_open()) {
    throw std::runtime_error("Simulation::writeVTKFile(): Failed to open file \"" + filename.str() + "\"");
  }

  timestepFile << "<?xml version=\"1.0\" encoding=\"UTF-8\" standalone=\"no\" ?>\n";
  timestepFile << "<VTKFile byte_order=\"LittleEndian\" type=\"PUnstructuredGrid\" version=\"0.1\">\n";
  timestepFile << "  <PUnstructuredGrid GhostLevel=\"0\">\n";
  timestepFile << "    <PPointData>\n";
  timestepFile
      << "      <PDataArray Name=\"velocities\" NumberOfComponents=\"3\" format=\"ascii\" type=\"Float32\"/>\n";
  timestepFile << "      <PDataArray Name=\"forces\" NumberOfComponents=\"3\" format=\"ascii\" type=\"Float32\"/>\n";
  timestepFile << "      <PDataArray Name=\"typeIds\" NumberOfComponents=\"1\" format=\"ascii\" type=\"Int32\"/>\n";
  timestepFile << "      <PDataArray Name=\"ids\" NumberOfComponents=\"1\" format=\"ascii\" type=\"Int32\"/>\n";
  timestepFile << "    </PPointData>\n";
  timestepFile << "    <PCellData/>\n";
  timestepFile << "    <PPoints>\n";
  timestepFile << "      <PDataArray Name=\"positions\" NumberOfComponents=\"3\" format=\"ascii\" type=\"Float32\"/>\n";
  timestepFile << "    </PPoints>\n";
  timestepFile << "    <PCells>\n";
  timestepFile << "      <PDataArray Name=\"types\" NumberOfComponents=\"0\" format=\"ascii\" type=\"Float32\"/>\n";
  timestepFile << "    </PCells>\n";

  for (int i = 0; i < _numberOfRanks; ++i) {
    timestepFile << "    <Piece Source=\"./data/" << _sessionName << "_particles_" << i << "_" << std::setfill('0')
                 << std::setw(_maximumNumberOfDigitsInIteration) << currentIteration << ".vtu\"/>\n";
  }

  timestepFile << "  </PUnstructuredGrid>\n";
  timestepFile << "</VTKFile>\n";

  timestepFile.close();
}

void ParallelVtkWriter::createPvtsFile(const int &currentIteration, const RegularGridDecomposition &decomposition) {
  std::ostringstream filename;
  filename << _sessionFolderPath << _sessionName << "_subdivision_" << std::setfill('0')
           << std::setw(_maximumNumberOfDigitsInIteration) << currentIteration << ".pvts";

  std::ofstream timestepFile;
  timestepFile.open(filename.str(), std::ios::out | std::ios::binary);

  if (not timestepFile.is_open()) {
    throw std::runtime_error("Simulation::writeVTKFile(): Failed to open file \"" + filename.str() + "\"");
  }
  const std::array<int, 3> wholeExtent = decomposition.getDecomposition();
  const std::array<double, 3> globalBoxMin = decomposition.getGlobalBoxMin();
  const std::array<double, 3> globalBoxMax = decomposition.getGlobalBoxMax();
  timestepFile << "<?xml version=\"1.0\" encoding=\"UTF-8\" standalone=\"no\" ?>\n";
  timestepFile << "<VTKFile byte_order=\"LittleEndian\" type=\"PStructuredGrid\" version=\"0.1\">\n";
  timestepFile << "  <PStructuredGrid WholeExtent=\"0 " << wholeExtent[0] << " 0 " << wholeExtent[1] << " 0 "
               << wholeExtent[2] << "\" GhostLevel=\"0\">\n";
  timestepFile << "    <PPointData/>\n";
  timestepFile << "    <PCellData>\n";
  timestepFile << "      <PDataArray type=\"Int32\" Name=\"DomainId\" />\n";
  timestepFile << "      <PDataArray type=\"Float32\" Name=\"CellSizeFactor\" />\n";
<<<<<<< HEAD
  //timestepFile << "      <PDataArray type=\"String\" Name=\"Container\" />\n";
  //timestepFile << "      <PDataArray type=\"String\" Name=\"DataLayout\" />\n";
  //timestepFile << "      <PDataArray type=\"String\" Name=\"FullConfiguration\" />\n";
  //timestepFile << "      <PDataArray type=\"String\" Name=\"LoadEstimator\" />\n";
  //timestepFile << "      <PDataArray type=\"String\" Name=\"Traversal\" />\n";
  //timestepFile << "      <PDataArray type=\"String\" Name=\"Newton3\" />\n";
=======
  timestepFile << "      <PDataArray type=\"Int32\" Name=\"Container\" />\n";
  timestepFile << "      <PDataArray type=\"Int32\" Name=\"DataLayout\" />\n";
  timestepFile << "      <PDataArray type=\"Int32\" Name=\"FullConfiguration\" />\n";
  timestepFile << "      <PDataArray type=\"Int32\" Name=\"LoadEstimator\" />\n";
  timestepFile << "      <PDataArray type=\"Int32\" Name=\"Traversal\" />\n";
  timestepFile << "      <PDataArray type=\"Int32\" Name=\"Newton3\" />\n";
>>>>>>> 3f35858e
  timestepFile << "      <PDataArray type=\"Int32\" Name=\"Rank\" />\n";
  timestepFile << "    </PCellData>\n";
  timestepFile << "    <PPoints>\n";
  timestepFile << "      <DataArray NumberOfComponents=\"3\" format=\"ascii\" type=\"Float32\">\n";
  timestepFile << "        " << globalBoxMin[0] << " " << globalBoxMin[1] << " " << globalBoxMin[2] << "\n";
  timestepFile << "        " << globalBoxMax[0] << " " << globalBoxMin[1] << " " << globalBoxMin[2] << "\n";
  timestepFile << "        " << globalBoxMin[0] << " " << globalBoxMax[1] << " " << globalBoxMin[2] << "\n";
  timestepFile << "        " << globalBoxMax[0] << " " << globalBoxMax[1] << " " << globalBoxMin[2] << "\n";
  timestepFile << "        " << globalBoxMin[0] << " " << globalBoxMin[1] << " " << globalBoxMax[2] << "\n";
  timestepFile << "        " << globalBoxMax[0] << " " << globalBoxMin[1] << " " << globalBoxMax[2] << "\n";
  timestepFile << "        " << globalBoxMin[0] << " " << globalBoxMax[1] << " " << globalBoxMax[2] << "\n";
  timestepFile << "        " << globalBoxMax[0] << " " << globalBoxMax[1] << " " << globalBoxMax[2] << "\n";
  timestepFile << "      </DataArray>\n";
  timestepFile << "    </PPoints>\n";

  for (int i = 0; i < _numberOfRanks; ++i) {
    std::array<int, 6> pieceExtent = decomposition.getExtentOfSubdomain(i);
    timestepFile << "    <Piece "
                 << "Extent=\"" << pieceExtent[0] << " " << pieceExtent[1] << " " << pieceExtent[2] << " "
                 << pieceExtent[3] << " " << pieceExtent[4] << " " << pieceExtent[5] << "\" "
                 << "Source=\"./data/" << _sessionName << "_subdivision_" << i << "_" << std::setfill('0')
                 << std::setw(_maximumNumberOfDigitsInIteration) << currentIteration << ".vts\"/>\n";
  }

  timestepFile << "  </PStructuredGrid>\n";
  timestepFile << "</VTKFile>\n";

  timestepFile.close();
}

void ParallelVtkWriter::tryCreateFolder(const std::string &name, const std::string &location) {
  try {
    std::filesystem::path newDirectoryPath(location + "/" + name);
    std::filesystem::create_directory(newDirectoryPath);
  } catch (std::filesystem::filesystem_error const &ex) {
    throw std::runtime_error("The output location " + location + " passed to ParallelVtkWriter is invalid");
  }
}

<<<<<<< HEAD
/**
 * Generates the file name for a given vtk file type.
 * @param fileContent: The type of data which will be recorded in this file.
 * @param filetype: The vtk file type extension. Pass the extension without the '.'.
 * @param currentIteration: The current iteration to record.
 * @param filenameStream: The output string string for the filename.
 */
=======
>>>>>>> 3f35858e
void ParallelVtkWriter::generateFilename(const std::string &fileContent, const std::string &filetype,
                                         const int &currentIteration, std::ostringstream &filenameStream) {
  filenameStream << _dataFolderPath << _sessionName << "_" << fileContent << "_" << _mpiRank << "_" << std::setfill('0')
                 << std::setw(_maximumNumberOfDigitsInIteration) << currentIteration << "." << filetype;
}<|MERGE_RESOLUTION|>--- conflicted
+++ resolved
@@ -14,25 +14,6 @@
 #include <utility>
 
 #include "autopas/utils/WrapMPI.h"
-
-namespace {
-/**
- * Converts a regular string to an ASCII encoded string with spaces between characters.
- * The encoded string ends with the NULL character '0'.
- * Example: "AoS" is encoded to "65 111 83 0".
- * @param original: The string to be encoded in ASCII.
- * @return the corresponding ASCII encoded and NUll-terminated string.
- */
-std::string convertToAsciiString(const std::string &original) {
-  std::string encodedString = "";
-  for (size_t i = 0; i < original.length(); ++i) {
-    encodedString = encodedString + std::to_string(original[i]) + " ";
-  }
-  encodedString.append("0");
-  return encodedString;
-}
-
-}  // namespace
 
 ParallelVtkWriter::ParallelVtkWriter(std::string sessionName, const std::string &outputFolder,
                                      const int &maximumNumberOfDigitsInIteration)
@@ -180,16 +161,6 @@
     timestepFile << "        </DataArray>\n";
   };
 
-<<<<<<< HEAD
-  // Paraview expects ASCII indices for each character in a DataArray of type "String".
-  auto printAsciiDataArray = [&](const auto &data, const std::string &name) {
-    timestepFile << "        <DataArray type=\"String\" Name=\"" << name << "\" format=\"ascii\">\n";
-    timestepFile << "          " << convertToAsciiString(data) << "\n";
-    timestepFile << "        </DataArray>\n";
-  };
-
-=======
->>>>>>> 3f35858e
   timestepFile << "<?xml version=\"1.0\" encoding=\"UTF-8\" standalone=\"no\" ?>\n";
   timestepFile << "<VTKFile byte_order=\"LittleEndian\" type=\"StructuredGrid\" version=\"0.1\">\n";
   timestepFile << "  <StructuredGrid WholeExtent=\"" << wholeExtent[0] << " " << wholeExtent[1] << " " << wholeExtent[2]
@@ -199,20 +170,11 @@
   timestepFile << "      <CellData>\n";
   printDataArray(decomposition.getDomainIndex(), "Int32", "DomainId");
   printDataArray(autoPasConfiguration.cellSizeFactor, "Float32", "CellSizeFactor");
-<<<<<<< HEAD
-  //printAsciiDataArray(autoPasConfiguration.container.to_string(), "Container");
-  //printAsciiDataArray(autoPasConfiguration.dataLayout.to_string(), "DataLayout");
-  //printAsciiDataArray(autoPasConfiguration.toString(), "FullConfiguration");
-  //printAsciiDataArray(autoPasConfiguration.loadEstimator.to_string(), "LoadEstimator");
-  //printAsciiDataArray(autoPasConfiguration.traversal.to_string(), "Traversal");
-  //printAsciiDataArray(autoPasConfiguration.newton3.to_string(), "Newton3");
-=======
   printDataArray(static_cast<int>(autoPasConfiguration.container), "Int32", "Container");
   printDataArray(static_cast<int>(autoPasConfiguration.dataLayout), "Int32", "DataLayout");
   printDataArray(static_cast<int>(autoPasConfiguration.loadEstimator), "Int32", "LoadEstimator");
   printDataArray(static_cast<int>(autoPasConfiguration.traversal), "Int32", "Traversal");
   printDataArray(static_cast<int>(autoPasConfiguration.newton3), "Int32", "Newton3");
->>>>>>> 3f35858e
   printDataArray(_mpiRank, "Int32", "Rank");
   timestepFile << "      </CellData>\n";
   timestepFile << "      <Points>\n";
@@ -330,21 +292,12 @@
   timestepFile << "    <PCellData>\n";
   timestepFile << "      <PDataArray type=\"Int32\" Name=\"DomainId\" />\n";
   timestepFile << "      <PDataArray type=\"Float32\" Name=\"CellSizeFactor\" />\n";
-<<<<<<< HEAD
-  //timestepFile << "      <PDataArray type=\"String\" Name=\"Container\" />\n";
-  //timestepFile << "      <PDataArray type=\"String\" Name=\"DataLayout\" />\n";
-  //timestepFile << "      <PDataArray type=\"String\" Name=\"FullConfiguration\" />\n";
-  //timestepFile << "      <PDataArray type=\"String\" Name=\"LoadEstimator\" />\n";
-  //timestepFile << "      <PDataArray type=\"String\" Name=\"Traversal\" />\n";
-  //timestepFile << "      <PDataArray type=\"String\" Name=\"Newton3\" />\n";
-=======
   timestepFile << "      <PDataArray type=\"Int32\" Name=\"Container\" />\n";
   timestepFile << "      <PDataArray type=\"Int32\" Name=\"DataLayout\" />\n";
   timestepFile << "      <PDataArray type=\"Int32\" Name=\"FullConfiguration\" />\n";
   timestepFile << "      <PDataArray type=\"Int32\" Name=\"LoadEstimator\" />\n";
   timestepFile << "      <PDataArray type=\"Int32\" Name=\"Traversal\" />\n";
   timestepFile << "      <PDataArray type=\"Int32\" Name=\"Newton3\" />\n";
->>>>>>> 3f35858e
   timestepFile << "      <PDataArray type=\"Int32\" Name=\"Rank\" />\n";
   timestepFile << "    </PCellData>\n";
   timestepFile << "    <PPoints>\n";
@@ -384,16 +337,6 @@
   }
 }
 
-<<<<<<< HEAD
-/**
- * Generates the file name for a given vtk file type.
- * @param fileContent: The type of data which will be recorded in this file.
- * @param filetype: The vtk file type extension. Pass the extension without the '.'.
- * @param currentIteration: The current iteration to record.
- * @param filenameStream: The output string string for the filename.
- */
-=======
->>>>>>> 3f35858e
 void ParallelVtkWriter::generateFilename(const std::string &fileContent, const std::string &filetype,
                                          const int &currentIteration, std::ostringstream &filenameStream) {
   filenameStream << _dataFolderPath << _sessionName << "_" << fileContent << "_" << _mpiRank << "_" << std::setfill('0')
