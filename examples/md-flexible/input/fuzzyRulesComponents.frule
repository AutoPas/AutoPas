# NOTE: These rules have been automatically generated using a data centric approach developed in
# https://github.com/ManuelLerchner/AutoPas-FuzzyTuning-Bachelor-Thesis/tree/main/data-analysis/cluster-examples-pause

# WARNING: This frule file was developed using data from the deactivated CoolMUC2 cluster, which used a rather old
# architecture and may not be relevant on modern architectures. Furthermore, since the frule file was written, the
<<<<<<< HEAD
# LiveInfo statistic "homogeneity" was removed (similar to "relativeParticlesPerCellStdDev", but with bin sizes which
# varied depending on how many particles there were). As such, this file is remains to provide an example of a frule
# file, but may not be performant.
=======
# LiveInfo statistic "homogeneity" and "maxDensity" were removed. This file remains only to provide an example of a
# frule file and therefore is simply the original file generated using the approach above with all rules reffering to
# "homogeneity" and "maxDensity" blindly removed. Therefore, do not expect this file to be performant and any comparison
# to the data-driven fuzzy rules approach will be flawed if you do not generate new data and a new rule file. See the
# above repository for details on how to do so.
>>>>>>> d14d8a89

# The file describes different Fuzzy Systems each one trying to optimize a different component of the configuration.
# For example one Fuzzy System tries to optimize the Container and DataLayout, another one the Traversal another whether
# Newton 3 should be enabled or not.

# Setup

# Here global settings for all fuzzy systems can be defined.
# Currently it is not possible to define different settings for different fuzzy systems.
FuzzySystemSettings:
	defuzzificationMethod: "meanOfMaximum"
	interpretOutputAs: "IndividualSystems"


# Fuzzy Variables

# Next all of the fuzzy variables are defined. Each fuzzy variable has a domain and a range.
# The domain specifies the input for the fuzzy variable. At the moment it is only possible to use
# values of the LiveInfoStruct as domain. The range of this variable also needs to be passed as it
# is important for the defuzzification process.
# Each fuzzy variable can have multiple fuzzy sets. Each fuzzy set is defined by a name and a membership function.

## Inputs

FuzzyVariable: domain: "threadCount" range: (-19.938962749166983, 48.93896274916698)
	"lower than 18.0":      SigmoidFinite(38.93896274916698, 18.0, -2.9389627491669827)
	"lower than 26.0":      SigmoidFinite(46.93896274916698, 26.0, 5.061037250833017)
	"lower than 8.0":       SigmoidFinite(28.938962749166983, 8.0, -12.938962749166983)
	"higher than 18.0":     SigmoidFinite(-2.9389627491669827, 18.0, 38.93896274916698)
	"higher than 26.0":     SigmoidFinite(5.061037250833017, 26.0, 46.93896274916698)
	"higher than 8.0":      SigmoidFinite(-12.938962749166983, 8.0, 28.938962749166983)

FuzzyVariable: domain: "particlesPerCellStdDev" range: (-0.01736451380009326, 0.07296551380009327)
	"lower than 0.038":     SigmoidFinite(0.06399251380009326, 0.038, 0.012007486199906738)
	"lower than 0.014":     SigmoidFinite(0.03999251380009326, 0.014000000000000002, -0.01199251380009326)
	"lower than 0.015":     SigmoidFinite(0.040992513800093264, 0.015000000000000001, -0.010992513800093261)
	"lower than 0.041":     SigmoidFinite(0.06699251380009326, 0.041, 0.015007486199906741)
	"lower than 0.013":     SigmoidFinite(0.03899251380009326, 0.013000000000000001, -0.012992513800093261)
	"lower than 0.024":     SigmoidFinite(0.04999251380009326, 0.024, -0.0019925138000932603)
	"higher than 0.038":    SigmoidFinite(0.012007486199906738, 0.038, 0.06399251380009326)
	"higher than 0.014":    SigmoidFinite(-0.01199251380009326, 0.014000000000000002, 0.03999251380009326)
	"higher than 0.015":    SigmoidFinite(-0.010992513800093261, 0.015000000000000001, 0.040992513800093264)
	"higher than 0.041":    SigmoidFinite(0.015007486199906741, 0.041, 0.06699251380009326)
	"higher than 0.013":    SigmoidFinite(-0.012992513800093261, 0.013000000000000001, 0.03899251380009326)
	"higher than 0.024":    SigmoidFinite(-0.0019925138000932603, 0.024, 0.04999251380009326)

FuzzyVariable: domain: "meanParticlesPerCell" range: (0.5222676958208617, 2.943961304179138)
	"lower than 1.553":     SigmoidFinite(1.936529304179138, 1.553, 1.1694706958208618)
	"lower than 0.925":     SigmoidFinite(1.3085293041791384, 0.925, 0.5414706958208618)
	"lower than 1.572":     SigmoidFinite(1.9555293041791382, 1.572, 1.188470695820862)
	"higher than 1.553":    SigmoidFinite(1.1694706958208618, 1.553, 1.936529304179138)
	"higher than 0.925":    SigmoidFinite(0.5414706958208618, 0.925, 1.3085293041791384)
	"higher than 1.572":    SigmoidFinite(1.188470695820862, 1.572, 1.9555293041791382)

## Outputs

FuzzyVariable: domain: "Container_DataLayout" range: (0, 4)
	"LinkedCells_SoA, VerletClusterLists_SoA, VerletListsCells_AoS":
	                        Gaussian(0.6666666666666666, 0.13333333333333333)
	"LinkedCells_SoA, VerletClusterLists_SoA, VerletListsCells_AoS, VerletListsCells_SoA":
	                        Gaussian(1.3333333333333333, 0.13333333333333333)
	"LinkedCells_SoA, VerletClusterLists_SoA, VerletListsCells_AoS, VerletListsCells_SoA, VerletLists_SoA":
	                        Gaussian(2.0, 0.13333333333333333)
    "VerletClusterLists_SoA, VerletListsCells_AoS":
                            Gaussian(2.6666666666666665, 0.13333333333333333)
	"VerletClusterLists_SoA, VerletListsCells_AoS, VerletListsCells_SoA":
                            Gaussian(3.333333333333333, 0.13333333333333333)

FuzzyVariable: domain: "Traversal" range: (0, 10)
	"lc_c01, lc_c04, lc_c08, lc_sliced, lc_sliced_balanced, lc_sliced_c02, vcl_c06, vl_list_iteration, vlc_c01, vlc_c18, vlc_sliced_c02":
	                        Gaussian(0.8333333333333334, 0.07575757575757576)
	"lc_c04, lc_c04_HCP, lc_c08, lc_c18, lc_sliced, lc_sliced_balanced, lc_sliced_c02, vcl_c06, vcl_sliced, vcl_sliced_balanced, vcl_sliced_c02, vlc_c18, vlc_sliced, vlc_sliced_balanced, vlc_sliced_c02":
                            Gaussian(1.6666666666666667, 0.07575757575757576)
	"lc_c04, lc_c08, lc_c18, lc_sliced, lc_sliced_balanced, lc_sliced_c02, vcl_c06, vlc_c18, vlc_sliced_c02":
	                        Gaussian(2.5, 0.07575757575757576)
	"lc_c04, lc_c08, lc_sliced, lc_sliced_balanced, lc_sliced_c02, vcl_c06, vl_list_iteration, vlc_c01, vlc_c18, vlc_sliced_c02":
	                        Gaussian(3.3333333333333335, 0.07575757575757576)
	"lc_c04, lc_c08, lc_sliced, lc_sliced_balanced, lc_sliced_c02, vcl_c06, vl_list_iteration, vlc_c18, vlc_sliced_c02":
	                        Gaussian(4.166666666666667, 0.07575757575757576)
	"lc_c04, lc_c08, lc_sliced, lc_sliced_balanced, lc_sliced_c02, vcl_c06, vlc_c18, vlc_sliced_c02":
	                        Gaussian(5.0, 0.07575757575757576)
	"lc_sliced, lc_sliced_balanced, lc_sliced_c02, vcl_c06, vlc_c18, vlc_sliced_c02":
	                        Gaussian(5.833333333333334, 0.07575757575757576)
	"lc_sliced, lc_sliced_c02, vcl_c06, vlc_c18, vlc_sliced_c02":
	                        Gaussian(6.666666666666667, 0.07575757575757576)
	"vcl_c06, vcl_cluster_iteration, vlc_c18, vlc_sliced_c02":
	                        Gaussian(7.5, 0.07575757575757576)
	"vcl_c06, vlc_c01, vlc_c18, vlc_sliced_c02":
	                        Gaussian(8.333333333333334, 0.07575757575757576)
	"vcl_c06, vlc_c18, vlc_sliced_c02":
	                        Gaussian(9.166666666666668, 0.07575757575757576)

FuzzyVariable: domain: "Newton 3" range: (0, 1)
	"disabled, enabled":    Gaussian(0.3333333333333333, 0.16666666666666666)
	"enabled":              Gaussian(0.6666666666666666, 0.16666666666666666)


# Output Mapping

# The OutputMapping specify how the results of the fuzzy system should be mapped to the actual configurations which should be tested.
# For each OutputVariable a list of possible configurations is defined which should be tested if the defuzzified value is
# close to the specified point.

OutputMapping:
    "Container_DataLayout":
        0.666 => 	[container="LinkedCells", dataLayout="SoA"], [container="VerletClusterLists", dataLayout="SoA"],
					[container="VerletListsCells", dataLayout="AoS"]
		1.333 => 	[container="LinkedCells", dataLayout="SoA"], [container="VerletClusterLists", dataLayout="SoA"],
					[container="VerletListsCells", dataLayout="AoS"], [container="VerletListsCells", dataLayout="SoA"]
		2.0   =>    [container="LinkedCells", dataLayout="SoA"], [container="VerletClusterLists", dataLayout="SoA"],
					[container="VerletListsCells", dataLayout="AoS"], [container="VerletListsCells", dataLayout="SoA"],
					[container="VerletLists", dataLayout="SoA"]
		2.666 => 	[container="VerletClusterLists", dataLayout="SoA"], [container="VerletListsCells", dataLayout="AoS"]
		3.333 => 	[container="VerletClusterLists", dataLayout="SoA"], [container="VerletListsCells", dataLayout="AoS"],
					[container="VerletListsCells", dataLayout="SoA"]

	"Traversal":
		0.833 => 	[traversal="lc_c01"], [traversal="lc_c04"], [traversal="lc_c08"], [traversal="lc_sliced"],
					[traversal="lc_sliced_balanced"], [traversal="lc_sliced_c02"], [traversal="vcl_c06"],
					[traversal="vl_list_iteration"], [traversal="vlc_c01"], [traversal="vlc_c18"], [traversal="vlc_sliced_c02"]
		1.666 => 	[traversal="lc_c04"], [traversal="lc_c04_HCP"], [traversal="lc_c08"], [traversal="lc_c18"],
					[traversal="lc_sliced"], [traversal="lc_sliced_balanced"], [traversal="lc_sliced_c02"],
					[traversal="vcl_c06"], [traversal="vcl_sliced"], [traversal="vcl_sliced_balanced"], [traversal="vcl_sliced_c02"],
					[traversal="vlc_c18"], [traversal="vlc_sliced"], [traversal="vlc_sliced_balanced"], [traversal="vlc_sliced_c02"]
		2.5   =>	[traversal="lc_c04"], [traversal="lc_c08"], [traversal="lc_c18"], [traversal="lc_sliced"],
					[traversal="lc_sliced_balanced"], [traversal="lc_sliced_c02"], [traversal="vcl_c06"],
					[traversal="vlc_c18"], [traversal="vlc_sliced_c02"]
		3.333 => 	[traversal="lc_c04"], [traversal="lc_c08"], [traversal="lc_sliced"], [traversal="lc_sliced_balanced"],
					[traversal="lc_sliced_c02"], [traversal="vcl_c06"], [traversal="vl_list_iteration"],
					[traversal="vlc_c01"], [traversal="vlc_c18"], [traversal="vlc_sliced_c02"]
		4.166 => 	[traversal="lc_c04"], [traversal="lc_c08"], [traversal="lc_sliced"], [traversal="lc_sliced_balanced"],
					[traversal="lc_sliced_c02"], [traversal="vcl_c06"], [traversal="vl_list_iteration"],
					[traversal="vlc_c18"], [traversal="vlc_sliced_c02"]
		5.0   =>	[traversal="lc_c04"], [traversal="lc_c08"], [traversal="lc_sliced"], [traversal="lc_sliced_balanced"],
					[traversal="lc_sliced_c02"], [traversal="vcl_c06"], [traversal="vlc_c18"], [traversal="vlc_sliced_c02"]
		5.833 => 	[traversal="lc_sliced"], [traversal="lc_sliced_balanced"], [traversal="lc_sliced_c02"],
					[traversal="vcl_c06"], [traversal="vlc_c18"], [traversal="vlc_sliced_c02"]
		6.666 => 	[traversal="lc_sliced"], [traversal="lc_sliced_c02"], [traversal="vcl_c06"],
					[traversal="vlc_c18"], [traversal="vlc_sliced_c02"]
		7.5   =>	[traversal="vcl_c06"], [traversal="vcl_cluster_iteration"], [traversal="vlc_c18"], [traversal="vlc_sliced_c02"]
		8.333 => 	[traversal="vcl_c06"], [traversal="vlc_c01"], [traversal="vlc_c18"], [traversal="vlc_sliced_c02"]
		9.166 => 	[traversal="vcl_c06"], [traversal="vlc_c18"], [traversal="vlc_sliced_c02"]

	"Newton 3":
		0.333 => 	[newton3="disabled"], [newton3="enabled"]
		0.666 => 	[newton3="enabled"]


# Rules

# The rules define how the input variables are combined to output variables and should encode the expert knowledge.
# The rules are defined in a simple if-then format.

## Container_DataLayout

if ("particlesPerCellStdDev" == "lower than 0.014") && ("meanParticlesPerCell" == "lower than 1.553") && ("threadCount" == "lower than 18.0")
	then ("Container_DataLayout" == "VerletClusterLists_SoA, VerletListsCells_AoS")
if ("particlesPerCellStdDev" == "lower than 0.015") && ("meanParticlesPerCell" == "lower than 1.553") && ("threadCount" == "higher than 18.0")
	then ("Container_DataLayout" == "VerletClusterLists_SoA, VerletListsCells_AoS, VerletListsCells_SoA")
if ("particlesPerCellStdDev" == "lower than 0.041") && ("particlesPerCellStdDev" == "higher than 0.038") && ("threadCount" == "lower than 18.0")
	then ("Container_DataLayout" == "LinkedCells_SoA, VerletClusterLists_SoA, VerletListsCells_AoS, VerletListsCells_SoA")
if ("particlesPerCellStdDev" == "higher than 0.015") && ("threadCount" == "higher than 18.0") && ("meanParticlesPerCell" == "higher than 0.925")
	then ("Container_DataLayout" == "LinkedCells_SoA, VerletClusterLists_SoA, VerletListsCells_AoS, VerletListsCells_SoA, VerletLists_SoA")
if ("particlesPerCellStdDev" == "higher than 0.015") && ("particlesPerCellStdDev" == "lower than 0.038") && ("threadCount" == "lower than 18.0")
	then ("Container_DataLayout" == "LinkedCells_SoA, VerletClusterLists_SoA, VerletListsCells_AoS")
if ("particlesPerCellStdDev" == "lower than 0.015") && ("particlesPerCellStdDev" == "higher than 0.014") && ("meanParticlesPerCell" == "lower than 1.553") && ("threadCount" == "lower than 18.0")
	then ("Container_DataLayout" == "LinkedCells_SoA, VerletClusterLists_SoA, VerletListsCells_AoS")
if ("particlesPerCellStdDev" == "higher than 0.015") && ("threadCount" == "higher than 18.0") && ("meanParticlesPerCell" == "lower than 0.925")
	then ("Container_DataLayout" == "LinkedCells_SoA, VerletClusterLists_SoA, VerletListsCells_AoS")
if ("particlesPerCellStdDev" == "lower than 0.015") && ("meanParticlesPerCell" == "higher than 1.553")
	then ("Container_DataLayout" == "LinkedCells_SoA, VerletClusterLists_SoA, VerletListsCells_AoS")
if ("particlesPerCellStdDev" == "higher than 0.041") && ("threadCount" == "lower than 18.0")
	then ("Container_DataLayout" == "LinkedCells_SoA, VerletClusterLists_SoA, VerletListsCells_AoS")

## Traversal

if ("meanParticlesPerCell" == "lower than 0.925") && ("threadCount" == "lower than 26.0")
	then ("Traversal" == "vcl_c06, vlc_c18, vlc_sliced_c02")
if ("meanParticlesPerCell" == "lower than 1.572") && ("meanParticlesPerCell" == "higher than 0.925") && ("threadCount" == "lower than 8.0")
	then ("Traversal" == "lc_c04, lc_c08, lc_c18, lc_sliced, lc_sliced_balanced, lc_sliced_c02, vcl_c06, vlc_c18, vlc_sliced_c02")
if ("meanParticlesPerCell" == "lower than 0.925") && ("threadCount" == "higher than 26.0")
	then ("Traversal" == "vcl_c06, vcl_cluster_iteration, vlc_c18, vlc_sliced_c02")
if ("meanParticlesPerCell" == "lower than 1.572") && ("meanParticlesPerCell" == "higher than 0.925") && ("threadCount" == "higher than 26.0")
	then ("Traversal" == "lc_c01, lc_c04, lc_c08, lc_sliced, lc_sliced_balanced, lc_sliced_c02, vcl_c06, vl_list_iteration, vlc_c01, vlc_c18, vlc_sliced_c02")
if ("meanParticlesPerCell" == "lower than 1.572") && ("meanParticlesPerCell" == "higher than 0.925") && ("threadCount" == "higher than 8.0") && ("threadCount" == "lower than 18.0")
	then ("Traversal" == "lc_c04, lc_c08, lc_sliced, lc_sliced_balanced, lc_sliced_c02, vcl_c06, vlc_c18, vlc_sliced_c02")
if ("meanParticlesPerCell" == "lower than 1.572") && ("meanParticlesPerCell" == "higher than 0.925") && ("threadCount" == "lower than 26.0") && ("threadCount" == "higher than 18.0")
	then ("Traversal" == "lc_c04, lc_c08, lc_sliced, lc_sliced_balanced, lc_sliced_c02, vcl_c06, vl_list_iteration, vlc_c01, vlc_c18, vlc_sliced_c02")
if ("meanParticlesPerCell" == "higher than 1.572")
	then ("Traversal" == "lc_c04, lc_c04_HCP, lc_c08, lc_c18, lc_sliced, lc_sliced_balanced, lc_sliced_c02, vcl_c06, vcl_sliced, vcl_sliced_balanced, vcl_sliced_c02, vlc_c18, vlc_sliced, vlc_sliced_balanced, vlc_sliced_c02")
if ("meanParticlesPerCell" == "lower than 1.572") && ("particlesPerCellStdDev" == "higher than 0.013") && ("particlesPerCellStdDev" == "lower than 0.014") && ("threadCount" == "lower than 26.0")
	then ("Traversal" == "vcl_c06, vlc_c18, vlc_sliced_c02")
if ("meanParticlesPerCell" == "lower than 1.572") && ("particlesPerCellStdDev" == "higher than 0.024") && ("threadCount" == "lower than 8.0")
	then ("Traversal" == "lc_c04, lc_c08, lc_c18, lc_sliced, lc_sliced_balanced, lc_sliced_c02, vcl_c06, vlc_c18, vlc_sliced_c02")
if ("meanParticlesPerCell" == "lower than 1.572") && ("particlesPerCellStdDev" == "lower than 0.024") && ("particlesPerCellStdDev" == "higher than 0.014")
	then ("Traversal" == "lc_sliced, lc_sliced_balanced, lc_sliced_c02, vcl_c06, vlc_c18, vlc_sliced_c02")
if ("meanParticlesPerCell" == "lower than 1.572") && ("particlesPerCellStdDev" == "higher than 0.013") && ("particlesPerCellStdDev" == "lower than 0.014") && ("threadCount" == "higher than 26.0")
	then ("Traversal" == "vcl_c06, vcl_cluster_iteration, vlc_c18, vlc_sliced_c02")
if ("meanParticlesPerCell" == "lower than 1.572") && ("particlesPerCellStdDev" == "higher than 0.024") && ("threadCount" == "higher than 26.0")
	then ("Traversal" == "lc_c01, lc_c04, lc_c08, lc_sliced, lc_sliced_balanced, lc_sliced_c02, vcl_c06, vl_list_iteration, vlc_c01, vlc_c18, vlc_sliced_c02")
if ("meanParticlesPerCell" == "lower than 1.572") && ("particlesPerCellStdDev" == "higher than 0.024") && ("threadCount" == "higher than 8.0") && ("threadCount" == "lower than 18.0")
	then ("Traversal" == "lc_c04, lc_c08, lc_sliced, lc_sliced_balanced, lc_sliced_c02, vcl_c06, vlc_c18, vlc_sliced_c02")
if ("meanParticlesPerCell" == "lower than 1.572") && ("particlesPerCellStdDev" == "higher than 0.024") && ("threadCount" == "lower than 26.0") && ("threadCount" == "higher than 18.0")
	then ("Traversal" == "lc_c04, lc_c08, lc_sliced, lc_sliced_balanced, lc_sliced_c02, vcl_c06, vl_list_iteration, vlc_c01, vlc_c18, vlc_sliced_c02")
if ("meanParticlesPerCell" == "lower than 1.572") && ("particlesPerCellStdDev" == "lower than 0.013")
	then ("Traversal" == "vcl_c06, vlc_c01, vlc_c18, vlc_sliced_c02")

## Newton 3

if ("threadCount" == "higher than 18.0") && ("particlesPerCellStdDev" == "higher than 0.024")
	then ("Newton 3" == "disabled, enabled")
if ("threadCount" == "higher than 26.0") && ("particlesPerCellStdDev" == "lower than 0.013")
	then ("Newton 3" == "disabled, enabled")
if ("threadCount" == "higher than 18.0") && ("threadCount" == "lower than 26.0") && ("particlesPerCellStdDev" == "higher than 0.013") && ("particlesPerCellStdDev" == "lower than 0.013")
	then ("Newton 3" == "enabled")
if ("threadCount" == "lower than 8.0")
	then ("Newton 3" == "enabled")<|MERGE_RESOLUTION|>--- conflicted
+++ resolved
@@ -3,17 +3,11 @@
 
 # WARNING: This frule file was developed using data from the deactivated CoolMUC2 cluster, which used a rather old
 # architecture and may not be relevant on modern architectures. Furthermore, since the frule file was written, the
-<<<<<<< HEAD
-# LiveInfo statistic "homogeneity" was removed (similar to "relativeParticlesPerCellStdDev", but with bin sizes which
-# varied depending on how many particles there were). As such, this file is remains to provide an example of a frule
-# file, but may not be performant.
-=======
 # LiveInfo statistic "homogeneity" and "maxDensity" were removed. This file remains only to provide an example of a
 # frule file and therefore is simply the original file generated using the approach above with all rules reffering to
 # "homogeneity" and "maxDensity" blindly removed. Therefore, do not expect this file to be performant and any comparison
 # to the data-driven fuzzy rules approach will be flawed if you do not generate new data and a new rule file. See the
 # above repository for details on how to do so.
->>>>>>> d14d8a89
 
 # The file describes different Fuzzy Systems each one trying to optimize a different component of the configuration.
 # For example one Fuzzy System tries to optimize the Container and DataLayout, another one the Traversal another whether
