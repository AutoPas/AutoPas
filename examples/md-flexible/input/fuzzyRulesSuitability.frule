# NOTE: These rules have been automatically generated using a data centric approach developed in
# https://github.com/ManuelLerchner/AutoPas-FuzzyTuning-Bachelor-Thesis/tree/main/data-analysis/cluster-examples-pause-suitability

# WARNING: This frule file was developed using data from the deactivated CoolMUC2 cluster, which used a rather old
# architecture and may not be relevant on modern architectures. Furthermore, since the frule file was written, the
<<<<<<< HEAD
# LiveInfo statistic "homogeneity" and "maxDensity" were removed. As such, this file is remains to provide an example 
of a frule file, but may not be performant.
=======
# LiveInfo statistic "homogeneity" and "maxDensity" were removed. This file remains only to provide an example of a
# frule file and therefore is simply the original file generated using the approach above with all rules reffering to
# "homogeneity" and "maxDensity" blindly removed. Therefore, do not expect this file to be performant and any comparison
# to the data-driven fuzzy rules approach will be flawed if you do not generate new data and a new rule file. See the
# above repository for details on how to do so.
>>>>>>> d14d8a89

# The file describes a unique fuzzy system for each possible configuration. Each fuzzy system then tries to predict the
# suitability of the corresponding configuration. The suitability is a value between 0 and 1, where 0 means that the
# configuration is not suitable and 1 means that the configuration is very suitable.

# Setup

# Here global settings for all fuzzy systems can be defined.
# Currently it is not possible to define different settings for different fuzzy systems.
FuzzySystemSettings:
	defuzzificationMethod: "CoG"
	interpretOutputAs: "Suitability"
	suitabilityThreshold: "0.3"


# Fuzzy Variables

# Next all of the fuzzy variables are defined. Each fuzzy variable has a domain and a range.
# The domain specifies the input for the fuzzy variable. At the moment it is only possible to use
# values of the LiveInfoStruct as domain. The range of this variable also needs to be passed as it
# is important for the defuzzification process.
# Each fuzzy variable can have multiple fuzzy sets. Each fuzzy set is defined by a name and a membership function.

## Inputs
FuzzyVariable: domain: "threadCount" range: (-20.338883895680723, 49.33888389568072)
	"lower than 18.0": 		    SigmoidFinite(39.33888389568072, 18.0, -3.3388838956807234)
	"lower than 8.0": 		    SigmoidFinite(29.338883895680723, 8.0, -13.338883895680723)
	"lower than 2.5": 		    SigmoidFinite(23.838883895680723, 2.5, -18.838883895680723)
	"lower than 26.0": 		    SigmoidFinite(47.33888389568072, 26.0, 4.661116104319277)
	"lower than 12.273": 		SigmoidFinite(33.61188389568072, 12.272999999999998, -9.065883895680724)
	"lower than 5.361": 		SigmoidFinite(26.699883895680724, 5.361000000000001, -15.977883895680723)
	"lower than 2.314": 		SigmoidFinite(23.652883895680723, 2.314, -19.024883895680723)
	"lower than 12.585": 		SigmoidFinite(33.923883895680724, 12.585, -8.753883895680723)
	"lower than 6.361": 		SigmoidFinite(27.699883895680724, 6.361000000000001, -14.977883895680723)
	"lower than 1.678": 		SigmoidFinite(23.016883895680724, 1.6780000000000008, -19.660883895680723)
	"lower than 24.347": 		SigmoidFinite(45.685883895680725, 24.347, 3.008116104319278)
	"lower than 16.254": 		SigmoidFinite(37.59288389568073, 16.254000000000005, -5.084883895680722)
	"lower than 16.072": 		SigmoidFinite(37.410883895680726, 16.072000000000003, -5.266883895680724)
	"lower than 1.84": 		    SigmoidFinite(23.178883895680723, 1.8399999999999999, -19.498883895680724)
	"lower than 12.36": 		SigmoidFinite(33.69888389568072, 12.36, -8.978883895680724)
	"lower than 4.141": 		SigmoidFinite(25.47988389568072, 4.140999999999998, -17.197883895680725)
	"lower than 3.603": 		SigmoidFinite(24.941883895680725, 3.6030000000000015, -17.735883895680722)
	"lower than 11.933": 		SigmoidFinite(33.27188389568072, 11.933, -9.405883895680724)
	"lower than 12.219": 		SigmoidFinite(33.557883895680725, 12.219000000000001, -9.119883895680724)
	"lower than 2.569": 		SigmoidFinite(23.907883895680722, 2.568999999999999, -18.769883895680724)
	"lower than 11.461": 		SigmoidFinite(32.79988389568072, 11.460999999999999, -9.877883895680723)
	"lower than 3.824": 		SigmoidFinite(25.16288389568072, 3.823999999999998, -17.514883895680725)
	"lower than 7.951": 		SigmoidFinite(29.289883895680724, 7.9510000000000005, -13.387883895680723)
	"lower than 12.807": 		SigmoidFinite(34.145883895680726, 12.807000000000002, -8.531883895680723)
	"lower than 27.211": 		SigmoidFinite(48.54988389568072, 27.211, 5.872116104319275)
	"lower than 25.017": 		SigmoidFinite(46.35588389568072, 25.016999999999996, 3.678116104319276)
	"lower than 22.11": 		SigmoidFinite(43.44888389568072, 22.11, 0.771116104319276)
	"lower than 6.252": 		SigmoidFinite(27.590883895680722, 6.251999999999999, -15.086883895680725)
	"lower than 2.695": 		SigmoidFinite(24.033883895680724, 2.6950000000000003, -18.643883895680723)
	"lower than 21.23": 		SigmoidFinite(42.56888389568073, 21.230000000000004, -0.10888389568072299)
	"lower than 9.891": 		SigmoidFinite(31.22988389568072, 9.890999999999998, -11.447883895680723)
	"lower than 3.257": 		SigmoidFinite(24.595883895680725, 3.2570000000000014, -18.081883895680722)
	"lower than 25.62": 		SigmoidFinite(46.95888389568073, 25.620000000000005, 4.281116104319278)
	"lower than 1.737": 		SigmoidFinite(23.075883895680725, 1.7370000000000019, -19.60188389568072)
	"lower than 11.952": 		SigmoidFinite(33.29088389568072, 11.951999999999998, -9.386883895680723)
	"lower than 26.246": 		SigmoidFinite(47.58488389568072, 26.245999999999995, 4.907116104319275)
	"lower than 2.635": 		SigmoidFinite(23.97388389568072, 2.634999999999998, -18.703883895680725)
	"lower than 11.704": 		SigmoidFinite(33.042883895680724, 11.704, -9.634883895680723)
	"lower than 18.041": 		SigmoidFinite(39.37988389568072, 18.040999999999997, -3.297883895680723)
	"lower than 2.46": 		    SigmoidFinite(23.798883895680724, 2.460000000000001, -18.878883895680723)
	"higher than 18.0": 		SigmoidFinite(-3.3388838956807234, 18.0, 39.33888389568072)
	"higher than 8.0": 		    SigmoidFinite(-13.338883895680723, 8.0, 29.338883895680723)
	"higher than 2.5": 		    SigmoidFinite(-18.838883895680723, 2.5, 23.838883895680723)
	"higher than 26.0": 		SigmoidFinite(4.661116104319277, 26.0, 47.33888389568072)
	"higher than 12.273": 		SigmoidFinite(-9.065883895680724, 12.272999999999998, 33.61188389568072)
	"higher than 5.361": 		SigmoidFinite(-15.977883895680723, 5.361000000000001, 26.699883895680724)
	"higher than 2.314": 		SigmoidFinite(-19.024883895680723, 2.314, 23.652883895680723)
	"higher than 12.585": 		SigmoidFinite(-8.753883895680723, 12.585, 33.923883895680724)
	"higher than 6.361": 		SigmoidFinite(-14.977883895680723, 6.361000000000001, 27.699883895680724)
	"higher than 1.678": 		SigmoidFinite(-19.660883895680723, 1.6780000000000008, 23.016883895680724)
	"higher than 24.347": 		SigmoidFinite(3.008116104319278, 24.347, 45.685883895680725)
	"higher than 16.254": 		SigmoidFinite(-5.084883895680722, 16.254000000000005, 37.59288389568073)
	"higher than 16.072": 		SigmoidFinite(-5.266883895680724, 16.072000000000003, 37.410883895680726)
	"higher than 1.84": 		SigmoidFinite(-19.498883895680724, 1.8399999999999999, 23.178883895680723)
	"higher than 12.36": 		SigmoidFinite(-8.978883895680724, 12.36, 33.69888389568072)
	"higher than 4.141": 		SigmoidFinite(-17.197883895680725, 4.140999999999998, 25.47988389568072)
	"higher than 3.603": 		SigmoidFinite(-17.735883895680722, 3.6030000000000015, 24.941883895680725)
	"higher than 11.933": 		SigmoidFinite(-9.405883895680724, 11.933, 33.27188389568072)
	"higher than 12.219": 		SigmoidFinite(-9.119883895680724, 12.219000000000001, 33.557883895680725)
	"higher than 2.569": 		SigmoidFinite(-18.769883895680724, 2.568999999999999, 23.907883895680722)
	"higher than 11.461": 		SigmoidFinite(-9.877883895680723, 11.460999999999999, 32.79988389568072)
	"higher than 3.824": 		SigmoidFinite(-17.514883895680725, 3.823999999999998, 25.16288389568072)
	"higher than 7.951": 		SigmoidFinite(-13.387883895680723, 7.9510000000000005, 29.289883895680724)
	"higher than 12.807": 		SigmoidFinite(-8.531883895680723, 12.807000000000002, 34.145883895680726)
	"higher than 27.211": 		SigmoidFinite(5.872116104319275, 27.211, 48.54988389568072)
	"higher than 25.017": 		SigmoidFinite(3.678116104319276, 25.016999999999996, 46.35588389568072)
	"higher than 22.11": 		SigmoidFinite(0.771116104319276, 22.11, 43.44888389568072)
	"higher than 6.252": 		SigmoidFinite(-15.086883895680725, 6.251999999999999, 27.590883895680722)
	"higher than 2.695": 		SigmoidFinite(-18.643883895680723, 2.6950000000000003, 24.033883895680724)
	"higher than 21.23": 		SigmoidFinite(-0.10888389568072299, 21.230000000000004, 42.56888389568073)
	"higher than 9.891": 		SigmoidFinite(-11.447883895680723, 9.890999999999998, 31.22988389568072)
	"higher than 3.257": 		SigmoidFinite(-18.081883895680722, 3.2570000000000014, 24.595883895680725)
	"higher than 25.62": 		SigmoidFinite(4.281116104319278, 25.620000000000005, 46.95888389568073)
	"higher than 1.737": 		SigmoidFinite(-19.60188389568072, 1.7370000000000019, 23.075883895680725)
	"higher than 11.952": 		SigmoidFinite(-9.386883895680723, 11.951999999999998, 33.29088389568072)
	"higher than 26.246": 		SigmoidFinite(4.907116104319275, 26.245999999999995, 47.58488389568072)
	"higher than 2.635": 		SigmoidFinite(-18.703883895680725, 2.634999999999998, 23.97388389568072)
	"higher than 11.704": 		SigmoidFinite(-9.634883895680723, 11.704, 33.042883895680724)
	"higher than 18.041": 		SigmoidFinite(-3.297883895680723, 18.040999999999997, 39.37988389568072)
	"higher than 2.46": 		SigmoidFinite(-18.878883895680723, 2.460000000000001, 23.798883895680724)

FuzzyVariable: domain: "particlesPerCellStdDev" range: (-0.016711684952128096, 0.0726066849521281)
	"lower than 0.029": 		SigmoidFinite(0.0543396849521281, 0.029, 0.003660315047871905)
	"lower than 0.02": 		    SigmoidFinite(0.0453396849521281, 0.02, -0.005339684952128096)
	"lower than 0.013": 		SigmoidFinite(0.0383396849521281, 0.013000000000000001, -0.012339684952128097)
	"lower than 0.018": 		SigmoidFinite(0.043339684952128095, 0.018, -0.007339684952128098)
	"lower than 0.009": 		SigmoidFinite(0.034339684952128094, 0.008999999999999998, -0.0163396849521281)
	"lower than 0.023": 		SigmoidFinite(0.04833968495212809, 0.023, -0.0023396849521280967)
	"lower than 0.014": 		SigmoidFinite(0.0393396849521281, 0.014000000000000002, -0.011339684952128096)
	"lower than 0.015": 		SigmoidFinite(0.0403396849521281, 0.015000000000000001, -0.010339684952128097)
	"lower than 0.025": 		SigmoidFinite(0.050339684952128094, 0.025, -0.00033968495212809494)
	"lower than 0.034": 		SigmoidFinite(0.0593396849521281, 0.034, 0.008660315047871906)
	"lower than 0.011": 		SigmoidFinite(0.036339684952128096, 0.011, -0.014339684952128097)
	"lower than 0.044": 		SigmoidFinite(0.0693396849521281, 0.044, 0.0186603150478719)
	"lower than 0.024": 		SigmoidFinite(0.04933968495212809, 0.024, -0.0013396849521280958)
	"lower than 0.041": 		SigmoidFinite(0.0663396849521281, 0.041, 0.015660315047871905)
	"lower than 0.042": 		SigmoidFinite(0.0673396849521281, 0.042, 0.016660315047871906)
	"lower than 0.016": 		SigmoidFinite(0.0413396849521281, 0.016, -0.009339684952128096)
	"lower than 0.045": 		SigmoidFinite(0.0703396849521281, 0.045, 0.019660315047871902)
	"lower than 0.036": 		SigmoidFinite(0.06133968495212809, 0.036, 0.010660315047871901)
	"lower than 0.019": 		SigmoidFinite(0.044339684952128096, 0.019, -0.006339684952128097)
	"lower than 0.021": 		SigmoidFinite(0.0463396849521281, 0.021, -0.004339684952128095)
	"lower than 0.037": 		SigmoidFinite(0.06233968495212809, 0.037, 0.011660315047871902)
	"lower than 0.04": 		    SigmoidFinite(0.0653396849521281, 0.04, 0.014660315047871905)
	"lower than 0.043": 		SigmoidFinite(0.0683396849521281, 0.043, 0.0176603150478719)
	"higher than 0.029": 		SigmoidFinite(0.003660315047871905, 0.029, 0.0543396849521281)
	"higher than 0.02": 		SigmoidFinite(-0.005339684952128096, 0.02, 0.0453396849521281)
	"higher than 0.013": 		SigmoidFinite(-0.012339684952128097, 0.013000000000000001, 0.0383396849521281)
	"higher than 0.018": 		SigmoidFinite(-0.007339684952128098, 0.018, 0.043339684952128095)
	"higher than 0.009": 		SigmoidFinite(-0.0163396849521281, 0.008999999999999998, 0.034339684952128094)
	"higher than 0.023": 		SigmoidFinite(-0.0023396849521280967, 0.023, 0.04833968495212809)
	"higher than 0.014": 		SigmoidFinite(-0.011339684952128096, 0.014000000000000002, 0.0393396849521281)
	"higher than 0.015": 		SigmoidFinite(-0.010339684952128097, 0.015000000000000001, 0.0403396849521281)
	"higher than 0.025": 		SigmoidFinite(-0.00033968495212809494, 0.025, 0.050339684952128094)
	"higher than 0.034": 		SigmoidFinite(0.008660315047871906, 0.034, 0.0593396849521281)
	"higher than 0.011": 		SigmoidFinite(-0.014339684952128097, 0.011, 0.036339684952128096)
	"higher than 0.044": 		SigmoidFinite(0.0186603150478719, 0.044, 0.0693396849521281)
	"higher than 0.024": 		SigmoidFinite(-0.0013396849521280958, 0.024, 0.04933968495212809)
	"higher than 0.041": 		SigmoidFinite(0.015660315047871905, 0.041, 0.0663396849521281)
	"higher than 0.042": 		SigmoidFinite(0.016660315047871906, 0.042, 0.0673396849521281)
	"higher than 0.016": 		SigmoidFinite(-0.009339684952128096, 0.016, 0.0413396849521281)
	"higher than 0.045": 		SigmoidFinite(0.019660315047871902, 0.045, 0.0703396849521281)
	"higher than 0.036": 		SigmoidFinite(0.010660315047871901, 0.036, 0.06133968495212809)
	"higher than 0.019": 		SigmoidFinite(-0.006339684952128097, 0.019, 0.044339684952128096)
	"higher than 0.021": 		SigmoidFinite(-0.004339684952128095, 0.021, 0.0463396849521281)
	"higher than 0.037": 		SigmoidFinite(0.011660315047871902, 0.037, 0.06233968495212809)
	"higher than 0.04": 		SigmoidFinite(0.014660315047871905, 0.04, 0.0653396849521281)
	"higher than 0.043": 		SigmoidFinite(0.0176603150478719, 0.043, 0.0683396849521281)

FuzzyVariable: domain: "maxParticlesPerCell" range: (-0.8556026160743553, 36.85560261607436)
	"lower than 18.5": 		    SigmoidFinite(27.355602616074357, 18.5, 9.644397383925645)
	"lower than 17.5": 		    SigmoidFinite(26.355602616074357, 17.5, 8.644397383925645)
	"lower than 19.838": 		SigmoidFinite(28.693602616074358, 19.838, 10.982397383925646)
	"lower than 20.5": 		    SigmoidFinite(29.355602616074357, 20.5, 11.644397383925645)
	"lower than 16.757": 		SigmoidFinite(25.612602616074355, 16.757, 7.901397383925646)
	"lower than 9.284": 		SigmoidFinite(18.139602616074356, 9.284, 0.4283973839256454)
	"lower than 9.5": 		    SigmoidFinite(18.355602616074357, 9.5, 0.6443973839256447)
	"lower than 11.211": 		SigmoidFinite(20.066602616074356, 11.211, 2.355397383925645)
	"lower than 15.684": 		SigmoidFinite(24.539602616074355, 15.684, 6.828397383925644)
	"lower than 19.5": 		    SigmoidFinite(28.355602616074357, 19.5, 10.644397383925645)
	"lower than 8.5": 		    SigmoidFinite(17.355602616074357, 8.5, -0.3556026160743553)
	"lower than 14.0": 		    SigmoidFinite(22.855602616074357, 14.0, 5.144397383925645)
	"lower than 13.5": 		    SigmoidFinite(22.355602616074357, 13.5, 4.644397383925645)
	"lower than 18.844": 		SigmoidFinite(27.69960261607436, 18.844, 9.988397383925646)
	"lower than 21.011": 		SigmoidFinite(29.866602616074353, 21.011, 12.155397383925644)
	"lower than 14.195": 		SigmoidFinite(23.050602616074357, 14.195, 5.339397383925645)
	"lower than 23.894": 		SigmoidFinite(32.749602616074355, 23.894, 15.038397383925643)
	"lower than 12.927": 		SigmoidFinite(21.782602616074357, 12.927, 4.071397383925644)
	"lower than 8.123": 		SigmoidFinite(16.978602616074355, 8.123, -0.732602616074356)
	"higher than 18.5": 		SigmoidFinite(9.644397383925645, 18.5, 27.355602616074357)
	"higher than 17.5": 		SigmoidFinite(8.644397383925645, 17.5, 26.355602616074357)
	"higher than 19.838": 		SigmoidFinite(10.982397383925646, 19.838, 28.693602616074358)
	"higher than 20.5": 		SigmoidFinite(11.644397383925645, 20.5, 29.355602616074357)
	"higher than 16.757": 		SigmoidFinite(7.901397383925646, 16.757, 25.612602616074355)
	"higher than 9.284": 		SigmoidFinite(0.4283973839256454, 9.284, 18.139602616074356)
	"higher than 9.5": 		    SigmoidFinite(0.6443973839256447, 9.5, 18.355602616074357)
	"higher than 11.211": 		SigmoidFinite(2.355397383925645, 11.211, 20.066602616074356)
	"higher than 15.684": 		SigmoidFinite(6.828397383925644, 15.684, 24.539602616074355)
	"higher than 19.5": 		SigmoidFinite(10.644397383925645, 19.5, 28.355602616074357)
	"higher than 8.5": 		    SigmoidFinite(-0.3556026160743553, 8.5, 17.355602616074357)
	"higher than 14.0": 		SigmoidFinite(5.144397383925645, 14.0, 22.855602616074357)
	"higher than 13.5": 		SigmoidFinite(4.644397383925645, 13.5, 22.355602616074357)
	"higher than 18.844": 		SigmoidFinite(9.988397383925646, 18.844, 27.69960261607436)
	"higher than 21.011": 		SigmoidFinite(12.155397383925644, 21.011, 29.866602616074353)
	"higher than 14.195": 		SigmoidFinite(5.339397383925645, 14.195, 23.050602616074357)
	"higher than 23.894": 		SigmoidFinite(15.038397383925643, 23.894, 32.749602616074355)
	"higher than 12.927": 		SigmoidFinite(4.071397383925644, 12.927, 21.782602616074357)
	"higher than 8.123": 		SigmoidFinite(-0.732602616074356, 8.123, 16.978602616074355)

FuzzyVariable: domain: "meanParticlesPerCell" range: (-0.6004353760235397, 3.25353137602354)
	"lower than 2.244": 		SigmoidFinite(2.86405737602354, 2.244, 1.6239426239764605)
	"lower than 0.025": 		SigmoidFinite(0.6450573760235397, 0.025000000000000022, -0.5950573760235397)
	"lower than 0.925": 		SigmoidFinite(1.5450573760235398, 0.925, 0.3049426239764603)
	"lower than 0.021": 		SigmoidFinite(0.6410573760235397, 0.02100000000000002, -0.5990573760235397)
	"lower than 1.663": 		SigmoidFinite(2.2830573760235398, 1.663, 1.0429426239764603)
	"lower than 1.571": 		SigmoidFinite(2.1910573760235397, 1.571, 0.9509426239764602)
	"lower than 1.027": 		SigmoidFinite(1.6470573760235396, 1.027, 0.4069426239764602)
	"lower than 0.468": 		SigmoidFinite(1.0880573760235397, 0.46799999999999997, -0.1520573760235397)
	"lower than 1.6": 		    SigmoidFinite(2.22005737602354, 1.6, 0.9799426239764604)
	"lower than 1.582": 		SigmoidFinite(2.20205737602354, 1.582, 0.9619426239764604)
	"lower than 0.43": 	    	SigmoidFinite(1.0500573760235397, 0.42999999999999994, -0.19005737602353973)
	"lower than 2.128": 		SigmoidFinite(2.7480573760235396, 2.128, 1.5079426239764604)
	"lower than 2.566": 		SigmoidFinite(3.1860573760235393, 2.566, 1.9459426239764601)
	"lower than 0.245": 		SigmoidFinite(0.8650573760235397, 0.245, -0.3750573760235397)
	"lower than 2.131": 		SigmoidFinite(2.7510573760235397, 2.131, 1.51094262397646)
	"lower than 1.584": 		SigmoidFinite(2.20405737602354, 1.584, 0.9639426239764604)
	"lower than 1.618": 		SigmoidFinite(2.23805737602354, 1.618, 0.9979426239764604)
	"lower than 1.607": 		SigmoidFinite(2.2270573760235397, 1.607, 0.9869426239764603)
	"lower than 1.572": 		SigmoidFinite(2.1920573760235396, 1.572, 0.9519426239764603)
	"lower than 0.022": 		SigmoidFinite(0.6420573760235397, 0.02200000000000002, -0.5980573760235397)
	"lower than 0.927": 		SigmoidFinite(1.5470573760235398, 0.927, 0.3069426239764603)
	"lower than 1.114": 		SigmoidFinite(1.7340573760235398, 1.114, 0.4939426239764604)
	"lower than 0.03": 		    SigmoidFinite(0.6500573760235397, 0.030000000000000027, -0.5900573760235397)
	"lower than 0.027": 		SigmoidFinite(0.6470573760235397, 0.027000000000000024, -0.5930573760235397)
	"lower than 0.029": 		SigmoidFinite(0.6490573760235397, 0.029000000000000026, -0.5910573760235397)
	"lower than 1.211": 		SigmoidFinite(1.8310573760235398, 1.211, 0.5909426239764604)
	"lower than 2.539": 		SigmoidFinite(3.15905737602354, 2.539, 1.9189426239764604)
	"lower than 0.488": 		SigmoidFinite(1.1080573760235397, 0.488, -0.13205737602353973)
	"higher than 2.244": 		SigmoidFinite(1.6239426239764605, 2.244, 2.86405737602354)
	"higher than 0.025": 		SigmoidFinite(-0.5950573760235397, 0.025000000000000022, 0.6450573760235397)
	"higher than 0.925": 		SigmoidFinite(0.3049426239764603, 0.925, 1.5450573760235398)
	"higher than 0.021": 		SigmoidFinite(-0.5990573760235397, 0.02100000000000002, 0.6410573760235397)
	"higher than 1.663": 		SigmoidFinite(1.0429426239764603, 1.663, 2.2830573760235398)
	"higher than 1.571": 		SigmoidFinite(0.9509426239764602, 1.571, 2.1910573760235397)
	"higher than 1.027": 		SigmoidFinite(0.4069426239764602, 1.027, 1.6470573760235396)
	"higher than 0.468": 		SigmoidFinite(-0.1520573760235397, 0.46799999999999997, 1.0880573760235397)
	"higher than 1.6": 		    SigmoidFinite(0.9799426239764604, 1.6, 2.22005737602354)
	"higher than 1.582": 		SigmoidFinite(0.9619426239764604, 1.582, 2.20205737602354)
	"higher than 0.43": 		SigmoidFinite(-0.19005737602353973, 0.42999999999999994, 1.0500573760235397)
	"higher than 2.128": 		SigmoidFinite(1.5079426239764604, 2.128, 2.7480573760235396)
	"higher than 2.566": 		SigmoidFinite(1.9459426239764601, 2.566, 3.1860573760235393)
	"higher than 0.245": 		SigmoidFinite(-0.3750573760235397, 0.245, 0.8650573760235397)
	"higher than 2.131": 		SigmoidFinite(1.51094262397646, 2.131, 2.7510573760235397)
	"higher than 1.584": 		SigmoidFinite(0.9639426239764604, 1.584, 2.20405737602354)
	"higher than 1.618": 		SigmoidFinite(0.9979426239764604, 1.618, 2.23805737602354)
	"higher than 1.607": 		SigmoidFinite(0.9869426239764603, 1.607, 2.2270573760235397)
	"higher than 1.572": 		SigmoidFinite(0.9519426239764603, 1.572, 2.1920573760235396)
	"higher than 0.022": 		SigmoidFinite(-0.5980573760235397, 0.02200000000000002, 0.6420573760235397)
	"higher than 0.927": 		SigmoidFinite(0.3069426239764603, 0.927, 1.5470573760235398)
	"higher than 1.114": 		SigmoidFinite(0.4939426239764604, 1.114, 1.7340573760235398)
	"higher than 0.03": 		SigmoidFinite(-0.5900573760235397, 0.030000000000000027, 0.6500573760235397)
	"higher than 0.027": 		SigmoidFinite(-0.5930573760235397, 0.027000000000000024, 0.6470573760235397)
	"higher than 0.029": 		SigmoidFinite(-0.5910573760235397, 0.029000000000000026, 0.6490573760235397)
	"higher than 1.211": 		SigmoidFinite(0.5909426239764604, 1.211, 1.8310573760235398)
	"higher than 2.539": 		SigmoidFinite(1.9189426239764604, 2.539, 3.15905737602354)
	"higher than 0.488": 		SigmoidFinite(-0.13205737602353973, 0.488, 1.1080573760235397)


# Outputs

# Next all of the outputs are defined. In this case each combination of Containers has a unique output variable.

FuzzyVariable: domain: "Suitability LinkedCells_AoS_lc_c01_disabled" range: (0, 1)
	"terrible":             Gaussian(0.125, 0.017857142857142856)
	"rubbish":              Gaussian(0.25, 0.017857142857142856)
	"bad":                  Gaussian(0.375, 0.017857142857142856)
	"medium":               Gaussian(0.5, 0.017857142857142856)
	"ok":                   Gaussian(0.625, 0.017857142857142856)
	"good":                 Gaussian(0.75, 0.017857142857142856)
	"excellent":            Gaussian(0.875, 0.017857142857142856)

FuzzyVariable: domain: "Suitability LinkedCells_AoS_lc_c04_disabled" range: (0, 1)
	"terrible":             Gaussian(0.125, 0.017857142857142856)
	"rubbish":              Gaussian(0.25, 0.017857142857142856)
	"bad":                  Gaussian(0.375, 0.017857142857142856)
	"medium":               Gaussian(0.5, 0.017857142857142856)
	"ok":                   Gaussian(0.625, 0.017857142857142856)
	"good":                 Gaussian(0.75, 0.017857142857142856)
	"excellent":            Gaussian(0.875, 0.017857142857142856)

FuzzyVariable: domain: "Suitability LinkedCells_AoS_lc_c04_enabled" range: (0, 1)
    "terrible":             Gaussian(0.125, 0.017857142857142856)
	"rubbish":              Gaussian(0.25, 0.017857142857142856)
	"bad":                  Gaussian(0.375, 0.017857142857142856)
	"medium":               Gaussian(0.5, 0.017857142857142856)
	"ok":                   Gaussian(0.625, 0.017857142857142856)
	"good":                 Gaussian(0.75, 0.017857142857142856)
	"excellent":            Gaussian(0.875, 0.017857142857142856)

FuzzyVariable: domain: "Suitability LinkedCells_AoS_lc_c08_disabled" range: (0, 1)
	"terrible":             Gaussian(0.125, 0.017857142857142856)
	"rubbish":              Gaussian(0.25, 0.017857142857142856)
	"bad":                  Gaussian(0.375, 0.017857142857142856)
	"medium":               Gaussian(0.5, 0.017857142857142856)
	"ok":                   Gaussian(0.625, 0.017857142857142856)
	"good":                 Gaussian(0.75, 0.017857142857142856)
	"excellent":            Gaussian(0.875, 0.017857142857142856)

FuzzyVariable: domain: "Suitability LinkedCells_AoS_lc_c08_enabled" range: (0, 1)
	"terrible":             Gaussian(0.125, 0.017857142857142856)
	"rubbish":              Gaussian(0.25, 0.017857142857142856)
	"bad":                  Gaussian(0.375, 0.017857142857142856)
	"medium":               Gaussian(0.5, 0.017857142857142856)
	"ok":                   Gaussian(0.625, 0.017857142857142856)
	"good":                 Gaussian(0.75, 0.017857142857142856)
	"excellent":            Gaussian(0.875, 0.017857142857142856)

FuzzyVariable: domain: "Suitability LinkedCells_AoS_lc_c18_disabled" range: (0, 1)
	"terrible":             Gaussian(0.125, 0.017857142857142856)
	"rubbish":              Gaussian(0.25, 0.017857142857142856)
	"bad":                  Gaussian(0.375, 0.017857142857142856)
	"medium":               Gaussian(0.5, 0.017857142857142856)
	"ok":                   Gaussian(0.625, 0.017857142857142856)
	"good":                 Gaussian(0.75, 0.017857142857142856)
	"excellent":            Gaussian(0.875, 0.017857142857142856)

FuzzyVariable: domain: "Suitability LinkedCells_AoS_lc_c18_enabled" range: (0, 1)
	"terrible":             Gaussian(0.125, 0.017857142857142856)
	"rubbish":              Gaussian(0.25, 0.017857142857142856)
	"bad":                  Gaussian(0.375, 0.017857142857142856)
	"medium":               Gaussian(0.5, 0.017857142857142856)
	"ok":                   Gaussian(0.625, 0.017857142857142856)
	"good":                 Gaussian(0.75, 0.017857142857142856)
	"excellent":            Gaussian(0.875, 0.017857142857142856)

FuzzyVariable: domain: "Suitability LinkedCells_AoS_lc_sliced_disabled" range: (0, 1)
	"terrible":             Gaussian(0.125, 0.017857142857142856)
	"rubbish":              Gaussian(0.25, 0.017857142857142856)
	"bad":                  Gaussian(0.375, 0.017857142857142856)
	"medium":               Gaussian(0.5, 0.017857142857142856)
	"ok":                   Gaussian(0.625, 0.017857142857142856)
	"good":                 Gaussian(0.75, 0.017857142857142856)
	"excellent":            Gaussian(0.875, 0.017857142857142856)

FuzzyVariable: domain: "Suitability LinkedCells_AoS_lc_sliced_enabled" range: (0, 1)
	"terrible":             Gaussian(0.125, 0.017857142857142856)
	"rubbish":              Gaussian(0.25, 0.017857142857142856)
	"bad":                  Gaussian(0.375, 0.017857142857142856)
	"medium":               Gaussian(0.5, 0.017857142857142856)
	"ok":                   Gaussian(0.625, 0.017857142857142856)
	"good":                 Gaussian(0.75, 0.017857142857142856)
	"excellent":            Gaussian(0.875, 0.017857142857142856)

FuzzyVariable: domain: "Suitability LinkedCells_AoS_lc_sliced_balanced_disabled" range: (0, 1)
	"terrible":             Gaussian(0.125, 0.017857142857142856)
	"rubbish":              Gaussian(0.25, 0.017857142857142856)
	"bad":                  Gaussian(0.375, 0.017857142857142856)
	"medium":               Gaussian(0.5, 0.017857142857142856)
	"ok":                   Gaussian(0.625, 0.017857142857142856)
	"good":                 Gaussian(0.75, 0.017857142857142856)
	"excellent":            Gaussian(0.875, 0.017857142857142856)

FuzzyVariable: domain: "Suitability LinkedCells_AoS_lc_sliced_balanced_enabled" range: (0, 1)
	"terrible":             Gaussian(0.125, 0.017857142857142856)
	"rubbish":              Gaussian(0.25, 0.017857142857142856)
	"bad":                  Gaussian(0.375, 0.017857142857142856)
	"medium":               Gaussian(0.5, 0.017857142857142856)
	"ok":                   Gaussian(0.625, 0.017857142857142856)
	"good":                 Gaussian(0.75, 0.017857142857142856)
	"excellent":            Gaussian(0.875, 0.017857142857142856)

FuzzyVariable: domain: "Suitability LinkedCells_AoS_lc_sliced_c02_disabled" range: (0, 1)
	"terrible":             Gaussian(0.125, 0.017857142857142856)
	"rubbish":              Gaussian(0.25, 0.017857142857142856)
	"bad":                  Gaussian(0.375, 0.017857142857142856)
	"medium":               Gaussian(0.5, 0.017857142857142856)
	"ok":                   Gaussian(0.625, 0.017857142857142856)
	"good":                 Gaussian(0.75, 0.017857142857142856)
	"excellent":            Gaussian(0.875, 0.017857142857142856)

FuzzyVariable: domain: "Suitability LinkedCells_AoS_lc_sliced_c02_enabled" range: (0, 1)
	"terrible":             Gaussian(0.125, 0.017857142857142856)
	"rubbish":              Gaussian(0.25, 0.017857142857142856)
	"bad":                  Gaussian(0.375, 0.017857142857142856)
	"medium":               Gaussian(0.5, 0.017857142857142856)
	"ok":                   Gaussian(0.625, 0.017857142857142856)
	"good":                 Gaussian(0.75, 0.017857142857142856)
	"excellent":            Gaussian(0.875, 0.017857142857142856)

FuzzyVariable: domain: "Suitability LinkedCells_SoA_lc_c01_disabled" range: (0, 1)
	"terrible":             Gaussian(0.125, 0.017857142857142856)
	"rubbish":              Gaussian(0.25, 0.017857142857142856)
	"bad":                  Gaussian(0.375, 0.017857142857142856)
	"medium":               Gaussian(0.5, 0.017857142857142856)
	"ok":                   Gaussian(0.625, 0.017857142857142856)
	"good":                 Gaussian(0.75, 0.017857142857142856)
	"excellent":            Gaussian(0.875, 0.017857142857142856)

FuzzyVariable: domain: "Suitability LinkedCells_SoA_lc_c04_disabled" range: (0, 1)
	"terrible":             Gaussian(0.125, 0.017857142857142856)
	"rubbish":              Gaussian(0.25, 0.017857142857142856)
	"bad":                  Gaussian(0.375, 0.017857142857142856)
	"medium":               Gaussian(0.5, 0.017857142857142856)
	"ok":                   Gaussian(0.625, 0.017857142857142856)
	"good":                 Gaussian(0.75, 0.017857142857142856)
	"excellent":            Gaussian(0.875, 0.017857142857142856)

FuzzyVariable: domain: "Suitability LinkedCells_SoA_lc_c04_enabled" range: (0, 1)
	"terrible":             Gaussian(0.125, 0.017857142857142856)
	"rubbish":              Gaussian(0.25, 0.017857142857142856)
	"bad":                  Gaussian(0.375, 0.017857142857142856)
	"medium":               Gaussian(0.5, 0.017857142857142856)
	"ok":                   Gaussian(0.625, 0.017857142857142856)
	"good":                 Gaussian(0.75, 0.017857142857142856)
	"excellent":            Gaussian(0.875, 0.017857142857142856)

FuzzyVariable: domain: "Suitability LinkedCells_SoA_lc_c08_disabled" range: (0, 1)
	"terrible":             Gaussian(0.125, 0.017857142857142856)
	"rubbish":              Gaussian(0.25, 0.017857142857142856)
	"bad":                  Gaussian(0.375, 0.017857142857142856)
	"medium":               Gaussian(0.5, 0.017857142857142856)
	"ok":                   Gaussian(0.625, 0.017857142857142856)
	"good":                 Gaussian(0.75, 0.017857142857142856)
	"excellent":            Gaussian(0.875, 0.017857142857142856)

FuzzyVariable: domain: "Suitability LinkedCells_SoA_lc_c08_enabled" range: (0, 1)
	"terrible":             Gaussian(0.125, 0.017857142857142856)
	"rubbish":              Gaussian(0.25, 0.017857142857142856)
	"bad":                  Gaussian(0.375, 0.017857142857142856)
	"medium":               Gaussian(0.5, 0.017857142857142856)
	"ok":                   Gaussian(0.625, 0.017857142857142856)
	"good":                 Gaussian(0.75, 0.017857142857142856)
	"excellent":            Gaussian(0.875, 0.017857142857142856)

FuzzyVariable: domain: "Suitability LinkedCells_SoA_lc_c18_disabled" range: (0, 1)
	"terrible":             Gaussian(0.125, 0.017857142857142856)
	"rubbish":              Gaussian(0.25, 0.017857142857142856)
	"bad":                  Gaussian(0.375, 0.017857142857142856)
	"medium":               Gaussian(0.5, 0.017857142857142856)
	"ok":                   Gaussian(0.625, 0.017857142857142856)
	"good":                 Gaussian(0.75, 0.017857142857142856)
	"excellent":            Gaussian(0.875, 0.017857142857142856)

FuzzyVariable: domain: "Suitability LinkedCells_SoA_lc_c18_enabled" range: (0, 1)
	"terrible":             Gaussian(0.125, 0.017857142857142856)
	"rubbish":              Gaussian(0.25, 0.017857142857142856)
	"bad":                  Gaussian(0.375, 0.017857142857142856)
	"medium":               Gaussian(0.5, 0.017857142857142856)
	"ok":                   Gaussian(0.625, 0.017857142857142856)
	"good":                 Gaussian(0.75, 0.017857142857142856)
	"excellent":            Gaussian(0.875, 0.017857142857142856)

FuzzyVariable: domain: "Suitability LinkedCells_SoA_lc_sliced_disabled" range: (0, 1)
	"terrible":             Gaussian(0.125, 0.017857142857142856)
	"rubbish":              Gaussian(0.25, 0.017857142857142856)
	"bad":                  Gaussian(0.375, 0.017857142857142856)
	"medium":               Gaussian(0.5, 0.017857142857142856)
	"ok":                   Gaussian(0.625, 0.017857142857142856)
	"good":                 Gaussian(0.75, 0.017857142857142856)
	"excellent":            Gaussian(0.875, 0.017857142857142856)

FuzzyVariable: domain: "Suitability LinkedCells_SoA_lc_sliced_enabled" range: (0, 1)
	"terrible":             Gaussian(0.125, 0.017857142857142856)
	"rubbish":              Gaussian(0.25, 0.017857142857142856)
	"bad":                  Gaussian(0.375, 0.017857142857142856)
	"medium":               Gaussian(0.5, 0.017857142857142856)
	"ok":                   Gaussian(0.625, 0.017857142857142856)
	"good":                 Gaussian(0.75, 0.017857142857142856)
	"excellent":            Gaussian(0.875, 0.017857142857142856)

FuzzyVariable: domain: "Suitability LinkedCells_SoA_lc_sliced_balanced_disabled" range: (0, 1)
	"terrible":             Gaussian(0.125, 0.017857142857142856)
	"rubbish":              Gaussian(0.25, 0.017857142857142856)
	"bad":                  Gaussian(0.375, 0.017857142857142856)
	"medium":               Gaussian(0.5, 0.017857142857142856)
	"ok":                   Gaussian(0.625, 0.017857142857142856)
	"good":                 Gaussian(0.75, 0.017857142857142856)
	"excellent":            Gaussian(0.875, 0.017857142857142856)

FuzzyVariable: domain: "Suitability LinkedCells_SoA_lc_sliced_balanced_enabled" range: (0, 1)
	"terrible":             Gaussian(0.125, 0.017857142857142856)
	"rubbish":              Gaussian(0.25, 0.017857142857142856)
	"bad":                  Gaussian(0.375, 0.017857142857142856)
	"medium":               Gaussian(0.5, 0.017857142857142856)
	"ok":                   Gaussian(0.625, 0.017857142857142856)
	"good":                 Gaussian(0.75, 0.017857142857142856)
	"excellent":            Gaussian(0.875, 0.017857142857142856)

FuzzyVariable: domain: "Suitability LinkedCells_SoA_lc_sliced_c02_disabled" range: (0, 1)
	"terrible":             Gaussian(0.125, 0.017857142857142856)
	"rubbish":              Gaussian(0.25, 0.017857142857142856)
	"bad":                  Gaussian(0.375, 0.017857142857142856)
	"medium":               Gaussian(0.5, 0.017857142857142856)
	"ok":                   Gaussian(0.625, 0.017857142857142856)
	"good":                 Gaussian(0.75, 0.017857142857142856)
	"excellent":            Gaussian(0.875, 0.017857142857142856)

FuzzyVariable: domain: "Suitability LinkedCells_SoA_lc_sliced_c02_enabled" range: (0, 1)
	"terrible":             Gaussian(0.125, 0.017857142857142856)
	"rubbish":              Gaussian(0.25, 0.017857142857142856)
	"bad":                  Gaussian(0.375, 0.017857142857142856)
	"medium":               Gaussian(0.5, 0.017857142857142856)
	"ok":                   Gaussian(0.625, 0.017857142857142856)
	"good":                 Gaussian(0.75, 0.017857142857142856)
	"excellent":            Gaussian(0.875, 0.017857142857142856)

FuzzyVariable: domain: "Suitability VerletClusterLists_AoS_vcl_c01_balanced_disabled" range: (0, 1)
	"terrible":             Gaussian(0.125, 0.017857142857142856)
	"rubbish":              Gaussian(0.25, 0.017857142857142856)
	"bad":                  Gaussian(0.375, 0.017857142857142856)
	"medium":               Gaussian(0.5, 0.017857142857142856)
	"ok":                   Gaussian(0.625, 0.017857142857142856)
	"good":                 Gaussian(0.75, 0.017857142857142856)
	"excellent":            Gaussian(0.875, 0.017857142857142856)

FuzzyVariable: domain: "Suitability VerletClusterLists_AoS_vcl_c06_disabled" range: (0, 1)
	"terrible":             Gaussian(0.125, 0.017857142857142856)
	"rubbish":              Gaussian(0.25, 0.017857142857142856)
	"bad":                  Gaussian(0.375, 0.017857142857142856)
	"medium":               Gaussian(0.5, 0.017857142857142856)
	"ok":                   Gaussian(0.625, 0.017857142857142856)
	"good":                 Gaussian(0.75, 0.017857142857142856)
	"excellent":            Gaussian(0.875, 0.017857142857142856)

FuzzyVariable: domain: "Suitability VerletClusterLists_AoS_vcl_c06_enabled" range: (0, 1)
	"terrible":             Gaussian(0.125, 0.017857142857142856)
	"rubbish":              Gaussian(0.25, 0.017857142857142856)
	"bad":                  Gaussian(0.375, 0.017857142857142856)
	"medium":               Gaussian(0.5, 0.017857142857142856)
	"ok":                   Gaussian(0.625, 0.017857142857142856)
	"good":                 Gaussian(0.75, 0.017857142857142856)
	"excellent":            Gaussian(0.875, 0.017857142857142856)

FuzzyVariable: domain: "Suitability VerletClusterLists_AoS_vcl_cluster_iteration_disabled" range: (0, 1)
	"terrible":             Gaussian(0.125, 0.017857142857142856)
	"rubbish":              Gaussian(0.25, 0.017857142857142856)
	"bad":                  Gaussian(0.375, 0.017857142857142856)
	"medium":               Gaussian(0.5, 0.017857142857142856)
	"ok":                   Gaussian(0.625, 0.017857142857142856)
	"good":                 Gaussian(0.75, 0.017857142857142856)
	"excellent":            Gaussian(0.875, 0.017857142857142856)

FuzzyVariable: domain: "Suitability VerletClusterLists_SoA_vcl_c01_balanced_disabled" range: (0, 1)
	"terrible":             Gaussian(0.125, 0.017857142857142856)
	"rubbish":              Gaussian(0.25, 0.017857142857142856)
	"bad":                  Gaussian(0.375, 0.017857142857142856)
	"medium":               Gaussian(0.5, 0.017857142857142856)
	"ok":                   Gaussian(0.625, 0.017857142857142856)
	"good":                 Gaussian(0.75, 0.017857142857142856)
	"excellent":            Gaussian(0.875, 0.017857142857142856)

FuzzyVariable: domain: "Suitability VerletClusterLists_SoA_vcl_c06_disabled" range: (0, 1)
	"terrible":             Gaussian(0.125, 0.017857142857142856)
	"rubbish":              Gaussian(0.25, 0.017857142857142856)
	"bad":                  Gaussian(0.375, 0.017857142857142856)
	"medium":               Gaussian(0.5, 0.017857142857142856)
	"ok":                   Gaussian(0.625, 0.017857142857142856)
	"good":                 Gaussian(0.75, 0.017857142857142856)
	"excellent":            Gaussian(0.875, 0.017857142857142856)

FuzzyVariable: domain: "Suitability VerletClusterLists_SoA_vcl_c06_enabled" range: (0, 1)
	"terrible":             Gaussian(0.125, 0.017857142857142856)
	"rubbish":              Gaussian(0.25, 0.017857142857142856)
	"bad":                  Gaussian(0.375, 0.017857142857142856)
	"medium":               Gaussian(0.5, 0.017857142857142856)
	"ok":                   Gaussian(0.625, 0.017857142857142856)
	"good":                 Gaussian(0.75, 0.017857142857142856)
	"excellent":            Gaussian(0.875, 0.017857142857142856)

FuzzyVariable: domain: "Suitability VerletClusterLists_SoA_vcl_cluster_iteration_disabled" range: (0, 1)
	"terrible":             Gaussian(0.125, 0.017857142857142856)
	"rubbish":              Gaussian(0.25, 0.017857142857142856)
	"bad":                  Gaussian(0.375, 0.017857142857142856)
	"medium":               Gaussian(0.5, 0.017857142857142856)
	"ok":                   Gaussian(0.625, 0.017857142857142856)
	"good":                 Gaussian(0.75, 0.017857142857142856)
	"excellent":            Gaussian(0.875, 0.017857142857142856)

FuzzyVariable: domain: "Suitability VerletListsCells_AoS_vlc_c01_disabled" range: (0, 1)
	"terrible":             Gaussian(0.125, 0.017857142857142856)
	"rubbish":              Gaussian(0.25, 0.017857142857142856)
	"bad":                  Gaussian(0.375, 0.017857142857142856)
	"medium":               Gaussian(0.5, 0.017857142857142856)
	"ok":                   Gaussian(0.625, 0.017857142857142856)
	"good":                 Gaussian(0.75, 0.017857142857142856)
	"excellent":            Gaussian(0.875, 0.017857142857142856)

FuzzyVariable: domain: "Suitability VerletListsCells_AoS_vlc_c18_disabled" range: (0, 1)
	"terrible":             Gaussian(0.125, 0.017857142857142856)
	"rubbish":              Gaussian(0.25, 0.017857142857142856)
	"bad":                  Gaussian(0.375, 0.017857142857142856)
	"medium":               Gaussian(0.5, 0.017857142857142856)
	"ok":                   Gaussian(0.625, 0.017857142857142856)
	"good":                 Gaussian(0.75, 0.017857142857142856)
	"excellent":            Gaussian(0.875, 0.017857142857142856)

FuzzyVariable: domain: "Suitability VerletListsCells_AoS_vlc_c18_enabled" range: (0, 1)
	"terrible":             Gaussian(0.125, 0.017857142857142856)
	"rubbish":              Gaussian(0.25, 0.017857142857142856)
	"bad":                  Gaussian(0.375, 0.017857142857142856)
	"medium":               Gaussian(0.5, 0.017857142857142856)
	"ok":                   Gaussian(0.625, 0.017857142857142856)
	"good":                 Gaussian(0.75, 0.017857142857142856)
	"excellent":            Gaussian(0.875, 0.017857142857142856)

FuzzyVariable: domain: "Suitability VerletListsCells_AoS_vlc_sliced_balanced_disabled" range: (0, 1)
	"terrible":             Gaussian(0.125, 0.017857142857142856)
	"rubbish":              Gaussian(0.25, 0.017857142857142856)
	"bad":                  Gaussian(0.375, 0.017857142857142856)
	"medium":               Gaussian(0.5, 0.017857142857142856)
	"ok":                   Gaussian(0.625, 0.017857142857142856)
	"good":                 Gaussian(0.75, 0.017857142857142856)
	"excellent":            Gaussian(0.875, 0.017857142857142856)

FuzzyVariable: domain: "Suitability VerletListsCells_AoS_vlc_sliced_balanced_enabled" range: (0, 1)
	"terrible":             Gaussian(0.125, 0.017857142857142856)
	"rubbish":              Gaussian(0.25, 0.017857142857142856)
	"bad":                  Gaussian(0.375, 0.017857142857142856)
	"medium":               Gaussian(0.5, 0.017857142857142856)
	"ok":                   Gaussian(0.625, 0.017857142857142856)
	"good":                 Gaussian(0.75, 0.017857142857142856)
	"excellent":            Gaussian(0.875, 0.017857142857142856)

FuzzyVariable: domain: "Suitability VerletListsCells_AoS_vlc_sliced_c02_disabled" range: (0, 1)
	"terrible":             Gaussian(0.125, 0.017857142857142856)
	"rubbish":              Gaussian(0.25, 0.017857142857142856)
	"bad":                  Gaussian(0.375, 0.017857142857142856)
	"medium":               Gaussian(0.5, 0.017857142857142856)
	"ok":                   Gaussian(0.625, 0.017857142857142856)
	"good":                 Gaussian(0.75, 0.017857142857142856)
	"excellent":            Gaussian(0.875, 0.017857142857142856)

FuzzyVariable: domain: "Suitability VerletListsCells_AoS_vlc_sliced_c02_enabled" range: (0, 1)
	"terrible":             Gaussian(0.125, 0.017857142857142856)
	"rubbish":              Gaussian(0.25, 0.017857142857142856)
	"bad":                  Gaussian(0.375, 0.017857142857142856)
	"medium":               Gaussian(0.5, 0.017857142857142856)
	"ok":                   Gaussian(0.625, 0.017857142857142856)
	"good":                 Gaussian(0.75, 0.017857142857142856)
	"excellent":            Gaussian(0.875, 0.017857142857142856)

FuzzyVariable: domain: "Suitability VerletListsCells_SoA_vlc_c01_disabled" range: (0, 1)
	"terrible":             Gaussian(0.125, 0.017857142857142856)
	"rubbish":              Gaussian(0.25, 0.017857142857142856)
	"bad":                  Gaussian(0.375, 0.017857142857142856)
	"medium":               Gaussian(0.5, 0.017857142857142856)
	"ok":                   Gaussian(0.625, 0.017857142857142856)
	"good":                 Gaussian(0.75, 0.017857142857142856)
	"excellent":            Gaussian(0.875, 0.017857142857142856)

FuzzyVariable: domain: "Suitability VerletListsCells_SoA_vlc_c18_disabled" range: (0, 1)
	"terrible":             Gaussian(0.125, 0.017857142857142856)
	"rubbish":              Gaussian(0.25, 0.017857142857142856)
	"bad":                  Gaussian(0.375, 0.017857142857142856)
	"medium":               Gaussian(0.5, 0.017857142857142856)
	"ok":                   Gaussian(0.625, 0.017857142857142856)
	"good":                 Gaussian(0.75, 0.017857142857142856)
	"excellent":            Gaussian(0.875, 0.017857142857142856)

FuzzyVariable: domain: "Suitability VerletListsCells_SoA_vlc_c18_enabled" range: (0, 1)
	"terrible":             Gaussian(0.125, 0.017857142857142856)
	"rubbish":              Gaussian(0.25, 0.017857142857142856)
	"bad":                  Gaussian(0.375, 0.017857142857142856)
	"medium":               Gaussian(0.5, 0.017857142857142856)
	"ok":                   Gaussian(0.625, 0.017857142857142856)
	"good":                 Gaussian(0.75, 0.017857142857142856)
	"excellent":            Gaussian(0.875, 0.017857142857142856)

FuzzyVariable: domain: "Suitability VerletListsCells_SoA_vlc_sliced_balanced_disabled" range: (0, 1)
	"terrible":             Gaussian(0.125, 0.017857142857142856)
	"rubbish":              Gaussian(0.25, 0.017857142857142856)
	"bad":                  Gaussian(0.375, 0.017857142857142856)
	"medium":               Gaussian(0.5, 0.017857142857142856)
	"ok":                   Gaussian(0.625, 0.017857142857142856)
	"good":                 Gaussian(0.75, 0.017857142857142856)
	"excellent":            Gaussian(0.875, 0.017857142857142856)

FuzzyVariable: domain: "Suitability VerletListsCells_SoA_vlc_sliced_balanced_enabled" range: (0, 1)
	"terrible":             Gaussian(0.125, 0.017857142857142856)
	"rubbish":              Gaussian(0.25, 0.017857142857142856)
	"bad":                  Gaussian(0.375, 0.017857142857142856)
	"medium":               Gaussian(0.5, 0.017857142857142856)
	"ok":                   Gaussian(0.625, 0.017857142857142856)
	"good":                 Gaussian(0.75, 0.017857142857142856)
	"excellent":            Gaussian(0.875, 0.017857142857142856)

FuzzyVariable: domain: "Suitability VerletListsCells_SoA_vlc_sliced_c02_disabled" range: (0, 1)
	"terrible":             Gaussian(0.125, 0.017857142857142856)
	"rubbish":              Gaussian(0.25, 0.017857142857142856)
	"bad":                  Gaussian(0.375, 0.017857142857142856)
	"medium":               Gaussian(0.5, 0.017857142857142856)
	"ok":                   Gaussian(0.625, 0.017857142857142856)
	"good":                 Gaussian(0.75, 0.017857142857142856)
	"excellent":            Gaussian(0.875, 0.017857142857142856)

FuzzyVariable: domain: "Suitability VerletListsCells_SoA_vlc_sliced_c02_enabled" range: (0, 1)
	"terrible":             Gaussian(0.125, 0.017857142857142856)
	"rubbish":              Gaussian(0.25, 0.017857142857142856)
	"bad":                  Gaussian(0.375, 0.017857142857142856)
	"medium":               Gaussian(0.5, 0.017857142857142856)
	"ok":                   Gaussian(0.625, 0.017857142857142856)
	"good":                 Gaussian(0.75, 0.017857142857142856)
	"excellent":            Gaussian(0.875, 0.017857142857142856)

FuzzyVariable: domain: "Suitability VerletLists_AoS_vl_list_iteration_disabled" range: (0, 1)
	"terrible":             Gaussian(0.125, 0.017857142857142856)
	"rubbish":              Gaussian(0.25, 0.017857142857142856)
	"bad":                  Gaussian(0.375, 0.017857142857142856)
	"medium":               Gaussian(0.5, 0.017857142857142856)
	"ok":                   Gaussian(0.625, 0.017857142857142856)
	"good":                 Gaussian(0.75, 0.017857142857142856)
	"excellent":            Gaussian(0.875, 0.017857142857142856)

FuzzyVariable: domain: "Suitability VerletLists_SoA_vl_list_iteration_disabled" range: (0, 1)
	"terrible":             Gaussian(0.125, 0.017857142857142856)
	"rubbish":              Gaussian(0.25, 0.017857142857142856)
	"bad":                  Gaussian(0.375, 0.017857142857142856)
	"medium":               Gaussian(0.5, 0.017857142857142856)
	"ok":                   Gaussian(0.625, 0.017857142857142856)
	"good":                 Gaussian(0.75, 0.017857142857142856)
	"excellent":            Gaussian(0.875, 0.017857142857142856)


# Output Mapping

# The OutputMapping specify how the results of the fuzzy system should be mapped to the actual configurations which should be tested.
# In this case each fuzzy variable only has a single configuration, namely itself.

OutputMapping:
    "Suitability LinkedCells_AoS_lc_c01_disabled":
        1 => 	[container="LinkedCells", dataLayout="AoS", traversal="lc_c01",newton3="disabled"]
    "Suitability LinkedCells_AoS_lc_c04_disabled":
        1 => 	[container="LinkedCells", dataLayout="AoS", traversal="lc_c04",newton3="disabled"]
    "Suitability LinkedCells_AoS_lc_c04_enabled":
        1 => 	[container="LinkedCells", dataLayout="AoS", traversal="lc_c04",newton3="enabled"]
    "Suitability LinkedCells_AoS_lc_c08_disabled":
        1 => 	[container="LinkedCells", dataLayout="AoS", traversal="lc_c08",newton3="disabled"]
    "Suitability LinkedCells_AoS_lc_c08_enabled":
        1 => 	[container="LinkedCells", dataLayout="AoS", traversal="lc_c08",newton3="enabled"]
    "Suitability LinkedCells_AoS_lc_c18_disabled":
        1 => 	[container="LinkedCells", dataLayout="AoS", traversal="lc_c18",newton3="disabled"]
    "Suitability LinkedCells_AoS_lc_c18_enabled":
        1 => 	[container="LinkedCells", dataLayout="AoS", traversal="lc_c18",newton3="enabled"]
    "Suitability LinkedCells_AoS_lc_sliced_disabled":
        1 => 	[container="LinkedCells", dataLayout="AoS", traversal="lc_sliced",newton3="disabled"]
    "Suitability LinkedCells_AoS_lc_sliced_enabled":
        1 => 	[container="LinkedCells", dataLayout="AoS", traversal="lc_sliced",newton3="enabled"]
    "Suitability LinkedCells_AoS_lc_sliced_balanced_disabled":
        1 => 	[container="LinkedCells", dataLayout="AoS", traversal="lc_sliced_balanced",newton3="disabled"]
    "Suitability LinkedCells_AoS_lc_sliced_balanced_enabled":
        1 => 	[container="LinkedCells", dataLayout="AoS", traversal="lc_sliced_balanced",newton3="enabled"]
    "Suitability LinkedCells_AoS_lc_sliced_c02_disabled":
        1 => 	[container="LinkedCells", dataLayout="AoS", traversal="lc_sliced_c02",newton3="disabled"]
    "Suitability LinkedCells_AoS_lc_sliced_c02_enabled":
        1 => 	[container="LinkedCells", dataLayout="AoS", traversal="lc_sliced_c02",newton3="enabled"]
    "Suitability LinkedCells_SoA_lc_c01_disabled":
        1 => 	[container="LinkedCells", dataLayout="SoA", traversal="lc_c01",newton3="disabled"]
    "Suitability LinkedCells_SoA_lc_c04_disabled":
        1 => 	[container="LinkedCells", dataLayout="SoA", traversal="lc_c04",newton3="disabled"]
    "Suitability LinkedCells_SoA_lc_c04_enabled":
        1 => 	[container="LinkedCells", dataLayout="SoA", traversal="lc_c04",newton3="enabled"]
    "Suitability LinkedCells_SoA_lc_c08_disabled":
        1 => 	[container="LinkedCells", dataLayout="SoA", traversal="lc_c08",newton3="disabled"]
    "Suitability LinkedCells_SoA_lc_c08_enabled":
        1 => 	[container="LinkedCells", dataLayout="SoA", traversal="lc_c08",newton3="enabled"]
    "Suitability LinkedCells_SoA_lc_c18_disabled":
        1 => 	[container="LinkedCells", dataLayout="SoA", traversal="lc_c18",newton3="disabled"]
    "Suitability LinkedCells_SoA_lc_c18_enabled":
        1 => 	[container="LinkedCells", dataLayout="SoA", traversal="lc_c18",newton3="enabled"]
    "Suitability LinkedCells_SoA_lc_sliced_disabled":
        1 => 	[container="LinkedCells", dataLayout="SoA", traversal="lc_sliced",newton3="disabled"]
    "Suitability LinkedCells_SoA_lc_sliced_enabled":
        1 => 	[container="LinkedCells", dataLayout="SoA", traversal="lc_sliced",newton3="enabled"]
    "Suitability LinkedCells_SoA_lc_sliced_balanced_disabled":
        1 => 	[container="LinkedCells", dataLayout="SoA", traversal="lc_sliced_balanced",newton3="disabled"]
    "Suitability LinkedCells_SoA_lc_sliced_balanced_enabled":
        1 => 	[container="LinkedCells", dataLayout="SoA", traversal="lc_sliced_balanced",newton3="enabled"]
    "Suitability LinkedCells_SoA_lc_sliced_c02_disabled":
        1 => 	[container="LinkedCells", dataLayout="SoA", traversal="lc_sliced_c02",newton3="disabled"]
    "Suitability LinkedCells_SoA_lc_sliced_c02_enabled":
        1 => 	[container="LinkedCells", dataLayout="SoA", traversal="lc_sliced_c02",newton3="enabled"]
    "Suitability VerletClusterLists_AoS_vcl_c01_balanced_disabled":
        1 => 	[container="VerletClusterLists", dataLayout="AoS", traversal="vcl_c01_balanced",newton3="disabled"]
    "Suitability VerletClusterLists_AoS_vcl_c06_disabled":
        1 => 	[container="VerletClusterLists", dataLayout="AoS", traversal="vcl_c06",newton3="disabled"]
    "Suitability VerletClusterLists_AoS_vcl_c06_enabled":
        1 => 	[container="VerletClusterLists", dataLayout="AoS", traversal="vcl_c06",newton3="enabled"]
    "Suitability VerletClusterLists_AoS_vcl_cluster_iteration_disabled":
        1 => 	[container="VerletClusterLists", dataLayout="AoS", traversal="vcl_cluster_iteration",newton3="disabled"]
    "Suitability VerletClusterLists_SoA_vcl_c01_balanced_disabled":
        1 => 	[container="VerletClusterLists", dataLayout="SoA", traversal="vcl_c01_balanced",newton3="disabled"]
    "Suitability VerletClusterLists_SoA_vcl_c06_disabled":
        1 => 	[container="VerletClusterLists", dataLayout="SoA", traversal="vcl_c06",newton3="disabled"]
    "Suitability VerletClusterLists_SoA_vcl_c06_enabled":
        1 => 	[container="VerletClusterLists", dataLayout="SoA", traversal="vcl_c06",newton3="enabled"]
    "Suitability VerletClusterLists_SoA_vcl_cluster_iteration_disabled":
        1 => 	[container="VerletClusterLists", dataLayout="SoA", traversal="vcl_cluster_iteration",newton3="disabled"]
    "Suitability VerletListsCells_AoS_vlc_c01_disabled":
        1 => 	[container="VerletListsCells", dataLayout="AoS", traversal="vlc_c01",newton3="disabled"]
    "Suitability VerletListsCells_AoS_vlc_c18_disabled":
        1 => 	[container="VerletListsCells", dataLayout="AoS", traversal="vlc_c18",newton3="disabled"]
    "Suitability VerletListsCells_AoS_vlc_c18_enabled":
        1 => 	[container="VerletListsCells", dataLayout="AoS", traversal="vlc_c18",newton3="enabled"]
    "Suitability VerletListsCells_AoS_vlc_sliced_balanced_disabled":
        1 => 	[container="VerletListsCells", dataLayout="AoS", traversal="vlc_sliced_balanced",newton3="disabled"]
    "Suitability VerletListsCells_AoS_vlc_sliced_balanced_enabled":
        1 => 	[container="VerletListsCells", dataLayout="AoS", traversal="vlc_sliced_balanced",newton3="enabled"]
    "Suitability VerletListsCells_AoS_vlc_sliced_c02_disabled":
        1 => 	[container="VerletListsCells", dataLayout="AoS", traversal="vlc_sliced_c02",newton3="disabled"]
    "Suitability VerletListsCells_AoS_vlc_sliced_c02_enabled":
        1 => 	[container="VerletListsCells", dataLayout="AoS", traversal="vlc_sliced_c02",newton3="enabled"]
    "Suitability VerletListsCells_SoA_vlc_c01_disabled":
        1 => 	[container="VerletListsCells", dataLayout="SoA", traversal="vlc_c01",newton3="disabled"]
    "Suitability VerletListsCells_SoA_vlc_c18_disabled":
        1 => 	[container="VerletListsCells", dataLayout="SoA", traversal="vlc_c18",newton3="disabled"]
    "Suitability VerletListsCells_SoA_vlc_c18_enabled":
        1 => 	[container="VerletListsCells", dataLayout="SoA", traversal="vlc_c18",newton3="enabled"]
    "Suitability VerletListsCells_SoA_vlc_sliced_balanced_disabled":
        1 => 	[container="VerletListsCells", dataLayout="SoA", traversal="vlc_sliced_balanced",newton3="disabled"]
    "Suitability VerletListsCells_SoA_vlc_sliced_balanced_enabled":
        1 => 	[container="VerletListsCells", dataLayout="SoA", traversal="vlc_sliced_balanced",newton3="enabled"]
    "Suitability VerletListsCells_SoA_vlc_sliced_c02_disabled":
        1 => 	[container="VerletListsCells", dataLayout="SoA", traversal="vlc_sliced_c02",newton3="disabled"]
    "Suitability VerletListsCells_SoA_vlc_sliced_c02_enabled":
        1 => 	[container="VerletListsCells", dataLayout="SoA", traversal="vlc_sliced_c02",newton3="enabled"]
    "Suitability VerletLists_AoS_vl_list_iteration_disabled":
        1 => 	[container="VerletLists", dataLayout="AoS", traversal="vl_list_iteration",newton3="disabled"]
    "Suitability VerletLists_SoA_vl_list_iteration_disabled":
        1 => 	[container="VerletLists", dataLayout="SoA", traversal="vl_list_iteration",newton3="disabled"]

# Rules

# The rules define how the input variables are combined to output variables and should encode the expert knowledge.
# The rules are defined in a simple if-then format.

if ("threadCount" == "higher than 18.0") && ("particlesPerCellStdDev" == "lower than 0.029")
	then ("Suitability LinkedCells_AoS_lc_c01_disabled" == "bad")
if ("threadCount" == "lower than 8.0") && ("particlesPerCellStdDev" == "lower than 0.02")
	then ("Suitability LinkedCells_AoS_lc_c01_disabled" == "rubbish")
if ("threadCount" == "higher than 2.5") && ("threadCount" == "lower than 8.0") && ("particlesPerCellStdDev" == "higher than 0.02")
	then ("Suitability LinkedCells_AoS_lc_c01_disabled" == "bad")
if ("threadCount" == "lower than 2.5") && ("particlesPerCellStdDev" == "higher than 0.02")
	then ("Suitability LinkedCells_AoS_lc_c01_disabled" == "rubbish")

if ("threadCount" == "lower than 2.5")
	then ("Suitability LinkedCells_AoS_lc_c04_disabled" == "rubbish")
if ("threadCount" == "higher than 26.0") && ("maxParticlesPerCell" == "higher than 18.5")
	then ("Suitability LinkedCells_AoS_lc_c04_disabled" == "medium")

if ("threadCount" == "lower than 18.0") && ("threadCount" == "higher than 2.5")
	then ("Suitability LinkedCells_AoS_lc_c04_enabled" == "medium")

if ("threadCount" == "lower than 18.0") && ("threadCount" == "higher than 2.5")
	then ("Suitability LinkedCells_AoS_lc_c08_disabled" == "bad")
if ("threadCount" == "higher than 18.0") && ("particlesPerCellStdDev" == "lower than 0.029")
	then ("Suitability LinkedCells_AoS_lc_c08_disabled" == "bad")
if ("threadCount" == "lower than 2.5")
	then ("Suitability LinkedCells_AoS_lc_c08_disabled" == "rubbish")
if ("threadCount" == "higher than 18.0") && ("particlesPerCellStdDev" == "higher than 0.029")
	then ("Suitability LinkedCells_AoS_lc_c08_disabled" == "medium")

if ("threadCount" == "lower than 18.0") && ("threadCount" == "higher than 2.5")
	then ("Suitability LinkedCells_AoS_lc_c18_disabled" == "bad")
if ("threadCount" == "higher than 18.0") && ("meanParticlesPerCell" == "lower than 0.925")
	then ("Suitability LinkedCells_AoS_lc_c18_disabled" == "bad")
if ("threadCount" == "higher than 18.0") && ("threadCount" == "lower than 26.0") && ("meanParticlesPerCell" == "higher than 0.925")
	then ("Suitability LinkedCells_AoS_lc_c18_disabled" == "bad")

if ("meanParticlesPerCell" == "lower than 0.021")
	then ("Suitability LinkedCells_AoS_lc_c18_enabled" == "rubbish")

if ("threadCount" == "higher than 12.273") && ("meanParticlesPerCell" == "lower than 1.663") && ("maxParticlesPerCell" == "higher than 19.838")
	then ("Suitability LinkedCells_AoS_lc_sliced_disabled" == "medium")
if ("threadCount" == "lower than 12.273") && ("threadCount" == "higher than 5.361")
	then ("Suitability LinkedCells_AoS_lc_sliced_disabled" == "bad")
if ("threadCount" == "lower than 2.314")
	then ("Suitability LinkedCells_AoS_lc_sliced_disabled" == "rubbish")
if ("threadCount" == "higher than 2.314") && ("threadCount" == "lower than 5.361")
	then ("Suitability LinkedCells_AoS_lc_sliced_disabled" == "bad")
if ("threadCount" == "higher than 12.273") && ("meanParticlesPerCell" == "lower than 1.663") && ("maxParticlesPerCell" == "lower than 19.838")
	then ("Suitability LinkedCells_AoS_lc_sliced_disabled" == "bad")
if ("threadCount" == "higher than 12.273") && ("meanParticlesPerCell" == "higher than 1.663")
	then ("Suitability LinkedCells_AoS_lc_sliced_disabled" == "bad")

if ("threadCount" == "lower than 18.0") && ("threadCount" == "higher than 8.0") && ("meanParticlesPerCell" == "lower than 2.244")
	then ("Suitability LinkedCells_AoS_lc_sliced_enabled" == "medium")
if ("threadCount" == "lower than 18.0") && ("threadCount" == "higher than 8.0") && ("meanParticlesPerCell" == "higher than 2.244")
	then ("Suitability LinkedCells_AoS_lc_sliced_enabled" == "bad")

if ("threadCount" == "higher than 18.0") && ("meanParticlesPerCell" == "higher than 0.925") && ("maxParticlesPerCell" == "higher than 20.5")
	then ("Suitability LinkedCells_AoS_lc_sliced_balanced_enabled" == "ok")
if ("threadCount" == "higher than 18.0") && ("meanParticlesPerCell" == "higher than 0.925") && ("maxParticlesPerCell" == "lower than 20.5")
	then ("Suitability LinkedCells_AoS_lc_sliced_balanced_enabled" == "medium")

if ("threadCount" == "lower than 12.585") && ("threadCount" == "higher than 6.361")
	then ("Suitability LinkedCells_AoS_lc_sliced_c02_disabled" == "bad")
if ("threadCount" == "lower than 1.678")
	then ("Suitability LinkedCells_AoS_lc_sliced_c02_disabled" == "rubbish")

if ("meanParticlesPerCell" == "higher than 0.925") && ("meanParticlesPerCell" == "lower than 1.582") && ("threadCount" == "lower than 18.0") && ("threadCount" == "higher than 2.5")
	then ("Suitability LinkedCells_SoA_lc_c04_disabled" == "ok")
if ("meanParticlesPerCell" == "higher than 0.925") && ("threadCount" == "lower than 2.5")
	then ("Suitability LinkedCells_SoA_lc_c04_disabled" == "medium")

if ("meanParticlesPerCell" == "lower than 0.021")
	then ("Suitability LinkedCells_SoA_lc_c18_enabled" == "rubbish")

if ("particlesPerCellStdDev" == "lower than 0.018") && ("particlesPerCellStdDev" == "higher than 0.009") && ("maxParticlesPerCell" == "higher than 20.5") && ("threadCount" == "lower than 26.0")
	then ("Suitability LinkedCells_SoA_lc_sliced_disabled" == "bad")
if ("particlesPerCellStdDev" == "higher than 0.023") && ("threadCount" == "lower than 18.0")
	then ("Suitability LinkedCells_SoA_lc_sliced_disabled" == "ok")
if ("particlesPerCellStdDev" == "lower than 0.018") && ("particlesPerCellStdDev" == "higher than 0.009") && ("maxParticlesPerCell" == "lower than 20.5") && ("threadCount" == "higher than 18.0")
	then ("Suitability LinkedCells_SoA_lc_sliced_disabled" == "medium")
if ("particlesPerCellStdDev" == "higher than 0.009") && ("particlesPerCellStdDev" == "lower than 0.014") && ("maxParticlesPerCell" == "lower than 20.5") && ("threadCount" == "lower than 18.0") && ("meanParticlesPerCell" == "lower than 1.584")
	then ("Suitability LinkedCells_SoA_lc_sliced_disabled" == "bad")
if ("particlesPerCellStdDev" == "lower than 0.018") && ("particlesPerCellStdDev" == "higher than 0.014") && ("maxParticlesPerCell" == "lower than 20.5") && ("threadCount" == "lower than 18.0")
	then ("Suitability LinkedCells_SoA_lc_sliced_disabled" == "medium")
if ("particlesPerCellStdDev" == "higher than 0.018") && ("threadCount" == "higher than 26.0")
	then ("Suitability LinkedCells_SoA_lc_sliced_disabled" == "good")
if ("particlesPerCellStdDev" == "lower than 0.018") && ("particlesPerCellStdDev" == "higher than 0.009") && ("maxParticlesPerCell" == "higher than 20.5") && ("threadCount" == "higher than 26.0")
	then ("Suitability LinkedCells_SoA_lc_sliced_disabled" == "medium")
if ("particlesPerCellStdDev" == "higher than 0.009") && ("particlesPerCellStdDev" == "lower than 0.014") && ("maxParticlesPerCell" == "lower than 20.5") && ("threadCount" == "lower than 18.0") && ("meanParticlesPerCell" == "higher than 1.584")
	then ("Suitability LinkedCells_SoA_lc_sliced_disabled" == "medium")
if ("particlesPerCellStdDev" == "higher than 0.018") && ("particlesPerCellStdDev" == "lower than 0.023") && ("threadCount" == "lower than 18.0")
	then ("Suitability LinkedCells_SoA_lc_sliced_disabled" == "good")
if ("particlesPerCellStdDev" == "lower than 0.009") && ("threadCount" == "higher than 8.0")
	then ("Suitability LinkedCells_SoA_lc_sliced_disabled" == "bad")
if ("particlesPerCellStdDev" == "lower than 0.009") && ("threadCount" == "lower than 8.0")
	then ("Suitability LinkedCells_SoA_lc_sliced_disabled" == "rubbish")

if ("particlesPerCellStdDev" == "higher than 0.025")
	then ("Suitability LinkedCells_SoA_lc_sliced_balanced_disabled" == "ok")
if ("particlesPerCellStdDev" == "lower than 0.025") && ("particlesPerCellStdDev" == "higher than 0.015") && ("maxParticlesPerCell" == "lower than 15.684")
	then ("Suitability LinkedCells_SoA_lc_sliced_balanced_disabled" == "medium")

if ("particlesPerCellStdDev" == "higher than 0.034")
	then ("Suitability LinkedCells_SoA_lc_sliced_balanced_enabled" == "excellent")
if ("particlesPerCellStdDev" == "lower than 0.014") && ("particlesPerCellStdDev" == "higher than 0.009") && ("threadCount" == "higher than 18.0") && ("meanParticlesPerCell" == "lower than 1.618")
	then ("Suitability LinkedCells_SoA_lc_sliced_balanced_enabled" == "ok")
if ("particlesPerCellStdDev" == "lower than 0.014") && ("particlesPerCellStdDev" == "higher than 0.009") && ("threadCount" == "higher than 18.0") && ("meanParticlesPerCell" == "higher than 1.618")
	then ("Suitability LinkedCells_SoA_lc_sliced_balanced_enabled" == "excellent")

if ("meanParticlesPerCell" == "lower than 0.925") && ("meanParticlesPerCell" == "higher than 0.468") && ("threadCount" == "higher than 8.0") && ("maxParticlesPerCell" == "higher than 19.5")
	then ("Suitability LinkedCells_SoA_lc_sliced_c02_disabled" == "bad")
if ("meanParticlesPerCell" == "higher than 0.925") && ("meanParticlesPerCell" == "lower than 1.571") && ("threadCount" == "higher than 2.5") && ("threadCount" == "lower than 18.0")
	then ("Suitability LinkedCells_SoA_lc_sliced_c02_disabled" == "ok")
if ("meanParticlesPerCell" == "lower than 0.925") && ("meanParticlesPerCell" == "higher than 0.468") && ("threadCount" == "lower than 8.0") && ("maxParticlesPerCell" == "lower than 20.5") && ("maxParticlesPerCell" == "higher than 8.5")
	then ("Suitability LinkedCells_SoA_lc_sliced_c02_disabled" == "bad")
if ("meanParticlesPerCell" == "lower than 0.925") && ("meanParticlesPerCell" == "higher than 0.468") && ("threadCount" == "lower than 8.0") && ("threadCount" == "higher than 2.5") && ("maxParticlesPerCell" == "higher than 20.5")
	then ("Suitability LinkedCells_SoA_lc_sliced_c02_disabled" == "bad")
if ("meanParticlesPerCell" == "lower than 0.925") && ("meanParticlesPerCell" == "higher than 0.468") && ("threadCount" == "lower than 2.5") && ("maxParticlesPerCell" == "higher than 20.5")
	then ("Suitability LinkedCells_SoA_lc_sliced_c02_disabled" == "rubbish")
if ("meanParticlesPerCell" == "higher than 0.925") && ("meanParticlesPerCell" == "lower than 1.607") && ("threadCount" == "higher than 26.0")
	then ("Suitability LinkedCells_SoA_lc_sliced_c02_disabled" == "good")
if ("meanParticlesPerCell" == "higher than 1.571") && ("threadCount" == "lower than 26.0") && ("threadCount" == "higher than 2.5")
	then ("Suitability LinkedCells_SoA_lc_sliced_c02_disabled" == "medium")
if ("meanParticlesPerCell" == "lower than 0.925") && ("meanParticlesPerCell" == "higher than 0.468") && ("threadCount" == "lower than 8.0") && ("maxParticlesPerCell" == "lower than 8.5")
	then ("Suitability LinkedCells_SoA_lc_sliced_c02_disabled" == "rubbish")
if ("meanParticlesPerCell" == "lower than 0.468") && ("threadCount" == "higher than 8.0")
	then ("Suitability LinkedCells_SoA_lc_sliced_c02_disabled" == "good")
if ("meanParticlesPerCell" == "lower than 0.468") && ("threadCount" == "lower than 8.0")
	then ("Suitability LinkedCells_SoA_lc_sliced_c02_disabled" == "good")
if ("meanParticlesPerCell" == "higher than 1.607") && ("threadCount" == "higher than 26.0")
	then ("Suitability LinkedCells_SoA_lc_sliced_c02_disabled" == "medium")

if ("particlesPerCellStdDev" == "higher than 0.029")
	then ("Suitability LinkedCells_SoA_lc_sliced_c02_enabled" == "excellent")
if ("particlesPerCellStdDev" == "lower than 0.014") && ("particlesPerCellStdDev" == "higher than 0.009") && ("threadCount" == "higher than 18.0")
	then ("Suitability LinkedCells_SoA_lc_sliced_c02_enabled" == "ok")
if ("particlesPerCellStdDev" == "lower than 0.009") && ("threadCount" == "higher than 2.5")
	then ("Suitability LinkedCells_SoA_lc_sliced_c02_enabled" == "medium")
if ("particlesPerCellStdDev" == "lower than 0.014") && ("particlesPerCellStdDev" == "higher than 0.009") && ("threadCount" == "lower than 18.0") && ("meanParticlesPerCell" == "higher than 1.607")
	then ("Suitability LinkedCells_SoA_lc_sliced_c02_enabled" == "good")
if ("particlesPerCellStdDev" == "lower than 0.009") && ("threadCount" == "lower than 2.5")
	then ("Suitability LinkedCells_SoA_lc_sliced_c02_enabled" == "bad")

if ("particlesPerCellStdDev" == "higher than 0.009") && ("particlesPerCellStdDev" == "lower than 0.014") && ("threadCount" == "higher than 8.0")
	then ("Suitability VerletClusterLists_AoS_vcl_c06_disabled" == "bad")
if ("particlesPerCellStdDev" == "higher than 0.009") && ("particlesPerCellStdDev" == "lower than 0.018") && ("threadCount" == "lower than 8.0")
	then ("Suitability VerletClusterLists_AoS_vcl_c06_disabled" == "rubbish")
if ("particlesPerCellStdDev" == "higher than 0.029") && ("threadCount" == "lower than 18.0")
	then ("Suitability VerletClusterLists_AoS_vcl_c06_disabled" == "rubbish")
if ("particlesPerCellStdDev" == "higher than 0.029") && ("threadCount" == "higher than 18.0")
	then ("Suitability VerletClusterLists_AoS_vcl_c06_disabled" == "bad")
if ("particlesPerCellStdDev" == "lower than 0.018") && ("particlesPerCellStdDev" == "higher than 0.014") && ("threadCount" == "higher than 8.0")
	then ("Suitability VerletClusterLists_AoS_vcl_c06_disabled" == "rubbish")
if ("particlesPerCellStdDev" == "lower than 0.029") && ("particlesPerCellStdDev" == "higher than 0.018")
	then ("Suitability VerletClusterLists_AoS_vcl_c06_disabled" == "terrible")
if ("particlesPerCellStdDev" == "lower than 0.009")
	then ("Suitability VerletClusterLists_AoS_vcl_c06_disabled" == "medium")

if ("particlesPerCellStdDev" == "lower than 0.044") && ("threadCount" == "lower than 8.0")
	then ("Suitability VerletClusterLists_AoS_vcl_cluster_iteration_disabled" == "rubbish")
if ("particlesPerCellStdDev" == "higher than 0.044")
	then ("Suitability VerletClusterLists_AoS_vcl_cluster_iteration_disabled" == "terrible")

if ("particlesPerCellStdDev" == "lower than 0.041") && ("particlesPerCellStdDev" == "higher than 0.029") && ("threadCount" == "lower than 26.0")
	then ("Suitability VerletClusterLists_SoA_vcl_c06_disabled" == "medium")
if ("particlesPerCellStdDev" == "lower than 0.013") && ("threadCount" == "lower than 26.0") && ("threadCount" == "higher than 8.0")
	then ("Suitability VerletClusterLists_SoA_vcl_c06_disabled" == "ok")
if ("particlesPerCellStdDev" == "lower than 0.013") && ("threadCount" == "lower than 8.0")
	then ("Suitability VerletClusterLists_SoA_vcl_c06_disabled" == "medium")
if ("particlesPerCellStdDev" == "lower than 0.041") && ("particlesPerCellStdDev" == "higher than 0.029") && ("threadCount" == "higher than 26.0")
	then ("Suitability VerletClusterLists_SoA_vcl_c06_disabled" == "ok")
if ("particlesPerCellStdDev" == "higher than 0.041")
	then ("Suitability VerletClusterLists_SoA_vcl_c06_disabled" == "bad")
if ("particlesPerCellStdDev" == "higher than 0.018") && ("particlesPerCellStdDev" == "lower than 0.029")
	then ("Suitability VerletClusterLists_SoA_vcl_c06_disabled" == "rubbish")

if ("threadCount" == "higher than 18.0") && ("particlesPerCellStdDev" == "higher than 0.013") && ("particlesPerCellStdDev" == "lower than 0.029")
	then ("Suitability VerletListsCells_AoS_vlc_c01_disabled" == "ok")
if ("threadCount" == "higher than 26.0") && ("particlesPerCellStdDev" == "higher than 0.029")
	then ("Suitability VerletListsCells_AoS_vlc_c01_disabled" == "good")
if ("threadCount" == "lower than 26.0") && ("threadCount" == "higher than 18.0") && ("particlesPerCellStdDev" == "higher than 0.029") && ("maxParticlesPerCell" == "higher than 13.5")
	then ("Suitability VerletListsCells_AoS_vlc_c01_disabled" == "ok")
if ("threadCount" == "higher than 18.0") && ("particlesPerCellStdDev" == "lower than 0.013")
	then ("Suitability VerletListsCells_AoS_vlc_c01_disabled" == "good")
if ("threadCount" == "lower than 26.0") && ("threadCount" == "higher than 18.0") && ("particlesPerCellStdDev" == "higher than 0.029") && ("maxParticlesPerCell" == "lower than 13.5")
	then ("Suitability VerletListsCells_AoS_vlc_c01_disabled" == "good")

if ("threadCount" == "higher than 2.5") && ("particlesPerCellStdDev" == "higher than 0.018")
	then ("Suitability VerletListsCells_AoS_vlc_c18_disabled" == "medium")

if ("threadCount" == "higher than 1.678") && ("threadCount" == "lower than 7.951")
	then ("Suitability VerletListsCells_AoS_vlc_c18_enabled" == "excellent")
if ("threadCount" == "lower than 12.807") && ("threadCount" == "higher than 7.951") && ("maxParticlesPerCell" == "higher than 18.844")
	then ("Suitability VerletListsCells_AoS_vlc_c18_enabled" == "good")
if ("threadCount" == "lower than 27.211") && ("threadCount" == "higher than 12.807") && ("particlesPerCellStdDev" == "lower than 0.016")
	then ("Suitability VerletListsCells_AoS_vlc_c18_enabled" == "good")
if ("threadCount" == "higher than 27.211") && ("particlesPerCellStdDev" == "lower than 0.016")
	then ("Suitability VerletListsCells_AoS_vlc_c18_enabled" == "good")
if ("threadCount" == "higher than 12.807") && ("particlesPerCellStdDev" == "higher than 0.016") && ("meanParticlesPerCell" == "higher than 0.927") && ("maxParticlesPerCell" == "higher than 21.011")
	then ("Suitability VerletListsCells_AoS_vlc_c18_enabled" == "good")
if ("threadCount" == "lower than 1.678") && ("particlesPerCellStdDev" == "lower than 0.045") && ("particlesPerCellStdDev" == "higher than 0.014") && ("maxParticlesPerCell" == "higher than 14.195")
	then ("Suitability VerletListsCells_AoS_vlc_c18_enabled" == "excellent")
if ("threadCount" == "lower than 1.678") && ("particlesPerCellStdDev" == "higher than 0.009") && ("particlesPerCellStdDev" == "lower than 0.014") && ("maxParticlesPerCell" == "higher than 14.195")
	then ("Suitability VerletListsCells_AoS_vlc_c18_enabled" == "ok")
if ("threadCount" == "lower than 12.807") && ("threadCount" == "higher than 7.951") && ("maxParticlesPerCell" == "lower than 18.844")
	then ("Suitability VerletListsCells_AoS_vlc_c18_enabled" == "excellent")
if ("threadCount" == "higher than 12.807") && ("particlesPerCellStdDev" == "higher than 0.016") && ("meanParticlesPerCell" == "higher than 0.927") && ("maxParticlesPerCell" == "lower than 21.011")
	then ("Suitability VerletListsCells_AoS_vlc_c18_enabled" == "ok")
if ("threadCount" == "lower than 1.678") && ("particlesPerCellStdDev" == "higher than 0.009") && ("maxParticlesPerCell" == "lower than 14.195")
	then ("Suitability VerletListsCells_AoS_vlc_c18_enabled" == "excellent")
if ("threadCount" == "higher than 12.807") && ("particlesPerCellStdDev" == "higher than 0.016") && ("meanParticlesPerCell" == "lower than 0.927")
	then ("Suitability VerletListsCells_AoS_vlc_c18_enabled" == "excellent")
if ("threadCount" == "lower than 1.678") && ("particlesPerCellStdDev" == "lower than 0.009")
	then ("Suitability VerletListsCells_AoS_vlc_c18_enabled" == "ok")
if ("threadCount" == "lower than 1.678") && ("particlesPerCellStdDev" == "higher than 0.045") && ("maxParticlesPerCell" == "higher than 14.195")
	then ("Suitability VerletListsCells_AoS_vlc_c18_enabled" == "ok")

if ("meanParticlesPerCell" == "higher than 1.114")
	then ("Suitability VerletListsCells_AoS_vlc_sliced_balanced_disabled" == "ok")

if ("particlesPerCellStdDev" == "lower than 0.02")
	then ("Suitability VerletListsCells_AoS_vlc_sliced_balanced_enabled" == "excellent")
if ("particlesPerCellStdDev" == "higher than 0.02") && ("maxParticlesPerCell" == "higher than 14.0") && ("threadCount" == "higher than 8.0")
	then ("Suitability VerletListsCells_AoS_vlc_sliced_balanced_enabled" == "excellent")
if ("particlesPerCellStdDev" == "higher than 0.02") && ("maxParticlesPerCell" == "higher than 14.0") && ("threadCount" == "lower than 8.0")
	then ("Suitability VerletListsCells_AoS_vlc_sliced_balanced_enabled" == "good")
if ("particlesPerCellStdDev" == "higher than 0.02") && ("maxParticlesPerCell" == "lower than 14.0") && ("threadCount" == "higher than 8.0")
	then ("Suitability VerletListsCells_AoS_vlc_sliced_balanced_enabled" == "good")
if ("particlesPerCellStdDev" == "higher than 0.02") && ("maxParticlesPerCell" == "lower than 14.0") && ("threadCount" == "lower than 8.0")
	then ("Suitability VerletListsCells_AoS_vlc_sliced_balanced_enabled" == "ok")

if ("threadCount" == "higher than 26.0") && ("particlesPerCellStdDev" == "higher than 0.014")
	then ("Suitability VerletListsCells_AoS_vlc_sliced_c02_disabled" == "ok")
if ("threadCount" == "lower than 2.5") && ("particlesPerCellStdDev" == "lower than 0.013")
	then ("Suitability VerletListsCells_AoS_vlc_sliced_c02_disabled" == "bad")
if ("threadCount" == "higher than 26.0") && ("particlesPerCellStdDev" == "lower than 0.013") && ("maxParticlesPerCell" == "higher than 20.5")
	then ("Suitability VerletListsCells_AoS_vlc_sliced_c02_disabled" == "ok")
if ("threadCount" == "higher than 26.0") && ("particlesPerCellStdDev" == "lower than 0.014") && ("maxParticlesPerCell" == "lower than 20.5")
	then ("Suitability VerletListsCells_AoS_vlc_sliced_c02_disabled" == "good")
if ("threadCount" == "higher than 26.0") && ("particlesPerCellStdDev" == "lower than 0.014") && ("particlesPerCellStdDev" == "higher than 0.013") && ("maxParticlesPerCell" == "higher than 20.5")
	then ("Suitability VerletListsCells_AoS_vlc_sliced_c02_disabled" == "good")

if ("threadCount" == "higher than 18.0") && ("meanParticlesPerCell" == "higher than 0.03")
	then ("Suitability VerletListsCells_SoA_vlc_sliced_balanced_disabled" == "medium")
if ("threadCount" == "lower than 2.5")
	then ("Suitability VerletListsCells_SoA_vlc_sliced_balanced_disabled" == "medium")
if ("threadCount" == "lower than 18.0") && ("threadCount" == "higher than 2.5") && ("meanParticlesPerCell" == "lower than 0.03")
	then ("Suitability VerletListsCells_SoA_vlc_sliced_balanced_disabled" == "bad")
if ("threadCount" == "higher than 2.5") && ("threadCount" == "lower than 8.0") && ("meanParticlesPerCell" == "higher than 0.03") && ("meanParticlesPerCell" == "lower than 2.539")
	then ("Suitability VerletListsCells_SoA_vlc_sliced_balanced_disabled" == "medium")
if ("threadCount" == "lower than 18.0") && ("threadCount" == "higher than 2.5") && ("meanParticlesPerCell" == "higher than 2.539")
	then ("Suitability VerletListsCells_SoA_vlc_sliced_balanced_disabled" == "bad")

if ("particlesPerCellStdDev" == "higher than 0.013") && ("threadCount" == "lower than 18.0")
	then ("Suitability VerletListsCells_SoA_vlc_sliced_c02_disabled" == "medium")
if ("particlesPerCellStdDev" == "higher than 0.009") && ("particlesPerCellStdDev" == "lower than 0.014") && ("threadCount" == "higher than 18.0")
	then ("Suitability VerletListsCells_SoA_vlc_sliced_c02_disabled" == "medium")
if ("particlesPerCellStdDev" == "higher than 0.014") && ("threadCount" == "higher than 18.0")
	then ("Suitability VerletListsCells_SoA_vlc_sliced_c02_disabled" == "ok")
if ("particlesPerCellStdDev" == "higher than 0.009") && ("particlesPerCellStdDev" == "lower than 0.013") && ("threadCount" == "lower than 18.0") && ("threadCount" == "higher than 2.5")
	then ("Suitability VerletListsCells_SoA_vlc_sliced_c02_disabled" == "medium")
if ("particlesPerCellStdDev" == "higher than 0.009") && ("particlesPerCellStdDev" == "lower than 0.013") && ("threadCount" == "lower than 2.5")
	then ("Suitability VerletListsCells_SoA_vlc_sliced_c02_disabled" == "bad")
if ("particlesPerCellStdDev" == "lower than 0.009") && ("particlesPerCellStdDev" == "higher than 0.009")
	then ("Suitability VerletListsCells_SoA_vlc_sliced_c02_disabled" == "rubbish")

if ("particlesPerCellStdDev" == "lower than 0.037") && ("threadCount" == "higher than 18.041") && ("meanParticlesPerCell" == "higher than 0.488")
	then ("Suitability VerletListsCells_SoA_vlc_sliced_c02_enabled" == "ok")
if ("particlesPerCellStdDev" == "higher than 0.037") && ("maxParticlesPerCell" == "lower than 23.894")
	then ("Suitability VerletListsCells_SoA_vlc_sliced_c02_enabled" == "good")
if ("particlesPerCellStdDev" == "lower than 0.037") && ("threadCount" == "higher than 6.252") && ("threadCount" == "lower than 18.041") && ("meanParticlesPerCell" == "higher than 0.488")
	then ("Suitability VerletListsCells_SoA_vlc_sliced_c02_enabled" == "ok")
if ("particlesPerCellStdDev" == "lower than 0.02") && ("threadCount" == "lower than 6.252") && ("threadCount" == "higher than 2.46") && ("maxParticlesPerCell" == "higher than 12.927")
	then ("Suitability VerletListsCells_SoA_vlc_sliced_c02_enabled" == "ok")
if ("particlesPerCellStdDev" == "lower than 0.02") && ("threadCount" == "lower than 2.46") && ("maxParticlesPerCell" == "higher than 12.927")
	then ("Suitability VerletListsCells_SoA_vlc_sliced_c02_enabled" == "medium")
if ("particlesPerCellStdDev" == "higher than 0.04") && ("maxParticlesPerCell" == "higher than 23.894")
	then ("Suitability VerletListsCells_SoA_vlc_sliced_c02_enabled" == "good")
if ("particlesPerCellStdDev" == "lower than 0.037") && ("threadCount" == "lower than 6.252") && ("maxParticlesPerCell" == "lower than 12.927") && ("maxParticlesPerCell" == "higher than 8.123")
	then ("Suitability VerletListsCells_SoA_vlc_sliced_c02_enabled" == "medium")
if ("particlesPerCellStdDev" == "lower than 0.037") && ("threadCount" == "lower than 6.252") && ("maxParticlesPerCell" == "lower than 8.123")
	then ("Suitability VerletListsCells_SoA_vlc_sliced_c02_enabled" == "bad")
if ("particlesPerCellStdDev" == "lower than 0.037") && ("threadCount" == "higher than 6.252") && ("meanParticlesPerCell" == "lower than 0.488")
	then ("Suitability VerletListsCells_SoA_vlc_sliced_c02_enabled" == "excellent")
if ("particlesPerCellStdDev" == "higher than 0.037") && ("particlesPerCellStdDev" == "lower than 0.04") && ("maxParticlesPerCell" == "higher than 23.894")
	then ("Suitability VerletListsCells_SoA_vlc_sliced_c02_enabled" == "excellent")
if ("particlesPerCellStdDev" == "lower than 0.037") && ("particlesPerCellStdDev" == "higher than 0.02") && ("threadCount" == "lower than 6.252") && ("maxParticlesPerCell" == "higher than 12.927")
	then ("Suitability VerletListsCells_SoA_vlc_sliced_c02_enabled" == "excellent")

if ("threadCount" == "higher than 2.5") && ("particlesPerCellStdDev" == "lower than 0.029")
	then ("Suitability VerletLists_AoS_vl_list_iteration_disabled" == "medium")
if ("threadCount" == "lower than 2.5")
	then ("Suitability VerletLists_AoS_vl_list_iteration_disabled" == "bad")
if ("threadCount" == "higher than 18.0") && ("particlesPerCellStdDev" == "higher than 0.029")
	then ("Suitability VerletLists_AoS_vl_list_iteration_disabled" == "ok")
if ("threadCount" == "higher than 2.5") && ("threadCount" == "lower than 18.0") && ("particlesPerCellStdDev" == "higher than 0.029")
	then ("Suitability VerletLists_AoS_vl_list_iteration_disabled" == "medium")

if ("threadCount" == "higher than 18.0") && ("particlesPerCellStdDev" == "lower than 0.029")
	then ("Suitability VerletLists_SoA_vl_list_iteration_disabled" == "ok")
if ("threadCount" == "lower than 18.0") && ("threadCount" == "higher than 2.5") && ("particlesPerCellStdDev" == "higher than 0.013") && ("maxParticlesPerCell" == "higher than 13.5")
	then ("Suitability VerletLists_SoA_vl_list_iteration_disabled" == "ok")
if ("threadCount" == "lower than 18.0") && ("threadCount" == "higher than 2.5") && ("particlesPerCellStdDev" == "lower than 0.013")
	then ("Suitability VerletLists_SoA_vl_list_iteration_disabled" == "medium")
if ("threadCount" == "higher than 18.0") && ("particlesPerCellStdDev" == "higher than 0.029")
	then ("Suitability VerletLists_SoA_vl_list_iteration_disabled" == "good")
if ("threadCount" == "lower than 2.5") && ("particlesPerCellStdDev" == "higher than 0.013") && ("particlesPerCellStdDev" == "lower than 0.043")
	then ("Suitability VerletLists_SoA_vl_list_iteration_disabled" == "medium")
if ("threadCount" == "lower than 18.0") && ("threadCount" == "higher than 2.5") && ("particlesPerCellStdDev" == "higher than 0.013") && ("maxParticlesPerCell" == "lower than 13.5")
	then ("Suitability VerletLists_SoA_vl_list_iteration_disabled" == "medium")
if ("threadCount" == "lower than 2.5") && ("particlesPerCellStdDev" == "higher than 0.043")
	then ("Suitability VerletLists_SoA_vl_list_iteration_disabled" == "bad")
<|MERGE_RESOLUTION|>--- conflicted
+++ resolved
@@ -3,16 +3,11 @@
 
 # WARNING: This frule file was developed using data from the deactivated CoolMUC2 cluster, which used a rather old
 # architecture and may not be relevant on modern architectures. Furthermore, since the frule file was written, the
-<<<<<<< HEAD
-# LiveInfo statistic "homogeneity" and "maxDensity" were removed. As such, this file is remains to provide an example 
-of a frule file, but may not be performant.
-=======
 # LiveInfo statistic "homogeneity" and "maxDensity" were removed. This file remains only to provide an example of a
 # frule file and therefore is simply the original file generated using the approach above with all rules reffering to
 # "homogeneity" and "maxDensity" blindly removed. Therefore, do not expect this file to be performant and any comparison
 # to the data-driven fuzzy rules approach will be flawed if you do not generate new data and a new rule file. See the
 # above repository for details on how to do so.
->>>>>>> d14d8a89
 
 # The file describes a unique fuzzy system for each possible configuration. Each fuzzy system then tries to predict the
 # suitability of the corresponding configuration. The suitability is a value between 0 and 1, where 0 means that the
