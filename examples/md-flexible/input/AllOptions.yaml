# This file contains all possible options that a yaml input file for md-flexible can have. For the meaning of individual options ./md-flexible --help can be called, or MDFlexConfig.h can be looked up.
container                            :  [DirectSum, LinkedCells, LinkedCellsReferences, VarVerletListsAsBuild, VerletClusterLists, VerletLists, VerletListsCells, PairwiseVerletLists]
# Configuration options for pairwise interactions
functor                              :  Lennard-Jones (12-6) avx
traversal                            :  [ds_sequential, lc_sliced, lc_sliced_balanced, lc_sliced_c02, lc_c01, lc_c01_combined_SoA, lc_c04, lc_c04_HCP, lc_c04_combined_SoA, lc_c08, lc_c18, vcl_cluster_iteration, vcl_c06, vcl_c01_balanced, vcl_sliced, vcl_sliced_balanced, vcl_sliced_c02, vl_list_iteration, vlc_c01, vlc_c18, vlc_sliced, vlc_sliced_balanced, vlc_sliced_c02, vvl_as_built, vlp_c01, vlp_c18, vlp_sliced, vlp_sliced_balanced, vlp_sliced_c02]
newton3                              :  [disabled, enabled]
data-layout                          :  [AoS, SoA]
# Configuration options for triwise interactions
functor-3b                           :  axilrod-teller
traversal-3b                         :  [ds_sequential, lc_c01]
newton3-3b                           :  [enabled, disabled]
data-layout-3b                       :  [AoS, SoA]

# General options
verlet-rebuild-frequency             :  20
verlet-skin-radius-per-timestep      :  0.01
verlet-cluster-size                  :  4
selector-strategy                    :  Fastest-Absolute-Value
<<<<<<< HEAD
tuning-strategies                    :  [full-Search]
mpi-strategy                         :  no-mpi
tuning-interval                      :  5000
tuning-samples                       :  3
tuning-max-evidence                  :  10
tuning-metric                        :  time
=======
data-layout                          :  [AoS, SoA]
traversal                            :  [ds_sequential, lc_sliced, lc_sliced_balanced, lc_sliced_c02, lc_c01, lc_c01_combined_SoA, lc_c04, lc_c04_HCP, lc_c04_combined_SoA, lc_c08, lc_c18, vcl_cluster_iteration, vcl_c06, vcl_c01_balanced, vcl_sliced, vcl_sliced_balanced, vcl_sliced_c02, vl_list_iteration, vlc_c01, vlc_c18, vlc_sliced, vlc_sliced_balanced, vlc_sliced_c02, vvl_as_built, vlp_c01, vlp_c18, vlp_sliced, vlp_sliced_balanced, vlp_sliced_c02]
tuning-metric                        :  time
tuning-strategies                    :  [slow-config-filter, rule-based-tuning, predictive-tuning]
tuning-interval                      :  5000
tuning-samples                       :  3
tuning-max-evidence                  :  10
functor                              :  Lennard-Jones (12-6) avx
newton3                              :  [disabled, enabled]
>>>>>>> 651bb03f
cutoff                               :  1
box-min                              :  [-1.75, -1.75, -1.75]
box-max                              :  [7.25, 7.25, 7.25]
cell-size                            :  [1]
deltaT                               :  0.000001
pause-simulation-during-tuning       :  true
sorting-threshold                    :  8
tuning-phases                        :  0
iterations                           :  10
boundary-type                        :  [periodic, periodic, periodic]
subdivide-dimension                  :  [true, true, true]
load-balancing-interval              :  100
load-estimator                       :  [none, squared-particles-per-cell, neighbor-list-length]
relative-optimum-range               :  1.2
max-tuning-phases-without-test       :  5
relative-blacklist-range             :  0
evidence-for-prediction              :  3
extrapolation-method                 :  linear-regression
mpi-tuning-max-difference-for-bucket :  0.2
mpi-tuning-weight-for-max-density    :  0.1
tuning-acquisition-function          :  upper-confidence-bound
fastParticlesThrow                   :  false
globalForce                          :  [0, 0, 0]
load-balancer                        :  InvertedPressure
Sites:
  0:
    epsilon                          :  1.
    sigma                            :  1.
    mass                             :  0.5
# Uncomment below to run a multi-site simulation.
#Molecules:
#  0:
#    # Multi-site molecules have LJ sites, with site-types that correspond to specific site LJ information given above
#    # and respective relative unrotated site positions. Moment-of-inertia is given as the 3 non-zero elements of a diagonal
#    # 3x3 Moment-of-inertia matrix. It is the user's responsibility that the site masses, positions, and Moment of Inertia
#    # match.
#    site-types                       : [ 0, 0, 0 ]
#    relative-site-positions          : [ [ 0.74349607, 1.20300191, 0. ], [ 0.3249197, -1.37638192, 0. ], [-1.37638192, -0.3249197, 0. ] ]
#    moment-of-inertia                : [ 5.23606798, 0.76393202, 6. ]
Objects:                         
  CubeGrid:
    0:
      particles-per-dimension        :  [10, 10, 10]
      particle-spacing               :  1.1225
      bottomLeftCorner               :  [0, 0, 0]
      velocity                       :  [0, 0, 0]
      # For single-site simulations, particle-type-id fills the object with single-site LJ molecules with the LJ parameters
      # given for site-0. For multi-site simulations, this fills the object with multi-site molecules with the multi-site
      # parameters given above for Molecule-0. See particleTypeStr in the documentation for MDFlexConfig.h for more
      # information.
      particle-type-id               :  0
  CubeGauss:
    0:
      distribution-mean              :  [17, 17, 17]
      distribution-stddeviation      :  [2, 2, 2]
      numberOfParticles              :  100
      box-length                     :  [8, 8, 8]
      bottomLeftCorner               :  [15, 15, 15]
      velocity                       :  [0, 0, 0]
      particle-type-id               :  0
  CubeUniform:
    0:
      numberOfParticles              :  100
      box-length                     :  [10, 10, 10]
      bottomLeftCorner               :  [15, 0, 0]
      velocity                       :  [0, 0, 0]
      particle-type-id               :  0
  CubeClosestPacked:
    0:
      box-length                     :  [4, 4, 4]
      bottomLeftCorner               :  [0, 0, 15]
      particle-spacing               :  1.1225
      velocity                       :  [0, 0, 0]
      particle-type-id               :  0
  Sphere:
    0:
      center                         :  [4, 16, 4]
      radius                         :  3
      particle-spacing               :  1.1225
      velocity                       :  [0, 0, 0]
      particle-type-id               :  0
thermostat:
  initialTemperature                 :  1
  targetTemperature                  :  4
  deltaTemperature                   :  0.1
  thermostatInterval                 :  10
  addBrownianMotion                  :  true
log-level                            :  info
no-end-config                        :  false
no-progress-bar                      :  false
vtk-filename                         :  AllOptionsSim
vtk-output-folder                    :  allOptionsOutput
vtk-write-frequency                  :  1
#checkpoint                          : AllOptionsSim_10.vtk
#log-file                            : log.txt<|MERGE_RESOLUTION|>--- conflicted
+++ resolved
@@ -16,24 +16,11 @@
 verlet-skin-radius-per-timestep      :  0.01
 verlet-cluster-size                  :  4
 selector-strategy                    :  Fastest-Absolute-Value
-<<<<<<< HEAD
-tuning-strategies                    :  [full-Search]
-mpi-strategy                         :  no-mpi
-tuning-interval                      :  5000
-tuning-samples                       :  3
-tuning-max-evidence                  :  10
-tuning-metric                        :  time
-=======
-data-layout                          :  [AoS, SoA]
-traversal                            :  [ds_sequential, lc_sliced, lc_sliced_balanced, lc_sliced_c02, lc_c01, lc_c01_combined_SoA, lc_c04, lc_c04_HCP, lc_c04_combined_SoA, lc_c08, lc_c18, vcl_cluster_iteration, vcl_c06, vcl_c01_balanced, vcl_sliced, vcl_sliced_balanced, vcl_sliced_c02, vl_list_iteration, vlc_c01, vlc_c18, vlc_sliced, vlc_sliced_balanced, vlc_sliced_c02, vvl_as_built, vlp_c01, vlp_c18, vlp_sliced, vlp_sliced_balanced, vlp_sliced_c02]
 tuning-metric                        :  time
 tuning-strategies                    :  [slow-config-filter, rule-based-tuning, predictive-tuning]
 tuning-interval                      :  5000
 tuning-samples                       :  3
 tuning-max-evidence                  :  10
-functor                              :  Lennard-Jones (12-6) avx
-newton3                              :  [disabled, enabled]
->>>>>>> 651bb03f
 cutoff                               :  1
 box-min                              :  [-1.75, -1.75, -1.75]
 box-max                              :  [7.25, 7.25, 7.25]
