--- conflicted
+++ resolved
@@ -4,11 +4,7 @@
 verlet-cluster-size              :  4
 selector-strategy                :  Fastest-Absolute-Value
 data-layout                      :  [AoS, SoA]
-<<<<<<< HEAD
-traversal                        :  [c08, sliced, c18, c01, directSum, verlet-sliced, verlet-c18, verlet-c01, cuda-c01, verlet-lists, c01-combined-SoA, verlet-clusters, c04, var-verlet-lists-as-build, verlet-clusters-coloring, c04SoA, verlet-cluster-cells, c04HCP]
-=======
 traversal                        :  [ds_sequential, lc_sliced, lc_sliced_balanced, lc_c01, lc_c01_combined_SoA, lc_c01_cuda, lc_c04, lc_c04_HCP, lc_c04_combined_SoA, lc_c08, lc_c18, vcc_cluster_iteration_cuda, vcl_cluster_iteration, vcl_c06, vcl_c01_balanced, vl_list_iteration, vlc_c01, vlc_c18, vlc_sliced, vlc_sliced_balanced, vvl_as_built]
->>>>>>> 4039500c
 tuning-strategy                  :  full-Search
 tuning-interval                  :  100
 tuning-samples                   :  3
