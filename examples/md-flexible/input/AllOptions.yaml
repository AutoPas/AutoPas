--- conflicted
+++ resolved
@@ -16,11 +16,6 @@
 verlet-skin-radius-per-timestep      :  0.01
 verlet-cluster-size                  :  4
 selector-strategy                    :  Fastest-Absolute-Value
-<<<<<<< HEAD
-data-layout                          :  [AoS, SoA]
-traversal                            :  [ds_sequential, lc_sliced, lc_sliced_balanced, lc_sliced_c02, lc_c01, lc_c01_combined_SoA, lc_c04, lc_c04_HCP, lc_c04_combined_SoA, lc_c08, lc_c18, vcl_cluster_iteration, vcl_c06, vcl_c01_balanced, vcl_sliced, vcl_sliced_balanced, vcl_sliced_c02, vl_list_iteration, vlc_c01, vlc_c08, vlc_c18, vlc_sliced, vlc_sliced_balanced, vlc_sliced_c02, vvl_as_built, vlp_c01, vlp_c18, vlp_sliced, vlp_sliced_balanced, vlp_sliced_c02]
-=======
->>>>>>> 90988919
 tuning-metric                        :  time
 tuning-strategies                    :  [slow-config-filter, rule-based-tuning, predictive-tuning]
 tuning-interval                      :  5000
