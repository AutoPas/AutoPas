# This file contains all possible options that a yaml input file for md-flexible can have. For the meaning of individual options ./md-flexible --help can be called, or MDFlexConfig.h can be looked up.
container                            :  [DirectSum, LinkedCells, LinkedCellsReferences, VarVerletListsAsBuild, VerletClusterLists, VerletLists, VerletListsCells, PairwiseVerletLists]
# Configuration options for pairwise interactions
functor                              :  Lennard-Jones (12-6) avx
traversal                            :  [ds_sequential, lc_sliced, lc_sliced_balanced, lc_sliced_c02, lc_c01, lc_c01_combined_SoA, lc_c04, lc_c04_HCP, lc_c04_combined_SoA, lc_c08, lc_c18, vcl_cluster_iteration, vcl_c06, vcl_c01_balanced, vcl_sliced, vcl_sliced_balanced, vcl_sliced_c02, vl_list_iteration, vlc_c01, vlc_c18, vlc_sliced, vlc_sliced_balanced, vlc_sliced_c02, vvl_as_built, vlp_c01, vlp_c18, vlp_sliced, vlp_sliced_balanced, vlp_sliced_c02]
newton3                              :  [disabled, enabled]
data-layout                          :  [AoS, SoA]
# Configuration options for triwise interactions
functor-3b                           :  axilrod-teller
traversal-3b                         :  [ds_sequential, lc_c01]
newton3-3b                           :  [enabled, disabled]
data-layout-3b                       :  [AoS, SoA]

# General options
verlet-rebuild-frequency             :  20
verlet-skin-radius-per-timestep      :  0.01
verlet-cluster-size                  :  4
selector-strategy                    :  Fastest-Absolute-Value
tuning-metric                        :  time
tuning-strategies                    :  [slow-config-filter, rule-based-tuning, predictive-tuning]
tuning-interval                      :  5000
tuning-samples                       :  3
tuning-max-evidence                  :  10
<<<<<<< HEAD
tuning-metric                        :  energy
functor                              :  Lennard-Jones (12-6) avx
newton3                              :  [disabled, enabled]
energy-sensor                        :  none
=======
>>>>>>> ae7e4b63
cutoff                               :  1
box-min                              :  [-1.75, -1.75, -1.75]
box-max                              :  [7.25, 7.25, 7.25]
cell-size                            :  [1]
deltaT                               :  0.000001
pause-simulation-during-tuning       :  true
sorting-threshold                    :  8
tuning-phases                        :  0
iterations                           :  10
boundary-type                        :  [periodic, periodic, periodic]
subdivide-dimension                  :  [true, true, true]
load-balancing-interval              :  100
load-estimator                       :  [none, squared-particles-per-cell, neighbor-list-length]
relative-optimum-range               :  1.2
max-tuning-phases-without-test       :  5
relative-blacklist-range             :  0
evidence-for-prediction              :  3
extrapolation-method                 :  linear-regression
mpi-tuning-max-difference-for-bucket :  0.2
mpi-tuning-weight-for-max-density    :  0.1
tuning-acquisition-function          :  upper-confidence-bound
fastParticlesThrow                   :  false
globalForce                          :  [0, 0, 0]
load-balancer                        :  InvertedPressure
Sites:
  0:
    epsilon                          :  1.
    sigma                            :  1.
    mass                             :  0.5
# Uncomment below to run a multi-site simulation.
#Molecules:
#  0:
#    # Multi-site molecules have LJ sites, with site-types that correspond to specific site LJ information given above
#    # and respective relative unrotated site positions. Moment-of-inertia is given as the 3 non-zero elements of a diagonal
#    # 3x3 Moment-of-inertia matrix. It is the user's responsibility that the site masses, positions, and Moment of Inertia
#    # match.
#    site-types                       : [ 0, 0, 0 ]
#    relative-site-positions          : [ [ 0.74349607, 1.20300191, 0. ], [ 0.3249197, -1.37638192, 0. ], [-1.37638192, -0.3249197, 0. ] ]
#    moment-of-inertia                : [ 5.23606798, 0.76393202, 6. ]
Objects:                         
  CubeGrid:
    0:
      particles-per-dimension        :  [10, 10, 10]
      particle-spacing               :  1.1225
      bottomLeftCorner               :  [0, 0, 0]
      velocity                       :  [0, 0, 0]
      # For single-site simulations, particle-type-id fills the object with single-site LJ molecules with the LJ parameters
      # given for site-0. For multi-site simulations, this fills the object with multi-site molecules with the multi-site
      # parameters given above for Molecule-0. See particleTypeStr in the documentation for MDFlexConfig.h for more
      # information.
      particle-type-id               :  0
  CubeGauss:
    0:
      distribution-mean              :  [17, 17, 17]
      distribution-stddeviation      :  [2, 2, 2]
      numberOfParticles              :  100
      box-length                     :  [8, 8, 8]
      bottomLeftCorner               :  [15, 15, 15]
      velocity                       :  [0, 0, 0]
      particle-type-id               :  0
  CubeUniform:
    0:
      numberOfParticles              :  100
      box-length                     :  [10, 10, 10]
      bottomLeftCorner               :  [15, 0, 0]
      velocity                       :  [0, 0, 0]
      particle-type-id               :  0
  CubeClosestPacked:
    0:
      box-length                     :  [4, 4, 4]
      bottomLeftCorner               :  [0, 0, 15]
      particle-spacing               :  1.1225
      velocity                       :  [0, 0, 0]
      particle-type-id               :  0
  Sphere:
    0:
      center                         :  [4, 16, 4]
      radius                         :  3
      particle-spacing               :  1.1225
      velocity                       :  [0, 0, 0]
      particle-type-id               :  0
thermostat:
  initialTemperature                 :  1
  targetTemperature                  :  4
  deltaTemperature                   :  0.1
  thermostatInterval                 :  10
  addBrownianMotion                  :  true
log-level                            :  info
no-end-config                        :  false
no-progress-bar                      :  false
vtk-filename                         :  AllOptionsSim
vtk-output-folder                    :  allOptionsOutput
vtk-write-frequency                  :  1
#checkpoint                          : AllOptionsSim_10.vtk
#log-file                            : log.txt<|MERGE_RESOLUTION|>--- conflicted
+++ resolved
@@ -21,13 +21,6 @@
 tuning-interval                      :  5000
 tuning-samples                       :  3
 tuning-max-evidence                  :  10
-<<<<<<< HEAD
-tuning-metric                        :  energy
-functor                              :  Lennard-Jones (12-6) avx
-newton3                              :  [disabled, enabled]
-energy-sensor                        :  none
-=======
->>>>>>> ae7e4b63
 cutoff                               :  1
 box-min                              :  [-1.75, -1.75, -1.75]
 box-max                              :  [7.25, 7.25, 7.25]
