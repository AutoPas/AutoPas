# This yaml file is for single-site molecular simulation. Uncomment the Molecules option to run this experiment using
## md-flexible compiled for multi-site molecules.
container                        :  [LinkedCells, VerletLists, VerletListsCells, VerletClusterLists]
verlet-rebuild-frequency         :  10
verlet-skin-radius-per-timestep  :  0.1
verlet-cluster-size              :  4
selector-strategy                :  Fastest-Absolute-Value
data-layout                      :  [AoS, SoA]
traversal                        :  [ lc_c01, lc_c18, lc_c08, lc_sliced_c02, vl_list_iteration, vlc_c01, vlc_c18, vlc_sliced_c02, vcl_cluster_iteration, vcl_c01_balanced, vcl_c06 ] # Please see AllOptions.yaml for a comprehensive list of traversals
tuning-strategy                  :  full-Search
tuning-interval                  :  2500
tuning-samples                   :  3
tuning-max-evidence              :  10
functor                          :  Lennard-Jones
newton3                          :  [disabled, enabled]
cutoff                           :  3
box-min                          :  [0, 0, 0]
box-max                          :  [7.25, 7.25, 7.25]
cell-size                        :  [1]
deltaT                           :  0.0005
iterations                       :  15000
boundary-type                    :  [periodic,periodic,reflective]
globalForce                      :  [0,0,-12]
Sites:
  0:
<<<<<<< HEAD
    site-id                      :  0
    site-epsilon                 :  1.
    site-sigma                   :  1.
    site-mass                    :  1.
Molecules:
  0:
    molecule-type: 0
    molecule-to-site-id: [ 0 ]
    molecule-to-site-pos: [ [ 0, 0, 0] ]
    molecule-moment-of-inertia: [ 5.23606798, 0.76393202, 6. ]
=======
    epsilon                      :  1.
    sigma                        :  1.
    mass                         :  1.
# Uncomment below to run a multi-site simulation.
#Molecules:
#  0:
#    site-types                   :  [ 0 ]
#    relative-site-positions      :  [ [0, 0, 0 ] ]
#    moment-of-inertia            :  [ 1., 1., 1. ]
>>>>>>> 6f5c461b
Objects:
  # "water"
  CubeClosestPacked:
    0:  
      particle-spacing           :  1.122462048
      bottomLeftCorner           :  [1, 1, 1]
      box-length                 :  [48, 28, 10]
      velocity                   :  [0, 0, 0]
<<<<<<< HEAD
      molecule-id                    :  0
=======
      particle-type-id           :  0
>>>>>>> 6f5c461b
  Sphere:
    0:  
      center                     :  [18, 15, 30]
      radius                     :  6
      particle-spacing           :  1.122462048
      velocity                   :  [0, 0, 0]
<<<<<<< HEAD
      molecule-id                    :  0
=======
      particle-type-id           :  0
>>>>>>> 6f5c461b
# thermostat:
#   initialTemperature             :  1
#   targetTemperature              :  4
#   deltaTemperature               :  0.1
#   thermostatInterval             :  10
#   addBrownianMotion              :  false
vtk-filename                     :  fallingDrop
vtk-write-frequency              :  1000
vtk-output-folder                :  vtkOutputFolder
no-flops                         :  false
no-end-config                    :  true
log-level                        :  info<|MERGE_RESOLUTION|>--- conflicted
+++ resolved
@@ -11,7 +11,7 @@
 tuning-interval                  :  2500
 tuning-samples                   :  3
 tuning-max-evidence              :  10
-functor                          :  Lennard-Jones
+functor                          :  Lennard-Jones AVX
 newton3                          :  [disabled, enabled]
 cutoff                           :  3
 box-min                          :  [0, 0, 0]
@@ -19,22 +19,10 @@
 cell-size                        :  [1]
 deltaT                           :  0.0005
 iterations                       :  15000
-boundary-type                    :  [periodic,periodic,reflective]
+boundary-type                    :  [reflective,reflective,reflective]
 globalForce                      :  [0,0,-12]
 Sites:
   0:
-<<<<<<< HEAD
-    site-id                      :  0
-    site-epsilon                 :  1.
-    site-sigma                   :  1.
-    site-mass                    :  1.
-Molecules:
-  0:
-    molecule-type: 0
-    molecule-to-site-id: [ 0 ]
-    molecule-to-site-pos: [ [ 0, 0, 0] ]
-    molecule-moment-of-inertia: [ 5.23606798, 0.76393202, 6. ]
-=======
     epsilon                      :  1.
     sigma                        :  1.
     mass                         :  1.
@@ -44,7 +32,6 @@
 #    site-types                   :  [ 0 ]
 #    relative-site-positions      :  [ [0, 0, 0 ] ]
 #    moment-of-inertia            :  [ 1., 1., 1. ]
->>>>>>> 6f5c461b
 Objects:
   # "water"
   CubeClosestPacked:
@@ -53,22 +40,14 @@
       bottomLeftCorner           :  [1, 1, 1]
       box-length                 :  [48, 28, 10]
       velocity                   :  [0, 0, 0]
-<<<<<<< HEAD
-      molecule-id                    :  0
-=======
       particle-type-id           :  0
->>>>>>> 6f5c461b
   Sphere:
     0:  
       center                     :  [18, 15, 30]
       radius                     :  6
       particle-spacing           :  1.122462048
       velocity                   :  [0, 0, 0]
-<<<<<<< HEAD
-      molecule-id                    :  0
-=======
       particle-type-id           :  0
->>>>>>> 6f5c461b
 # thermostat:
 #   initialTemperature             :  1
 #   targetTemperature              :  4
