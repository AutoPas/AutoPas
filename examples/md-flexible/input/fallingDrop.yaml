container                        :  [LinkedCells, VerletLists, VerletListsCells, VerletClusterLists]
verlet-rebuild-frequency         :  10
verlet-skin-radius               :  1.0
verlet-cluster-size              :  4
selector-strategy                :  Fastest-Absolute-Value
<<<<<<< HEAD
# data-layout                      :  [AoS, SoA]
# Traversals for Release paper:
traversal                        :  [lc_c01, lc_c18, lc_c08, lc_sliced, vl_list_iteration, vlc_c01, vlc_c18, vlc_sliced]
tuning-strategy                  :  reinforcement-learning
tuning-interval                  :  1000
=======
data-layout                      :  [AoS, SoA]
traversal                        :  [ lc_c01, lc_c18, lc_c08, lc_sliced_c02, vl_list_iteration, vlc_c01, vlc_c18, vlc_sliced_c02, vcl_cluster_iteration, vcl_c01_balanced, vcl_c06 ] # Please see AllOptions.yaml for a comprehensive list of traversals
tuning-strategy                  :  full-Search
tuning-interval                  :  2500
>>>>>>> 96cdceba
tuning-samples                   :  3
tuning-max-evidence              :  10
functor                          :  Lennard-Jones
newton3                          :  [disabled, enabled]
cutoff                           :  3
box-min                          :  [0, 0, 0]
box-max                          :  [7.25, 7.25, 7.25]
cell-size                        :  [1]
deltaT                           :  0.0005
iterations                       :  15000
boundary-type                    : [reflective,reflective,reflective]
globalForce                      :  [0,0,-12]
Objects:
<<<<<<< HEAD
  # since md-flex currently has no reflecting boundaries we use walls of particles with infinite (or max double) mass.
  # bottom wall
  CubeGrid:
    0:
      particles-per-dimension    :  [51, 31, 1]
      particle-spacing           :  1
      bottomLeftCorner           :  [0, 0, 0]
      velocity                   :  [0, 0, 0]
      particle-type              :  0
      particle-epsilon           :  1
      particle-sigma             :  1
      particle-mass              :  1.79769e+308
  # top wall
#  CubeGrid:
#    1:
#      particles-per-dimension    :  [51, 31, 1]
#      particle-spacing           :  1
#      bottomLeftCorner           :  [1, 0, 40]
#      velocity                   :  [0, 0, 0]
#      particle-type              :  0
#      particle-epsilon           :  1
#      particle-sigma             :  1
#      particle-mass              :  1.79769e+308
=======
>>>>>>> 96cdceba
  # "water"
  CubeClosestPacked:
    0:
      particle-spacing           :  1.122462048
      bottomLeftCorner           :  [1, 1, 1]
      box-length                 :  [48, 28, 10]
      velocity                   :  [0, 0, 0]
      particle-type              :  0
      particle-epsilon           :  1
      particle-sigma             :  1
      particle-mass              :  1
  Sphere:
    0:
      center                     :  [18, 15, 30]
      radius                     :  6
      particle-spacing           :  1.122462048
      velocity                   :  [0, 0, 0]
      particle-type              :  1
      particle-epsilon           :  1
      particle-sigma             :  1
      particle-mass              :  1
# thermostat:
#   initialTemperature             :  1
#   targetTemperature              :  4
#   deltaTemperature               :  0.1
#   thermostatInterval             :  10
#   addBrownianMotion              :  false
vtk-filename                     :  fallingDrop
vtk-write-frequency              :  1000
no-flops                         :  false
no-end-config                    :  true
log-level                        :  info<|MERGE_RESOLUTION|>--- conflicted
+++ resolved
@@ -3,18 +3,10 @@
 verlet-skin-radius               :  1.0
 verlet-cluster-size              :  4
 selector-strategy                :  Fastest-Absolute-Value
-<<<<<<< HEAD
-# data-layout                      :  [AoS, SoA]
-# Traversals for Release paper:
-traversal                        :  [lc_c01, lc_c18, lc_c08, lc_sliced, vl_list_iteration, vlc_c01, vlc_c18, vlc_sliced]
-tuning-strategy                  :  reinforcement-learning
-tuning-interval                  :  1000
-=======
 data-layout                      :  [AoS, SoA]
 traversal                        :  [ lc_c01, lc_c18, lc_c08, lc_sliced_c02, vl_list_iteration, vlc_c01, vlc_c18, vlc_sliced_c02, vcl_cluster_iteration, vcl_c01_balanced, vcl_c06 ] # Please see AllOptions.yaml for a comprehensive list of traversals
 tuning-strategy                  :  full-Search
 tuning-interval                  :  2500
->>>>>>> 96cdceba
 tuning-samples                   :  3
 tuning-max-evidence              :  10
 functor                          :  Lennard-Jones
@@ -28,35 +20,9 @@
 boundary-type                    : [reflective,reflective,reflective]
 globalForce                      :  [0,0,-12]
 Objects:
-<<<<<<< HEAD
-  # since md-flex currently has no reflecting boundaries we use walls of particles with infinite (or max double) mass.
-  # bottom wall
-  CubeGrid:
-    0:
-      particles-per-dimension    :  [51, 31, 1]
-      particle-spacing           :  1
-      bottomLeftCorner           :  [0, 0, 0]
-      velocity                   :  [0, 0, 0]
-      particle-type              :  0
-      particle-epsilon           :  1
-      particle-sigma             :  1
-      particle-mass              :  1.79769e+308
-  # top wall
-#  CubeGrid:
-#    1:
-#      particles-per-dimension    :  [51, 31, 1]
-#      particle-spacing           :  1
-#      bottomLeftCorner           :  [1, 0, 40]
-#      velocity                   :  [0, 0, 0]
-#      particle-type              :  0
-#      particle-epsilon           :  1
-#      particle-sigma             :  1
-#      particle-mass              :  1.79769e+308
-=======
->>>>>>> 96cdceba
   # "water"
   CubeClosestPacked:
-    0:
+    0:  
       particle-spacing           :  1.122462048
       bottomLeftCorner           :  [1, 1, 1]
       box-length                 :  [48, 28, 10]
@@ -66,7 +32,7 @@
       particle-sigma             :  1
       particle-mass              :  1
   Sphere:
-    0:
+    0:  
       center                     :  [18, 15, 30]
       radius                     :  6
       particle-spacing           :  1.122462048
