# This yaml file is for single-site molecular simulation. Uncomment the Molecules option to run this experiment using
## md-flexible compiled for multi-site molecules.
container                        :  [LinkedCells]
verlet-rebuild-frequency         :  10
<<<<<<< HEAD
verlet-skin-radius-per-timestep  :  0.02
=======
verlet-skin-radius               :  1.0
>>>>>>> 67450047
verlet-cluster-size              :  4
selector-strategy                :  Fastest-Absolute-Value
data-layout                      :  [AoS, SoA]
data-layout-3b                   :  [AoS]
traversal                        :  [ lc_c01, lc_c18, lc_c08, lc_sliced_c02, vl_list_iteration, vlc_c01, vlc_c18, vlc_sliced_c02, vcl_cluster_iteration, vcl_c01_balanced, vcl_c06 ] # Please see AllOptions.yaml for a comprehensive list of traversals
traversal-3b                     :  [lc_c08_3b, lc_c04_3b] # , lc_sliced_3b, lc_sliced_c02_3b] # ds_sequential_3b
tuning-strategies                :  []
tuning-interval                  :  2500
tuning-samples                   :  3
tuning-max-evidence              :  10
functor                          :  Lennard-Jones AVX
functor-3b                       :  axilrod-teller

newton3                          :  [disabled, enabled]
newton3-3b                       :  [enabled]

cutoff                           :  3
box-min                          :  [0, 0, 0]
box-max                          :  [7.25, 7.25, 7.25]
cell-size                        :  [0.5, 0.33]
deltaT                           :  0.0005
<<<<<<< HEAD
iterations                       :  10
=======
iterations                       :  15000
energy-sensor                    :  rapl
>>>>>>> 67450047
boundary-type                    :  [reflective,reflective,reflective]
globalForce                      :  [0,0,-12]
Sites:
  0:
    epsilon                      :  1.
    sigma                        :  1.
    mass                         :  1.
# Uncomment below to run a multi-site simulation.
#Molecules:
#  0:
#    site-types                   :  [ 0 ]
#    relative-site-positions      :  [ [0, 0, 0 ] ]
#    moment-of-inertia            :  [ 1., 1., 1. ]
Objects:
  # "water"
  CubeClosestPacked:
    0:  
      particle-spacing           :  1.122462048
      bottomLeftCorner           :  [1, 1, 1]
      box-length                 :  [48, 28, 10]
      velocity                   :  [0, 0, 0]
      particle-type-id           :  0
  Sphere:
    0:  
      center                     :  [18, 15, 30]
      radius                     :  6
      particle-spacing           :  1.122462048
      velocity                   :  [0, 0, 0]
      particle-type-id           :  0
# thermostat:
#   initialTemperature             :  1
#   targetTemperature              :  4
#   deltaTemperature               :  0.1
#   thermostatInterval             :  10
#   addBrownianMotion              :  false
vtk-filename                     :  fallingDrop
vtk-write-frequency              :  1000
vtk-output-folder                :  vtkOutputFolder
no-end-config                    :  true
log-level                        :  info<|MERGE_RESOLUTION|>--- conflicted
+++ resolved
@@ -1,39 +1,25 @@
 # This yaml file is for single-site molecular simulation. Uncomment the Molecules option to run this experiment using
 ## md-flexible compiled for multi-site molecules.
-container                        :  [LinkedCells]
+container                        :  [LinkedCells, VerletLists, VerletListsCells, VerletClusterLists]
 verlet-rebuild-frequency         :  10
-<<<<<<< HEAD
-verlet-skin-radius-per-timestep  :  0.02
-=======
 verlet-skin-radius               :  1.0
->>>>>>> 67450047
 verlet-cluster-size              :  4
 selector-strategy                :  Fastest-Absolute-Value
 data-layout                      :  [AoS, SoA]
-data-layout-3b                   :  [AoS]
 traversal                        :  [ lc_c01, lc_c18, lc_c08, lc_sliced_c02, vl_list_iteration, vlc_c01, vlc_c18, vlc_sliced_c02, vcl_cluster_iteration, vcl_c01_balanced, vcl_c06 ] # Please see AllOptions.yaml for a comprehensive list of traversals
-traversal-3b                     :  [lc_c08_3b, lc_c04_3b] # , lc_sliced_3b, lc_sliced_c02_3b] # ds_sequential_3b
 tuning-strategies                :  []
 tuning-interval                  :  2500
 tuning-samples                   :  3
 tuning-max-evidence              :  10
 functor                          :  Lennard-Jones AVX
-functor-3b                       :  axilrod-teller
-
 newton3                          :  [disabled, enabled]
-newton3-3b                       :  [enabled]
-
 cutoff                           :  3
 box-min                          :  [0, 0, 0]
 box-max                          :  [7.25, 7.25, 7.25]
-cell-size                        :  [0.5, 0.33]
+cell-size                        :  [1]
 deltaT                           :  0.0005
-<<<<<<< HEAD
-iterations                       :  10
-=======
 iterations                       :  15000
 energy-sensor                    :  rapl
->>>>>>> 67450047
 boundary-type                    :  [reflective,reflective,reflective]
 globalForce                      :  [0,0,-12]
 Sites:
