# This yaml file creates a simple simulation box to be run with 3-body functors.
container                            :  [LinkedCells] # DirectSum
functor-3b                           :  axilrod-teller-muto
traversal-3b                         :  [lc_c01] # ds_sequential
newton3-3b                           :  [enabled, disabled]
data-layout-3b                       :  [AoS, SoA]

<<<<<<< HEAD
# Comment out to isolate 3-body interactions, but this makes simulation unphysical
=======
# Comment out to exclude 2-body interactions, but note that this makes the simulation unphysical.
>>>>>>> dff69590
functor                              :  lj-avx
traversal                            :  [lc_c01]
newton3                              :  [enabled, disabled]
data-layout                          :  [AoS, SoA]

verlet-rebuild-frequency             :  10
verlet-skin-radius                   :  0.2
selector-strategy                    :  Fastest-Absolute-Value
tuning-strategies                    :  []
tuning-interval                      :  2000
tuning-samples                       :  3
tuning-max-evidence                  :  10

cutoff                               :  2.5
cell-size                            :  [1]
deltaT                               :  0.002
iterations                           :  50
boundary-type                        :  [periodic, periodic, periodic]
fastParticlesThrow                   :  false

Sites:
  0:
    epsilon                          :  1.
    sigma                            :  1.
    mass                             :  1.
    nu                               :  0.073 # Value for Argon
Objects:
  CubeClosestPacked:
    0:
      box-length                     :  [10, 10, 10]
      bottomLeftCorner               :  [0, 0, 0]
      particle-spacing               :  1.35
      velocity                       :  [0, 0, 0]
      particle-type-id               :  0
thermostat:
  initialTemperature                 :  1.1
  targetTemperature                  :  1.1
  deltaTemperature                   :  0.5
  thermostatInterval                 :  25
  addBrownianMotion                  :  true

log-level                            :  warn
no-end-config                        :  true
no-progress-bar                      :  false
vtk-filename                         :  3BodyTest
vtk-output-folder                    :  3BodyTestOutput
vtk-write-frequency                  :  10
#log-file                            : log.txt<|MERGE_RESOLUTION|>--- conflicted
+++ resolved
@@ -5,11 +5,7 @@
 newton3-3b                           :  [enabled, disabled]
 data-layout-3b                       :  [AoS, SoA]
 
-<<<<<<< HEAD
-# Comment out to isolate 3-body interactions, but this makes simulation unphysical
-=======
 # Comment out to exclude 2-body interactions, but note that this makes the simulation unphysical.
->>>>>>> dff69590
 functor                              :  lj-avx
 traversal                            :  [lc_c01]
 newton3                              :  [enabled, disabled]
