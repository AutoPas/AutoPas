--- conflicted
+++ resolved
@@ -25,11 +25,7 @@
                                          {"newton3", required_argument, nullptr, '3'},
                                          {"delta_t", required_argument, nullptr, 'D'},
                                          {"epsilon", required_argument, nullptr, 'e'},
-<<<<<<< HEAD
-                                         {"sigma", required_argument, nullptr, 'a'},
-=======
                                          {"sigma", required_argument, nullptr, 'A'},
->>>>>>> 7aa45351
                                          {"particle-mass", required_argument, nullptr, 'M'},
                                          {"particles-generator", required_argument, nullptr, 'g'},
                                          {"particles-per-dimension", required_argument, nullptr, 'n'},
@@ -59,11 +55,7 @@
         }
         break;
       }
-<<<<<<< HEAD
-      case 'a': {
-=======
       case 'A': {
->>>>>>> 7aa45351
         try {
           sigma = stod(strArg);
         } catch (const exception &) {
@@ -542,10 +534,7 @@
 double MDFlexParser::getSigma() const { return sigma; }
 
 double MDFlexParser::getDeltaT() const { return delta_t; }
-<<<<<<< HEAD
-=======
 
 double MDFlexParser::getMass() const { return mass; }
->>>>>>> 7aa45351
 
 autopas::TuningStrategyOption MDFlexParser::getTuningStrategyOption() const { return tuningStrategyOption; }