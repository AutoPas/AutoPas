/**
 * @file MDFlexParser.cpp
 * @date 23.02.2018
 * @author F. Gratl
 */

#include "MDFlexParser.h"
#include "autopas/utils/StringUtils.h"

bool MDFlexParser::parseInput(int argc, char **argv) {
  bool displayHelp = false;
  int option, option_index;
  static struct option long_options[] = {{"box-length", required_argument, nullptr, 'b'},
                                         {"container", required_argument, nullptr, 'c'},
                                         {"selector-strategy", required_argument, nullptr, 'y'},
                                         {"cutoff", required_argument, nullptr, 'C'},
                                         {"cell-size-factor", required_argument, nullptr, 'a'},
                                         {"distribution-mean", required_argument, nullptr, 'm'},
                                         {"distribution-stddeviation", required_argument, nullptr, 'z'},
                                         {"data-layout", required_argument, nullptr, 'd'},
                                         {"functor", required_argument, nullptr, 'f'},
                                         {"help", no_argument, nullptr, 'h'},
                                         {"iterations", required_argument, nullptr, 'i'},
                                         {"no-flops", no_argument, nullptr, 'F'},
                                         {"newton3", required_argument, nullptr, '3'},
                                         {"delta_t", required_argument, nullptr, 'D'},
                                         {"epsilon",required_argument, nullptr, 'e'},
                                         {"sigma",required_argument, nullptr, 'a'},
                                         {"particle-mass", required_argument, nullptr,'M'},
                                         {"particles-generator", required_argument, nullptr, 'g'},
                                         {"particles-per-dimension", required_argument, nullptr, 'n'},
                                         {"particles-total", required_argument, nullptr, 'N'},
                                         {"particle-spacing", required_argument, nullptr, 's'},
                                         {"traversal", required_argument, nullptr, 't'},
                                         {"tuning-interval", required_argument, nullptr, 'I'},
                                         {"tuning-samples", required_argument, nullptr, 'S'},
                                         {"tuning-strategy", required_argument, nullptr, 'T'},
                                         {"log-level", required_argument, nullptr, 'l'},
                                         {"log-file", required_argument, nullptr, 'L'},
                                         {"verlet-rebuild-frequency", required_argument, nullptr, 'v'},
                                         {"verlet-skin-radius", required_argument, nullptr, 'r'},
                                         {"vtk", required_argument, nullptr, 'w'},
                                         {nullptr, 0, nullptr, 0}};  // needed to signal the end of the array
  string strArg;
  while ((option = getopt_long(argc, argv, "", long_options, &option_index)) != -1) {
    if (optarg != nullptr) strArg = optarg;
    transform(strArg.begin(), strArg.end(), strArg.begin(), ::tolower);
    switch (option) {
      case 'e': {
          try {
              epsilon = stod(strArg);
          } catch (const exception &) {
              cerr << "Error parsing epsilon value: " << optarg << endl;
              displayHelp = true;
          }
          break;
      }
      case 'a':{
          try {
              sigma = stod(strArg);
          } catch (const exception &) {
              cerr << "Error parsing sigma value: " << optarg << endl;
              displayHelp = true;
          }
          break;
      }
      case 'M':{
          try {
              mass = stod(strArg);
          } catch (const exception &) {
              cerr << "Error parsing Particle Mass value: " << optarg << endl;
               displayHelp = true;
          }
           break;
      }
      case 'D':{
          try {
              delta_t = stod(strArg);
          } catch (const exception &) {
              cerr << "Error parsing epsilon value: " << optarg << endl;
              displayHelp = true;
          }
          break;
      }
      case '3': {
        newton3Options = autopas::utils::StringUtils::parseNewton3Options(strArg, false);
        if (newton3Options.empty()) {
          cerr << "Unknown Newton3 option: " << strArg << endl;
          cerr << "Please use 'enabled' or 'disabled'!" << endl;
          displayHelp = true;
        }
        break;
      }
      case 'b': {
        try {
          boxLength = stod(strArg);
        } catch (const exception &) {
          cerr << "Error parsing box length: " << optarg << endl;
          displayHelp = true;
        }
        break;
      }
      case 'c': {
        // overwrite default argument
        containerOptions = autopas::utils::StringUtils::parseContainerOptions(strArg, false);
        if (containerOptions.empty()) {
          cerr << "Unknown container option: " << strArg << endl;
          cerr << "Please use 'DirectSum', 'LinkedCells', 'VerletLists', 'VCells' or 'VCluster'!" << endl;
          displayHelp = true;
        }
        break;
      }
      case 'C': {
        try {
          cutoff = stod(strArg);
        } catch (const exception &) {
          cerr << "Error parsing cutoff Radius: " << optarg << endl;
          displayHelp = true;
        }
        break;
      }
      case 'a': {
        cellSizeFactors = autopas::utils::StringUtils::parseNumberSet(strArg);
        if (cellSizeFactors->isEmpty()) {
          cerr << "Error parsing cell size factors: " << optarg << endl;
          displayHelp = true;
        }
        break;
      }
      case 'd': {
        dataLayoutOptions = autopas::utils::StringUtils::parseDataLayout(strArg);
        if (dataLayoutOptions.empty()) {
          cerr << "Unknown data layouts: " << strArg << endl;
          cerr << "Please use 'AoS' or 'SoA'!" << endl;
          displayHelp = true;
        }
        break;
      }
      case 'f': {
        if (strArg.find("avx") != string::npos) {
          functorOption = lj12_6_AVX;
        } else if (strArg.find("lj") != string::npos || strArg.find("lennard-jones") != string::npos) {
          functorOption = lj12_6;
        } else {
          cerr << "Unknown functor: " << strArg << endl;
          cerr << "Please use 'Lennard-Jones' or 'Lennard-Jones-AVX'" << endl;
          displayHelp = true;
        }
        break;
      }
      case 'F': {
        measureFlops = false;
        break;
      }
      case 'g': {
        if (strArg.find("grid") != string::npos) {
          generatorOption = GeneratorOption::grid;
        } else if (strArg.find("uni") != string::npos) {
          generatorOption = GeneratorOption::uniform;
        } else if (strArg.find("gaus") != string::npos) {
          generatorOption = GeneratorOption::gaussian;
        } else {
          cerr << "Unknown generator: " << strArg << endl;
          cerr << "Please use 'Grid' or 'Gaussian'" << endl;
          displayHelp = true;
        }
        break;
      }
      case 'h': {
        displayHelp = true;
        break;
      }
      case 'i': {
        try {
          iterations = stoul(strArg);
          if (iterations < 1) {
            cerr << "IterationNumber of iterations has to be a positive integer!" << endl;
            displayHelp = true;
          }
        } catch (const exception &) {
          cerr << "Error parsing number of iterations: " << optarg << endl;
          displayHelp = true;
        }
        break;
      }
      case 'I': {
        try {
          tuningInterval = (unsigned int)stoul(strArg);
          if (tuningInterval < 1) {
            cerr << "Tuning interval has to be a positive integer!" << endl;
            displayHelp = true;
          }
        } catch (const exception &) {
          cerr << "Error parsing tuning interval: " << optarg << endl;
          displayHelp = true;
        }
        break;
      }
      case 'y': {
        selectorStrategy = autopas::utils::StringUtils::parseSelectorStrategy(strArg);
        if (selectorStrategy == autopas::SelectorStrategyOption(-1)) {
          cerr << "Unknown Selector Strategy: " << strArg << endl;
          cerr << "Please use 'fastestAbs', 'fastestMean' or 'fastestMedian'!" << endl;
          displayHelp = true;
        }
        break;
      }
      case 'l': {
        switch (strArg[0]) {
          case 't': {
            logLevel = spdlog::level::trace;
            break;
          }
          case 'd': {
            logLevel = spdlog::level::debug;
            break;
          }
          case 'i': {
            logLevel = spdlog::level::info;
            break;
          }
          case 'w': {
            logLevel = spdlog::level::warn;
            break;
          }
          case 'e': {
            logLevel = spdlog::level::err;
            break;
          }
          case 'c': {
            logLevel = spdlog::level::critical;
            break;
          }
          case 'o': {
            logLevel = spdlog::level::off;
            break;
          }
          default: {
            cerr << "Unknown Log Level: " << strArg << endl;
            cerr << "Please use 'trace', 'debug', 'info', 'warning', 'error', 'critical' or 'off'." << endl;
            displayHelp = true;
          }
        }
        break;
      }
      case 'L': {
        logFileName = strArg;
        break;
      }
      case 'm': {
        try {
          distributionMean = stod(strArg);
        } catch (const exception &) {
          cerr << "Error parsing distribution mean: " << optarg << endl;
          displayHelp = true;
        }
        break;
      }
      case 'n': {
        try {
          particlesPerDim = stoul(strArg);
        } catch (const exception &) {
          cerr << "Error parsing number of particles per dimension: " << optarg << endl;
          displayHelp = true;
        }
        break;
      }
      case 'N': {
        try {
          particlesTotal = stoul(strArg);
        } catch (const exception &) {
          cerr << "Error parsing total number of particles: " << optarg << endl;
          displayHelp = true;
        }
        break;
      }
      case 's': {
        try {
          particleSpacing = stod(strArg);
        } catch (const exception &) {
          cerr << "Error parsing separation of particles: " << optarg << endl;
          displayHelp = true;
        }
        break;
      }
      case 'S': {
        try {
          tuningSamples = (unsigned int)stoul(strArg);
          if (tuningSamples < 1) {
            cerr << "Tuning samples has to be a positive integer!" << endl;
            displayHelp = true;
          }
        } catch (const exception &) {
          cerr << "Error parsing number of tuning samples: " << optarg << endl;
          displayHelp = true;
        }
        break;
      }
      case 't': {
        traversalOptions = autopas::utils::StringUtils::parseTraversalOptions(strArg);
        if (traversalOptions.empty()) {
          cerr << "Unknown Traversal: " << strArg << endl;
          cerr << "Please use 'c08', 'c01', 'c18', 'sliced' or 'direct'!" << endl;
          displayHelp = true;
        }
        break;
      }
      case 'T': {
        tuningStrategyOption = autopas::utils::StringUtils::parseTuningStrategyOption(strArg);
        if (tuningStrategyOption == autopas::TuningStrategyOption(-1)) {
          cerr << "Unknown Tuning Strategy: " << strArg << endl;
          cerr << "Please use 'full-search'!" << endl;
          displayHelp = true;
        }
        break;
      }
      case 'v': {
        try {
          verletRebuildFrequency = (unsigned int)stoul(strArg);
        } catch (const exception &) {
          cerr << "Error parsing verlet-rebuild-frequency: " << optarg << endl;
          displayHelp = true;
        }
        break;
      }
      case 'w': {
        writeVTK = strArg;
        break;
      }
      case 'r': {
        try {
          verletSkinRadius = stod(strArg);
        } catch (const exception &) {
          cerr << "Error parsing verlet-skin-radius: " << optarg << endl;
          displayHelp = true;
        }
        break;
      }
      case 'z': {
        try {
          distributionStdDev = stod(strArg);
        } catch (const exception &) {
          cerr << "Error parsing distribution standard deviation: " << optarg << endl;
          displayHelp = true;
        }
        break;
      }
      default: {
        // error message handled by getopt
        displayHelp = true;
      }
    }
  }
  if (displayHelp) {
    cout << "Usage: " << argv[0] << endl;
    for (auto o : long_options) {
      if (o.name == nullptr) continue;
      cout << "    --" << setw(valueOffset + 2) << left << o.name;
      if (o.has_arg) cout << "option";
      cout << endl;
    }
    return false;
  }
  return true;
}

template <class T>
std::string iterableToString(T arr) {
  std::ostringstream ss;
  for (auto a : arr) {
    ss << autopas::utils::StringUtils::to_string(a) << ", ";  //@todo, das ss --- Memory Sanitizer
  }
  // deletes last comma
  ss << "\b\b";
  return ss.str();
}

void MDFlexParser::printConfig() {
  constexpr size_t valueOffset = 32;
  cout << setw(valueOffset) << left << "Container"
       << ":  " << iterableToString(containerOptions) << endl;

  // if verlet lists are in the container options print verlet config data
  if (iterableToString(containerOptions).find("erlet") != std::string::npos) {
    cout << setw(valueOffset) << left << "Verlet rebuild frequency"
         << ":  " << verletRebuildFrequency << endl;

    cout << setw(valueOffset) << left << "Verlet skin radius"
         << ":  " << verletSkinRadius << endl;
  }

  if (containerOptions.size() > 1 or traversalOptions.size() > 1 or dataLayoutOptions.size() > 1) {
    cout << setw(valueOffset) << left << "Selector Strategy"
         << ":  " << autopas::utils::StringUtils::to_string(selectorStrategy) << endl;
  }

  cout << setw(valueOffset) << left << "Data Layout"
       << ":  " << iterableToString(dataLayoutOptions) << endl;

  cout << setw(valueOffset) << left << "Functor"
       << ":  ";
  switch (functorOption) {
    case FunctorOption::lj12_6: {
      cout << "Lennard-Jones (12-6)" << endl;
      break;
    }
    case FunctorOption::lj12_6_AVX: {
      cout << "Lennard-Jones (12-6) AVX intrinsics" << endl;
      break;
    }
  }

  cout << setw(valueOffset) << left << "Newton3"
       << ":  " << iterableToString(newton3Options) << endl;

  cout << setw(valueOffset) << left << "Cutoff radius"
       << ":  " << cutoff << endl;

  cout << setw(valueOffset) << left << "Cell size factor"
       << ":  " << static_cast<std::string>(*cellSizeFactors) << endl;

  cout << setw(valueOffset) << left << "Particle Generator"
       << ":  ";
  switch (generatorOption) {
    case GeneratorOption::grid: {
      cout << "Grid generator" << endl;
      cout << setw(valueOffset) << left << "Particle spacing"
           << ":  " << particleSpacing << endl;

      cout << "Particles" << endl;
      cout << setw(valueOffset) << left << "  per dimension"
           << ":  " << particlesPerDim << endl;
      cout << setw(valueOffset) << left << "  total"
           << ":  " << (particlesPerDim * particlesPerDim * particlesPerDim) << endl;
      break;
    }
    case GeneratorOption::gaussian: {
      cout << "Gaussian generator" << endl;
      cout << setw(valueOffset) << left << "Box length"
           << ":  " << boxLength << endl;
      cout << setw(valueOffset) << left << "Distribution mean"
           << ":  " << distributionMean << endl;
      cout << setw(valueOffset) << left << "Distribution standard deviation"
           << ":  " << distributionStdDev << endl;

      cout << "Particles" << endl;
      cout << setw(valueOffset) << left << "  total"
           << ":  " << particlesTotal << endl;
      break;
    }
    case GeneratorOption::uniform: {
      cout << "Uniform generator" << endl;
      cout << setw(valueOffset) << left << "Box length"
           << ":  " << boxLength << endl;
      cout << "Particles" << endl;
      cout << setw(valueOffset) << left << "  total"
           << ":  " << particlesTotal << endl;
      break;
    }
  }
  cout << setw(valueOffset) << left << "Allowed traversals"
       << ":  " << iterableToString(traversalOptions) << endl;
  cout << setw(valueOffset) << left << "Particles Mass"
       << ":  " << mass << endl;
  cout << setw(valueOffset) << left << "Particles Epsilon"   //@todo verändern wenn verschieden ParticleType in der Simulation sind
       << ":  " << epsilon << endl;
  cout << setw(valueOffset) << left << "Particles Sigma"   //@todo verändern wenn verschieden ParticleType in der Simulation sind
       << ":  " << sigma << endl;
  cout << setw(valueOffset) << left << "delta_t"
       << ":  " << delta_t << endl;
  cout << setw(valueOffset) << left << "Iterations"   //iterations * delta_t = time_end;
       << ":  " << iterations << endl;
  cout << setw(valueOffset) << left << "Tuning Interval"
       << ":  " << tuningInterval << endl;
  cout << setw(valueOffset) << left << "Tuning Samples"
       << ":  " << tuningSamples << endl;
}

std::set<autopas::ContainerOption> MDFlexParser::getContainerOptions() const { return containerOptions; }

double MDFlexParser::getCutoff() const { return cutoff; }

const autopas::NumberSet<double> &MDFlexParser::getCellSizeFactors() const { return *cellSizeFactors; }

std::set<autopas::DataLayoutOption> MDFlexParser::getDataLayoutOptions() const { return dataLayoutOptions; }

MDFlexParser::FunctorOption MDFlexParser::getFunctorOption() const { return functorOption; }

size_t MDFlexParser::getIterations() const { return iterations; }

size_t MDFlexParser::getParticlesPerDim() const { return particlesPerDim; }

double MDFlexParser::getParticleSpacing() const { return particleSpacing; }

size_t MDFlexParser::getParticlesTotal() const { return particlesTotal; }

const std::set<autopas::TraversalOption> &MDFlexParser::getTraversalOptions() const { return traversalOptions; }

unsigned int MDFlexParser::getVerletRebuildFrequency() const { return verletRebuildFrequency; }

double MDFlexParser::getVerletSkinRadius() const { return verletSkinRadius; }

MDFlexParser::GeneratorOption MDFlexParser::getGeneratorOption() const { return generatorOption; }

double MDFlexParser::getDistributionMean() const { return distributionMean; }

double MDFlexParser::getDistributionStdDev() const { return distributionStdDev; }

std::string MDFlexParser::getWriteVTK() const { return writeVTK; }

double MDFlexParser::getBoxLength() {
  if (boxLength == -1) boxLength = ceil(2 * distributionMean);
  return boxLength;
}

bool MDFlexParser::getMeasureFlops() const { return measureFlops; }

unsigned int MDFlexParser::getTuningInterval() const { return tuningInterval; }

unsigned int MDFlexParser::getTuningSamples() const { return tuningSamples; }

autopas::Logger::LogLevel MDFlexParser::getLogLevel() const { return logLevel; }

autopas::SelectorStrategyOption MDFlexParser::getSelectorStrategy() const { return selectorStrategy; }

std::set<autopas::Newton3Option> MDFlexParser::getNewton3Options() const { return newton3Options; }

const string &MDFlexParser::getLogFileName() const { return logFileName; }

<<<<<<< HEAD
const string &MDFlexParser::getLogFileName() const { return logFileName; }

double MDFlexParser::getEpsilon() const { return epsilon; }

double MDFlexParser::getSigma() const { return sigma;}

double MDFlexParser::getDeltaT() const { return delta_t;
}

double MDFlexParser::getMass() const { return mass; }
=======
autopas::TuningStrategyOption MDFlexParser::getTuningStrategyOption() const { return tuningStrategyOption; }
>>>>>>> dcb25822
<|MERGE_RESOLUTION|>--- conflicted
+++ resolved
@@ -368,7 +368,7 @@
 std::string iterableToString(T arr) {
   std::ostringstream ss;
   for (auto a : arr) {
-    ss << autopas::utils::StringUtils::to_string(a) << ", ";  //@todo, das ss --- Memory Sanitizer
+    ss << autopas::utils::StringUtils::to_string(a) << ", ";
   }
   // deletes last comma
   ss << "\b\b";
@@ -527,9 +527,6 @@
 
 const string &MDFlexParser::getLogFileName() const { return logFileName; }
 
-<<<<<<< HEAD
-const string &MDFlexParser::getLogFileName() const { return logFileName; }
-
 double MDFlexParser::getEpsilon() const { return epsilon; }
 
 double MDFlexParser::getSigma() const { return sigma;}
@@ -538,6 +535,5 @@
 }
 
 double MDFlexParser::getMass() const { return mass; }
-=======
-autopas::TuningStrategyOption MDFlexParser::getTuningStrategyOption() const { return tuningStrategyOption; }
->>>>>>> dcb25822
+
+autopas::TuningStrategyOption MDFlexParser::getTuningStrategyOption() const { return tuningStrategyOption; }