--- conflicted
+++ resolved
@@ -12,6 +12,7 @@
                                          {"box-length", required_argument, nullptr, 'b'},
                                          {"box-min",required_argument,nullptr,'k'},
                                          {"box-max",required_argument,nullptr,'K'},
+                                         {"container", required_argument, nullptr, 'c'},
                                          {"cutoff", required_argument, nullptr, 'C'},
                                          {"cell-size-factor", required_argument, nullptr, 'a'},
                                          {"data-layout", required_argument, nullptr, 'd'},
@@ -23,15 +24,11 @@
                                          {"iterations", required_argument, nullptr, 'i'},
                                          {"no-flops", no_argument, nullptr, 'F'},
                                          {"newton3", required_argument, nullptr, '3'},
-<<<<<<< HEAD
-                                         {"particles-total", required_argument, nullptr, 'P'},
-                                         {"periodic",required_argument,nullptr,'p'},
-=======
                                          {"particles-generator", required_argument, nullptr, 'g'},
                                          {"particles-per-dimension", required_argument, nullptr, 'n'},
                                          {"particles-total", required_argument, nullptr, 'N'},
                                          {"particle-spacing", required_argument, nullptr, 's'},
->>>>>>> 94f1e376
+                                         {"periodic",required_argument,nullptr,'p'},
                                          {"selector-strategy", required_argument, nullptr, 'y'},
                                          {"traversal", required_argument, nullptr, 't'},
                                          {"tuning-interval", required_argument, nullptr, 'I'},
@@ -70,324 +67,202 @@
     std::array<double,3> parsingBoxMax{};
     optind = 1;
   while ((option = getopt_long(argc, argv, "", long_options, &option_index)) != -1) {
-      if (optarg != nullptr) strArg = optarg;
-      transform(strArg.begin(), strArg.end(), strArg.begin(), ::tolower);
-      switch (option) {
-          case '3': {
-              newton3Options = autopas::utils::StringUtils::parseNewton3Options(strArg, false);
-              if (newton3Options.empty()) {
-                  cerr << "Unknown Newton3 option: " << strArg << endl;
-                  cerr << "Please use 'enabled' or 'disabled'!" << endl;
-                  displayHelp = true;
-              }
-              break;
-          }
-          case 'a': {
-              cellSizeFactors = autopas::utils::StringUtils::parseNumberSet(strArg);
-              if (cellSizeFactors->isEmpty()) {
-                  cerr << "Error parsing cell size factors: " << optarg << endl;
-                  displayHelp = true;
-              }
-              break;
-          }
-          case 'b': {
-              try {
-                  boxLength = stod(strArg);
-              } catch (const exception &) {
-                  cerr << "Error parsing box length: " << strArg << endl;
-                  displayHelp = true;
-              }
-              break;
+    if (optarg != nullptr) strArg = optarg;
+    transform(strArg.begin(), strArg.end(), strArg.begin(), ::tolower);
+    switch (option) {
+      case '3': {
+        newton3Options = autopas::utils::StringUtils::parseNewton3Options(strArg, false);
+        if (newton3Options.empty()) {
+          cerr << "Unknown Newton3 option: " << strArg << endl;
+          cerr << "Please use 'enabled' or 'disabled'!" << endl;
+          displayHelp = true;
+        }
+        break;
+      }
+      case 'a': {
+        cellSizeFactors = autopas::utils::StringUtils::parseNumberSet(strArg);
+        if (cellSizeFactors->isEmpty()) {
+          cerr << "Error parsing cell size factors: " << optarg << endl;
+          displayHelp = true;
+        }
+        break;
+      }
+        case 'b': {
+            try {
+                boxLength = stod(strArg);
+            } catch (const exception &) {
+                cerr << "Error parsing box length: " << strArg << endl;
+                displayHelp = true;
+            }
+            break;
+        }
+      case 'c': {
+        // overwrite default argument
+        containerOptions = autopas::utils::StringUtils::parseContainerOptions(strArg, false);
+        if (containerOptions.empty()) {
+          cerr << "Unknown container option: " << strArg << endl;
+          cerr << "Please use 'DirectSum', 'LinkedCells', 'VerletLists', 'VCells' or 'VCluster'!" << endl;
+          displayHelp = true;
+        }
+        break;
+      }
+      case 'C': {
+        try {
+          cutoff = stod(strArg);
+        } catch (const exception &) {
+          cerr << "Error parsing cutoff Radius: " << optarg << endl;
+          displayHelp = true;
+        }
+        break;
+      }
+      case 'D': {
+        try {
+          delta_t = stod(strArg);
+        } catch (const exception &) {
+          cerr << "Error parsing epsilon value: " << optarg << endl;
+          displayHelp = true;
+        }
+        break;
+      }
+      case 'd': {
+        dataLayoutOptions = autopas::utils::StringUtils::parseDataLayout(strArg);
+        if (dataLayoutOptions.empty()) {
+          cerr << "Unknown data layouts: " << strArg << endl;
+          cerr << "Please use 'AoS' or 'SoA'!" << endl;
+          displayHelp = true;
+        }
+        break;
+      }
+      case 'E': {
+        try {
+          tuningMaxEvidence = (unsigned int)stoul(strArg);
+          if (tuningMaxEvidence < 1) {
+            cerr << "Tuning max evidence has to be a positive integer!" << endl;
+            displayHelp = true;
+          }
+        } catch (const exception &) {
+          cerr << "Error parsing number of tuning max evidence: " << optarg << endl;
+          displayHelp = true;
+        }
+        break;
+      }
+      case 'f': {
+        if (strArg.find("avx") != string::npos) {
+          functorOption = lj12_6_AVX;
+        } else if (strArg.find("lj") != string::npos || strArg.find("lennard-jones") != string::npos) {
+          functorOption = lj12_6;
+        } else {
+          cerr << "Unknown functor: " << strArg << endl;
+          cerr << "Please use 'Lennard-Jones' or 'Lennard-Jones-AVX'" << endl;
+          displayHelp = true;
+        }
+        break;
+      }
+      case 'F': {
+        measureFlops = false;
+        break;
+      }
+        case 'g': {
+            if (strArg.find("grid") != string::npos) {
+                generatorOption = GeneratorOption::grid;
+            } else if (strArg.find("uni") != string::npos) {
+                generatorOption = GeneratorOption::uniform;
+            } else if (strArg.find("gaus") != string::npos) {
+                generatorOption = GeneratorOption::gaussian;
+            } else {
+                cerr << "Unknown generator: " << strArg << endl;
+                cerr << "Please use 'Grid' or 'Gaussian'" << endl;
+                displayHelp = true;
+            }
+            break;
+        }
+      case 'h': {
+        displayHelp = true;
+        break;
+      }
+      case 'i': {
+        try {
+          iterations = stoul(strArg);
+          if (iterations < 1) {
+            cerr << "IterationNumber of iterations has to be a positive integer!" << endl;
+            displayHelp = true;
+          }
+        } catch (const exception &) {
+          cerr << "Error parsing number of iterations: " << optarg << endl;
+          displayHelp = true;
+        }
+        break;
+      }
+      case 'I': {
+        try {
+          tuningInterval = (unsigned int)stoul(strArg);
+          if (tuningInterval < 1) {
+            cerr << "Tuning interval has to be a positive integer!" << endl;
+            displayHelp = true;
+          }
+        } catch (const exception &) {
+          cerr << "Error parsing tuning interval: " << optarg << endl;
+          displayHelp = true;
+        }
+        break;
+      }
+        case 'k' : {
+            try {
+                parsingBoxMin = autopas::utils::StringUtils::parseBoxOption(strArg);
+                setBoxMin =true;
+            }
+            catch (const exception &){
+                cerr << "Error parsing BoxMinOption: " << optarg << endl;
+                displayHelp =true;
+            }
+            break;
+        }
+        case 'K': {
+            try {
+                parsingBoxMax = autopas::utils::StringUtils::parseBoxOption(strArg);
+                setBoxMax =true;
+            }
+            catch (const exception &){
+                cerr << "Error parsing BoxMaxOption: " << optarg << endl;
+                displayHelp =true;
+            }
+            break;
+        }
+      case 'l': {
+        switch (strArg[0]) {
+          case 't': {
+            logLevel = spdlog::level::trace;
+            break;
+          }
+          case 'd': {
+            logLevel = spdlog::level::debug;
+            break;
+          }
+          case 'i': {
+            logLevel = spdlog::level::info;
+            break;
+          }
+          case 'w': {
+            logLevel = spdlog::level::warn;
+            break;
+          }
+          case 'e': {
+            logLevel = spdlog::level::err;
+            break;
           }
           case 'c': {
-              // overwrite default argument
-              containerOptions = autopas::utils::StringUtils::parseContainerOptions(strArg, false);
-              if (containerOptions.empty()) {
-                  cerr << "Unknown container option: " << strArg << endl;
-                  cerr << "Please use 'DirectSum', 'LinkedCells', 'VerletLists', 'VCells' or 'VCluster'!" << endl;
-                  displayHelp = true;
-              }
-              break;
-          }
-          case 'C': {
-              try {
-                  cutoff = stod(strArg);
-              } catch (const exception &) {
-                  cerr << "Error parsing cutoff Radius: " << optarg << endl;
-                  displayHelp = true;
-              }
-              break;
-          }
-          case 'D': {
-              try {
-                  delta_t = stod(strArg);
-              } catch (const exception &) {
-                  cerr << "Error parsing epsilon value: " << optarg << endl;
-                  displayHelp = true;
-              }
-              break;
-          }
-          case 'd': {
-              dataLayoutOptions = autopas::utils::StringUtils::parseDataLayout(strArg);
-              if (dataLayoutOptions.empty()) {
-                  cerr << "Unknown data layouts: " << strArg << endl;
-                  cerr << "Please use 'AoS' or 'SoA'!" << endl;
-                  displayHelp = true;
-              }
-              break;
-          }
-          case 'E': {
-              try {
-                  tuningMaxEvidence = (unsigned int) stoul(strArg);
-                  if (tuningMaxEvidence < 1) {
-                      cerr << "Tuning max evidence has to be a positive integer!" << endl;
-                      displayHelp = true;
-                  }
-              } catch (const exception &) {
-                  cerr << "Error parsing number of tuning max evidence: " << optarg << endl;
-                  displayHelp = true;
-              }
-              break;
-          }
-          case 'f': {
-              if (strArg.find("avx") != string::npos) {
-                  functorOption = lj12_6_AVX;
-              } else if (strArg.find("lj") != string::npos || strArg.find("lennard-jones") != string::npos) {
-                  functorOption = lj12_6;
-              } else {
-                  cerr << "Unknown functor: " << strArg << endl;
-                  cerr << "Please use 'Lennard-Jones' or 'Lennard-Jones-AVX'" << endl;
-                  displayHelp = true;
-              }
-              break;
-          }
-          case 'F': {
-              measureFlops = false;
-              break;
-          }
-          case 'g': {
-              if (strArg.find("grid") != string::npos) {
-                  generatorOption = GeneratorOption::grid;
-              } else if (strArg.find("uni") != string::npos) {
-                  generatorOption = GeneratorOption::uniform;
-              } else if (strArg.find("gaus") != string::npos) {
-                  generatorOption = GeneratorOption::gaussian;
-              } else {
-                  cerr << "Unknown generator: " << strArg << endl;
-                  cerr << "Please use 'Grid' or 'Gaussian'" << endl;
-                  displayHelp = true;
-              }
-              break;
-          }
-          case 'h': {
-              displayHelp = true;
-              break;
-          }
-          case 'i': {
-              try {
-                  iterations = stoul(strArg);
-                  if (iterations < 1) {
-                      cerr << "IterationNumber of iterations has to be a positive integer!" << endl;
-                      displayHelp = true;
-                  }
-              } catch (const exception &) {
-                  cerr << "Error parsing number of iterations: " << optarg << endl;
-                  displayHelp = true;
-              }
-              break;
-          }
-          case 'I': {
-              try {
-                  tuningInterval = (unsigned int) stoul(strArg);
-                  if (tuningInterval < 1) {
-                      cerr << "Tuning interval has to be a positive integer!" << endl;
-                      displayHelp = true;
-                  }
-              } catch (const exception &) {
-                  cerr << "Error parsing tuning interval: " << optarg << endl;
-                  displayHelp = true;
-              }
-              break;
-          }
-          case 'k' : {
-              try {
-                  parsingBoxMin = autopas::utils::StringUtils::parseBoxOption(strArg);
-                  setBoxMin =true;
-              }
-              catch (const exception &){
-                  cerr << "Error parsing BoxMinOption: " << optarg << endl;
-                  displayHelp =true;
-              }
-              break;
-          }
-          case 'K': {
-              try {
-                  parsingBoxMax = autopas::utils::StringUtils::parseBoxOption(strArg);
-                  setBoxMax =true;
-              }
-              catch (const exception &){
-                  cerr << "Error parsing BoxMaxOption: " << optarg << endl;
-                  displayHelp =true;
-              }
-              break;
-          }
-          case 'l': {
-              switch (strArg[0]) {
-                  case 't': {
-                      logLevel = spdlog::level::trace;
-                      break;
-                  }
-                  case 'd': {
-                      logLevel = spdlog::level::debug;
-                      break;
-                  }
-                  case 'i': {
-                      logLevel = spdlog::level::info;
-                      break;
-                  }
-                  case 'w': {
-                      logLevel = spdlog::level::warn;
-                      break;
-                  }
-                  case 'e': {
-                      logLevel = spdlog::level::err;
-                      break;
-                  }
-                  case 'c': {
-                      logLevel = spdlog::level::critical;
-                      break;
-                  }
-                  case 'o': {
-                      logLevel = spdlog::level::off;
-                      break;
-                  }
-                  default: {
-                      cerr << "Unknown Log Level: " << strArg << endl;
-                      cerr << "Please use 'trace', 'debug', 'info', 'warning', 'error', 'critical' or 'off'." << endl;
-                      displayHelp = true;
-                  }
-              }
-              break;
-          }
-          case 'L': {
-              logFileName = strArg;
-              break;
-          }
-          case 'm': {
-              try {
-                  distributionMean = stod(strArg);
-              } catch (const exception &) {
-                  cerr << "Error parsing distribution mean: " << strArg << endl;
-                  displayHelp = true;
-              }
-              break;
-          }
-          case 'n': {
-              try {
-                  particlesPerDim = stoul(strArg);
-              } catch (const exception &) {
-                  cerr << "Error parsing number of particles per dimension: " << strArg << endl;
-                  displayHelp = true;
-              }
-              break;
-          }
-          case 'P': {
-              try {
-                  defaultParticlesTotal = stoul(strArg);
-              } catch (const exception &) {
-                  cerr << "Error parsing total number of particles: " << strArg << endl;
-                  displayHelp = true;
-              }
-              break;
-          }
-          case 'r': {
-              try {
-                  verletSkinRadius = stod(strArg);
-              } catch (const exception &) {
-                  cerr << "Error parsing verlet-skin-radius: " << optarg << endl;
-                  displayHelp = true;
-              }
-              break;
-          }
-          case 'S': {
-              try {
-                  tuningSamples = (unsigned int) stoul(strArg);
-                  if (tuningSamples < 1) {
-                      cerr << "Tuning samples has to be a positive integer!" << endl;
-                      displayHelp = true;
-                  }
-              } catch (const exception &) {
-                  cerr << "Error parsing number of tuning samples: " << optarg << endl;
-                  displayHelp = true;
-              }
-              break;
-          }
-          case 's': {
-              try {
-                  particleSpacing = stod(strArg);
-              } catch (const exception &) {
-                  cerr << "Error parsing separation of particles: " << strArg << endl;
-                  displayHelp = true;
-              }
-              break;
-          }
-          case 't': {
-              traversalOptions = autopas::utils::StringUtils::parseTraversalOptions(strArg);
-              if (traversalOptions.empty()) {
-                  cerr << "Unknown Traversal: " << strArg << endl;
-                  cerr << "Please use 'c08', 'c01', 'c18', 'sliced' or 'direct'!" << endl;
-                  displayHelp = true;
-              }
-              break;
-          }
-          case 'T': {
-              tuningStrategyOption = autopas::utils::StringUtils::parseTuningStrategyOption(strArg);
-              if (tuningStrategyOption == autopas::TuningStrategyOption(-1)) {
-                  cerr << "Unknown Tuning Strategy: " << strArg << endl;
-                  cerr << "Please use 'full-search' or 'bayesian-search'!" << endl;
-                  displayHelp = true;
-              }
-              break;
-          }
-          case 'v': {
-              try {
-                  verletRebuildFrequency = (unsigned int) stoul(strArg);
-              } catch (const exception &) {
-                  cerr << "Error parsing verlet-rebuild-frequency: " << optarg << endl;
-                  displayHelp = true;
-              }
-              break;
-          }
-          case 'w': {
-              VTKFileName = strArg;
-              break;
-          }
-          case 'y': {
-              selectorStrategy = autopas::utils::StringUtils::parseSelectorStrategy(strArg);
-              if (selectorStrategy == autopas::SelectorStrategyOption(-1)) {
-                  cerr << "Unknown Selector Strategy: " << strArg << endl;
-                  cerr << "Please use 'fastestAbs', 'fastestMean' or 'fastestMedian'!" << endl;
-                  displayHelp = true;
-              }
-              break;
-          }
-          case 'Y': {
-              break;
-          }
-          case 'z': {
-              try {
-                  distributionStdDev = stod(strArg);
-              } catch (const exception &) {
-                  cerr << "Error parsing distribution standard deviation: " << strArg << endl;
-                  displayHelp = true;
-              }
-              break;
+            logLevel = spdlog::level::critical;
+            break;
+          }
+          case 'o': {
+            logLevel = spdlog::level::off;
+            break;
           }
           default: {
-              // error message handled by getopt
-              displayHelp = true;
-          }
-<<<<<<< HEAD
+            cerr << "Unknown Log Level: " << strArg << endl;
+            cerr << "Please use 'trace', 'debug', 'info', 'warning', 'error', 'critical' or 'off'." << endl;
+            displayHelp = true;
+          }
         }
         break;
       }
@@ -395,24 +270,44 @@
         logFileName = strArg;
         break;
       }
-      case 'P': {
-        // this option is disabled when using yaml parsing file
-        // only relevant for default generation without parsing file
-        if (yamlparsed) break;
-        try {
-          defaultParticlesTotal = stoul(strArg);
-          // deletes the default CubeGrid with the default particleTotal=1000 and sets the new
-          CubeGridObjects.clear();
-          CubeGridObjects.emplace_back(
-              CubeGrid({10,10,10},1., {0., 0., 0.}, {5., 5., 5.}, 0, 1.0, 1.0, 1.0));
-        } catch (const exception &) {
-          cerr << "Error parsing total number of particles: " << strArg << endl;
-          displayHelp = true;
-        }
-        break;
-      }
+        case 'm': {
+            try {
+                distributionMean = stod(strArg);
+            } catch (const exception &) {
+                cerr << "Error parsing distribution mean: " << strArg << endl;
+                displayHelp = true;
+            }
+            break;
+        }
+        case 'n': {
+            try {
+                particlesPerDim = stoul(strArg);
+            } catch (const exception &) {
+                cerr << "Error parsing number of particles per dimension: " << strArg << endl;
+                displayHelp = true;
+            }
+            break;
+        }
+        case 'P': {
+            try {
+                defaultParticlesTotal = stoul(strArg);
+            } catch (const exception &) {
+                cerr << "Error parsing total number of particles: " << strArg << endl;
+                displayHelp = true;
+            }
+            break;
+        }
         case 'p': {
             periodic=true;
+            break;
+        }
+        case 'r': {
+            try {
+                verletSkinRadius = stod(strArg);
+            } catch (const exception &) {
+                cerr << "Error parsing verlet-skin-radius: " << optarg << endl;
+                displayHelp = true;
+            }
             break;
         }
       case 'S': {
@@ -427,9 +322,68 @@
           displayHelp = true;
         }
         break;
-=======
->>>>>>> 94f1e376
-      }
+      }
+        case 's': {
+            try {
+                particleSpacing = stod(strArg);
+            } catch (const exception &) {
+                cerr << "Error parsing separation of particles: " << strArg << endl;
+                displayHelp = true;
+            }
+            break;
+        }
+      case 't': {
+        traversalOptions = autopas::utils::StringUtils::parseTraversalOptions(strArg);
+        if (traversalOptions.empty()) {
+          cerr << "Unknown Traversal: " << strArg << endl;
+          cerr << "Please use 'c08', 'c01', 'c18', 'sliced' or 'direct'!" << endl;
+          displayHelp = true;
+        }
+        break;
+      }
+      case 'T': {
+        tuningStrategyOption = autopas::utils::StringUtils::parseTuningStrategyOption(strArg);
+        if (tuningStrategyOption == autopas::TuningStrategyOption(-1)) {
+          cerr << "Unknown Tuning Strategy: " << strArg << endl;
+          cerr << "Please use 'full-search' or 'bayesian-search'!" << endl;
+          displayHelp = true;
+        }
+        break;
+      }
+      case 'v': {
+        try {
+          verletRebuildFrequency = (unsigned int)stoul(strArg);
+        } catch (const exception &) {
+          cerr << "Error parsing verlet-rebuild-frequency: " << optarg << endl;
+          displayHelp = true;
+        }
+        break;
+      }
+      case 'w': {
+        VTKFileName = strArg;
+        break;
+      }
+      case 'y': {
+        selectorStrategy = autopas::utils::StringUtils::parseSelectorStrategy(strArg);
+        if (selectorStrategy == autopas::SelectorStrategyOption(-1)) {
+          cerr << "Unknown Selector Strategy: " << strArg << endl;
+          cerr << "Please use 'fastestAbs', 'fastestMean' or 'fastestMedian'!" << endl;
+          displayHelp = true;
+        }
+        break;
+      }
+      case 'Y': {
+        break;
+      }
+        case 'z' : {
+            vtkWriteFrequency = stoul(strArg);
+            break;
+        }
+      default: {
+        // error message handled by getopt
+        displayHelp = true;
+      }
+    }
       //switch case for generating basic Objects using the command line, makes only sense if Generating one Object:
       //to generate multiple Object or single and more detailed Objects: use the yaml files
 
@@ -477,36 +431,7 @@
             case YamlParser::empty:
                 break;
         }
-<<<<<<< HEAD
-        break;
-      }
-      case 'w': {
-        VTKFileName = strArg;
-        break;
-      }
-      case 'y': {
-        selectorStrategy = autopas::utils::StringUtils::parseSelectorStrategy(strArg);
-        if (selectorStrategy == autopas::SelectorStrategyOption(-1)) {
-          cerr << "Unknown Selector Strategy: " << strArg << endl;
-          cerr << "Please use 'fastestAbs', 'fastestMean' or 'fastestMedian'!" << endl;
-          displayHelp = true;
-        }
-        break;
-      }
-      case 'Y': {
-        break;
-      }
-      case 'z' : {
-          vtkWriteFrequency = stoul(strArg);
-          break;
-      }
-      default: {
-        // error message handled by getopt
-        displayHelp = true;
-      }
-=======
             this->calcAutopasBox();
->>>>>>> 94f1e376
     }
   if(setBoxMin){
       BoxMin=parsingBoxMin;
