--- conflicted
+++ resolved
@@ -130,12 +130,8 @@
     cout << setw(valueOffset) << left << "Particles Sigma"
          << ":  " << sigma << endl;
     cout << setw(valueOffset) << left << "Particles Mass"
-<<<<<<< HEAD
-         << ":  " << mass << endl << endl;
-=======
          << ":  " << mass << endl
          << endl;
->>>>>>> 92223bf3
   }
 
  private:
