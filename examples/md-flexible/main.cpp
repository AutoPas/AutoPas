--- conflicted
+++ resolved
@@ -3,6 +3,8 @@
  * @date 23.02.2018
  * @author F. Gratl
  */
+
+#include "Simulation.h"
 
 #include <autopas/utils/MemoryProfiler.h>
 #include <chrono>
@@ -13,7 +15,7 @@
 #include "../../tests/testAutopas/testingHelpers/GridGenerator.h"
 #include "../../tests/testAutopas/testingHelpers/RandomGenerator.h"
 #include "MDFlexParser.h"
-#include "Simulation.h"
+#include "PrintableMolecule.h"  // includes autopas.h
 #include "autopas/AutoPas.h"
 #include "autopas/pairwiseFunctors/LJFunctorAVX.h"
 
@@ -63,13 +65,13 @@
  * @param array<double,3>
  * @return string
  * */
-string BoxToString(array<double, 3> input) {
-  std::ostringstream os;
-  for (double i : input) {
-    os << i;
-  }
-  std::string str(os.str());
-  return str;
+string BoxToString(array<double,3> input){
+    std::ostringstream os;
+    for (double i: input){
+        os << i;
+    }
+    std::string str(os.str());
+    return str;
 }
 
 int main(int argc, char **argv) {
@@ -86,12 +88,9 @@
   auto verletRebuildFrequency(parser.getVerletRebuildFrequency());
   auto vtkFilename(parser.getWriteVTK());
   auto logLevel(parser.getLogLevel());
-<<<<<<< HEAD
-=======
   //@todo übernommen vom merge mit master->überprüfen
   auto &cellSizeFactors(parser.getCellSizeFactors());
   auto tuningStrategy(parser.getTuningStrategyOption());
->>>>>>> 7aa45351
 
   parser.printConfig();
 
@@ -113,7 +112,7 @@
   PrintableMolecule::setEpsilon(parser.getEpsilon());
   PrintableMolecule::setSigma(parser.getSigma());
   PrintableMolecule::setMass(parser.getMass());
-<<<<<<< HEAD
+
   // Initializing Particles Map for ParticleClassLibrary
   // erstmal zum Testen default werte, mit 2 verschiedenen Particle Types, muss noch im Parser angepasst werden
   map<unsigned long, double> PC_Epsilon = {{0, 1.}, {1, 1.}, {2, 2.}};
@@ -122,9 +121,6 @@
   ParticleClassLibrary P_C_Library = ParticleClassLibrary(PC_Epsilon, PC_Sigma, PC_Mass);
 
   // Initialization
-  auto autopas = make_shared<autopas::AutoPas<PrintableMolecule, FullParticleCell<PrintableMolecule>>>(outputStream);
-=======
-  // Initialization
 
   auto autopas = make_shared<autopas::AutoPas<PrintableMolecule, FullParticleCell<PrintableMolecule>>>(outputStream);
 
@@ -133,18 +129,12 @@
   autopas->setAllowedCellSizeFactors(cellSizeFactors);
   autopas::Logger::get()->set_level(logLevel);
 
->>>>>>> 7aa45351
   // setted default anderen boxMax--> sonst Fehler
   autopas->setBoxMax({2., 2., 2.});
   autopas->init();
   autopas::Logger::get()->set_level(logLevel);
-<<<<<<< HEAD
   Simulation<PrintableMolecule, autopas::FullParticleCell<PrintableMolecule>> Simulation(autopas, P_C_Library);
-  Simulation.initialize(parser);
-=======
-  Simulation<PrintableMolecule, autopas::FullParticleCell<PrintableMolecule>> Simulation(autopas);
   Simulation.initialize(&parser);
->>>>>>> 7aa45351
   // Simulation
   long durationSimulate = Simulation.simulate();
   long durationPosition = Simulation.getDurationX();
@@ -154,10 +144,7 @@
   if (parser.getGeneratorOption() == MDFlexParser::GeneratorOption::grid) {
     particlesTotal = particlesPerDim * particlesPerDim * particlesPerDim;
   }
-<<<<<<< HEAD
-=======
-
->>>>>>> 7aa45351
+
   if (not vtkFilename.empty()) writeVTKFile(vtkFilename, particlesTotal, autopas);
 
   // statistics for linked cells
