--- conflicted
+++ resolved
@@ -10,7 +10,6 @@
 #include <chrono>
 #include <fstream>
 #include <iostream>
-#include <map>
 #include "../../tests/testAutopas/testingHelpers/GaussianGenerator.h"
 #include "../../tests/testAutopas/testingHelpers/GridGenerator.h"
 #include "../../tests/testAutopas/testingHelpers/RandomGenerator.h"
@@ -72,79 +71,6 @@
   }
   auto vtkFilename(parser.getWriteVTK());
   parser.printConfig();
-<<<<<<< HEAD
-
-  // Simulationsdauer ausgerechnet in main.cpp:
-  std::chrono::high_resolution_clock::time_point startTotal, stopTotal;
-  startTotal = std::chrono::high_resolution_clock::now();
-
-  // select either std::out or a logfile for autopas log output.
-  // This does not affect md-flex output.
-  std::ofstream logFile;
-  std::streambuf *streamBuf;
-  if (logFileName.empty()) {
-    streamBuf = std::cout.rdbuf();
-  } else {
-    logFile.open(logFileName);
-    streamBuf = logFile.rdbuf();
-  }
-  std::ostream outputStream(streamBuf);
-  PrintableMolecule::setEpsilon(parser.getEpsilon());
-  PrintableMolecule::setSigma(parser.getSigma());
-  PrintableMolecule::setMass(parser.getMass());
-
-  // tried to get autopas->getNumberOfParticles(), but didnt work ->@todo need to make it work with get function
-  // only workaround with parser arguments:
-  double numP;
-  if (parser.getGeneratorOption() == MDFlexParser::GeneratorOption::grid) {
-    numP = parser.getParticlesPerDim() * parser.getParticlesPerDim() * parser.getParticlesPerDim();
-  } else {
-    numP = parser.getParticlesTotal();
-  }
-  // Initialization
-
-  auto autopas = make_shared<autopas::AutoPas<PrintableMolecule, FullParticleCell<PrintableMolecule>>>(outputStream);
-  autopas->setTuningStrategyOption(tuningStrategy);
-  autopas->setAllowedCellSizeFactors(cellSizeFactors);
-  autopas::Logger::get()->set_level(logLevel);
-
-  // setted default anderen boxMax--> sonst Fehler
-  autopas->setBoxMax({2., 2., 2.});
-  autopas->init();
-  autopas::Logger::get()->set_level(logLevel);
-  autopas->setTuningStrategyOption(tuningStrategy);
-  autopas->setAllowedCellSizeFactors(cellSizeFactors);
-  autopas::Logger::get()->set_level(logLevel);
-  // temporäre setBoxMax, damit code läuft->sonst BoxLength nicht ausreichend
-  autopas->setBoxMax({2., 2., 2.});
-  autopas->init();
-  autopas::Logger::get()->set_level(logLevel);
-
-  map<unsigned long, double> PC_Epsilon;
-  map<unsigned long, double> PC_Sigma;
-  map<unsigned long, double> PC_Mass;
-  // temporäre implemetierung mit nur einer particle Class
-  double epsilon = parser.getEpsilon();
-  double sigma = parser.getSigma();
-  double mass = parser.getMass();
-  for (unsigned long i = 0; i < numP; i++) {
-    PC_Epsilon.emplace(i, epsilon);
-    PC_Sigma.emplace(i, sigma);
-    PC_Mass.emplace(i, mass);
-  }
-
-  ParticleClassLibrary P_C_Library = ParticleClassLibrary(PC_Epsilon, PC_Sigma, PC_Mass);
-
-  Simulation<PrintableMolecule, autopas::FullParticleCell<PrintableMolecule>> Simulation(autopas, P_C_Library);
-  Simulation.initialize(&parser);
-
-  // Simulation
-  long durationSimulate = Simulation.simulate();
-  long durationPosition = Simulation.getDurationX();
-  long durationVelocity = Simulation.getDurationV();
-  long durationForce = Simulation.getDurationF();
-=======
->>>>>>> 7ef5c4b5
   cout << endl;
 
   // Initialization
