--- conflicted
+++ resolved
@@ -19,6 +19,8 @@
 using namespace std;
 using namespace autopas;
 
+typedef PrintableMoleculeBase<double> PrintableMolecule;
+
 /**
  * Prints position and forces of all particles in the autopas object.
  * @tparam AutoPasTemplate Template for the templetized autopas type.
@@ -38,14 +40,12 @@
  * built. It consists of %`FullParticleCells` and is filled with
  * `PrintableMolecules`. The particles are aligned on a cuboid grid.
  *
- * @tparam Particle Type
  * @param autopas AutoPas object that should be initialized
  * @param particlesPerDim Number of desired particles per dimension.
  * @param particelSpacing Space between two particles along each axis of space.
  */
-template <class Particle>
-void initContainerGrid(autopas::AutoPas<Particle, FullParticleCell<Particle>> &autopas, size_t particlesPerDim,
-                       double particelSpacing) {
+void initContainerGrid(autopas::AutoPas<PrintableMolecule, FullParticleCell<PrintableMolecule>> &autopas,
+                       size_t particlesPerDim, double particelSpacing) {
   std::array<double, 3> boxMin({0., 0., 0.});
   std::array<double, 3> boxMax(
       {(particlesPerDim)*particelSpacing, (particlesPerDim)*particelSpacing, (particlesPerDim)*particelSpacing});
@@ -55,15 +55,14 @@
 
   autopas.init();
 
-  Particle dummyParticle;
+  PrintableMolecule dummyParticle;
   GridGenerator::fillWithParticles(autopas, {particlesPerDim, particlesPerDim, particlesPerDim}, dummyParticle,
                                    {particelSpacing, particelSpacing, particelSpacing},
                                    {particelSpacing / 2, particelSpacing / 2, particelSpacing / 2});
 }
 
-template <class Particle>
-void initContainerGauss(autopas::AutoPas<Particle, FullParticleCell<Particle>> &autopas, double boxLength,
-                        size_t numParticles, double distributionMean, double distributionStdDev) {
+void initContainerGauss(autopas::AutoPas<PrintableMolecule, FullParticleCell<PrintableMolecule>> &autopas,
+                        double boxLength, size_t numParticles, double distributionMean, double distributionStdDev) {
   std::array<double, 3> boxMin({0., 0., 0.});
   std::array<double, 3> boxMax({boxLength, boxLength, boxLength});
 
@@ -72,13 +71,12 @@
 
   autopas.init();
 
-  Particle dummyParticle;
+  PrintableMolecule dummyParticle;
   GaussianGenerator::fillWithParticles(autopas, numParticles, dummyParticle, distributionMean, distributionStdDev);
 }
 
-template <class Particle>
-void initContainerUniform(autopas::AutoPas<Particle, FullParticleCell<Particle>> &autopas, double boxLength,
-                          size_t numParticles) {
+void initContainerUniform(autopas::AutoPas<PrintableMolecule, FullParticleCell<PrintableMolecule>> &autopas,
+                          double boxLength, size_t numParticles) {
   std::array<double, 3> boxMin({0., 0., 0.});
   std::array<double, 3> boxMax({boxLength, boxLength, boxLength});
 
@@ -87,7 +85,7 @@
 
   autopas.init();
 
-  Particle dummyParticle;
+  PrintableMolecule dummyParticle;
   RandomGenerator::fillWithParticles(autopas, dummyParticle, numParticles);
 }
 
@@ -128,9 +126,8 @@
  * @return Time for all calculation iterations in microseconds.
  */
 template <class FunctorChoice, class AutoPasTemplate>
-long calculate(AutoPasTemplate &autopas, double cutoff, size_t numIterations,
-               std::array<double, 3> lowCorner = {0., 0., 0.}, std::array<double, 3> highCorner = {0., 0., 0.}) {
-  auto functor = FunctorChoice(cutoff, MoleculeLJ::getEpsilon(), MoleculeLJ::getSigma(), 0.0, lowCorner, highCorner);
+long calculate(AutoPasTemplate &autopas, double cutoff, size_t numIterations) {
+  auto functor = FunctorChoice(cutoff, MoleculeLJ::getEpsilon(), MoleculeLJ::getSigma(), 0.0);
 
   std::chrono::high_resolution_clock::time_point startCalc, stopCalc;
 
@@ -150,11 +147,13 @@
   return durationCalc;
 }
 
-/**
- * Thios function runs the tests with the requested floating point ytpe
- */
-template <typename PrintableMolecule, class FunctorChoice>
-int run(MDFlexParser &parser) {
+int main(int argc, char **argv) {
+  // Parsing
+  MDFlexParser parser;
+  if (not parser.parseInput(argc, argv)) {
+    exit(-1);
+  }
+
   auto boxLength(parser.getBoxLength());
   auto containerChoice(parser.getContainerOptions());
   auto selectorStrategy(parser.getSelectorStrategy());
@@ -163,6 +162,7 @@
   auto dataLayoutOptions(parser.getDataLayoutOptions());
   auto distributionMean(parser.getDistributionMean());
   auto distributionStdDev(parser.getDistributionStdDev());
+  auto functorChoice(parser.getFunctorOption());
   auto generatorChoice(parser.getGeneratorOption());
   auto logLevel(parser.getLogLevel());
   string logFileName(parser.getLogFileName());
@@ -177,8 +177,8 @@
   auto tuningSamples(parser.getTuningSamples());
   auto tuningStrategy(parser.getTuningStrategyOption());
   auto verletRebuildFrequency(parser.getVerletRebuildFrequency());
+  auto verletSkinRadius(parser.getVerletSkinRadius());
   auto verletClusterSize(parser.getVerletClusterSize());
-  auto verletSkinRadius(parser.getVerletSkinRadius());
   auto vtkFilename(parser.getWriteVTK());
 
   parser.printConfig();
@@ -213,11 +213,7 @@
   autopas.setAllowedTraversals(traversalOptions);
   autopas.setAllowedDataLayouts(dataLayoutOptions);
   autopas.setAllowedNewton3Options(newton3Options);
-<<<<<<< HEAD
-  autopas.setVerletClusterSize(verletClusterSize);
-=======
   autopas.setAllowedCellSizeFactors(cellSizeFactors);
->>>>>>> 6d6a10d2
 
   switch (generatorChoice) {
     case MDFlexParser::GeneratorOption::grid: {
@@ -254,9 +250,22 @@
   unsigned long flopsPerKernelCall = 0;
   cout << "Starting force calculation... " << endl;
 
-  durationApply =
-      calculate<FunctorChoice>(autopas, cutoff, numIterations, {0, 0, 0}, {boxLength, boxLength, boxLength});
-  flopsPerKernelCall = FunctorChoice::getNumFlopsPerKernelCall();
+  switch (functorChoice) {
+    case MDFlexParser::FunctorOption::lj12_6: {
+      durationApply =
+          calculate<LJFunctor<PrintableMolecule, FullParticleCell<PrintableMolecule>>>(autopas, cutoff, numIterations);
+      flopsPerKernelCall =
+          LJFunctor<PrintableMolecule, FullParticleCell<PrintableMolecule>>::getNumFlopsPerKernelCall();
+      break;
+    }
+    case MDFlexParser::FunctorOption::lj12_6_AVX: {
+      durationApply = calculate<LJFunctorAVX<PrintableMolecule, FullParticleCell<PrintableMolecule>>>(autopas, cutoff,
+                                                                                                      numIterations);
+      flopsPerKernelCall =
+          LJFunctorAVX<PrintableMolecule, FullParticleCell<PrintableMolecule>>::getNumFlopsPerKernelCall();
+      break;
+    }
+  }
 
   stopTotal = std::chrono::high_resolution_clock::now();
   cout << "Force calculation done!" << endl;
@@ -300,52 +309,4 @@
   }
 
   return EXIT_SUCCESS;
-}
-
-int main(int argc, char **argv) {
-  // Parsing
-  MDFlexParser parser;
-  if (not parser.parseInput(argc, argv)) {
-    exit(-1);
-  }
-  switch (parser.getPrecisionOption()) {
-    case MDFlexParser::PrecisionOption::FP64:
-      switch (parser.getFunctorOption()) {
-        case MDFlexParser::FunctorOption::lj12_6: {
-          return run<
-              PrintableMoleculeBase<double>,
-              autopas::LJFunctor<PrintableMoleculeBase<double>, FullParticleCell<PrintableMoleculeBase<double>>>>(
-              parser);
-        }
-        case MDFlexParser::FunctorOption::lj12_6_AVX: {
-          return run<PrintableMoleculeBase<double>,
-                     LJFunctorAVX<PrintableMoleculeBase<double>, FullParticleCell<PrintableMoleculeBase<double>>>>(
-              parser);
-        }
-        case MDFlexParser::FunctorOption::lj12_6_Globals: {
-          return run<PrintableMoleculeBase<double>,
-                     LJFunctor<PrintableMoleculeBase<double>, FullParticleCell<PrintableMoleculeBase<double>>,
-                               autopas::FunctorN3Modes::Both, true>>(parser);
-        }
-      }
-      break;
-    case MDFlexParser::PrecisionOption::FP32: {
-      switch (parser.getFunctorOption()) {
-        case MDFlexParser::FunctorOption::lj12_6: {
-          return run<PrintableMoleculeBase<float>,
-                     autopas::LJFunctor<PrintableMoleculeBase<float>, FullParticleCell<PrintableMoleculeBase<float>>>>(
-              parser);
-        }
-        case MDFlexParser::FunctorOption::lj12_6_AVX: {
-          cout << "lj12_6_AVX has no FP32 version" << endl;
-          return EXIT_FAILURE;
-        }
-        case MDFlexParser::FunctorOption::lj12_6_Globals: {
-          return run<PrintableMoleculeBase<float>,
-                     LJFunctor<PrintableMoleculeBase<float>, FullParticleCell<PrintableMoleculeBase<float>>,
-                               autopas::FunctorN3Modes::Both, true>>(parser);
-        }
-      }
-    } break;
-  }
 }