--- conflicted
+++ resolved
@@ -16,18 +16,11 @@
 
 target_link_libraries(md-flexible PUBLIC autopas autopasTools molecularDynamicsLibrary yaml-cpp  ${ALL_LIB} $<$<BOOL:${MD_FLEXIBLE_USE_MPI}>:MPI::MPI_CXX>)
 
-<<<<<<< HEAD
-option(MD_FLEXIBLE_FUNCTOR_AUTOVEC "Compile AutoVec Functor without calculation of global values." OFF)
-option(MD_FLEXIBLE_FUNCTOR_AUTOVEC_GLOBALS "Compile AutoVec Functor with calculation of global values." OFF)
-option(MD_FLEXIBLE_FUNCTOR_AVX "If instruction set is available, compile AVX Functor without calculation of global values." ON)
-option(MD_FLEXIBLE_FUNCTOR_SVE "If instruction set is available, compile SVE Functor without calculation of global values." OFF)
-option(MD_FLEXIBLE_FUNCTOR_AT_AUTOVEC "Compile auto vectorized Axilrod Teller Functor." OFF)
-=======
 option(MD_FLEXIBLE_FUNCTOR_AUTOVEC "Compile AutoVec Functor." OFF)
 option(MD_FLEXIBLE_FUNCTOR_AVX "If instruction set is available, compile AVX Functor." ON)
 option(MD_FLEXIBLE_FUNCTOR_SVE "If instruction set is available, compile SVE Functor." ON)
-option(MD_FLEXIBLE_CALC_GLOBALS "Compiles md-flexible Functors with calculation of globals, including calculation of shift offset." OFF)
->>>>>>> c76ff3fd
+option(MD_FLEXIBLE_FUNCTOR_AT_AUTOVEC "Compile auto vectorized Axilrod Teller Functor." OFF)
+option(MD_FLEXIBLE_CALC_GLOBALS "Compiles md-flexible Functors with calculation of globals, including calculation of shift offset for LJ functors." OFF)
 
 target_compile_definitions(
         md-flexible
@@ -35,11 +28,8 @@
         $<$<BOOL:${MD_FLEXIBLE_FUNCTOR_AUTOVEC}>:MD_FLEXIBLE_FUNCTOR_AUTOVEC>
         $<$<BOOL:${MD_FLEXIBLE_FUNCTOR_AVX}>:MD_FLEXIBLE_FUNCTOR_AVX>
         $<$<BOOL:${MD_FLEXIBLE_FUNCTOR_SVE}>:MD_FLEXIBLE_FUNCTOR_SVE>
-<<<<<<< HEAD
         $<$<BOOL:${MD_FLEXIBLE_FUNCTOR_AT_AUTOVEC}>:MD_FLEXIBLE_FUNCTOR_AT_AUTOVEC>
-=======
         $<$<BOOL:${MD_FLEXIBLE_CALC_GLOBALS}>:MD_FLEXIBLE_CALC_GLOBALS>
->>>>>>> c76ff3fd
 )
 
 # --- display warnings if single-/multi-site mode is used with a functor type that has not been implemented ---
