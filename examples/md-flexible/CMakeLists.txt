--- conflicted
+++ resolved
@@ -21,11 +21,8 @@
 option(MD_FLEXIBLE_FUNCTOR_SVE "If instruction set is available, compile SVE Functor." ON)
 option(MD_FLEXIBLE_FUNCTOR_AT_AUTOVEC "Compile auto vectorized Axilrod Teller Functor." OFF)
 option(MD_FLEXIBLE_CALC_GLOBALS "Compiles md-flexible Functors with calculation of globals, including calculation of shift offset for LJ functors." OFF)
-<<<<<<< HEAD
 option(MD_FLEXIBLE_FUNCTOR_DEM "Compile DEM Functor using DEM force, torque, and heat models." OFF)
-=======
 option(MD_FLEXIBLE_SCALING_CUTOFF "Use scaling cutoff for Lennard-Jones functor." OFF)
->>>>>>> ffd33411
 
 target_compile_definitions(
         md-flexible
@@ -35,11 +32,8 @@
         $<$<BOOL:${MD_FLEXIBLE_FUNCTOR_SVE}>:MD_FLEXIBLE_FUNCTOR_SVE>
         $<$<BOOL:${MD_FLEXIBLE_FUNCTOR_AT_AUTOVEC}>:MD_FLEXIBLE_FUNCTOR_AT_AUTOVEC>
         $<$<BOOL:${MD_FLEXIBLE_CALC_GLOBALS}>:MD_FLEXIBLE_CALC_GLOBALS>
-<<<<<<< HEAD
+        $<$<BOOL:${MD_FLEXIBLE_SCALING_CUTOFF}>:MD_FLEXIBLE_SCALING_CUTOFF>
         $<$<BOOL:${MD_FLEXIBLE_FUNCTOR_DEM}>:MD_FLEXIBLE_FUNCTOR_DEM>
-=======
-        $<$<BOOL:${MD_FLEXIBLE_SCALING_CUTOFF}>:MD_FLEXIBLE_SCALING_CUTOFF>
->>>>>>> ffd33411
 )
 
 # --- display warnings if single-/multi-site mode is used with a functor type that has not been implemented ---
