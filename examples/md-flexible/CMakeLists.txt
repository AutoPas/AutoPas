file(
        GLOB_RECURSE
        MDFlex_SRC
        "src/*.cpp"
        "src/*.h"
)
add_executable(md-flexible ${MDFlex_SRC})

target_include_directories(md-flexible PUBLIC ${CMAKE_CURRENT_SOURCE_DIR})

<<<<<<< HEAD
include_directories(SYSTEM ${MPI_INCLUDE_PATH})

add_executable(md-flexible ${MDFlex_SRC})

target_include_directories(md-flexible PUBLIC ${CMAKE_CURRENT_SOURCE_DIR})

include(autopas_yaml-cpp)

option(AUTOPAS_INCLUDE_MPI "Links MPI libraries to the target. This is required if you want to use MPI." ON)
=======
include(autopas_yaml-cpp)
>>>>>>> 1376db67

if (AUTOPAS_INTERNODE_TUNING OR AUTOPAS_INCLUDE_MPI)
    message(STATUS "AUTOPAS_INTERNODE_TUNING set, searching for mpi to link against md-flexible ...")
    find_package(MPI)

    if (NOT ${MPI_CXX_FOUND})
        message(FATAL_ERROR "cxx mpi could not be found, even though AUTOPAS_INTERNODE_TUNING was set.")
        target_link_libraries(md-flexible PUBLIC autopas autopasTools yaml-cpp)
    else ()
        message(STATUS "cxx mpi found: ${MPI_CXX_COMPILER}")
<<<<<<< HEAD
        target_link_libraries(md-flexible PUBLIC autopas autopasTools yaml-cpp ${MPI_CXX_LIBRARIES})
=======
        set(MD_FLEXIBLE_USE_MPI ON)
>>>>>>> 1376db67
    endif ()
else ()
    target_link_libraries(md-flexible PUBLIC autopas autopasTools yaml-cpp)
    message(STATUS "AUTOPAS_INTERNODE_TUNING not set, not linking MPI to md-flexible.")
<<<<<<< HEAD
endif (AUTOPAS_INTERNODE_TUNING OR AUTOPAS_INCLUDE_MPI)

=======
endif ()

target_link_libraries(md-flexible PUBLIC autopas autopasTools yaml-cpp $<$<BOOL:${MD_FLEXIBLE_USE_MPI}>:MPI::MPI_CXX>)
>>>>>>> 1376db67

# --- copy script files to build dir ---
file(
        GLOB_RECURSE SCRIPTS
        RELATIVE ${CMAKE_CURRENT_SOURCE_DIR}
        "*.sh"
        "*.gp"
        "*.py"
        "*.yaml"
)

foreach (script ${SCRIPTS})
    configure_file(${CMAKE_CURRENT_SOURCE_DIR}/${script} ${CMAKE_CURRENT_BINARY_DIR} COPYONLY)
endforeach (script)

# -----------------test-----------------

add_subdirectory(tests)

# add check for current target
# cmake-format: off

# randomly generated imbalanced scenario tested with LC only
# also tests the flop functor
add_test(
        NAME md-flexible.test-static
        COMMAND
        md-flexible
        --container linked
        --cutoff 1.
        --distribution-mean 5.0
        --distribution-stddeviation 2.0
        --data-layout soa
        --functor lj
        --iterations 10
        --particle-generator gauss
        --particles-total 10
        --traversal c08,sliced
        --verlet-rebuild-frequency 5
        --verlet-skin-radius 0
        --periodic false
        --deltaT 0.
        --no-end-config
        --no-progress-bar
        CONFIGURATIONS checkExamples
)

#stable, periodic particle grid tested with all configurations
add_test(
        NAME md-flexible.test-sim
        COMMAND
        md-flexible
        --container all
        --traversal all
        --cutoff 1.5
        --functor lj
        --tuning-phases 1
        --particle-generator grid
        --particles-per-dimension 10
        --particle-spacing 1.1225
        --verlet-rebuild-frequency 4
        --verlet-skin-radius 0.2
        --periodic true
        --deltaT 0.005
        --no-end-config
        --no-flops
        --no-progress-bar
        CONFIGURATIONS checkExamples
)

# The AVX example should only be tested if AVX is available.
set(HAS_AVX true)
if (NOT AUTOPAS_USE_VECTORIZATION)
    # If no vectorization is used, don't enable the example.
    message(STATUS "No vectorization used, not adding md-flexible-avx.test-unaligned to ctest.")
    set(HAS_AVX false)
elseif (AUTOPAS_VECTOR_INSTRUCTIONS MATCHES "SSE")
    # If vectorization is set to SSE: don't enable the example
    message(STATUS "Only SSE specified, not adding md-flexible-avx.test-unaligned to ctest.")
    set(HAS_AVX false)
elseif (AUTOPAS_VECTOR_INSTRUCTIONS MATCHES "NATIVE")
    # If Vectorization is set to native: we try to figure out the vectorization level.
    message(STATUS "Native vectorization level, trying to detect AVX capability.")
    try_compile(
            HAS_AVX
            ${CMAKE_BINARY_DIR}
            ${AUTOPAS_SOURCE_DIR}/cmake/tests/has_avx_test.cpp
            # We are abusing COMPILE_DEFINITIONS here. There is no other sane way of passing "-march=native" ...
            COMPILE_DEFINITIONS "-march=native"
            OUTPUT_VARIABLE HAS_AVX_ERROR
    )
else ()
    message(STATUS "Adding AVX example to test, as proper vectorization is manually specified.")
endif ()

if (HAS_AVX)
    message(STATUS "AVX detected. Adding AVX test.")
    #dangerous, as lc_c04_combined_SoA uses unaligned values.
    add_test(
            NAME md-flexible-avx.test-unaligned
            COMMAND
            md-flexible
            --no-end-config
            --no-flops
            --functor lennard-jones-AVX2
            --deltaT 0
            --particle-generator uniform
            --log-level debug
            --traversal lc_c04_combined_SoA
            --particles-total 71
            --no-progress-bar
            CONFIGURATIONS checkExamples
    )
else ()
    message(STATUS "AVX could not be detected. Not adding AVX test.")
endif ()

add_test(
        NAME md-flexMeasurePerf
        COMMAND measurePerf.sh md-flexible -silent
        CONFIGURATIONS checkExamples
)
# cmake-format: on

# add the executable to checkExamples as dependency
add_dependencies(checkExamples md-flexible)<|MERGE_RESOLUTION|>--- conflicted
+++ resolved
@@ -8,19 +8,7 @@
 
 target_include_directories(md-flexible PUBLIC ${CMAKE_CURRENT_SOURCE_DIR})
 
-<<<<<<< HEAD
-include_directories(SYSTEM ${MPI_INCLUDE_PATH})
-
-add_executable(md-flexible ${MDFlex_SRC})
-
-target_include_directories(md-flexible PUBLIC ${CMAKE_CURRENT_SOURCE_DIR})
-
 include(autopas_yaml-cpp)
-
-option(AUTOPAS_INCLUDE_MPI "Links MPI libraries to the target. This is required if you want to use MPI." ON)
-=======
-include(autopas_yaml-cpp)
->>>>>>> 1376db67
 
 if (AUTOPAS_INTERNODE_TUNING OR AUTOPAS_INCLUDE_MPI)
     message(STATUS "AUTOPAS_INTERNODE_TUNING set, searching for mpi to link against md-flexible ...")
@@ -28,26 +16,15 @@
 
     if (NOT ${MPI_CXX_FOUND})
         message(FATAL_ERROR "cxx mpi could not be found, even though AUTOPAS_INTERNODE_TUNING was set.")
-        target_link_libraries(md-flexible PUBLIC autopas autopasTools yaml-cpp)
     else ()
         message(STATUS "cxx mpi found: ${MPI_CXX_COMPILER}")
-<<<<<<< HEAD
-        target_link_libraries(md-flexible PUBLIC autopas autopasTools yaml-cpp ${MPI_CXX_LIBRARIES})
-=======
         set(MD_FLEXIBLE_USE_MPI ON)
->>>>>>> 1376db67
     endif ()
 else ()
-    target_link_libraries(md-flexible PUBLIC autopas autopasTools yaml-cpp)
     message(STATUS "AUTOPAS_INTERNODE_TUNING not set, not linking MPI to md-flexible.")
-<<<<<<< HEAD
-endif (AUTOPAS_INTERNODE_TUNING OR AUTOPAS_INCLUDE_MPI)
-
-=======
 endif ()
 
 target_link_libraries(md-flexible PUBLIC autopas autopasTools yaml-cpp $<$<BOOL:${MD_FLEXIBLE_USE_MPI}>:MPI::MPI_CXX>)
->>>>>>> 1376db67
 
 # --- copy script files to build dir ---
 file(
