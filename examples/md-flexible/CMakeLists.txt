file(
        GLOB_RECURSE
        MDFlex_SRC
        "src/*.cpp"
        "src/*.h"
)

add_executable(md-flexible ${MDFlex_SRC})

target_include_directories(md-flexible PUBLIC ${CMAKE_CURRENT_SOURCE_DIR})

include(autopas_yaml-cpp)
include(autopas_all)

option(MD_FLEXIBLE_USE_MPI "Enable MPI parallelism for md-flexible." OFF)

target_link_libraries(md-flexible PUBLIC autopas autopasTools molecularDynamicsLibrary yaml-cpp  ${ALL_LIB} $<$<BOOL:${MD_FLEXIBLE_USE_MPI}>:MPI::MPI_CXX>)

option(MD_FLEXIBLE_FUNCTOR_AUTOVEC "Compile AutoVec Functor." OFF)
option(MD_FLEXIBLE_FUNCTOR_AVX "If instruction set is available, compile AVX Functor." ON)
option(MD_FLEXIBLE_FUNCTOR_SVE "If instruction set is available, compile SVE Functor." ON)
<<<<<<< HEAD
option(MD_FLEXIBLE_FUNCTOR_HWY "If instruction set is available, compile Highway Functor." ON)
=======
option(MD_FLEXIBLE_FUNCTOR_HWY "Compile Highway Functor, which uses the best available SIMD instruction set supported by google highway." ON)
>>>>>>> 5c0bafee
option(MD_FLEXIBLE_FUNCTOR_ATM_AUTOVEC "Compile auto vectorized Axilrod-Teller-Muto Functor." OFF)
option(MD_FLEXIBLE_FUNCTOR_ATM_HWY "Compile auto vectorized Axilrod-Teller-Muto Functor." OFF)
option(MD_FLEXIBLE_CALC_GLOBALS "Compiles md-flexible Functors with calculation of globals, including calculation of shift offset for LJ functors." OFF)

target_compile_definitions(
        md-flexible
        PUBLIC
        $<$<BOOL:${MD_FLEXIBLE_FUNCTOR_AUTOVEC}>:MD_FLEXIBLE_FUNCTOR_AUTOVEC>
        $<$<BOOL:${MD_FLEXIBLE_FUNCTOR_AVX}>:MD_FLEXIBLE_FUNCTOR_AVX>
        $<$<BOOL:${MD_FLEXIBLE_FUNCTOR_SVE}>:MD_FLEXIBLE_FUNCTOR_SVE>
        $<$<BOOL:${MD_FLEXIBLE_FUNCTOR_ATM_AUTOVEC}>:MD_FLEXIBLE_FUNCTOR_ATM_AUTOVEC>
        $<$<BOOL:${MD_FLEXIBLE_FUNCTOR_ATM_HWY}>:MD_FLEXIBLE_FUNCTOR_ATM_HWY>
        $<$<BOOL:${MD_FLEXIBLE_CALC_GLOBALS}>:MD_FLEXIBLE_CALC_GLOBALS>
        $<$<BOOL:${MD_FLEXIBLE_FUNCTOR_HWY}>:MD_FLEXIBLE_FUNCTOR_HWY>
)

# --- display warnings if single-/multi-site mode is used with a functor type that has not been implemented ---
string(TOLOWER "${MD_FLEXIBLE_MODE}" MD_FLEXIBLE_MODE_lower)
if (MD_FLEXIBLE_MODE_lower MATCHES "multisite")
    if (MD_FLEXIBLE_FUNCTOR_AVX)
        message(WARNING "AVX Lennard-Jones functor has not been implemented for Multi-Site Molecules")
    endif()
    if (MD_FLEXIBLE_FUNCTOR_SVE)
        message(WARNING "SVE Lennard-Jones functor has not been implemented for Multi-Site Molecules")
    endif()
    if (MD_FLEXIBLE_FUNCTOR_HWY)
        message(WARNING "Highway functor has not been implemented for Multi-Site Molecules")
    endif()
    if (MD_FLEXIBLE_FUNCTOR_ATM_AUTOVEC)
        message(WARNING "Axilrod-Teller-Muto functor has not been implemented for Multi-Site Molecules")
    endif()
<<<<<<< HEAD
    if (MD_FLEXIBLE_FUNCTOR_ATM_HWY)
        message(WARNING "Axilrod-Teller-Muto functor has not been implemented for Multi-Site Molecules")
=======
    if (MD_FLEXIBLE_FUNCTOR_HWY)
        message(WARNING "Highway functor has not been implemented for Multi-Site Molecules")
>>>>>>> 5c0bafee
    endif()
endif()

# --- copy script files to build dir ---
file(
        GLOB_RECURSE SCRIPTS
        RELATIVE ${CMAKE_CURRENT_SOURCE_DIR}
        "*.sh"
        "*.gp"
        "*.py"
        "*.yaml"
        "*.rule"
        "*.frule"
)

foreach (script ${SCRIPTS})
    configure_file(${CMAKE_CURRENT_SOURCE_DIR}/${script} ${CMAKE_CURRENT_BINARY_DIR} COPYONLY)
endforeach (script)

# -----------------test-----------------

add_subdirectory(tests)

# add check for current target
# cmake-format: off

# randomly generated imbalanced scenario tested with LC only
add_test(
        NAME md-flexible.test-static
        COMMAND
        md-flexible
        --container linked
        --cutoff 1.
        --distribution-mean 5.0
        --distribution-stddeviation 2.0
        --data-layout soa
        --functor "Lennard-Jones"
        --iterations 10
        --particle-generator gauss
        --particles-total 10
        --traversal c08,sliced
        --verlet-rebuild-frequency 5
        --verlet-skin-radius 0
        --boundary-type none
        --deltaT 0.
        --no-end-config
        --no-progress-bar
        CONFIGURATIONS checkExamples
)


# The AVX example should only be tested if AVX is available.
set(HAS_AVX true)
if (NOT AUTOPAS_USE_VECTORIZATION)
    # If no vectorization is used, don't enable the example.
    message(STATUS "No vectorization used, not adding md-flexible-avx.test-unaligned to ctest.")
    set(HAS_AVX false)
elseif (AUTOPAS_VECTOR_INSTRUCTIONS MATCHES "SSE")
    # If vectorization is set to SSE: don't enable the example
    message(STATUS "Only SSE specified, not adding md-flexible-avx.test-unaligned to ctest.")
    set(HAS_AVX false)
elseif (AUTOPAS_VECTOR_INSTRUCTIONS MATCHES "SVE")
    message(STATUS "SVE vectorization level, not adding md-flexible-avx.test-unaligned to ctest.")
    set(HAS_AVX false)
elseif (AUTOPAS_VECTOR_INSTRUCTIONS MATCHES "NATIVE")
    # If Vectorization is set to native: we try to figure out the vectorization level.
    message(STATUS "Native vectorization level, trying to detect AVX capability.")
    try_compile(
            HAS_AVX
            ${CMAKE_BINARY_DIR}
            ${AUTOPAS_SOURCE_DIR}/cmake/tests/has_avx_test.cpp
            # We are abusing COMPILE_DEFINITIONS here. There is no other sane way of passing "-march=native" ...
            COMPILE_DEFINITIONS "-march=native"
            OUTPUT_VARIABLE HAS_AVX_ERROR
    )
else ()
    message(STATUS "Adding AVX example to test, as proper vectorization is manually specified.")
endif ()

if (HAS_AVX)
    set(TEST_FUNCTOR "Lennard-Jones-AVX")
    message(STATUS "AVX detected. Adding AVX test.")
    #dangerous, as lc_c04_combined_SoA uses unaligned values.
    add_test(
            NAME md-flexible-avx.test-unaligned
            COMMAND
            md-flexible
            --no-end-config
            --functor "${TEST_FUNCTOR}"
            --deltaT 0
            --particle-generator uniform
            --log-level debug
            --traversal lc_c04_combined_SoA
            --particles-total 71
            --no-progress-bar
            CONFIGURATIONS checkExamples
    )
else ()
  message(STATUS "AVX could not be detected. Not testing the AVX Functor.")
  set(TEST_FUNCTOR "Lennard-Jones")
endif ()

#stable, periodic particle grid tested with all configurations
add_test(
        NAME md-flexible.test-sim
        COMMAND
        md-flexible
        --container all
        --traversal all
        --cutoff 1.5
        --functor "${TEST_FUNCTOR}"
        --tuning-phases 1
        --particle-generator grid
        --particles-per-dimension 10
        --particle-spacing 1.1225
        --verlet-rebuild-frequency 4
        --verlet-skin-radius 0.2
        --boundary-type periodic
        --deltaT 0.005
        --no-end-config
        --no-progress-bar
        CONFIGURATIONS checkExamples
)

add_test(
        NAME md-flexMeasurePerf
        COMMAND measurePerf.sh md-flexible -silent
        CONFIGURATIONS checkExamples
)
# cmake-format: on

# add the executable to checkExamples as dependency
add_dependencies(checkExamples md-flexible)<|MERGE_RESOLUTION|>--- conflicted
+++ resolved
@@ -19,11 +19,7 @@
 option(MD_FLEXIBLE_FUNCTOR_AUTOVEC "Compile AutoVec Functor." OFF)
 option(MD_FLEXIBLE_FUNCTOR_AVX "If instruction set is available, compile AVX Functor." ON)
 option(MD_FLEXIBLE_FUNCTOR_SVE "If instruction set is available, compile SVE Functor." ON)
-<<<<<<< HEAD
-option(MD_FLEXIBLE_FUNCTOR_HWY "If instruction set is available, compile Highway Functor." ON)
-=======
 option(MD_FLEXIBLE_FUNCTOR_HWY "Compile Highway Functor, which uses the best available SIMD instruction set supported by google highway." ON)
->>>>>>> 5c0bafee
 option(MD_FLEXIBLE_FUNCTOR_ATM_AUTOVEC "Compile auto vectorized Axilrod-Teller-Muto Functor." OFF)
 option(MD_FLEXIBLE_FUNCTOR_ATM_HWY "Compile auto vectorized Axilrod-Teller-Muto Functor." OFF)
 option(MD_FLEXIBLE_CALC_GLOBALS "Compiles md-flexible Functors with calculation of globals, including calculation of shift offset for LJ functors." OFF)
@@ -55,13 +51,8 @@
     if (MD_FLEXIBLE_FUNCTOR_ATM_AUTOVEC)
         message(WARNING "Axilrod-Teller-Muto functor has not been implemented for Multi-Site Molecules")
     endif()
-<<<<<<< HEAD
     if (MD_FLEXIBLE_FUNCTOR_ATM_HWY)
         message(WARNING "Axilrod-Teller-Muto functor has not been implemented for Multi-Site Molecules")
-=======
-    if (MD_FLEXIBLE_FUNCTOR_HWY)
-        message(WARNING "Highway functor has not been implemented for Multi-Site Molecules")
->>>>>>> 5c0bafee
     endif()
 endif()
 
