file(
        GLOB_RECURSE
        MDFlex_SRC
        "src/*.cpp"
        "src/*.h"
)

add_executable(md-flexible ${MDFlex_SRC})

target_include_directories(md-flexible PUBLIC ${CMAKE_CURRENT_SOURCE_DIR})

include(autopas_yaml-cpp)
include(autopas_all)

option(MD_FLEXIBLE_USE_MPI "Enable MPI parallelism for md-flexible." OFF)

target_link_libraries(md-flexible PUBLIC autopas autopasTools molecularDynamicsLibrary yaml-cpp  ${ALL_LIB} $<$<BOOL:${MD_FLEXIBLE_USE_MPI}>:MPI::MPI_CXX>)

<<<<<<< HEAD
option(MD_FLEXIBLE_FUNCTOR_AUTOVEC "Compile AutoVec Functor without calculation of global values." OFF)
option(MD_FLEXIBLE_FUNCTOR_AUTOVEC_GLOBALS "Compile AutoVec Functor with calculation of global values." OFF)
option(MD_FLEXIBLE_FUNCTOR_AVX "If instruction set is available, compile AVX Functor without calculation of global values." ON)
option(MD_FLEXIBLE_FUNCTOR_SVE "If instruction set is available, compile SVE Functor without calculation of global values." ON)
option(MD_FLEXIBLE_FUNCTOR_XSIMD "If instruction set is available, compile XSIMD Functor without calculation of global values." ON)
option(MD_FLEXIBLE_FUNCTOR_MIPP "If instruction set is available, compile MIPP Functor without calculation of global values." ON)
option(MD_FLEXIBLE_FUNCTOR_SIMDE "If instruction set is available, compile SIMDe Functor without calculation of global values." ON)
option(MD_FLEXIBLE_FUNCTOR_HWY "If instruction set is available, compile Highway Function without calculation of global values." ON)
=======
option(MD_FLEXIBLE_FUNCTOR_AUTOVEC "Compile AutoVec Functor." OFF)
option(MD_FLEXIBLE_FUNCTOR_AVX "If instruction set is available, compile AVX Functor." ON)
option(MD_FLEXIBLE_FUNCTOR_SVE "If instruction set is available, compile SVE Functor." ON)
option(MD_FLEXIBLE_FUNCTOR_AT_AUTOVEC "Compile auto vectorized Axilrod Teller Functor." OFF)
option(MD_FLEXIBLE_CALC_GLOBALS "Compiles md-flexible Functors with calculation of globals, including calculation of shift offset for LJ functors." OFF)
>>>>>>> ae7e4b63

target_compile_definitions(
        md-flexible
        PUBLIC
        $<$<BOOL:${MD_FLEXIBLE_FUNCTOR_AUTOVEC}>:MD_FLEXIBLE_FUNCTOR_AUTOVEC>
        $<$<BOOL:${MD_FLEXIBLE_FUNCTOR_AVX}>:MD_FLEXIBLE_FUNCTOR_AVX>
        $<$<BOOL:${MD_FLEXIBLE_FUNCTOR_SVE}>:MD_FLEXIBLE_FUNCTOR_SVE>
<<<<<<< HEAD
        $<$<BOOL:${MD_FLEXIBLE_FUNCTOR_XSIMD}>:MD_FLEXIBLE_FUNCTOR_XSIMD>
        $<$<BOOL:${MD_FLEXIBLE_FUNCTOR_MIPP}>:MD_FLEXIBLE_FUNCTOR_MIPP>
        $<$<BOOL:${MD_FLEXIBLE_FUNCTOR_SIMDE}>:MD_FLEXIBLE_FUNCTOR_SIMDE>
        $<$<BOOL:${MD_FLEXIBLE_FUNCTOR_HIGHWAY}>:MD_FLEXIBLE_FUNCTOR_HWY>
        )
=======
        $<$<BOOL:${MD_FLEXIBLE_FUNCTOR_AT_AUTOVEC}>:MD_FLEXIBLE_FUNCTOR_AT_AUTOVEC>
        $<$<BOOL:${MD_FLEXIBLE_CALC_GLOBALS}>:MD_FLEXIBLE_CALC_GLOBALS>
)
>>>>>>> ae7e4b63

# --- display warnings if single-/multi-site mode is used with a functor type that has not been implemented ---
string(TOLOWER "${MD_FLEXIBLE_MODE}" MD_FLEXIBLE_MODE_lower)
if (MD_FLEXIBLE_MODE_lower MATCHES "multisite")
    if (MD_FLEXIBLE_FUNCTOR_AVX)
        message(WARNING "AVX Lennard-Jones functor has not been implemented for Multi-Site Molecules")
    endif()
    if (MD_FLEXIBLE_FUNCTOR_SVE)
        message(WARNING "SVE Lennard-Jones functor has not been implemented for Multi-Site Molecules")
    endif()
    if (MD_FLEXIBLE_FUNCTOR_AT_AUTOVEC)
        message(WARNING "Axilrod Teller functor has not been implemented for Multi-Site Molecules")
    endif()
endif()

# --- copy script files to build dir ---
file(
        GLOB_RECURSE SCRIPTS
        RELATIVE ${CMAKE_CURRENT_SOURCE_DIR}
        "*.sh"
        "*.gp"
        "*.py"
        "*.yaml"
        "*.rule"
        "*.frule"
)

foreach (script ${SCRIPTS})
    configure_file(${CMAKE_CURRENT_SOURCE_DIR}/${script} ${CMAKE_CURRENT_BINARY_DIR} COPYONLY)
endforeach (script)

# -----------------test-----------------

add_subdirectory(tests)

# add check for current target
# cmake-format: off

# randomly generated imbalanced scenario tested with LC only
add_test(
        NAME md-flexible.test-static
        COMMAND
        md-flexible
        --container linked
        --cutoff 1.
        --distribution-mean 5.0
        --distribution-stddeviation 2.0
        --data-layout soa
        --functor "Lennard-Jones"
        --iterations 10
        --particle-generator gauss
        --particles-total 10
        --traversal c08,sliced
        --verlet-rebuild-frequency 5
        --verlet-skin-radius-per-timestep 0
        --boundary-type none
        --deltaT 0.
        --no-end-config
        --no-progress-bar
        CONFIGURATIONS checkExamples
)


# The AVX example should only be tested if AVX is available.
set(HAS_AVX true)
if (NOT AUTOPAS_USE_VECTORIZATION)
    # If no vectorization is used, don't enable the example.
    message(STATUS "No vectorization used, not adding md-flexible-avx.test-unaligned to ctest.")
    set(HAS_AVX false)
elseif (AUTOPAS_VECTOR_INSTRUCTIONS MATCHES "SSE")
    # If vectorization is set to SSE: don't enable the example
    message(STATUS "Only SSE specified, not adding md-flexible-avx.test-unaligned to ctest.")
    set(HAS_AVX false)
elseif (AUTOPAS_VECTOR_INSTRUCTIONS MATCHES "SVE")
    message(STATUS "SVE vectorization level, not adding md-flexible-avx.test-unaligned to ctest.")
    set(HAS_AVX false)
elseif (AUTOPAS_VECTOR_INSTRUCTIONS MATCHES "NATIVE")
    # If Vectorization is set to native: we try to figure out the vectorization level.
    message(STATUS "Native vectorization level, trying to detect AVX capability.")
    try_compile(
            HAS_AVX
            ${CMAKE_BINARY_DIR}
            ${AUTOPAS_SOURCE_DIR}/cmake/tests/has_avx_test.cpp
            # We are abusing COMPILE_DEFINITIONS here. There is no other sane way of passing "-march=native" ...
            COMPILE_DEFINITIONS "-march=native"
            OUTPUT_VARIABLE HAS_AVX_ERROR
    )
else ()
    message(STATUS "Adding AVX example to test, as proper vectorization is manually specified.")
endif ()

if (HAS_AVX)
    set(TEST_FUNCTOR "Lennard-Jones-AVX")
    message(STATUS "AVX detected. Adding AVX test.")
    #dangerous, as lc_c04_combined_SoA uses unaligned values.
    add_test(
            NAME md-flexible-avx.test-unaligned
            COMMAND
            md-flexible
            --no-end-config
            --functor "${TEST_FUNCTOR}"
            --deltaT 0
            --particle-generator uniform
            --log-level debug
            --traversal lc_c04_combined_SoA
            --particles-total 71
            --no-progress-bar
            CONFIGURATIONS checkExamples
    )
else ()
  message(STATUS "AVX could not be detected. Not testing the AVX Functor.")
  set(TEST_FUNCTOR "Lennard-Jones")
endif ()

#stable, periodic particle grid tested with all configurations
add_test(
        NAME md-flexible.test-sim
        COMMAND
        md-flexible
        --container all
        --traversal all
        --cutoff 1.5
        --functor "${TEST_FUNCTOR}"
        --tuning-phases 1
        --particle-generator grid
        --particles-per-dimension 10
        --particle-spacing 1.1225
        --verlet-rebuild-frequency 4
        --verlet-skin-radius-per-timestep 0.05
        --boundary-type periodic
        --deltaT 0.005
        --no-end-config
        --no-progress-bar
        CONFIGURATIONS checkExamples
)

add_test(
        NAME md-flexMeasurePerf
        COMMAND measurePerf.sh md-flexible -silent
        CONFIGURATIONS checkExamples
)
# cmake-format: on

# add the executable to checkExamples as dependency
add_dependencies(checkExamples md-flexible)<|MERGE_RESOLUTION|>--- conflicted
+++ resolved
@@ -16,22 +16,15 @@
 
 target_link_libraries(md-flexible PUBLIC autopas autopasTools molecularDynamicsLibrary yaml-cpp  ${ALL_LIB} $<$<BOOL:${MD_FLEXIBLE_USE_MPI}>:MPI::MPI_CXX>)
 
-<<<<<<< HEAD
-option(MD_FLEXIBLE_FUNCTOR_AUTOVEC "Compile AutoVec Functor without calculation of global values." OFF)
-option(MD_FLEXIBLE_FUNCTOR_AUTOVEC_GLOBALS "Compile AutoVec Functor with calculation of global values." OFF)
-option(MD_FLEXIBLE_FUNCTOR_AVX "If instruction set is available, compile AVX Functor without calculation of global values." ON)
-option(MD_FLEXIBLE_FUNCTOR_SVE "If instruction set is available, compile SVE Functor without calculation of global values." ON)
-option(MD_FLEXIBLE_FUNCTOR_XSIMD "If instruction set is available, compile XSIMD Functor without calculation of global values." ON)
-option(MD_FLEXIBLE_FUNCTOR_MIPP "If instruction set is available, compile MIPP Functor without calculation of global values." ON)
-option(MD_FLEXIBLE_FUNCTOR_SIMDE "If instruction set is available, compile SIMDe Functor without calculation of global values." ON)
-option(MD_FLEXIBLE_FUNCTOR_HWY "If instruction set is available, compile Highway Function without calculation of global values." ON)
-=======
 option(MD_FLEXIBLE_FUNCTOR_AUTOVEC "Compile AutoVec Functor." OFF)
 option(MD_FLEXIBLE_FUNCTOR_AVX "If instruction set is available, compile AVX Functor." ON)
 option(MD_FLEXIBLE_FUNCTOR_SVE "If instruction set is available, compile SVE Functor." ON)
+option(MD_FLEXIBLE_FUNCTOR_XSIMD "If instruction set is available, compile XSIMD Functor." ON)
+option(MD_FLEXIBLE_FUNCTOR_MIPP "If instruction set is available, compile MIPP Functor." ON)
+option(MD_FLEXIBLE_FUNCTOR_SIMDE "If instruction set is available, compile SIMDe Functor." ON)
+option(MD_FLEXIBLE_FUNCTOR_HWY "If instruction set is available, compile Highway Functor." ON)
 option(MD_FLEXIBLE_FUNCTOR_AT_AUTOVEC "Compile auto vectorized Axilrod Teller Functor." OFF)
 option(MD_FLEXIBLE_CALC_GLOBALS "Compiles md-flexible Functors with calculation of globals, including calculation of shift offset for LJ functors." OFF)
->>>>>>> ae7e4b63
 
 target_compile_definitions(
         md-flexible
@@ -39,17 +32,13 @@
         $<$<BOOL:${MD_FLEXIBLE_FUNCTOR_AUTOVEC}>:MD_FLEXIBLE_FUNCTOR_AUTOVEC>
         $<$<BOOL:${MD_FLEXIBLE_FUNCTOR_AVX}>:MD_FLEXIBLE_FUNCTOR_AVX>
         $<$<BOOL:${MD_FLEXIBLE_FUNCTOR_SVE}>:MD_FLEXIBLE_FUNCTOR_SVE>
-<<<<<<< HEAD
+        $<$<BOOL:${MD_FLEXIBLE_FUNCTOR_AT_AUTOVEC}>:MD_FLEXIBLE_FUNCTOR_AT_AUTOVEC>
+        $<$<BOOL:${MD_FLEXIBLE_CALC_GLOBALS}>:MD_FLEXIBLE_CALC_GLOBALS>
         $<$<BOOL:${MD_FLEXIBLE_FUNCTOR_XSIMD}>:MD_FLEXIBLE_FUNCTOR_XSIMD>
         $<$<BOOL:${MD_FLEXIBLE_FUNCTOR_MIPP}>:MD_FLEXIBLE_FUNCTOR_MIPP>
         $<$<BOOL:${MD_FLEXIBLE_FUNCTOR_SIMDE}>:MD_FLEXIBLE_FUNCTOR_SIMDE>
         $<$<BOOL:${MD_FLEXIBLE_FUNCTOR_HIGHWAY}>:MD_FLEXIBLE_FUNCTOR_HWY>
-        )
-=======
-        $<$<BOOL:${MD_FLEXIBLE_FUNCTOR_AT_AUTOVEC}>:MD_FLEXIBLE_FUNCTOR_AT_AUTOVEC>
-        $<$<BOOL:${MD_FLEXIBLE_CALC_GLOBALS}>:MD_FLEXIBLE_CALC_GLOBALS>
 )
->>>>>>> ae7e4b63
 
 # --- display warnings if single-/multi-site mode is used with a functor type that has not been implemented ---
 string(TOLOWER "${MD_FLEXIBLE_MODE}" MD_FLEXIBLE_MODE_lower)
