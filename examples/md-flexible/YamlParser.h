/**
 * @file YamlParser.h
 * @author N. Fottner
 * @date 15/7/19
 */
#pragma once

#include <getopt.h>
#include <yaml-cpp/yaml.h>
#include <algorithm>
#include <array>
#include <iomanip>
#include <iostream>
#include <limits>
#include <string>
#include "Objects.h"
#include "Thermostat.h"
#include "autopas/autopasIncludes.h"
#include "autopas/utils/NumberSet.h"
class YamlParser {
  /**
   * @file MDFlexParser.h
   * @date 23.02.2018
   * @author F. Gratl
   */
 public:
  /**
   * Choice of the functor
   */
  enum FunctorOption { lj12_6, lj12_6_AVX };

  /**
   * Choice of the particle generators specified in the command line
   */
  enum GeneratorOption { empty, grid, uniform, gaussian };

  /**Constructor für YAMl Parser:
   * */
  YamlParser() = default;
  /**Copy Contructor
   * */
  YamlParser(const YamlParser &parser) = default;
  /**Copy assignment operator
   * */
  YamlParser &operator=(const YamlParser &parser) = default;

  /**Getter for BoxMin for Autopas Object, needed in autopas initialization
   * @return BoxMin
   * */
  [[nodiscard]] const std::array<double, 3> &getBoxMin() const;
  /**Getter for BoxMax for Autopas Object, needed in autopas initialization
   * @return BoxMax
   * */
  [[nodiscard]] const std::array<double, 3> &getBoxMax() const;

  /** Parse the Input from the command line
   *  If a Yaml File is specified, it will be parsed first
   *  If additional Simulation Options come after the .yaml Argument, these Options override the .yaml ones
   * */
  bool parseInput(int argc, char **argv);

  /**Parses the Input for the simulation from the Yaml File
   * @param filename
   * */
  void parseYamlFile();

  /**Prints Configuration of Simulation:
   * */
  void printConfig();
  /**Calculates the total number of Particles generated
   * @return particlestotal
   * */
  size_t particlesTotal();

  /**Calculate the required Box for the AutoPas Object
   * */
  void calcAutopasBox();

  /**Set up the data Structure for Particle types with their properties to be read by the Simulation
   * */
  void addType(unsigned long typeId, double epsilon, double sigma, double mass);

  [[nodiscard]] const std::set<autopas::ContainerOption> &getContainerOptions() const;

  [[nodiscard]] const std::set<autopas::DataLayoutOption> &getDataLayoutOptions() const;

  [[nodiscard]] autopas::SelectorStrategyOption getSelectorStrategy() const;

  [[nodiscard]] const std::set<autopas::TraversalOption> &getTraversalOptions() const;

  [[nodiscard]] autopas::TuningStrategyOption getTuningStrategyOption() const;

  [[nodiscard]] const std::set<autopas::Newton3Option> &getNewton3Options() const;

  [[nodiscard]] const autopas::NumberSet<double> &getCellSizeFactors() const;

  [[nodiscard]] double getCutoff() const;

  [[nodiscard]] FunctorOption getFunctorOption() const;

  [[nodiscard]] size_t getIterations() const;

  [[nodiscard]] spdlog::level::level_enum getLogLevel() const;

  [[nodiscard]] bool getMeasureFlops() const;

  [[nodiscard]] unsigned int getTuningInterval() const;

  [[nodiscard]] unsigned int getTuningSamples() const;

  [[nodiscard]] unsigned int getTuningMaxEvidence() const;

  [[nodiscard]] const std::string &getVTKFileName() const;

  [[nodiscard]] const std::string &getLogFileName() const;

  [[nodiscard]] unsigned int getVerletRebuildFrequency() const;

  [[nodiscard]] double getVerletSkinRadius() const;

  [[nodiscard]] double getDeltaT() const;

  [[nodiscard]] const std::vector<CubeGrid> &getCubeGrid() const;

  [[nodiscard]] const std::vector<CubeGauss> &getCubeGauss() const;

  [[nodiscard]] const std::vector<CubeUniform> &getCubeUniform() const;

  [[nodiscard]] const std::vector<Sphere> &getSphere() const;

  [[nodiscard]] const std::map<unsigned long, double> &getEpsilonMap() const;

  [[nodiscard]] const std::map<unsigned long, double> &getSigmaMap() const;

  [[nodiscard]] const std::map<unsigned long, double> &getMassMap() const;

  void setFilename(const std::string &inputFilename);
  [[nodiscard]] size_t getVtkWriteFrequency() const;

  void setVtkWriteFrequency(size_t vtkWriteFrequency);
  void setVtkFileName(const std::string &vtkFileName);

<<<<<<< HEAD
  [[nodiscard]] bool isPeriodic() const;
=======
  bool isThermostat() const;

  double getInitTemperature() const;

  size_t getNumberOfTimesteps() const;

  double getTargetTemperature() const;

  double getDeltaTemp() const;

  bool isThermoTarget() const;

  bool isInitializeThermostat() const;
>>>>>>> e0aea0e4

 private:
  static constexpr size_t valueOffset = 32;
  // defaults:
  std::string filename;  // default configuration = CubeGrid
  // AutoPas options:
  std::set<autopas::ContainerOption> containerOptions = autopas::allContainerOptions;
  std::set<autopas::DataLayoutOption> dataLayoutOptions = autopas::allDataLayoutOptions;
  autopas::SelectorStrategyOption selectorStrategy = autopas::SelectorStrategyOption::fastestAbs;
  std::set<autopas::TraversalOption> traversalOptions = autopas::allTraversalOptions;
  autopas::TuningStrategyOption tuningStrategyOption = autopas::TuningStrategyOption::fullSearch;
  std::set<autopas::Newton3Option> newton3Options = autopas::allNewton3Options;
  std::shared_ptr<autopas::NumberSet<double>> cellSizeFactors =
      std::make_shared<autopas::NumberSetFinite<double>>(std::set<double>{1.});
  spdlog::level::level_enum logLevel = spdlog::level::info;
  unsigned int tuningInterval = 100;
  unsigned int tuningSamples = 3;
  unsigned int tuningMaxEvidence = 10;
  std::string VTKFileName = "";
  size_t vtkWriteFrequency = 100;
  std::string logFileName = "";
  unsigned int verletRebuildFrequency = 20;
  double verletSkinRadius = .2;
  std::array<double, 3> BoxMin = {};
  std::array<double, 3> BoxMax = {};

  // Simulation Options:
  double cutoff = 1.;
  FunctorOption functorOption = FunctorOption::lj12_6;
  size_t iterations = 10;
  bool periodic = false;
  bool measureFlops = true;
  double delta_t = 0.001;
  std::map<unsigned long, double> epsilonMap;
  std::map<unsigned long, double> sigmaMap;
  std::map<unsigned long, double> massMap;

  // Options for additional Object Generation on command line
  double boxLength = 10;
  double distributionMean = 5.;
  double distributionStdDev = 2.;
  size_t particlesPerDim = 10;
  size_t defaultParticlesTotal = 1000;
  double particleSpacing = .5;
  GeneratorOption generatorOption = GeneratorOption::empty;

  // Object Generation:
  std::vector<CubeGrid> CubeGridObjects = {};
  std::vector<CubeGauss> CubeGaussObjects = {};
  std::vector<CubeUniform> CubeUniformObjects = {};
  std::vector<Sphere> SphereObjects = {};

  // Thermostat Options default to false
  bool thermostat = false;
  bool initializeThermostat = false;
  double initTemperature = 0.;
  size_t numberOfTimesteps = 0.;
  bool ThermoTarget = false;
  double targetTemperature = 0.;
  double delta_temp = 0.;
};<|MERGE_RESOLUTION|>--- conflicted
+++ resolved
@@ -140,9 +140,8 @@
   void setVtkWriteFrequency(size_t vtkWriteFrequency);
   void setVtkFileName(const std::string &vtkFileName);
 
-<<<<<<< HEAD
   [[nodiscard]] bool isPeriodic() const;
-=======
+  
   bool isThermostat() const;
 
   double getInitTemperature() const;
@@ -156,7 +155,6 @@
   bool isThermoTarget() const;
 
   bool isInitializeThermostat() const;
->>>>>>> e0aea0e4
 
  private:
   static constexpr size_t valueOffset = 32;
