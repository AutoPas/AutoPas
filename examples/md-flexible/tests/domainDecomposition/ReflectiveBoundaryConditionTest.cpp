/**
 * @file ReflectiveBoundaryConditionTest.cpp
 * @author F. Gratl
 * @date 26.04.22
 */

#include "ReflectiveBoundaryConditionTest.h"

#include "autopas/AutoPasDecl.h"
#include "autopas/utils/ArrayMath.h"
#include "src/domainDecomposition/RegularGridDecomposition.h"
#include "src/options/BoundaryTypeOption.h"

extern template class autopas::AutoPas<ParticleType>;

/**
 * Very simple test of reflective boundaries in all 3 dimension. Places 2 particles on every face, with one travelling
 * towards the boundary and the other away.
 */
TEST_P(ReflectiveBoundaryConditionTest, simpleReflectionTest) {
  // initialise AutoPas container & domainDecomposition
  MDFlexConfig config(0, nullptr);

  config.boxMin.value = {0., 0., 0.};
  config.boxMax.value = {5., 5., 5.};
  const std::array<double, 3> boxLength = autopas::utils::ArrayMath::sub(config.boxMax.value, config.boxMin.value);
  config.subdivideDimension.value = {true, true, true};
  config.cutoff.value = 0.3;
<<<<<<< HEAD
  config.verletSkinRadiusPerTimestep.value = 0.01;
  config.verletRebuildFrequencies.value = std::make_shared<autopas::NumberSetFinite<int>>(std::set<int>{20});
=======
  config.verletSkinRadiusPerTimestep.value = 0.02;
  config.verletRebuildFrequency.value = 10;
>>>>>>> b4fb497c
  config.boundaryOption.value = {options::BoundaryTypeOption::reflective, options::BoundaryTypeOption::reflective,
                                 options::BoundaryTypeOption::reflective};

  RegularGridDecomposition domainDecomposition(config);

  auto autoPasContainer = std::make_shared<autopas::AutoPas<ParticleType>>(std::cout);

  autoPasContainer->setBoxMin(domainDecomposition.getLocalBoxMin());
  autoPasContainer->setBoxMax(domainDecomposition.getLocalBoxMax());
  autoPasContainer->setCutoff(config.cutoff.value);
  autoPasContainer->setVerletSkinPerTimestep(config.verletSkinRadiusPerTimestep.value);
  autoPasContainer->setAllowedVerletRebuildFrequencies(*config.verletRebuildFrequencies.value);
  autoPasContainer->init();

  // get particle properties
  const std::array<double, 3> particlePosition = std::get<0>(GetParam());
  const std::array<double, 3> particleVelocity = std::get<1>(GetParam());

  // derive expected position
  auto calcReflectedVelocity = [](const std::array<double, 3> velocities, const std::array<bool, 3> isReflected) {
    auto reflVel = velocities;
    for (int i = 0; i < 3; ++i) {
      if (isReflected[i]) {
        reflVel[i] *= -1;
      }
    }
    return reflVel;
  };

  const std::array<double, 3> expectedPosition = particlePosition;
  const std::array<double, 3> expectedVelocity = calcReflectedVelocity(particleVelocity, std::get<2>(GetParam()));

  // create particle and add to container
  // in the MPI case this is expected to be wrong for all but one rank
  if (domainDecomposition.isInsideLocalDomain(particlePosition)) {
    ParticleType particle;
    particle.setID(0);
    particle.setR(particlePosition);
    particle.setV(particleVelocity);
    autoPasContainer->addParticle(particle);
#if not defined(AUTOPAS_INCLUDE_MPI)
  } else {
    GTEST_FAIL() << "Test Particle is not in the box -> setup is wrong!";
#endif
  }

  auto emigrants = autoPasContainer->updateContainer();

  // apply BCs + domain exchange
  domainDecomposition.exchangeMigratingParticles(*autoPasContainer, emigrants);
  domainDecomposition.reflectParticlesAtBoundaries(*autoPasContainer);
  domainDecomposition.exchangeHaloParticles(*autoPasContainer);

  if (domainDecomposition.isInsideLocalDomain(expectedPosition)) {
    EXPECT_EQ(1, autoPasContainer->getNumberOfParticles(autopas::IteratorBehavior::owned));
    // check particles have been successfully reflected (and not translated)
    const auto &reflectedParticle = autoPasContainer->begin(autopas::IteratorBehavior::owned);
    const auto &reflectedPosition = reflectedParticle->getR();
    const auto &reflectedVelocity = reflectedParticle->getV();
    for (size_t i = 0; i < 3; ++i) {
      EXPECT_NEAR(reflectedPosition[i], expectedPosition[i], 1e-13) << "Unexpected position[" << i << "]";
      EXPECT_NEAR(reflectedVelocity[i], expectedVelocity[i], 1e-13) << "Unexpected velocity[" << i << "]";
    }
#if not defined(AUTOPAS_INCLUDE_MPI)
  } else {
    GTEST_FAIL() << "Expected position is not in the box -> setup is wrong!";
  }
  // check that there are no halo particles. We can only guarantee this in the non-MPI case
  EXPECT_EQ(0, autoPasContainer->getNumberOfParticles(autopas::IteratorBehavior::halo));
#else
  }
#endif
}

INSTANTIATE_TEST_SUITE_P(
    TestSimpleReflections, ReflectiveBoundaryConditionTest,
    testing::Values(/*position*/ /*velocity*/ /*is reflected*/
                    std::make_tuple(std::array<double, 3>{0.005, 2.50, 2.50}, std::array<double, 3>{1, 1, -1},
                                    std::array<bool, 3>{false, false, false}),
                    std::make_tuple(std::array<double, 3>{0.005, 2.50, 2.50}, std::array<double, 3>{-1, 1, -1},
                                    std::array<bool, 3>{true, false, false}),
                    std::make_tuple(std::array<double, 3>{4.995, 2.50, 2.50}, std::array<double, 3>{1, 1, -1},
                                    std::array<bool, 3>{true, false, false}),
                    std::make_tuple(std::array<double, 3>{4.995, 2.50, 2.50}, std::array<double, 3>{-1, 1, -1},
                                    std::array<bool, 3>{false, false, false}),

                    std::make_tuple(std::array<double, 3>{2.50, 0.005, 2.50}, std::array<double, 3>{1, 1, -1},
                                    std::array<bool, 3>{false, false, false}),
                    std::make_tuple(std::array<double, 3>{2.50, 0.005, 2.50}, std::array<double, 3>{1, -1, -1},
                                    std::array<bool, 3>{false, true, false}),
                    std::make_tuple(std::array<double, 3>{2.50, 4.995, 2.50}, std::array<double, 3>{1, 1, -1},
                                    std::array<bool, 3>{false, true, false}),
                    std::make_tuple(std::array<double, 3>{2.50, 4.995, 2.50}, std::array<double, 3>{1, -1, -1},
                                    std::array<bool, 3>{false, false, false}),

                    std::make_tuple(std::array<double, 3>{2.50, 2.50, 0.005}, std::array<double, 3>{1, -1, 1},
                                    std::array<bool, 3>{false, false, false}),
                    std::make_tuple(std::array<double, 3>{2.50, 2.50, 0.005}, std::array<double, 3>{1, -1, -1},
                                    std::array<bool, 3>{false, false, true}),
                    std::make_tuple(std::array<double, 3>{2.50, 2.50, 4.995}, std::array<double, 3>{1, -1, 1},
                                    std::array<bool, 3>{false, false, true}),
                    std::make_tuple(std::array<double, 3>{2.50, 2.50, 4.995}, std::array<double, 3>{1, -1, -1},
                                    std::array<bool, 3>{false, false, false}))
    //    ,ReflectiveBoundaryConditionTest::PrintToStringParamName());
);<|MERGE_RESOLUTION|>--- conflicted
+++ resolved
@@ -26,13 +26,8 @@
   const std::array<double, 3> boxLength = autopas::utils::ArrayMath::sub(config.boxMax.value, config.boxMin.value);
   config.subdivideDimension.value = {true, true, true};
   config.cutoff.value = 0.3;
-<<<<<<< HEAD
-  config.verletSkinRadiusPerTimestep.value = 0.01;
-  config.verletRebuildFrequencies.value = std::make_shared<autopas::NumberSetFinite<int>>(std::set<int>{20});
-=======
   config.verletSkinRadiusPerTimestep.value = 0.02;
-  config.verletRebuildFrequency.value = 10;
->>>>>>> b4fb497c
+  config.verletRebuildFrequencies.value = std::make_shared<autopas::NumberSetFinite<int>>(std::set<int>{10});
   config.boundaryOption.value = {options::BoundaryTypeOption::reflective, options::BoundaryTypeOption::reflective,
                                  options::BoundaryTypeOption::reflective};
 
@@ -44,7 +39,7 @@
   autoPasContainer->setBoxMax(domainDecomposition.getLocalBoxMax());
   autoPasContainer->setCutoff(config.cutoff.value);
   autoPasContainer->setVerletSkinPerTimestep(config.verletSkinRadiusPerTimestep.value);
-  autoPasContainer->setAllowedVerletRebuildFrequencies(*config.verletRebuildFrequencies.value);
+  autoPasContainer->setVerletRebuildFrequency(config.verletRebuildFrequency.value);
   autoPasContainer->init();
 
   // get particle properties
@@ -110,31 +105,31 @@
 INSTANTIATE_TEST_SUITE_P(
     TestSimpleReflections, ReflectiveBoundaryConditionTest,
     testing::Values(/*position*/ /*velocity*/ /*is reflected*/
-                    std::make_tuple(std::array<double, 3>{0.005, 2.50, 2.50}, std::array<double, 3>{1, 1, -1},
+                    std::make_tuple(std::array<double, 3>{0.05, 2.50, 2.50}, std::array<double, 3>{1, 1, -1},
                                     std::array<bool, 3>{false, false, false}),
-                    std::make_tuple(std::array<double, 3>{0.005, 2.50, 2.50}, std::array<double, 3>{-1, 1, -1},
+                    std::make_tuple(std::array<double, 3>{0.05, 2.50, 2.50}, std::array<double, 3>{-1, 1, -1},
                                     std::array<bool, 3>{true, false, false}),
-                    std::make_tuple(std::array<double, 3>{4.995, 2.50, 2.50}, std::array<double, 3>{1, 1, -1},
+                    std::make_tuple(std::array<double, 3>{4.95, 2.50, 2.50}, std::array<double, 3>{1, 1, -1},
                                     std::array<bool, 3>{true, false, false}),
-                    std::make_tuple(std::array<double, 3>{4.995, 2.50, 2.50}, std::array<double, 3>{-1, 1, -1},
+                    std::make_tuple(std::array<double, 3>{4.95, 2.50, 2.50}, std::array<double, 3>{-1, 1, -1},
                                     std::array<bool, 3>{false, false, false}),
 
-                    std::make_tuple(std::array<double, 3>{2.50, 0.005, 2.50}, std::array<double, 3>{1, 1, -1},
+                    std::make_tuple(std::array<double, 3>{2.50, 0.05, 2.50}, std::array<double, 3>{1, 1, -1},
                                     std::array<bool, 3>{false, false, false}),
-                    std::make_tuple(std::array<double, 3>{2.50, 0.005, 2.50}, std::array<double, 3>{1, -1, -1},
+                    std::make_tuple(std::array<double, 3>{2.50, 0.05, 2.50}, std::array<double, 3>{1, -1, -1},
                                     std::array<bool, 3>{false, true, false}),
-                    std::make_tuple(std::array<double, 3>{2.50, 4.995, 2.50}, std::array<double, 3>{1, 1, -1},
+                    std::make_tuple(std::array<double, 3>{2.50, 4.95, 2.50}, std::array<double, 3>{1, 1, -1},
                                     std::array<bool, 3>{false, true, false}),
-                    std::make_tuple(std::array<double, 3>{2.50, 4.995, 2.50}, std::array<double, 3>{1, -1, -1},
+                    std::make_tuple(std::array<double, 3>{2.50, 4.95, 2.50}, std::array<double, 3>{1, -1, -1},
                                     std::array<bool, 3>{false, false, false}),
 
-                    std::make_tuple(std::array<double, 3>{2.50, 2.50, 0.005}, std::array<double, 3>{1, -1, 1},
+                    std::make_tuple(std::array<double, 3>{2.50, 2.50, 0.05}, std::array<double, 3>{1, -1, 1},
                                     std::array<bool, 3>{false, false, false}),
-                    std::make_tuple(std::array<double, 3>{2.50, 2.50, 0.005}, std::array<double, 3>{1, -1, -1},
+                    std::make_tuple(std::array<double, 3>{2.50, 2.50, 0.05}, std::array<double, 3>{1, -1, -1},
                                     std::array<bool, 3>{false, false, true}),
-                    std::make_tuple(std::array<double, 3>{2.50, 2.50, 4.995}, std::array<double, 3>{1, -1, 1},
+                    std::make_tuple(std::array<double, 3>{2.50, 2.50, 4.95}, std::array<double, 3>{1, -1, 1},
                                     std::array<bool, 3>{false, false, true}),
-                    std::make_tuple(std::array<double, 3>{2.50, 2.50, 4.995}, std::array<double, 3>{1, -1, -1},
+                    std::make_tuple(std::array<double, 3>{2.50, 2.50, 4.95}, std::array<double, 3>{1, -1, -1},
                                     std::array<bool, 3>{false, false, false}))
     //    ,ReflectiveBoundaryConditionTest::PrintToStringParamName());
 );