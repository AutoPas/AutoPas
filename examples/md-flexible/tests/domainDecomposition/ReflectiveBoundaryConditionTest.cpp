--- conflicted
+++ resolved
@@ -1,485 +1,3 @@
-<<<<<<< HEAD
-///**
-// * @file ReflectiveBoundaryConditionTest.cpp
-// * @author F. Gratl
-// * @date 26.04.22
-// */
-//
-//#include "ReflectiveBoundaryConditionTest.h"
-//
-//#include <gmock/gmock-matchers.h>
-//
-//#include "autopas/AutoPasDecl.h"
-//#include "autopas/utils/ArrayMath.h"
-//#include "src/domainDecomposition/RegularGridDecomposition.h"
-//#include "src/options/BoundaryTypeOption.h"
-//
-//extern template class autopas::AutoPas<ParticleType>;
-//
-///**
-// * Very simple test of reflective boundaries in all 3 dimension. Places identical particles on every face and tests that
-// * the particle receives the correct force.
-// *
-// * Note, this test is not designed to deal with multiple particle types - see reflectiveZoningTest for this.
-// */
-//TEST_P(ReflectiveBoundaryConditionTest, simpleReflectionTest) {
-//  // initialise AutoPas container & domainDecomposition
-//  MDFlexConfig config(0, nullptr);
-//  config.epsilonMap.value.clear();
-//  config.sigmaMap.value.clear();
-//  config.massMap.value.clear();
-//
-//  const std::array<double, 3> boxMin = {0., 0., 0.};
-//  const std::array<double, 3> boxMax = {5., 5., 5.};
-//
-//  config.boxMin.value = boxMin;
-//  config.boxMax.value = boxMax;
-//  const std::array<double, 3> boxLength = autopas::utils::ArrayMath::sub(boxMax, boxMin);
-//  config.subdivideDimension.value = {true, true, true};
-//  const double cutoff = 0.3;
-//  config.cutoff.value = cutoff;
-//  config.verletSkinRadiusPerTimestep.value = 0.02;
-//  config.verletRebuildFrequency.value = 10;
-//  const double sigma = 1.;
-//  config.addSiteType(0, 1., sigma, 1.);
-//#ifdef MD_FLEXIBLE_USE_MULTI_SITE
-//  config.addMolType(0, {0, 0, 0},
-//{{0.74349607, 1.20300191, 0.}, {0.3249197, -1.37638192, 0.}, {-1.37638192, -0.3249197, 0.}}, {5.23606798, 0.76393202, 6.});
-//#endif
-//  config.boundaryOption.value = {options::BoundaryTypeOption::reflective, options::BoundaryTypeOption::reflective,
-//                                 options::BoundaryTypeOption::reflective};
-//
-//  RegularGridDecomposition domainDecomposition(config);
-//
-//  auto autoPasContainer = std::make_shared<autopas::AutoPas<ParticleType>>(std::cout);
-//  auto particlePropertiesLibrary = std::make_shared<ParticlePropertiesLibraryType>(cutoff);
-//
-//  autoPasContainer->setBoxMin(boxMin);
-//  autoPasContainer->setBoxMax(boxMax);
-//  autoPasContainer->setCutoff(cutoff);
-//  autoPasContainer->setVerletSkinPerTimestep(config.verletSkinRadiusPerTimestep.value);
-//  autoPasContainer->setVerletRebuildFrequency(config.verletRebuildFrequency.value);
-//  autoPasContainer->init();
-//
-//  particlePropertiesLibrary->addSiteType(0, 1., sigma, 1.);
-//#ifdef MD_FLEXIBLE_USE_MULTI_SITE
-//  particlePropertiesLibrary->addMolType(0, {0, 0, 0},
-//                                        {{0.74349607, 1.20300191, 0.}, {0.3249197, -1.37638192, 0.}, {-1.37638192, -0.3249197, 0.}}, {5.23606798, 0.76393202, 6.});
-//#endif
-//  particlePropertiesLibrary->calculateMixingCoefficients();
-//
-//  // get particle properties
-//  const std::array<double, 3> particlePosition = std::get<0>(GetParam());
-//  const std::array<double, 3> particleVelocity = std::get<1>(GetParam());
-//#ifdef MD_FLEXIBLE_USE_MULTI_SITE
-//  const std::array<double, 4> particleQuaternion = std::get<2>(GetParam());
-//#endif
-//
-//  const auto expectedPosition = particlePosition;
-//  const auto expectedVelocity = particleVelocity;
-//  std::array<double, 3> expectedForce{0., 0., 0.};
-//#ifdef MD_FLEXIBLE_USE_MULTI_SITE
-//  std::array<double, 3> expectedTorque{0., 0., 0.};
-//#endif
-//
-//  // derive expected position
-//  auto addForceFromReflection = [&](const int dimensionOfBoundary, const bool isUpper) {
-//#ifdef MD_FLEXIBLE_USE_MULTI_SITE
-//    // get properties of mirror particle
-//    const auto getMirroredPosition = [&] () {
-//      const auto distanceCenterOfMassToBoundary = isUpper ? boxMax[dimensionOfBoundary] - particlePosition[dimensionOfBoundary]
-//                                                          : particlePosition[dimensionOfBoundary] - boxMin[dimensionOfBoundary];
-//      auto mirroredPositionTmp = particlePosition;
-//      mirroredPositionTmp[dimensionOfBoundary] = isUpper ? boxMax[dimensionOfBoundary] + distanceCenterOfMassToBoundary
-//                                                         : boxMin[dimensionOfBoundary] - distanceCenterOfMassToBoundary;
-//      return mirroredPositionTmp;
-//    };
-//    const auto mirroredPosition = getMirroredPosition();
-//    const auto mirroredQuaternion = autopas::utils::quaternion::qMirror(particleQuaternion, dimensionOfBoundary);
-//
-//    // get rotated site positions
-//    const auto unrotatedUntranslatedSitePositions = particlePropertiesLibrary->getSitePositions(0);
-//    const auto rotatedUntranslatedSitePositions = autopas::utils::quaternion::rotateVectorOfPositions(particleQuaternion, unrotatedUntranslatedSitePositions);
-//    const auto rotatedUntranslatedMirroredSitePositions = autopas::utils::quaternion::rotateVectorOfPositions(mirroredQuaternion, unrotatedUntranslatedSitePositions);
-//
-//
-//    for (int siteOriginal = 0; siteOriginal < particlePropertiesLibrary->getNumSites(0); siteOriginal++) {
-//      for (int siteMirror = 0; siteMirror < particlePropertiesLibrary->getNumSites(0); siteMirror++) {
-//        const auto exactSitePosition =
-//            autopas::utils::ArrayMath::add(particlePosition, rotatedUntranslatedSitePositions[siteOriginal]);
-//        const auto exactMirrorSitePosition =
-//            autopas::utils::ArrayMath::add(mirroredPosition, rotatedUntranslatedMirroredSitePositions[siteMirror]);
-//
-//        const auto displacementToMirrorParticle = autopas::utils::ArrayMath::sub(exactSitePosition, exactMirrorSitePosition);
-//        const auto distanceSquared = autopas::utils::ArrayMath::dot(displacementToMirrorParticle, displacementToMirrorParticle);
-//
-//        const auto inverseDistanceSquared = 1. / distanceSquared;
-//        const auto lj2 = sigma * sigma * inverseDistanceSquared;
-//        const auto lj6 = lj2 * lj2 * lj2;
-//        const auto lj12 = lj6 * lj6;
-//        const auto lj12m6 = lj12 - lj6;
-//        const auto ljForceFactor = 24 * (lj12 + lj12m6) * inverseDistanceSquared;
-//        const auto forceContribution = autopas::utils::ArrayMath::mulScalar(displacementToMirrorParticle, ljForceFactor);
-//        const auto torqueContribution = autopas::utils::ArrayMath::cross(rotatedUntranslatedSitePositions[siteOriginal], forceContribution);
-//        expectedForce = autopas::utils::ArrayMath::add(expectedForce, forceContribution);
-//        expectedTorque = autopas::utils::ArrayMath::add(expectedTorque, torqueContribution);
-//      }
-//    }
-//#else
-//    const auto distanceToBoundary = isUpper ? boxMax[dimensionOfBoundary] - particlePosition[dimensionOfBoundary]
-//                                            : particlePosition[dimensionOfBoundary] - boxMin[dimensionOfBoundary];
-//    const auto distanceToMirrorParticle = distanceToBoundary * 2.;
-//    const auto distanceSquared = distanceToMirrorParticle * distanceToMirrorParticle;
-//
-//    const auto inverseDistanceSquared = 1. / distanceSquared;
-//    const auto lj2 = sigma * sigma * inverseDistanceSquared;
-//    const auto lj6 = lj2 * lj2 * lj2;
-//    const auto lj12 = lj6 * lj6;
-//    const auto lj12m6 = lj12 - lj6;
-//    const auto ljForceFactor = 24 * (lj12 + lj12m6) * inverseDistanceSquared;
-//    const auto force = ljForceFactor * distanceToMirrorParticle * (isUpper ? -1. : 1.);
-//
-//    expectedForce[dimensionOfBoundary] += force;
-//#endif
-//  };
-//
-//  for (int dimension = 0; dimension < 3; ++dimension) {
-//    if (particlePosition[dimension] < boxMin[dimension] + sixthRootOfTwo * sigma) {
-//      addForceFromReflection(dimension, false);
-//    } else if (particlePosition[dimension] > boxMax[dimension] - sixthRootOfTwo * sigma) {
-//      addForceFromReflection(dimension, true);
-//    }
-//  }
-//
-//  // create particle and add to container
-//  // in the MPI case this is expected to be wrong for all but one rank
-//  if (domainDecomposition.isInsideLocalDomain(particlePosition)) {
-//    ParticleType particle;
-//    particle.setID(0);
-//    particle.setR(particlePosition);
-//    particle.setV(particleVelocity);
-//    particle.setF({0., 0., 0.});
-//#ifdef MD_FLEXIBLE_USE_MULTI_SITE
-//    particle.setQ(particleQuaternion);
-//    particle.setAngularVel({0., 0., 0.});
-//    particle.setTorque({0., 0., 0.});
-//#endif
-//    autoPasContainer->addParticle(particle);
-//#if not defined(AUTOPAS_INCLUDE_MPI)
-//  } else {
-//    GTEST_FAIL() << "Test Particle is not in the box -> setup is wrong!";
-//#endif
-//  }
-//
-//  auto emigrants = autoPasContainer->updateContainer();
-//
-//  // apply BCs + domain exchange
-//  domainDecomposition.exchangeMigratingParticles(*autoPasContainer, emigrants);
-//  domainDecomposition.reflectParticlesAtBoundaries(*autoPasContainer, *particlePropertiesLibrary);
-//  domainDecomposition.exchangeHaloParticles(*autoPasContainer);
-//
-//  if (domainDecomposition.isInsideLocalDomain(particlePosition)) {
-//    EXPECT_EQ(1, autoPasContainer->getNumberOfParticles(autopas::IteratorBehavior::owned));
-//    // check particles have been successfully reflected (and not translated)
-//    const auto &reflectedParticle = autoPasContainer->begin(autopas::IteratorBehavior::owned);
-//    const auto &reflectedPosition = reflectedParticle->getR();
-//    const auto &reflectedVelocity = reflectedParticle->getV();
-//    const auto &reflectedForce = reflectedParticle->getF();
-//#ifdef MD_FLEXIBLE_USE_MULTI_SITE
-//    const auto &reflectedTorque = reflectedParticle->getTorque();
-//#endif
-//    for (size_t i = 0; i < 3; ++i) {
-//      EXPECT_NEAR(reflectedPosition[i], expectedPosition[i], 1e-13) << "Unexpected position[" << i << "]";
-//      EXPECT_NEAR(reflectedVelocity[i], expectedVelocity[i], 1e-13) << "Unexpected velocity[" << i << "]";
-//      EXPECT_NEAR(reflectedForce[i], expectedForce[i], 1e-13) << "Unexpected force[" << i << "]";
-//#ifdef MD_FLEXIBLE_USE_MULTI_SITE
-//      EXPECT_NEAR(reflectedTorque[i], expectedTorque[i], 1e-13) << "Unexpected torque[" << i << "]";
-//#endif
-//    }
-//#if not defined(AUTOPAS_INCLUDE_MPI)
-//  } else {
-//    GTEST_FAIL() << "Expected position is not in the box -> setup is wrong!";
-//  }
-//  // check that there are no halo particles. We can only guarantee this in the non-MPI case
-//  EXPECT_EQ(0, autoPasContainer->getNumberOfParticles(autopas::IteratorBehavior::halo));
-//#else
-//  }
-//#endif
-//}
-//
-//#ifdef MD_FLEXIBLE_USE_MULTI_SITE
-//INSTANTIATE_TEST_SUITE_P(
-//    TestSimpleReflections, ReflectiveBoundaryConditionTest,
-//    testing::Values(/*position*/ /*velocity*/ /*is reflected*/
-//                    std::make_tuple(std::array<double, 3>{0.005, 2.50, 2.50}, std::array<double, 3>{1, 1, -1},
-//                                    std::array<double, 4>{false, false, false}),
-//                    std::make_tuple(std::array<double, 3>{0.005, 2.50, 2.50}, std::array<double, 3>{-1, 1, -1},
-//                                    std::array<bool, 3>{true, false, false}),
-//                    std::make_tuple(std::array<double, 3>{4.995, 2.50, 2.50}, std::array<double, 3>{1, 1, -1},
-//                                    std::array<bool, 3>{true, false, false}),
-//                    std::make_tuple(std::array<double, 3>{4.995, 2.50, 2.50}, std::array<double, 3>{-1, 1, -1},
-//                                    std::array<bool, 3>{false, false, false}),
-//
-//                    std::make_tuple(std::array<double, 3>{2.50, 0.005, 2.50}, std::array<double, 3>{1, 1, -1},
-//                                    std::array<bool, 3>{false, false, false}),
-//                    std::make_tuple(std::array<double, 3>{2.50, 0.005, 2.50}, std::array<double, 3>{1, -1, -1},
-//                                    std::array<bool, 3>{false, true, false}),
-//                    std::make_tuple(std::array<double, 3>{2.50, 4.995, 2.50}, std::array<double, 3>{1, 1, -1},
-//                                    std::array<bool, 3>{false, true, false}),
-//                    std::make_tuple(std::array<double, 3>{2.50, 4.995, 2.50}, std::array<double, 3>{1, -1, -1},
-//                                    std::array<bool, 3>{false, false, false}),
-//
-//                    std::make_tuple(std::array<double, 3>{2.50, 2.50, 0.005}, std::array<double, 3>{1, -1, 1},
-//                                    std::array<bool, 3>{false, false, false}),
-//                    std::make_tuple(std::array<double, 3>{2.50, 2.50, 0.005}, std::array<double, 3>{1, -1, -1},
-//                                    std::array<bool, 3>{false, false, true}),
-//                    std::make_tuple(std::array<double, 3>{2.50, 2.50, 4.995}, std::array<double, 3>{1, -1, 1},
-//                                    std::array<bool, 3>{false, false, true}),
-//                    std::make_tuple(std::array<double, 3>{2.50, 2.50, 4.995}, std::array<double, 3>{1, -1, -1},
-//                                    std::array<bool, 3>{false, false, false}))
-//    //    ,ReflectiveBoundaryConditionTest::PrintToStringParamName());
-//);
-//#else
-//INSTANTIATE_TEST_SUITE_P(
-//    TestSimpleReflections, ReflectiveBoundaryConditionTest,
-//    testing::Values(/*position*/ /*velocity*/ /*is reflected*/
-//                    std::make_tuple(std::array<double, 3>{0.005, 2.50, 2.50}, std::array<double, 3>{1, 1, -1},
-//                                    std::array<bool, 3>{false, false, false}),
-//                    std::make_tuple(std::array<double, 3>{0.005, 2.50, 2.50}, std::array<double, 3>{-1, 1, -1},
-//                                    std::array<bool, 3>{true, false, false}),
-//                    std::make_tuple(std::array<double, 3>{4.995, 2.50, 2.50}, std::array<double, 3>{1, 1, -1},
-//                                    std::array<bool, 3>{true, false, false}),
-//                    std::make_tuple(std::array<double, 3>{4.995, 2.50, 2.50}, std::array<double, 3>{-1, 1, -1},
-//                                    std::array<bool, 3>{false, false, false}),
-//
-//                    std::make_tuple(std::array<double, 3>{2.50, 0.005, 2.50}, std::array<double, 3>{1, 1, -1},
-//                                    std::array<bool, 3>{false, false, false}),
-//                    std::make_tuple(std::array<double, 3>{2.50, 0.005, 2.50}, std::array<double, 3>{1, -1, -1},
-//                                    std::array<bool, 3>{false, true, false}),
-//                    std::make_tuple(std::array<double, 3>{2.50, 4.995, 2.50}, std::array<double, 3>{1, 1, -1},
-//                                    std::array<bool, 3>{false, true, false}),
-//                    std::make_tuple(std::array<double, 3>{2.50, 4.995, 2.50}, std::array<double, 3>{1, -1, -1},
-//                                    std::array<bool, 3>{false, false, false}),
-//
-//                    std::make_tuple(std::array<double, 3>{2.50, 2.50, 0.005}, std::array<double, 3>{1, -1, 1},
-//                                    std::array<bool, 3>{false, false, false}),
-//                    std::make_tuple(std::array<double, 3>{2.50, 2.50, 0.005}, std::array<double, 3>{1, -1, -1},
-//                                    std::array<bool, 3>{false, false, true}),
-//                    std::make_tuple(std::array<double, 3>{2.50, 2.50, 4.995}, std::array<double, 3>{1, -1, 1},
-//                                    std::array<bool, 3>{false, false, true}),
-//                    std::make_tuple(std::array<double, 3>{2.50, 2.50, 4.995}, std::array<double, 3>{1, -1, -1},
-//                                    std::array<bool, 3>{false, false, false}))
-//    //    ,ReflectiveBoundaryConditionTest::PrintToStringParamName());
-//);
-//#endif
-//
-///**
-// * Implements the reflective boundary zoning test.
-// * @param particlePosition
-// * @param particleType Must be either 0 or 1. 0 corresponds to a sigma of 0.5, 1 corresponds to a sigma of 1.0.
-// */
-//void testReflectiveBoundaryZoning(const std::array<double, 3> particlePosition, int particleTypeID) {
-//  if (particleTypeID != 0 and particleTypeID != 1) {
-//    std::cerr << "testReflectiveBoundaryZoning only takes particle types of 0 or 1 only!";
-//  }
-//  MDFlexConfig config(0, nullptr);
-//  config.epsilonMap.value.clear();
-//  config.sigmaMap.value.clear();
-//  config.massMap.value.clear();
-//#ifdef MD_FLEXIBLE_USE_MULTI_SITE
-//  config.molToSiteIdMap.clear();
-//  config.molToSitePosMap.clear();
-//  config.momentOfInertiaMap.clear();
-//#endif
-//
-//  const std::array<double, 3> boxMin = {0., 0., 0.};
-//  const std::array<double, 3> boxMax = {5., 5., 5.};
-//  const std::array<double, 2> sigmas = {0.1, 0.2};
-//  const double cutoff = 0.3;
-//
-//  config.boxMin.value = boxMin;
-//  config.boxMax.value = boxMax;
-//  const std::array<double, 3> boxLength = autopas::utils::ArrayMath::sub(boxMax, boxMin);
-//  config.subdivideDimension.value = {true, true, true};
-//  config.cutoff.value = cutoff;
-//  config.verletSkinRadiusPerTimestep.value = 0.01;
-//  config.verletRebuildFrequency.value = 10;
-//  config.addSiteType(0, 1., sigmas[0], 1.);
-//  config.addSiteType(1, 1., sigmas[1], 1.);
-//  config.boundaryOption.value = {options::BoundaryTypeOption::reflective, options::BoundaryTypeOption::reflective,
-//                                 options::BoundaryTypeOption::reflective};
-//
-//  RegularGridDecomposition domainDecomposition(config);
-//
-//  auto autoPasContainer = std::make_shared<autopas::AutoPas<ParticleType>>(std::cout);
-//  auto particlePropertiesLibrary = std::make_shared<ParticlePropertiesLibraryType>(cutoff);
-//
-//  autoPasContainer->setBoxMin(boxMin);
-//  autoPasContainer->setBoxMax(boxMax);
-//  autoPasContainer->setCutoff(cutoff);
-//  autoPasContainer->setVerletSkinPerTimestep(config.verletSkinRadiusPerTimestep.value);
-//  autoPasContainer->setVerletRebuildFrequency(config.verletRebuildFrequency.value);
-//  autoPasContainer->init();
-//
-//  particlePropertiesLibrary->addSiteType(0, 1., sigmas[0], 1.);
-//  particlePropertiesLibrary->addSiteType(1, 1., sigmas[1], 1.);
-//#ifdef MD_FLEXIBLE_USE_MULTI_SITE
-//  particlePropertiesLibrary->addMolType(0, {0}, {{0., 0., 0.}}, {1., 1., 1.});
-//  particlePropertiesLibrary->addMolType(1, {1}, {{0., 0., 0.}}, {1., 1., 1.});
-//#endif
-//  particlePropertiesLibrary->calculateMixingCoefficients();
-//
-//  std::array<bool, 3> expectReflection = {false, false, false};
-//  for (int dim = 0; dim < 3; dim++) {
-//    if (particlePosition[dim] < boxMin[dim] + sixthRootOfTwo * sigmas[particleTypeID] / 2.) {
-//      expectReflection[dim] = true;
-//    } else if (particlePosition[dim] > boxMax[dim] - sixthRootOfTwo * sigmas[particleTypeID] / 2.) {
-//      expectReflection[dim] = true;
-//    }
-//  }
-//
-//  // create particle and add to container
-//  // in the MPI case this is expected to be wrong for all but one rank
-//  if (domainDecomposition.isInsideLocalDomain(particlePosition)) {
-//    ParticleType particle;
-//    particle.setID(0);
-//    particle.setR(particlePosition);
-//    particle.setF({0., 0., 0.});
-//#ifdef MD_FLEXIBLE_USE_MULTI_SITE
-//    particle.setQ({0., 0., 0., 1.});
-//    particle.setTorque({0., 0., 0.});
-//#endif
-//    particle.setTypeId(particleTypeID);
-//    autoPasContainer->addParticle(particle);
-//#if not defined(AUTOPAS_INCLUDE_MPI)
-//  } else {
-//    GTEST_FAIL() << "Test Particle is not in the box -> setup is wrong!";
-//#endif
-//  }
-//
-//  domainDecomposition.reflectParticlesAtBoundaries(*autoPasContainer, *particlePropertiesLibrary);
-//
-//  if (domainDecomposition.isInsideLocalDomain(particlePosition)) {
-//    auto returnedParticle = autoPasContainer->begin();
-//
-//    const auto reflectedForce = returnedParticle->getF();
-//    // torque is irrelevant for single-site molecules.
-//
-//    for (int dim = 0; dim < 3; dim++) {
-//      if (expectReflection[dim]) {
-//        EXPECT_NE(reflectedForce[dim], 0.)
-//            << "Particle does not experience reflective force in the " << dim << " dimension when it should.\n"
-//            << "Position = " << autopas::utils::ArrayUtils::to_string(particlePosition)
-//            << "; Actual Force = " << autopas::utils::ArrayUtils::to_string(reflectedForce) << ";";
-//      } else {
-//        EXPECT_DOUBLE_EQ(reflectedForce[dim], 0.)
-//            << "Particle experiences reflective force in the " << dim << " dimension when it shouldn't.\n"
-//            << "Position = " << autopas::utils::ArrayUtils::to_string(particlePosition)
-//            << "; Actual Force = " << autopas::utils::ArrayUtils::to_string(reflectedForce) << ";";
-//      }
-//    }
-//  }
-//}
-//
-///**
-// * Tests that reflective boundaries are applied only to single-site particles near enough to the boundary that a repulsive
-// * force is applied. For multi-site compilations, molecules consist solely of single sites.
-// *
-// * Four particles are created, with two different sigmas, as follows
-// * * One, with a small sigma, is placed close to the boundary and is expected to be reflected.
-// * * One, with a large sigma, is placed further from the boundary, but such that it is still expected to be reflected.
-// * * One, with a small sigma, is placed at the same distance as the previous, but is not expected to be reflected.
-// * * One, with a large sigma, is placed such that it is not expected to be reflected.
-// *
-// * This is repeated for all boundaries.
-// */
-//TEST_F(ReflectiveBoundaryConditionTest, reflectiveSingleSiteZoningTest) {
-//  testReflectiveBoundaryZoning({0.05, 2.5, 2.5}, 0);
-//  testReflectiveBoundaryZoning({2.5, 0.05, 2.5}, 0);
-//  testReflectiveBoundaryZoning({2.5, 2.5, 0.05}, 0);
-//  testReflectiveBoundaryZoning({4.95, 2.5, 2.5}, 0);
-//  testReflectiveBoundaryZoning({2.5, 4.95, 2.5}, 0);
-//  testReflectiveBoundaryZoning({2.5, 2.5, 4.95}, 0);
-//
-//  testReflectiveBoundaryZoning({0.1, 2.5, 2.5}, 1);
-//  testReflectiveBoundaryZoning({2.5, 0.1, 2.5}, 1);
-//  testReflectiveBoundaryZoning({2.5, 2.5, 0.1}, 1);
-//  testReflectiveBoundaryZoning({4.9, 2.5, 2.5}, 1);
-//  testReflectiveBoundaryZoning({2.5, 4.9, 2.5}, 1);
-//  testReflectiveBoundaryZoning({2.5, 2.5, 4.9}, 1);
-//
-//  testReflectiveBoundaryZoning({0.1, 2.5, 2.5}, 0);
-//  testReflectiveBoundaryZoning({2.5, 0.1, 2.5}, 0);
-//  testReflectiveBoundaryZoning({2.5, 2.5, 0.1}, 0);
-//  testReflectiveBoundaryZoning({4.9, 2.5, 2.5}, 0);
-//  testReflectiveBoundaryZoning({2.5, 4.9, 2.5}, 0);
-//  testReflectiveBoundaryZoning({2.5, 2.5, 4.9}, 0);
-//
-//  testReflectiveBoundaryZoning({0.15, 2.5, 2.5}, 1);
-//  testReflectiveBoundaryZoning({2.5, 0.15, 2.5}, 1);
-//  testReflectiveBoundaryZoning({2.5, 2.5, 0.15}, 1);
-//  testReflectiveBoundaryZoning({4.85, 2.5, 2.5}, 1);
-//  testReflectiveBoundaryZoning({2.5, 4.85, 2.5}, 1);
-//  testReflectiveBoundaryZoning({2.5, 2.5, 4.85}, 1);
-//}
-//
-///**
-// * Places 4 molecules near a boundary:
-// * * One where all sites are near enough that to experience repulsion. Expects repulsion.
-// * * One where a site will be attracted to the boundary, but that the molecule overall experiences repulsion. Expects repulsion.
-// * * One where a site will be repulsed from the boundary, but that the molecule overall experiences attraction. Expects no change in force on molecule.
-// * * One with all sites far enough that the would all experience attraction. Expects no change in force on molecule.
-// */
-//TEST_F(ReflectiveBoundaryConditionTest, reflectiveMultiSiteZoningTest) {
-//#ifndef MD_FLEXIBLE_USE_MULTI_SITE
-//  GTEST_SKIP() << "reflectiveMultiSiteZoningTest: Skipping as multi-site not compiled";
-//#else
-//  MDFlexConfig config(0, nullptr);
-//  config.epsilonMap.value.clear();
-//  config.sigmaMap.value.clear();
-//  config.massMap.value.clear();
-//  config.molToSiteIdMap.clear();
-//  config.molToSitePosMap.clear();
-//  config.momentOfInertiaMap.clear();
-//
-//  const std::array<double, 3> boxMin = {0., 0., 0.};
-//  const std::array<double, 3> boxMax = {5., 5., 5.};
-//  const double cutoff = 0.3;
-//
-//  config.boxMin.value = boxMin;
-//  config.boxMax.value = boxMax;
-//  const std::array<double, 3> boxLength = autopas::utils::ArrayMath::sub(boxMax, boxMin);
-//  config.subdivideDimension.value = {true, true, true};
-//  config.cutoff.value = cutoff;
-//  config.verletSkinRadiusPerTimestep.value = 0.01;
-//  config.verletRebuildFrequency.value = 10;
-//  config.addSiteType(0, 0.1, 0.1, 1.);
-//  config.addSiteType(1, 1., 0.2, 1.);
-//  config.boundaryOption.value = {options::BoundaryTypeOption::reflective, options::BoundaryTypeOption::reflective,
-//                                 options::BoundaryTypeOption::reflective};
-//
-//  RegularGridDecomposition domainDecomposition(config);
-//
-//  auto autoPasContainer = std::make_shared<autopas::AutoPas<ParticleType>>(std::cout);
-//  auto particlePropertiesLibrary = std::make_shared<ParticlePropertiesLibraryType>(cutoff);
-//
-//  autoPasContainer->setBoxMin(boxMin);
-//  autoPasContainer->setBoxMax(boxMax);
-//  autoPasContainer->setCutoff(cutoff);
-//  autoPasContainer->setVerletSkinPerTimestep(config.verletSkinRadiusPerTimestep.value);
-//  autoPasContainer->setVerletRebuildFrequency(config.verletRebuildFrequency.value);
-//  autoPasContainer->init();
-//
-//  particlePropertiesLibrary->addSiteType(0, 0.1, 0.1, 1.);
-//  particlePropertiesLibrary->addSiteType(1, 1., 0.2, 1.);
-//  particlePropertiesLibrary->addMolType(0, {0}, {{0., 0., 0.}}, {1., 1., 1.});
-//  particlePropertiesLibrary->calculateMixingCoefficients();
-//
-//#endif
-//
-//
-//}
-=======
 /**
  * @file ReflectiveBoundaryConditionTest.cpp
  * @author F. Gratl
@@ -998,5 +516,4 @@
 #endif
 
 
-}
->>>>>>> 7e3690b4
+}