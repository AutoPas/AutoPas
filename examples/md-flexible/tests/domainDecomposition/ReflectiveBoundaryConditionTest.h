<<<<<<< HEAD
///**
// * @file ReflectiveBoundaryConditionTest.h
// * @author F. Gratl
// * @date 26.04.22
// */
//
//#pragma once
//
//#include <gtest/gtest.h>
//
//#include "AutoPasTestBase.h"
//#include "autopas/utils/ArrayUtils.h"
//#include "autopas/utils/WrapMPI.h"
///**
// * Parameterized test case for reflective boundary conditions in RegularGridDecomposition
// */
//class ReflectiveBoundaryConditionTest
//    : public AutoPasTestBase,
//      public ::testing::WithParamInterface<std::tuple</*position*/ std::array<double, 3>,
//                                                      /*velocity*/ std::array<double, 3>,
//                                                      /*isReflected*/ std::array<bool, 3>>> {
// public:
//  /**
//   * Constructor.
//   */
//  ReflectiveBoundaryConditionTest() = default;
//
//  struct PrintToStringParamName {
//    template <class ParamType>
//    std::string operator()(const testing::TestParamInfo<ParamType> &info) const {
//      const auto &inputTuple = static_cast<ParamType>(info.param);
//      const auto &[pos, vel, isReflected] = inputTuple;
//      std::stringstream ss;
//      using autopas::utils::ArrayUtils::to_string;
//      ss << "pos" << to_string(pos, "_", {"", ""}) << "_vel" << to_string(vel, "_", {"", ""}) << "_dimReflects"
//         << to_string(isReflected, "_", {"", ""});
//      auto res = ss.str();
//      std::replace(res.begin(), res.end(), '-', '_');
//      std::replace(res.begin(), res.end(), '.', '_');
//      return res;
//    }
//  };
//};
=======
/**
 * @file ReflectiveBoundaryConditionTest.h
 * @author F. Gratl
 * @date 26.04.22
 */

#pragma once

#include <gtest/gtest.h>

#include "AutoPasTestBase.h"
#include "autopas/utils/ArrayUtils.h"
#include "autopas/utils/WrapMPI.h"
/**
 * Parameterized test case for reflective boundary conditions in RegularGridDecomposition
 * Quaternion parameter is not used for single-site compilations.
 */
class ReflectiveBoundaryConditionTest
    : public AutoPasTestBase,
      public ::testing::WithParamInterface<std::tuple</*position*/ std::array<double, 3>,
                                                      /*quaternion*/ std::array<double, 4>>> {
 public:
  /**
   * Constructor.
   */
  ReflectiveBoundaryConditionTest() = default;

  struct PrintToStringParamName {
    template <class ParamType>
    std::string operator()(const testing::TestParamInfo<ParamType> &info) const {
      const auto &inputTuple = static_cast<ParamType>(info.param);
      const auto &[pos, vel, isReflected] = inputTuple;
      std::stringstream ss;
      using autopas::utils::ArrayUtils::to_string;
      ss << "pos" << to_string(pos, "_", {"", ""}) << "_vel" << to_string(vel, "_", {"", ""}) << "_dimReflects"
         << to_string(isReflected, "_", {"", ""});
      auto res = ss.str();
      std::replace(res.begin(), res.end(), '-', '_');
      std::replace(res.begin(), res.end(), '.', '_');
      return res;
    }
  };
};
>>>>>>> 7e3690b4
<|MERGE_RESOLUTION|>--- conflicted
+++ resolved
@@ -1,48 +1,3 @@
-<<<<<<< HEAD
-///**
-// * @file ReflectiveBoundaryConditionTest.h
-// * @author F. Gratl
-// * @date 26.04.22
-// */
-//
-//#pragma once
-//
-//#include <gtest/gtest.h>
-//
-//#include "AutoPasTestBase.h"
-//#include "autopas/utils/ArrayUtils.h"
-//#include "autopas/utils/WrapMPI.h"
-///**
-// * Parameterized test case for reflective boundary conditions in RegularGridDecomposition
-// */
-//class ReflectiveBoundaryConditionTest
-//    : public AutoPasTestBase,
-//      public ::testing::WithParamInterface<std::tuple</*position*/ std::array<double, 3>,
-//                                                      /*velocity*/ std::array<double, 3>,
-//                                                      /*isReflected*/ std::array<bool, 3>>> {
-// public:
-//  /**
-//   * Constructor.
-//   */
-//  ReflectiveBoundaryConditionTest() = default;
-//
-//  struct PrintToStringParamName {
-//    template <class ParamType>
-//    std::string operator()(const testing::TestParamInfo<ParamType> &info) const {
-//      const auto &inputTuple = static_cast<ParamType>(info.param);
-//      const auto &[pos, vel, isReflected] = inputTuple;
-//      std::stringstream ss;
-//      using autopas::utils::ArrayUtils::to_string;
-//      ss << "pos" << to_string(pos, "_", {"", ""}) << "_vel" << to_string(vel, "_", {"", ""}) << "_dimReflects"
-//         << to_string(isReflected, "_", {"", ""});
-//      auto res = ss.str();
-//      std::replace(res.begin(), res.end(), '-', '_');
-//      std::replace(res.begin(), res.end(), '.', '_');
-//      return res;
-//    }
-//  };
-//};
-=======
 /**
  * @file ReflectiveBoundaryConditionTest.h
  * @author F. Gratl
@@ -85,5 +40,4 @@
       return res;
     }
   };
-};
->>>>>>> 7e3690b4
+};