/**
 * @file RegularGridDecompositionTest.cpp
 * @author J. Körner
 * @date 27/05/21
 */
#include "RegularGridDecompositionTest.h"

#include <gmock/gmock-matchers.h>

#include "autopas/utils/ArrayMath.h"
#include "autopas/utils/WrapMPI.h"
#include "src/TypeDefinitions.h"
#include "src/configuration/MDFlexConfig.h"
#include "src/domainDecomposition/DomainTools.h"
#include "src/domainDecomposition/RegularGridDecomposition.h"

extern template class autopas::AutoPas<ParticleType>;

/**
 * Generate a simulation setup depending on the number of MPI ranks available.
 * The domain will be a stacked tower along the x-axis.
 * @return tuple(autoPasContainer, domainDecomposition)
 */
auto initDomain(options::BoundaryTypeOption boundaryType) {
  const int numberOfProcesses = []() {
    int result;
    autopas::AutoPas_MPI_Comm_size(AUTOPAS_MPI_COMM_WORLD, &result);
    return result;
  }();

  MDFlexConfig configuration(0, nullptr);
  configuration.boxMin.value = {0., 0., 0.};
  configuration.cutoff.value = 2.5;
  configuration.verletSkinRadius.value = 1.0;
  configuration.verletRebuildFrequency.value = 2;
<<<<<<< HEAD
  const double interactionLength = configuration.cutoff.value + configuration.verletSkinRadius.value;
  // make sure evey rank gets exactly 3x3x3 cells
=======
  const double interactionLength = configuration.cutoff.value + configuration.verletSkinRadiusPerTimestep.value *
                                                                    configuration.verletRebuildFrequency.value;
  // make sure evey rank gets exactly 3x3x3 cells, domain split along x-axis
>>>>>>> ae7e4b63
  const double localBoxLength = 3. * interactionLength;
  const double globalBoxLength = localBoxLength * numberOfProcesses;
  configuration.subdivideDimension.value = {true, false, false};
  configuration.boxMax.value = {globalBoxLength, localBoxLength, localBoxLength};
  configuration.boundaryOption.value = {boundaryType, boundaryType, boundaryType};

  auto domainDecomposition = std::make_shared<RegularGridDecomposition>(configuration);
  const auto &localBoxMin = domainDecomposition->getLocalBoxMin();
  const auto &localBoxMax = domainDecomposition->getLocalBoxMax();

  auto autoPasContainer = std::make_shared<autopas::AutoPas<ParticleType>>();
  autoPasContainer->setBoxMin(localBoxMin);
  autoPasContainer->setBoxMax(localBoxMax);
  autoPasContainer->setCutoff(configuration.cutoff.value);
  autoPasContainer->setVerletSkin(configuration.verletSkinRadius.value);
  autoPasContainer->setVerletRebuildFrequency(configuration.verletRebuildFrequency.value);
  autoPasContainer->setAllowedContainers({autopas::ContainerOption::directSum});
  autoPasContainer->setAllowedTraversals({autopas::TraversalOption::ds_sequential});
  autoPasContainer->init();

  return std::make_tuple(autoPasContainer, domainDecomposition);
}

/**
 * Setup 27 particle positions INSIDE the given container.
 *
 * Particles are placed near each corner (8), the middle of each edge (12), and the center of each face (6) such that
 * they are cutoff/2 away from the nearby borders. In addition, a further particle is placed in the center of the
 * domain.
 * @param autoPasContainer
 * @return Vector of generated positions.
 */
auto generatePositionsInsideDomain(const autopas::AutoPas<ParticleType> &autoPasContainer) {
  using namespace autopas::utils::ArrayMath::literals;

  const auto &localBoxMin = autoPasContainer.getBoxMin();
  const auto &localBoxMax = autoPasContainer.getBoxMax();
  const auto localBoxLength = localBoxMax - localBoxMin;

  std::vector<std::array<double, 3>> positions{};
  positions.reserve(27);
  const auto midOfLocalBox = localBoxMin + (localBoxLength * 0.5);
  // particles should be placed cutoff/2 inside from the box border
  const auto midToParticle = (localBoxLength - autoPasContainer.getCutoff()) * 0.5;
  for (double z = -1; z <= 1; ++z) {
    for (double y = -1; y <= 1; ++y) {
      for (double x = -1; x <= 1; ++x) {
        const auto relativePosition = std::array<double, 3>{x, y, z} * midToParticle;
        const auto absolutePosition = midOfLocalBox + relativePosition;
        positions.push_back(absolutePosition);
      }
    }
  }
  return positions;
}

/**
 * Setup 98 particle positions OUTSIDE the given container.
 *
 * Particles are placed around each corner (8*7), the middle of every edge (12*3), and face (6*1).
 * The positions are cutoff/2 away from each border.
 *
 * @param autoPasContainer
 * @return Vector of generated positions.
 */
auto generatePositionsOutsideDomain(const autopas::AutoPas<ParticleType> &autoPasContainer) {
  using namespace autopas::utils::ArrayMath::literals;

  const auto &localBoxMin = autoPasContainer.getBoxMin();
  const auto &localBoxMax = autoPasContainer.getBoxMax();
  const auto localBoxLength = localBoxMax - localBoxMin;

  std::vector<std::array<double, 3>> positions{};
  positions.reserve(98);
  const auto midOfLocalBox = localBoxMin + (localBoxLength * 0.5);
  const auto midToParticleNear = (localBoxLength - autoPasContainer.getCutoff()) * 0.5;
  const auto midToParticleFar = (localBoxLength + autoPasContainer.getCutoff()) * 0.5;

  const std::array<std::vector<double>, 3> distances = {{
      {-midToParticleFar[0], -midToParticleNear[0], 0., midToParticleNear[0], midToParticleFar[0]},
      {-midToParticleFar[1], -midToParticleNear[1], 0., midToParticleNear[1], midToParticleFar[1]},
      {-midToParticleFar[2], -midToParticleNear[2], 0., midToParticleNear[2], midToParticleFar[2]},
  }};
  const auto relLocalBoxMin = localBoxLength * -.5;
  const auto relLocalBoxMax = relLocalBoxMin + localBoxLength;
  for (double z : distances[2]) {
    for (double y : distances[1]) {
      for (double x : distances[0]) {
        const std::array<double, 3> relativePosition{x, y, z};
        // only add a particle if the position is in the halo region (=not in the inner box).
        // This is equivalent to at least one of x/y/z has to be ==abs(midToParticle1DFar)
        if (autopas::utils::notInBox(relativePosition, relLocalBoxMin, relLocalBoxMax)) {
          const auto absolutePosition = midOfLocalBox + relativePosition;
          positions.push_back(absolutePosition);
        }
      }
    }
  }
  return positions;
}

/**
 * Check if RegularGridDecomposition correctly splits the global domain into equal sized subdomains.
 */
TEST_F(RegularGridDecompositionTest, testGetLocalDomain) {
  using namespace autopas::utils::ArrayMath::literals;
  auto [autoPasContainer, domainDecomposition] = initDomain(options::BoundaryTypeOption::periodic);

  const auto globalBoxExtend = domainDecomposition->getGlobalBoxMax() - domainDecomposition->getGlobalBoxMin();
  const auto decomposition = domainDecomposition->getDecomposition();

  const std::array<double, 3> expectedLocalBoxExtend =
      globalBoxExtend / autopas::utils::ArrayUtils::static_cast_copy_array<double>(decomposition);
  // make sure expectations make sense
  ASSERT_THAT(expectedLocalBoxExtend, ::testing::Each(::testing::Gt(1e-10)));

  const std::array<double, 3> resultingLocalBoxExtend =
      domainDecomposition->getLocalBoxMax() - domainDecomposition->getLocalBoxMin();

  EXPECT_NEAR(expectedLocalBoxExtend[0], resultingLocalBoxExtend[0], 1e-10);
  EXPECT_NEAR(expectedLocalBoxExtend[1], resultingLocalBoxExtend[1], 1e-10);
  EXPECT_NEAR(expectedLocalBoxExtend[2], resultingLocalBoxExtend[2], 1e-10);
}

/**
 * Check if RegularGridDecomposition::exchangeHaloParticles generates all expected halo particles.
 * Create a grid of particles at the border of each rank, then check if halo particles appear in the expected positions
 * and nowhere else.
 */
TEST_P(RegularGridDecompositionTest, testExchangeHaloParticles) {
  const auto boundaryType = GetParam();
  auto [autoPasContainer, domainDecomposition] = initDomain(boundaryType);
  const auto &localBoxMin = autoPasContainer->getBoxMin();
  const auto &localBoxMax = autoPasContainer->getBoxMax();

  const auto particlePositions = generatePositionsInsideDomain(*autoPasContainer);
  ASSERT_THAT(particlePositions, ::testing::SizeIs(27)) << "Test setup faulty!";
  {
    size_t id = 0;
    for (const auto &pos : particlePositions) {
#if MD_FLEXIBLE_MODE == MULTISITE
      ParticleType particle(pos, {0., 0., 0.}, {0.7071067811865475, 0.7071067811865475, 0., 0.}, {0., 0., 0.}, id++);
#else
      ParticleType particle(pos, {0., 0., 0.}, id++);
#endif
      autoPasContainer->addParticle(particle);
    }
  }
  ASSERT_EQ(autoPasContainer->getNumberOfParticles(autopas::IteratorBehavior::owned), 27)
      << "Not all setup particles added to the container!";

  const auto leavingParticles = autoPasContainer->updateContainer();
  ASSERT_EQ(leavingParticles.size(), 0) << "All particles should have been created inside the container!";

  // halos are generated here, so this is what we actually test
  domainDecomposition->exchangeHaloParticles(*autoPasContainer);

  EXPECT_EQ(autoPasContainer->getNumberOfParticles(autopas::IteratorBehavior::owned), 27)
      << "Owned particles missing after halo exchange!";

  if (boundaryType == options::BoundaryTypeOption::periodic) {
    // expect particles to be all around the box since every particle creates multiple halo particles.
    const auto expectedHaloParticlePositions = generatePositionsOutsideDomain(*autoPasContainer);
    ASSERT_EQ(expectedHaloParticlePositions.size(), 98) << "Expectation setup faulty!";

    EXPECT_EQ(autoPasContainer->getNumberOfParticles(autopas::IteratorBehavior::halo),
              expectedHaloParticlePositions.size());

    for (auto particleIter = autoPasContainer->begin(autopas::IteratorBehavior::halo); particleIter.isValid();
         ++particleIter) {
      EXPECT_THAT(expectedHaloParticlePositions, ::testing::Contains(particleIter->getR()));
    }
  } else {
    const auto globalMin = domainDecomposition->getGlobalBoxMin();
    const auto globalMax = domainDecomposition->getGlobalBoxMax();

    const int numberOfProcesses = []() {
      int result;
      autopas::AutoPas_MPI_Comm_size(AUTOPAS_MPI_COMM_WORLD, &result);
      return result;
    }();

    // Expect halos only between domains, not at global boundaries, when they are not periodic.
    const auto haloNumber = autopas::utils::ArrayMath::isNearRel(localBoxMin, globalMin) or
                                    autopas::utils::ArrayMath::isNearRel(localBoxMax, globalMax)
                                ? (numberOfProcesses == 1 ? 0 : 9)
                                : 18;

    EXPECT_EQ(autoPasContainer->getNumberOfParticles(autopas::IteratorBehavior::halo), haloNumber);
  }
}

INSTANTIATE_TEST_SUITE_P(TestHaloParticles, RegularGridDecompositionTest,
                         testing::Values(options::BoundaryTypeOption::periodic, options::BoundaryTypeOption::reflective,
                                         options::BoundaryTypeOption::none));

/**
 * This test is designed to check if particles are properly being migrated.
 * It uses a very specific set of particles create a controlled test case.
 * For more information see the comments in the test.
 */
TEST_F(RegularGridDecompositionTest, testExchangeMigratingParticles) {
  auto [autoPasContainer, domainDecomposition] = initDomain(options::BoundaryTypeOption::periodic);

  const auto positionsOutsideSubdomain = generatePositionsOutsideDomain(*autoPasContainer);
  ASSERT_THAT(positionsOutsideSubdomain, ::testing::SizeIs(98));
  // generate 98 particles at positions inside the subdomain. Otherwise, we cannot add them.
  // Then move them to the positions slightly outside the domain.
  {
    size_t id = 0;
    for (const auto &_ : positionsOutsideSubdomain) {
#if MD_FLEXIBLE_MODE == MULTISITE
      ParticleType p(domainDecomposition->getLocalBoxMin(), {0., 0., 0.},
                     {0.7071067811865475, 0.7071067811865475, 0., 0.}, {0., 0., 0.}, id++);
#else
      ParticleType p(domainDecomposition->getLocalBoxMin(), {0., 0., 0.}, id++);
#endif
      autoPasContainer->addParticle(p);
    }
    autoPasContainer->forEach([&](auto &p) { p.setR(positionsOutsideSubdomain[p.getID()]); });
  }

  // test
  auto emigrants = autoPasContainer->updateContainer();
  ASSERT_THAT(emigrants, ::testing::SizeIs(positionsOutsideSubdomain.size()));
  domainDecomposition->exchangeMigratingParticles(*autoPasContainer, emigrants);

  // derive expectations
  const auto expectedPositions = generatePositionsInsideDomain(*autoPasContainer);
  // check expectations
  EXPECT_EQ(autoPasContainer->getNumberOfParticles(autopas::IteratorBehavior::owned), positionsOutsideSubdomain.size());
  autoPasContainer->forEach([&](const auto &p) { EXPECT_THAT(expectedPositions, ::testing::Contains(p.getR())); });
}<|MERGE_RESOLUTION|>--- conflicted
+++ resolved
@@ -33,14 +33,8 @@
   configuration.cutoff.value = 2.5;
   configuration.verletSkinRadius.value = 1.0;
   configuration.verletRebuildFrequency.value = 2;
-<<<<<<< HEAD
   const double interactionLength = configuration.cutoff.value + configuration.verletSkinRadius.value;
   // make sure evey rank gets exactly 3x3x3 cells
-=======
-  const double interactionLength = configuration.cutoff.value + configuration.verletSkinRadiusPerTimestep.value *
-                                                                    configuration.verletRebuildFrequency.value;
-  // make sure evey rank gets exactly 3x3x3 cells, domain split along x-axis
->>>>>>> ae7e4b63
   const double localBoxLength = 3. * interactionLength;
   const double globalBoxLength = localBoxLength * numberOfProcesses;
   configuration.subdivideDimension.value = {true, false, false};
