--- conflicted
+++ resolved
@@ -16,19 +16,6 @@
 
 extern template class autopas::AutoPas<ParticleType>;
 
-<<<<<<< HEAD
-namespace {
-void initializeAutoPasContainer(RegularGridDecomposition<autopas::MoleculeLJ>::SharedAutoPasContainer &autoPasContainer,
-                                MDFlexConfig &configuration) {
-  autoPasContainer->setAllowedCellSizeFactors(*configuration.cellSizeFactors.value);
-  autoPasContainer->setAllowedContainers(configuration.containerOptions.value);
-  autoPasContainer->setAllowedDataLayouts(configuration.dataLayoutOptions.value);
-  autoPasContainer->setAllowedNewton3Options(configuration.newton3Options.value);
-  autoPasContainer->setAllowedTraversals(configuration.traversalOptions.value);
-  autoPasContainer->setAllowedLoadEstimators(configuration.loadEstimatorOptions.value);
-  autoPasContainer->setBoxMin(configuration.boxMin.value);
-  autoPasContainer->setBoxMax(configuration.boxMax.value);
-=======
 /**
  * Generate a simulation setup depending on the number of MPI ranks available.
  * @return tuple(autoPasContainer, domainDecomposition)
@@ -61,7 +48,6 @@
   auto autoPasContainer = std::make_shared<autopas::AutoPas<ParticleType>>();
   autoPasContainer->setBoxMin(localBoxMin);
   autoPasContainer->setBoxMax(localBoxMax);
->>>>>>> 1e201e61
   autoPasContainer->setCutoff(configuration.cutoff.value);
   autoPasContainer->setVerletSkinPerTimestep(configuration.verletSkinRadiusPerTimestep.value);
   autoPasContainer->setVerletRebuildFrequency(configuration.verletRebuildFrequency.value);
@@ -72,12 +58,6 @@
   return std::make_tuple(autoPasContainer, domainDecomposition);
 }
 
-<<<<<<< HEAD
-  RegularGridDecomposition<autopas::MoleculeLJ> domainDecomposition(
-      globalBoxMin, globalBoxMax, subdivideDimension, 0, 0,
-      {options::BoundaryTypeOption::periodic, options::BoundaryTypeOption::periodic,
-       options::BoundaryTypeOption::periodic});
-=======
 /**
  * Setup 27 particle positions INSIDE the given container.
  *
@@ -113,7 +93,6 @@
   }
   return positions;
 }
->>>>>>> 1e201e61
 
 /**
  * Setup 98 particle positions OUTSIDE the given container.
@@ -190,37 +169,9 @@
  * and nowhere else.
  */
 TEST_F(RegularGridDecompositionTest, testExchangeHaloParticles) {
-<<<<<<< HEAD
-  GTEST_SKIP() << "THIS TEST IS CURRENTLY BROKEN AND WILL BE FIXED IN https://github.com/AutoPas/AutoPas/pull/628/";
-
-  int numberOfRanks{};
-  int myRank{};
-  autopas::AutoPas_MPI_Comm_rank(AUTOPAS_MPI_COMM_WORLD, &myRank);
-  autopas::AutoPas_MPI_Comm_size(AUTOPAS_MPI_COMM_WORLD, &numberOfRanks);
-
-  std::cout << "My Rank: " << myRank << std::endl;
-
-  MDFlexConfig configuration(0, nullptr);
-  configuration.boxMin.value = {0., 0., 0.};
-  configuration.cutoff.value = 3.;
-  configuration.verletSkinRadius.value = 0.;
-  // make sure evey rank gets exactly 3x3x3 cells
-  const double boxLength = 3. * configuration.cutoff.value * numberOfRanks;
-  configuration.boxMax.value = {boxLength, boxLength, boxLength};
-  configuration.boundaryOption.value = {options::BoundaryTypeOption::periodic, options::BoundaryTypeOption::periodic,
-                                        options::BoundaryTypeOption::periodic};
-
-  RegularGridDecomposition<autopas::MoleculeLJ> domainDecomposition(
-      configuration.boxMin.value, configuration.boxMax.value, configuration.subdivideDimension.value,
-      configuration.cutoff.value, configuration.verletSkinRadius.value, configuration.boundaryOption.value);
-  const auto &localBoxMin = domainDecomposition.getLocalBoxMin();
-
-  auto autoPasContainer = std::make_shared<autopas::AutoPas<ParticleType>>(std::cout);
-=======
   auto [autoPasContainer, domainDecomposition] = initDomain();
   const auto &localBoxMin = autoPasContainer->getBoxMin();
   const auto &localBoxMax = autoPasContainer->getBoxMax();
->>>>>>> 1e201e61
 
   const auto particlePositions = generatePositionsInsideDomain(*autoPasContainer);
   ASSERT_THAT(particlePositions, ::testing::SizeIs(27)) << "Test setup faulty!";
@@ -262,42 +213,7 @@
  * For more information see the comments in the test.
  */
 TEST_F(RegularGridDecompositionTest, testExchangeMigratingParticles) {
-<<<<<<< HEAD
-  GTEST_SKIP() << "THIS TEST IS CURRENTLY BROKEN AND WILL BE FIXED IN https://github.com/AutoPas/AutoPas/pull/628/";
-
-  int numberOfRanks;
-  autopas::AutoPas_MPI_Comm_rank(AUTOPAS_MPI_COMM_WORLD, &numberOfRanks);
-
-  if (numberOfRanks != 1) {
-    EXPECT_EQ(true, true);
-  } else {
-    std::vector<std::string> arguments = {"md-flexible", "--yaml-filename",
-                                          std::string(YAMLDIRECTORY) + "particleExchangeTest.yaml"};
-    char *argv[3] = {arguments[0].data(), arguments[1].data(), arguments[2].data()};
-
-    MDFlexConfig configuration(3, argv);
-
-    std::array<double, 3> localBoxMin = configuration.boxMin.value;
-    std::array<double, 3> localBoxMax = configuration.boxMax.value;
-
-    RegularGridDecomposition<autopas::MoleculeLJ> domainDecomposition(
-        configuration.boxMin.value, configuration.boxMax.value, configuration.subdivideDimension.value,
-        configuration.cutoff.value, configuration.verletSkinRadius.value, configuration.boundaryOption.value);
-
-    auto autoPasContainer = std::make_shared<autopas::AutoPas<ParticleType>>(std::cout);
-
-    initializeAutoPasContainer(autoPasContainer, configuration);
-
-    // Setup 27 particles. Imagine a rubik's cube where each cell contains a single particle.
-    std::vector<std::vector<double>> particlePositions = {
-        {1.5, 1.5, 1.5}, {5.0, 1.5, 1.5}, {8.5, 1.5, 1.5}, {1.5, 5.0, 1.5}, {5.0, 5.0, 1.5}, {8.5, 5.0, 1.5},
-        {1.5, 8.5, 1.5}, {5.0, 8.5, 1.5}, {8.5, 8.5, 1.5}, {1.5, 1.5, 5.0}, {5.0, 1.5, 5.0}, {8.5, 1.5, 5.0},
-        {1.5, 5.0, 5.0}, {5.0, 5.0, 5.0}, {8.5, 5.0, 5.0}, {1.5, 8.5, 5.0}, {5.0, 8.5, 5.0}, {8.5, 8.5, 5.0},
-        {1.5, 1.5, 8.5}, {5.0, 1.5, 8.5}, {8.5, 1.5, 8.5}, {1.5, 5.0, 8.5}, {5.0, 5.0, 8.5}, {8.5, 5.0, 8.5},
-        {1.5, 8.5, 8.5}, {5.0, 8.5, 8.5}, {8.5, 8.5, 8.5}};
-=======
   auto [autoPasContainer, domainDecomposition] = initDomain();
->>>>>>> 1e201e61
 
   const auto positionsOutsideSubdomain = generatePositionsOutsideDomain(*autoPasContainer);
   ASSERT_THAT(positionsOutsideSubdomain, ::testing::SizeIs(98));
