--- conflicted
+++ resolved
@@ -95,13 +95,7 @@
   config.massMap.value.clear();
   config.boxMin.value = {0., 0., 0.};
   config.boxMax.value = {5., 5., 5.};
-<<<<<<< HEAD
-  config.cutoff.value = 0.3;
-  config.verletSkinRadiusPerTimestep.value = 0.02;
-  config.verletRebuildFrequencies.value = std::make_shared<autopas::NumberSetFinite<int>>(std::set<int>{10});
-=======
   config.cutoff.value = cutoff;
->>>>>>> 1a439dcf
   config.subdivideDimension.value = {true, true, true};
   config.boundaryOption.value = boundaryConditions;
   config.addParticleType(0, 1., sigma, 1.);
@@ -115,16 +109,6 @@
   autoPasContainer->setBoxMin(domainDecomposition.getLocalBoxMin());
   autoPasContainer->setBoxMax(domainDecomposition.getLocalBoxMax());
   autoPasContainer->setCutoff(config.cutoff.value);
-<<<<<<< HEAD
-  autoPasContainer->setVerletSkinPerTimestep(config.verletSkinRadiusPerTimestep.value);
-  autoPasContainer->setAllowedVerletRebuildFrequencies(*config.verletRebuildFrequencies.value);
-  autoPasContainer->init();
-
-  const auto &[expectedPositions, expectedHaloPositions, expectedVelocities] = setUpExpectations(
-      particlePositions, particleVelocities, config.boxMin.value, config.boxMax.value,
-      config.verletSkinRadiusPerTimestep.value * config.verletRebuildFrequencies.value->getMin() / 2.,
-      config.cutoff.value + config.verletSkinRadiusPerTimestep.value * config.verletRebuildFrequencies.value->getMin(),
-=======
   autoPasContainer->init();
 
   particlePropertiesLibrary->addType(0, 1., sigma, 1.);
@@ -133,7 +117,6 @@
   const auto &[expectedPositions, expectedHaloPositions, expectedForces] = setUpExpectations(
       particlePositions, config.boxMin.value, config.boxMax.value, sigma,
       config.cutoff.value + config.verletSkinRadiusPerTimestep.value * config.verletRebuildFrequency.value,
->>>>>>> 1a439dcf
       config.boundaryOption.value);
 
   // particles need to be added at positions inside the domain
@@ -243,19 +226,22 @@
                                                                 {4.995, 0.005, 0.005}, {4.0, 4.995, 4.0},
                                                                 {4.0, 4.995, 4.995},   {0.005, 4.995, 4.995}};
   // particle 0 tests for reflection along a reflective boundary
-  // particle 1 tests for reflection in the edge between two reflective boundaries
-  // particle 2 tests for reflection only in the directions with reflective boundaries in a periodic/refl/refl corner
-  // particles 3-5 do the same as 0-2 respectively, except in the rightmost boundaries
-
-  testFunction(particlePositions, boundaryConditions);
+  // particle 1 tests for no reflection along a reflective boundary when the direction is into the domain
+  // particle 2 tests for reflection in the edge between two reflective boundaries
+  // particle 3 tests for reflection in a single direction along a reflective/reflective edge when in one dimension the
+  //    particle is travelling towards the boundary and the other away
+  // particle 4 tests for reflection only in the directions with reflective boundaries in a periodic/refl/refl corner
+  // particles 5-9 do the same as 0-4 respectively, except in the rightmost boundaries
+
+  testFunction(particlePositions, particleVelocities, boundaryConditions);
 }
 
 /**
  * Designed to test that exchangeMigratingParticles and exchangeHaloParticles in the mixed boundary case
  * Note: this is not designed to replace the more extensive tests in RegularGridDecompositionTest, but to test the
  * periodic BC in the mixed case.
- * Places particles in within range of reflection and such that it is either periodically translated or halo particles
- * are created to test that particles these particles have the correct reflections.
+ * Places particles in reflective skin and (primarily) outside of periodic boundary to test that particles
+ * translated (as a result of the periodic boundary) and halo particles have the correct reflections.
  */
 TEST_F(MixedBoundaryConditionTest, testPeriodic) {
   const std::array<options::BoundaryTypeOption, 3> boundaryConditions = {options::BoundaryTypeOption::periodic,
@@ -263,15 +249,20 @@
                                                                          options::BoundaryTypeOption::reflective};
 
   const std::vector<std::array<double, 3>> particlePositions = {
-      {-0.005, 0.005, 0.005}, {0.005, 0.005, 0.005}, {5.005, 4.995, 4.995}, {4.995, 4.995, 4.995}};
-
-  // particle 0 tests that a particle that needs to be periodically translated in x, is also reflected correctly in y
-  // and z
-  // particle 1 tests that a particle in a periodic/reflective/reflective corner produces a correctly reflected
-  // halo particle
-  // particles 2 & 3 do the same, but for the rightmost boundary.
-
-  testFunction(particlePositions, boundaryConditions);
+      {-0.005, 0.005, 1.0}, {-0.005, 0.005, 2.0}, {-0.005, 0.005, 3.0}, {4.995, 4.995, 4.995}, {5.005, 4.995, 4.995}};
+  const std::vector<std::array<double, 3>> particleVelocities = {
+      {-1.0, -1.0, 0.0}, {-1.0, 1.0, 0.0}, {1.0, -1.0, 0.0}, {1.0, 1.0, 1.0}, {1.0, 1.0, 1.0}};
+
+  // particle 0 tests that a particle that needs to be periodic translated in x, is also reflected correctly in y
+  // particle 1 tests that a particle that needs to be periodic translated in x, whilst within the reflective skin of
+  //    a y-boundary but moving away, is not reflected
+  // particle 2 tests that a particle that needs to be periodic translated in x, but is moving towards the domain, is
+  //    also correctly translated in x + reflected in y
+  // particle 3 tests that a particle in a periodic/reflective/reflective corner produces a correctly reflected halo
+  //    particle
+  // particle 4 tests that a particle that needs is beyond the right x-boundary is also correctly reflected in y and z
+
+  testFunction(particlePositions, particleVelocities, boundaryConditions);
 }
 
 /**
@@ -288,15 +279,14 @@
       options::BoundaryTypeOption::none, options::BoundaryTypeOption::none, options::BoundaryTypeOption::none};
 
   const std::vector<std::array<double, 3>> particlePositions = {
-      {-0.005, 2.5, 2.5}, {0.005, 2.5, 2.5}, {4.995, 2.5, 2.5}, {5.005, 2.5, 2.5},
-      {2.5, -0.005, 2.5}, {2.5, 0.005, 2.5}, {2.5, 4.995, 2.5}, {2.5, 5.005, 2.5},
-      {2.5, 2.5, -0.005}, {2.5, 2.5, 0.005}, {2.5, 2.5, 4.995}, {2.5, 2.5, 5.005}};
+      {-0.005, 2.5, 2.5}, {0.005, 2.5, 2.5}, {4.995, 2.5, 2.5}, {5.005, 2.5, 2.5}};
+  const std::vector<std::array<double, 3>> particleVelocities = {
+      {-1.0, 1.0, 1.0}, {-1.0, 1.0, 1.0}, {1.0, 1.0, 1.0}, {1.0, 1.0, 1.0}};
 
   // particle 0 tests the lack of periodic translation in the left x-boundary
   // particle 1 tests the lack of reflection in the left x-boundary
   // particle 2 tests the lack of reflection in the right x-boundary
   // particle 3 tests the lack of periodic translation in the right x-boundary
-  // particles 4-7 and 8-11 do the same for the y-boundary and z-boundary respectively.
-
-  testFunction(particlePositions, boundaryConditions);
+
+  testFunction(particlePositions, particleVelocities, boundaryConditions);
 }