/**
 * @file TestDomainTools.cpp
 * @author J. Körner
 * @date 27/05/21
 */
#include "TestDomainTools.h"

#include "autopas/utils/ArrayUtils.h"
#include "src/domainDecomposition/DomainTools.h"

TEST_F(TestDomainTools, testIsInsideDomain) {
  const std::array<double, 3> globalBoxMin = {1.0, 1.0, 1.0};
  const std::array<double, 3> globalBoxMax = {10.0, 10.0, 10.0};

  const std::array<double, 3> inside = {5.0, 5.0, 5.0};
  const std::array<double, 3> onLowerBoundary = {1.0, 2.0, 5.0};
  const std::array<double, 3> onUpperBoundary = {2.0, 10.0, 5.0};
  const std::array<double, 3> outside = {0.0, 0.0, 0.0};

  EXPECT_EQ(true, DomainTools::isInsideDomain(inside, globalBoxMin, globalBoxMax));
  EXPECT_EQ(true, DomainTools::isInsideDomain(onLowerBoundary, globalBoxMin, globalBoxMax));
  EXPECT_EQ(false, DomainTools::isInsideDomain(onUpperBoundary, globalBoxMin, globalBoxMax));
  EXPECT_EQ(false, DomainTools::isInsideDomain(outside, globalBoxMin, globalBoxMax));
}

TEST_F(TestDomainTools, testBalanceAdjacentDomains) {
  const double workA = 6;
  const double workB = 4;
  const double minA = 2;
  const double maxB = 24;

<<<<<<< HEAD
  EXPECT_EQ(10.8, DomainTools::balanceAdjacentDomains(workA, workB, minA, maxB));
}

TEST_F(TestDomainTools, testGenerateDecomposition) {
  const unsigned int subdomainCount = 45;

  std::array<int, 3> decomposition;
  DomainTools::generateDecomposition(subdomainCount, decomposition);

  EXPECT_EQ(3, decomposition[0]);
  EXPECT_EQ(3, decomposition[1]);
  EXPECT_EQ(5, decomposition[2]);
}

TEST_F(TestDomainTools, testConvertIdToIndex) {
  const std::array<int, 3> domainId = {2, 3, 4};
  const std::array<int, 3> decomposition = {3, 4, 5};

  EXPECT_EQ(59, DomainTools::convertIdToIndex(domainId, decomposition));
}

TEST_F(TestDomainTools, testConvertIndexToId) {
  const std::array<int, 3> decomposition = {3, 4, 5};

  std::array<int, 3> domainId = DomainTools::convertIndexToId(59, decomposition);
  EXPECT_EQ(2, domainId[0]);
  EXPECT_EQ(3, domainId[1]);
  EXPECT_EQ(4, domainId[2]);

  domainId = DomainTools::convertIndexToId(34, decomposition);
  EXPECT_EQ(1, domainId[0]);
  EXPECT_EQ(2, domainId[1]);
  EXPECT_EQ(4, domainId[2]);
}

TEST_F(TestDomainTools, testGetAccumulatedTail) {
  const std::array<int, 3> decomposition = {4, 3, 2};
  const std::array<int, 3> indices = {0, 1, 2};

  EXPECT_EQ(6, DomainTools::getAccumulatedTail(indices[0], decomposition));
  EXPECT_EQ(2, DomainTools::getAccumulatedTail(indices[1], decomposition));
  EXPECT_EQ(1, DomainTools::getAccumulatedTail(indices[2], decomposition));
}

TEST_F(TestDomainTools, testGetExtentOfSubdomain) {
  const std::array<int, 3> decomposition = {3, 4, 5};

  std::array<int, 6> extent = DomainTools::getExtentOfSubdomain(59, decomposition);
  EXPECT_EQ(2, extent[0]);
  EXPECT_EQ(3, extent[1]);
  EXPECT_EQ(3, extent[2]);
  EXPECT_EQ(4, extent[3]);
  EXPECT_EQ(4, extent[4]);
  EXPECT_EQ(5, extent[5]);

  extent = DomainTools::getExtentOfSubdomain(34, decomposition);
  EXPECT_EQ(1, extent[0]);
  EXPECT_EQ(2, extent[1]);
  EXPECT_EQ(2, extent[2]);
  EXPECT_EQ(3, extent[3]);
  EXPECT_EQ(4, extent[4]);
  EXPECT_EQ(5, extent[5]);
=======
  EXPECT_EQ(10.8, DomainTools::balanceAdjacentDomains(workA, workB, minA, maxB, 0));
>>>>>>> 5b807fcb
}<|MERGE_RESOLUTION|>--- conflicted
+++ resolved
@@ -29,8 +29,7 @@
   const double minA = 2;
   const double maxB = 24;
 
-<<<<<<< HEAD
-  EXPECT_EQ(10.8, DomainTools::balanceAdjacentDomains(workA, workB, minA, maxB));
+  EXPECT_EQ(10.8, DomainTools::balanceAdjacentDomains(workA, workB, minA, maxB, 0));
 }
 
 TEST_F(TestDomainTools, testGenerateDecomposition) {
@@ -92,7 +91,4 @@
   EXPECT_EQ(3, extent[3]);
   EXPECT_EQ(4, extent[4]);
   EXPECT_EQ(5, extent[5]);
-=======
-  EXPECT_EQ(10.8, DomainTools::balanceAdjacentDomains(workA, workB, minA, maxB, 0));
->>>>>>> 5b807fcb
 }