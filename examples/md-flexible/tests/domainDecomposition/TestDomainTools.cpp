/**
 * @file TestDomainTools.cpp
 * @author J. Körner
 * @date 27/05/21
 */
#include "TestDomainTools.h"

#include "autopas/utils/ArrayUtils.h"
#include "src/domainDecomposition/DomainTools.h"

TEST_F(TestDomainTools, testIsInsideDomain) {
  const std::array<double, 3> globalBoxMin = {1.0, 1.0, 1.0};
  const std::array<double, 3> globalBoxMax = {10.0, 10.0, 10.0};

  const std::array<double, 3> inside = {5.0, 5.0, 5.0};
  const std::array<double, 3> onLowerBoundary = {1.0, 2.0, 5.0};
  const std::array<double, 3> onUpperBoundary = {2.0, 10.0, 5.0};
  const std::array<double, 3> outside = {0.0, 0.0, 0.0};

  EXPECT_EQ(true, DomainTools::isInsideDomain(inside, globalBoxMin, globalBoxMax));
  EXPECT_EQ(true, DomainTools::isInsideDomain(onLowerBoundary, globalBoxMin, globalBoxMax));
  EXPECT_EQ(false, DomainTools::isInsideDomain(onUpperBoundary, globalBoxMin, globalBoxMax));
  EXPECT_EQ(false, DomainTools::isInsideDomain(outside, globalBoxMin, globalBoxMax));
}

<<<<<<< HEAD
TEST_F(TestDomainTools, testBalanceAdjacentDomains) {
  const double workA = 6;
  const double workB = 4;
  const double minA = 2;
  const double maxB = 24;

  EXPECT_EQ(10.8, DomainTools::balanceAdjacentDomains(workA, workB, minA, maxB));
=======
TEST_F(TestDomainTools, testGenerateDecomposition) {
  const unsigned int subdomainCount = 45;

  std::array<int, 3> decomposition;
  DomainTools::generateDecomposition(subdomainCount, decomposition);

  EXPECT_EQ(3, decomposition[0]);
  EXPECT_EQ(3, decomposition[1]);
  EXPECT_EQ(5, decomposition[2]);
}

TEST_F(TestDomainTools, testConvertIdToIndex) {
  const std::array<int, 3> domainId = {2, 3, 4};
  const std::array<int, 3> decomposition = {3, 4, 5};

  EXPECT_EQ(59, DomainTools::convertIdToIndex(domainId, decomposition));
}

TEST_F(TestDomainTools, testConvertIndexToId) {
  const std::array<int, 3> decomposition = {3, 4, 5};

  std::array<int, 3> domainId = DomainTools::convertIndexToId(59, decomposition);
  EXPECT_EQ(2, domainId[0]);
  EXPECT_EQ(3, domainId[1]);
  EXPECT_EQ(4, domainId[2]);

  domainId = DomainTools::convertIndexToId(34, decomposition);
  EXPECT_EQ(1, domainId[0]);
  EXPECT_EQ(2, domainId[1]);
  EXPECT_EQ(4, domainId[2]);
}

TEST_F(TestDomainTools, testGetAccumulatedTail) {
  const std::array<int, 3> decomposition = {4, 3, 2};
  const std::array<int, 3> indices = {0, 1, 2};

  EXPECT_EQ(6, DomainTools::getAccumulatedTail(indices[0], decomposition));
  EXPECT_EQ(2, DomainTools::getAccumulatedTail(indices[1], decomposition));
  EXPECT_EQ(1, DomainTools::getAccumulatedTail(indices[2], decomposition));
}

TEST_F(TestDomainTools, testGetExtentOfSubdomain) {
  const std::array<int, 3> decomposition = {3, 4, 5};

  std::array<int, 6> extent = DomainTools::getExtentOfSubdomain(59, decomposition);
  EXPECT_EQ(2, extent[0]);
  EXPECT_EQ(3, extent[1]);
  EXPECT_EQ(3, extent[2]);
  EXPECT_EQ(4, extent[3]);
  EXPECT_EQ(4, extent[4]);
  EXPECT_EQ(5, extent[5]);

  extent = DomainTools::getExtentOfSubdomain(34, decomposition);
  EXPECT_EQ(1, extent[0]);
  EXPECT_EQ(2, extent[1]);
  EXPECT_EQ(2, extent[2]);
  EXPECT_EQ(3, extent[3]);
  EXPECT_EQ(4, extent[4]);
  EXPECT_EQ(5, extent[5]);
>>>>>>> 77eae946
}<|MERGE_RESOLUTION|>--- conflicted
+++ resolved
@@ -23,7 +23,6 @@
   EXPECT_EQ(false, DomainTools::isInsideDomain(outside, globalBoxMin, globalBoxMax));
 }
 
-<<<<<<< HEAD
 TEST_F(TestDomainTools, testBalanceAdjacentDomains) {
   const double workA = 6;
   const double workB = 4;
@@ -31,7 +30,8 @@
   const double maxB = 24;
 
   EXPECT_EQ(10.8, DomainTools::balanceAdjacentDomains(workA, workB, minA, maxB));
-=======
+}
+
 TEST_F(TestDomainTools, testGenerateDecomposition) {
   const unsigned int subdomainCount = 45;
 
@@ -91,5 +91,4 @@
   EXPECT_EQ(3, extent[3]);
   EXPECT_EQ(4, extent[4]);
   EXPECT_EQ(5, extent[5]);
->>>>>>> 77eae946
 }