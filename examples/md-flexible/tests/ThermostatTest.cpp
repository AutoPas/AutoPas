--- conflicted
+++ resolved
@@ -9,135 +9,6 @@
 #include "autopasTools/generators/GridGenerator.h"
 #include "src/Thermostat.h"
 
-<<<<<<< HEAD
-// ThemostatTest.cpp removed until termostats are added for Multisite molecules
-
-//void ThermostatTest::initContainer(AutoPasType &autopas, const Molecule &dummy, std::array<size_t, 3> particlesPerDim) {
-//  constexpr double particleSpacing = 1.;
-//  constexpr double cutoff = 1.;
-//
-//  double minimalBoxLength = cutoff + autopas.getVerletSkin();
-//  std::array<double, 3> boxmax = {std::max(particlesPerDim[0] * particleSpacing, minimalBoxLength),
-//                                  std::max(particlesPerDim[1] * particleSpacing, minimalBoxLength),
-//                                  std::max(particlesPerDim[2] * particleSpacing, minimalBoxLength)};
-//  autopas.setBoxMax(boxmax);
-//  autopas.setBoxMin({0., 0., 0.});
-//  autopas.setCutoff(cutoff);
-//  autopas.init();
-//  // place particles grid in the middle of the domain
-//  autopasTools::generators::GridGenerator::fillWithParticles(
-//      autopas, particlesPerDim, dummy, {particleSpacing, particleSpacing, particleSpacing},
-//      {particleSpacing / 2, particleSpacing / 2, particleSpacing / 2});
-//}
-//
-//void ThermostatTest::testBrownianMotion(const Molecule &dummyMolecule, const double targetTemperature) {
-//  // here we need a not too small amount of molecules to be able to make statistic deductions
-//  initContainer(_autopas, dummyMolecule, {30, 30, 30});
-//
-//  auto initTemperature = Thermostat::calcTemperature(_autopas, _particlePropertiesLibrary);
-//
-//  // this only makes sense if the initial temperature is zero
-//  Thermostat::addBrownianMotion(_autopas, _particlePropertiesLibrary, targetTemperature);
-//  // check that velocities have actually changed
-//  for (auto iter = _autopas.begin(); iter.isValid(); ++iter) {
-//    for (int i = 0; i < 3; ++i) {
-//      EXPECT_THAT(iter->getV()[i], ::testing::Not(::testing::DoubleEq(dummyMolecule.getV()[i])));
-//    }
-//  }
-//  EXPECT_NEAR(Thermostat::calcTemperature(_autopas, _particlePropertiesLibrary), targetTemperature + initTemperature,
-//              0.02);
-//}
-//
-//TEST_F(ThermostatTest, BrownianMotionTest_InitV0) {
-//  Molecule dummyMolecule;
-//  testBrownianMotion(dummyMolecule, 1.5);
-//}
-//
-//TEST_F(ThermostatTest, BrownianMotionTest_InitV1) {
-//  Molecule dummyMolecule;
-//  dummyMolecule.setV({1, 1, 1});
-//  testBrownianMotion(dummyMolecule, 1.5);
-//}
-//
-//TEST_F(ThermostatTest, MultiComponentTest) {
-//  Molecule dummyMolecule;
-//  // fill with particles of type 0 and init
-//  initContainer(_autopas, dummyMolecule, {25, 25, 25});
-//  // add some type 1 particles
-//  dummyMolecule.setTypeId(1);
-//  autopasTools::generators::GridGenerator::fillWithParticles(_autopas, {25, 25, 25}, dummyMolecule);
-//
-//  // init system with brownian motion and test for the given temperature
-//  constexpr double targetTemperature1 = 4.2;
-//  Thermostat::addBrownianMotion(_autopas, _particlePropertiesLibrary, targetTemperature1);
-//  auto temperatureMap = Thermostat::calcTemperatureComponent(_autopas, _particlePropertiesLibrary);
-//
-//  for (auto &[typeId, temperature] : temperatureMap) {
-//    // brownian motion is statistical therefore a large tolerance is needed
-//    EXPECT_NEAR(temperature, targetTemperature1, 0.1);
-//  }
-//
-//  // set system to a different temperature through apply and check that the temperature matches for each component
-//  constexpr double targetTemperature2 = targetTemperature1 + 2.;
-//  Thermostat::apply(_autopas, _particlePropertiesLibrary, targetTemperature2, std::numeric_limits<double>::max());
-//  temperatureMap = Thermostat::calcTemperatureComponent(_autopas, _particlePropertiesLibrary);
-//  for (auto &[typeId, temperature] : temperatureMap) {
-//    EXPECT_NEAR(temperature, targetTemperature2, 1e-9);
-//  }
-//}
-//
-///**
-// * Initialize a system with the given temperature and scale it in steps of delta to the target temperature.
-// * @param initialTemperature
-// * @param targetTemperature
-// * @param deltaTemperature
-// */
-//TEST_P(ThermostatTest, testApplyAndCalcTemperature) {
-//  const double initialTemperature = std::get<0>(GetParam());
-//  const double targetTemperature = std::get<1>(GetParam());
-//  const double deltaTemperature = std::get<2>(GetParam());
-//  Molecule m;
-//  initContainer(_autopas, m, {2, 2, 2});
-//  // initially there are no velocities -> temperature should be exactly 0
-//  EXPECT_EQ(Thermostat::calcTemperature(_autopas, _particlePropertiesLibrary), 0);
-//  // add random velocities so that we do not scale zero vectors
-//  Thermostat::addBrownianMotion(_autopas, _particlePropertiesLibrary, initialTemperature);
-//  // expect temperature to have changed from zero
-//  EXPECT_THAT(Thermostat::calcTemperature(_autopas, _particlePropertiesLibrary),
-//              ::testing::Not(::testing::DoubleNear(0, 1e-12)));
-//  // set system to initial temperature
-//  Thermostat::apply(_autopas, _particlePropertiesLibrary, initialTemperature, std::numeric_limits<double>::max());
-//  EXPECT_NEAR(Thermostat::calcTemperature(_autopas, _particlePropertiesLibrary), initialTemperature, 1e-12);
-//
-//  //  for (int i = 1; std::abs(initialTemperature + i * deltaTemperature) < std::abs(targetTemperature); ++i) {
-//  auto expectedIterations = std::ceil(std::abs((targetTemperature - initialTemperature) / deltaTemperature));
-//  for (int i = 1; i <= expectedIterations; ++i) {
-//    Thermostat::apply(_autopas, _particlePropertiesLibrary, targetTemperature, deltaTemperature);
-//    if (i != expectedIterations) {
-//      EXPECT_NEAR(Thermostat::calcTemperature(_autopas, _particlePropertiesLibrary),
-//                  initialTemperature + i * deltaTemperature, 1e-12);
-//    } else {
-//      EXPECT_NEAR(Thermostat::calcTemperature(_autopas, _particlePropertiesLibrary), targetTemperature, 1e-12);
-//    }
-//  }
-//
-//  // apply once more to check that temperature stays the same
-//  Thermostat::apply(_autopas, _particlePropertiesLibrary, targetTemperature, deltaTemperature);
-//  EXPECT_NEAR(Thermostat::calcTemperature(_autopas, _particlePropertiesLibrary), targetTemperature, 1e-12);
-//}
-//
-///**
-// * Aspects to consider:
-// *  - increase temperature
-// *  - decrease temperature
-// *  - delta temperature hits target temperature exactly
-// *  - delta temperature does not hit target temperature exactly
-// */
-//INSTANTIATE_TEST_SUITE_P(Generated, ThermostatTest,
-//                         // tuple (initialTemperature, targetTemperature, deltaTemperature)
-//                         ::testing::Values(std::tuple(1., 2., .3), std::tuple(1., 2., .5), std::tuple(2., 1., -.3),
-//                                           std::tuple(2., 1., -.5)));
-=======
 void ThermostatTest::initContainer(AutoPasType &autopas, const Molecule &dummy, std::array<size_t, 3> particlesPerDim) {
   constexpr double particleSpacing = 1.;
   constexpr double cutoff = 1.;
@@ -263,5 +134,4 @@
 INSTANTIATE_TEST_SUITE_P(Generated, ThermostatTest,
                          // tuple (initialTemperature, targetTemperature, deltaTemperature)
                          ::testing::Values(std::tuple(1., 2., .3), std::tuple(1., 2., .5), std::tuple(2., 1., -.3),
-                                           std::tuple(2., 1., -.5)));
->>>>>>> 1e201e61
+                                           std::tuple(2., 1., -.5)));