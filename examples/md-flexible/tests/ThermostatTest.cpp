--- conflicted
+++ resolved
@@ -117,18 +117,6 @@
     EXPECT_NEAR(temperature, targetTemperature1, 0.1);
   }
 
-<<<<<<< HEAD
-  // Check no particles have zero temperature (indicating brownian motion hasn't been applied).
-  // We also want to later compare against the current velocity. For simplicity's sake, we use the oldF buffer of the
-  // particle to do so.
-  for (auto iter = _autopas.begin(); iter.isValid(); ++iter) {
-    for (size_t dim = 0; dim < 3; ++dim) {
-      // Check some velocity applied.
-      EXPECT_THAT(iter->getV()[dim], ::testing::Not(::testing::DoubleNear(0, 1e-12)));
-    }
-    // set the oldF to the velocity
-    iter->setOldF(iter->getV());
-=======
   // Check no particles have zero temperature (ensuring brownian motion has been applied).
   // We also want to later compare against the current velocity. For simplicity's sake, we use the oldF buffer of the
   // particle to do so.
@@ -139,7 +127,6 @@
     }
     // set the oldF to the velocity
     particle.setOldF(particle.getV());
->>>>>>> 6018257a
   }
 
   // set system to a different temperature through apply and check that the temperature matches for each component
@@ -163,17 +150,10 @@
   }
 
   // Check that every particle's velocity has been scaled correctly
-<<<<<<< HEAD
-  for (auto iter = _autopas.begin(); iter.isValid(); ++iter) {
-    for (size_t dim = 0; dim < 3; ++dim) {
-      // Check for correct scaling. oldF stores the velocity before the Thermostat::apply.
-      EXPECT_NEAR(iter->getV()[dim], iter->getOldF()[dim] * scalingFactors[iter->getTypeId()], 1e-12);
-=======
   for (auto &particle : _autopas) {
     for (size_t dim = 0; dim < 3; ++dim) {
       // Check for correct scaling. oldF stores the velocity before the Thermostat::apply.
       EXPECT_NEAR(particle.getV()[dim], particle.getOldF()[dim] * scalingFactors[particle.getTypeId()], 1e-12);
->>>>>>> 6018257a
     }
   }
 }
