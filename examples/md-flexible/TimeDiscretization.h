--- conflicted
+++ resolved
@@ -48,19 +48,14 @@
   ParticlePropertiesLibraryTemplate _particlePropertiesLibrary;
 };
 
-<<<<<<< HEAD
-template <class AutoPasTemplate>
-long TimeDiscretization<AutoPasTemplate>::CalculateX(AutoPasTemplate &autopas) {
-=======
 template <class AutoPasTemplate, class ParticlePropertiesLibraryTemplate>
 long TimeDiscretization<AutoPasTemplate, ParticlePropertiesLibraryTemplate>::CalculateX(AutoPasTemplate &autopas) {
->>>>>>> f5d647a4
   std::chrono::high_resolution_clock::time_point startCalc, stopCalc;
   startCalc = std::chrono::high_resolution_clock::now();
 #ifdef AUTOPAS_OPENMP
 #pragma omp parallel
 #endif
-  for (auto iter = autopas.begin(autopas::IteratorBehavior::ownedOnly); iter.isValid(); ++iter) {
+  for (auto iter = autopas.begin(); iter.isValid(); ++iter) {
     auto v = iter->getV();
     auto m = _particlePropertiesLibrary.getMass(iter->getTypeId());
     auto f = iter->getF();
@@ -74,19 +69,13 @@
   return std::chrono::duration_cast<std::chrono::microseconds>(stopCalc - startCalc).count();
 }
 
-<<<<<<< HEAD
-template <class AutoPasTemplate>
-long TimeDiscretization<AutoPasTemplate>::CalculateV(AutoPasTemplate &autopas) {
-=======
 template <class AutoPasTemplate, class ParticlePropertiesLibraryTemplate>
 long TimeDiscretization<AutoPasTemplate, ParticlePropertiesLibraryTemplate>::CalculateV(AutoPasTemplate &autopas) {
->>>>>>> f5d647a4
   std::chrono::high_resolution_clock::time_point startCalc, stopCalc;
   startCalc = std::chrono::high_resolution_clock::now();
 #ifdef AUTOPAS_OPENMP
 #pragma omp parallel
 #endif
-  //@todo ist das richtig so, dass man velocities auf auf Halo Particles updated?
   for (auto iter = autopas.begin(); iter.isValid(); ++iter) {
     auto m = _particlePropertiesLibrary.getMass(iter->getTypeId());
     auto force = iter->getF();
