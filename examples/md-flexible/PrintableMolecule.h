--- conflicted
+++ resolved
@@ -17,11 +17,10 @@
 class PrintableMolecule
     : public autopas::MoleculeLJ<> /*apparently c++17 doesnt need <> but doesnt compile without it*/ {
  public:
-<<<<<<< HEAD
   /**
    * Empty Constructor.
    */
-  PrintableMolecule() : MoleculeLJ() {}
+  PrintableMolecule() : autopas::MoleculeLJ<>() {}
 
   /**
    * Constructor.
@@ -32,12 +31,7 @@
    */
   PrintableMolecule(std::array<double, 3> pos, std::array<double, 3> v, unsigned long moleculeId,
                     unsigned int typeId = 0)
-      : MoleculeLJ(pos, v, moleculeId, typeId) {}
-=======
-  PrintableMolecule() : autopas::MoleculeLJ() {}
-
-  PrintableMolecule(std::array<double, 3> r, std::array<double, 3> v, unsigned long i) : autopas::MoleculeLJ(r, v, i) {}
->>>>>>> eb538724
+      : autopas::MoleculeLJ<>(pos, v, moleculeId, typeId) {}
 
   /**
    * Print molecule properties to std out.
