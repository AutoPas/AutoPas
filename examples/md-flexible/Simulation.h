--- conflicted
+++ resolved
@@ -168,7 +168,6 @@
   _config = std::make_shared<MDFlexConfig>(mdFlexConfig);
   initializeParticlePropertiesLibrary();
 
-<<<<<<< HEAD
   autopas.setAllowedCellSizeFactors(*_config->cellSizeFactors);
   autopas.setAllowedContainers(_config->containerOptions);
   autopas.setAllowedDataLayouts(_config->dataLayoutOptions);
@@ -177,6 +176,8 @@
   autopas.setBoxMax(_config->boxMax);
   autopas.setBoxMin(_config->boxMin);
   autopas.setCutoff(_config->cutoff);
+  autopas.setRelativeOptimumRange(_config->relativeOptimumRange);
+  autopas.setMaxTuningPhasesWithoutTest(_config->maxTuningPhasesWithoutTest);
   autopas.setNumSamples(_config->tuningSamples);
   autopas.setSelectorStrategy(_config->selectorStrategy);
   autopas.setTuningInterval(_config->tuningInterval);
@@ -184,35 +185,6 @@
   autopas.setVerletClusterSize(_config->verletClusterSize);
   autopas.setVerletRebuildFrequency(_config->verletRebuildFrequency);
   autopas.setVerletSkin(_config->verletSkinRadius);
-=======
-  // select either std::out or a logfile for autopas log output.
-  // This does not affect md-flex output.
-  std::streambuf *streamBuf;
-  if (logFileName.empty()) {
-    streamBuf = std::cout.rdbuf();
-  } else {
-    _logFile.open(logFileName);
-    streamBuf = _logFile.rdbuf();
-  }
-  std::ostream outputStream(streamBuf);
-  _autopas.setAllowedCellSizeFactors(*_config->cellSizeFactors);
-  _autopas.setAllowedContainers(_config->containerOptions);
-  _autopas.setAllowedDataLayouts(_config->dataLayoutOptions);
-  _autopas.setAllowedNewton3Options(_config->newton3Options);
-  _autopas.setAllowedTraversals(_config->traversalOptions);
-  _autopas.setBoxMax(_config->boxMax);
-  _autopas.setBoxMin(_config->boxMin);
-  _autopas.setCutoff(_config->cutoff);
-  _autopas.setRelativeOptimumRange(_config->relativeOptimumRange);
-  _autopas.setMaxTuningPhasesWithoutTest(_config->maxTuningPhasesWithoutTest);
-  _autopas.setNumSamples(_config->tuningSamples);
-  _autopas.setSelectorStrategy(_config->selectorStrategy);
-  _autopas.setTuningInterval(_config->tuningInterval);
-  _autopas.setTuningStrategyOption(_config->tuningStrategyOption);
-  _autopas.setVerletClusterSize(_config->verletClusterSize);
-  _autopas.setVerletRebuildFrequency(_config->verletRebuildFrequency);
-  _autopas.setVerletSkin(_config->verletSkinRadius);
->>>>>>> c8fae89d
   autopas::Logger::get()->set_level(_config->logLevel);
   autopas.init();
 
@@ -417,11 +389,7 @@
 
   cout << timerToString("One iteration   ", _timers.simulate.getTotalTime() / iteration, digitsTimeTotalNS,
                         durationTotal);
-<<<<<<< HEAD
-  auto mfups = autopas.getNumberOfParticles(autopas::IteratorBehavior::ownedOnly) * numIterations /
-=======
-  auto mfups = _autopas.getNumberOfParticles(autopas::IteratorBehavior::ownedOnly) * iteration /
->>>>>>> c8fae89d
+  auto mfups = autopas.getNumberOfParticles(autopas::IteratorBehavior::ownedOnly) * iteration /
                _timers.forceUpdateTotal.getTotalTime() * 1e-9;
   cout << "Tuning iterations: " << numTuningIterations << " / " << iteration << " = "
        << ((double)numTuningIterations / iteration * 100) << "%" << endl;
@@ -470,7 +438,10 @@
   ss << std::endl;
   return ss.str();
 }
-<<<<<<< HEAD
+template <class Particle, class ParticleCell>
+bool Simulation<Particle, ParticleCell>::needsMoreIterations() const {
+  return iteration < _config->iterations or numTuningPhasesCompleted < _config->tuningPhases;
+}
 
 template <class Particle, class ParticleCell>
 void Simulation<Particle, ParticleCell>::writeVTKFile(unsigned int iteration,
@@ -528,9 +499,4 @@
   vtkFile.close();
 
   _timers.vtk.stop();
-=======
-template <class Particle, class ParticleCell>
-bool Simulation<Particle, ParticleCell>::needsMoreIterations() const {
-  return iteration < _config->iterations or numTuningPhasesCompleted < _config->tuningPhases;
->>>>>>> c8fae89d
 }