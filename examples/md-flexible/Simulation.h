//
// Created by nicola on 12.05.19.
/**
 * @file Simulation.h
 * @author N. Fottner
 * @date 7/3/19
 */
#pragma once
#include <autopas/utils/MemoryProfiler.h>
#include <chrono>
#include <fstream>
#include <iostream>
#include "../../tests/testAutopas/testingHelpers/GaussianGenerator.h"
#include "../../tests/testAutopas/testingHelpers/GridGenerator.h"
#include "../../tests/testAutopas/testingHelpers/RandomGenerator.h"
<<<<<<< HEAD
#include "BoundaryConditions.h"
=======
>>>>>>> f5d647a4
#include "Generator.h"
#include "PrintableMolecule.h"  // includes autopas.h
#include "TimeDiscretization.h"
#include "YamlParser.h"
#include "autopas/AutoPas.h"
#include "autopas/molecularDynamics/LJFunctorAVX.h"

template <class Particle, class ParticleCell>
class Simulation {
<<<<<<< HEAD
 private:
  autopas::AutoPas<Particle, ParticleCell> _autopas;
  std::shared_ptr<YamlParser> _parser;
  std::ofstream _logFile;
  std::unique_ptr<ParticlePropertiesLibrary> _PPL;

  struct timers {
    long durationPositionUpdate = 0, durationForceUpdate = 0, durationVelocityUpdate = 0, durationSimulate = 0;
    std::chrono::system_clock::time_point startTotal, stopTotal;
  } _timers;

 public:
  explicit Simulation() {
    _timers.startTotal = std::chrono::high_resolution_clock::now();
    _PPL = std::make_unique<ParticlePropertiesLibrary>();
  };
=======
 public:
  /**
   * Constructor.
   *
   * This starts the timer for total simulation time.
   */
  explicit Simulation() { _timers.startTotal = std::chrono::high_resolution_clock::now(); };
>>>>>>> f5d647a4

  /**
   * Destructor.
   *
   * Closes the log file if applicable.
   */
  ~Simulation() {
    if (not _parser->getLogFileName().empty()) {
      _logFile.close();
    }
  }

  /**
   * Writes a VTK file for the current state of the AutoPas object
   * @tparam AutoPasTemplate Template for the templetized autopas type.
   * @param filename
   * @param numParticles
   * @param autopas
   */
  void writeVTKFile(unsigned int iteration) {
    std::string fileBaseName = _parser->getVTKFileName();
    std::stringstream strstr;
    auto maxNumDigits = std::to_string(_parser->getIterations()).length();
    strstr << fileBaseName << "_" << std::setfill('0') << std::setw(maxNumDigits) << iteration << ".vtu";
    std::ofstream vtkFile;
    vtkFile.open(strstr.str());

    vtkFile << "# vtk DataFile Version 2.0" << std::endl;
    vtkFile << "Timestep" << std::endl;
    vtkFile << "ASCII" << std::endl;
    vtkFile << "DATASET STRUCTURED_GRID" << std::endl;
    vtkFile << "DIMENSIONS 1 1 1" << std::endl;
    vtkFile << "POINTS " << _autopas.getNumberOfParticles() << " double" << std::endl;

    for (auto iter = _autopas.begin(); iter.isValid(); ++iter) {
      auto pos = iter->getR();
      vtkFile << pos[0] << " " << pos[1] << " " << pos[2] << std::endl;
    }

    vtkFile.close();
  }
  /**Initialized the ParticlePropertiesLibrary for usage in functor
   * during Simualtion::initialize call
   * with the parsed values in the yamlParser
   * */
  void initializeParticlePropertiesLibrary();

  /** @brief This function
   * -initializes the autopas Object with all member speizified in the YamlParser
   * -initializes the simulation domain with the Object Generators
   */
<<<<<<< HEAD
  void initialize(std::shared_ptr<YamlParser> parser);

  /**Does the ForceCalculation with the LJFunctor
   * */
=======
  void initialize(const std::shared_ptr<YamlParser> &parser);

  /**
   * Does the ForceCalculation
   * @tparam Force Calculation Functor
   */
  template <class FunctorType>
>>>>>>> f5d647a4
  void calculateForces();

  /**
   * This function processes the main simulation loop
   * -calls the time discretization class(calculate fores, etc ...)
   * -do the output each timestep
   * -collects the duration of every Calculation(Position,Force,Velocity)
   */
  void simulate();

  /**
   * Getter for AutoPas object.
   * @return Autopas Object
   */
  autopas::AutoPas<Particle, ParticleCell> *getAutopas() const;

  /**
   * Return the current number of Particles in the AutoPas Object.
   * @return
   */
  size_t getNumParticles() { return _autopas.getNumberOfParticles(); }
<<<<<<< HEAD
  /**Prints Statistics(duration of calculation, etc ..) of the Simulation
   * */

=======

  /**
   * Prints statistics like duration of calculation etc of the Simulation.
   */
>>>>>>> f5d647a4
  void printStatistics();
  /**Setter for parser Object
   * @param parser
   * */
  void setParser(const YamlParser &parser);
  /**Getter for ParticlePropertiesLibrary of Simulation
   * @return unique_prt(ParticlePropertiesLibrary)
   * */
<<<<<<< HEAD
  const std::unique_ptr<ParticlePropertiesLibrary> &getPpl() const;
=======
  const std::unique_ptr<ParticlePropertiesLibrary<double, size_t>> &getPpl() const;

 private:
  autopas::AutoPas<Particle, ParticleCell> _autopas;
  std::shared_ptr<YamlParser> _parser;
  std::ofstream _logFile;
  std::unique_ptr<ParticlePropertiesLibrary<double, size_t>> _particlePropertiesLibrary;
  std::unique_ptr<
      TimeDiscretization<decltype(_autopas), std::remove_reference_t<decltype(*_particlePropertiesLibrary)>>>
      _timeDiscretization;

  struct timers {
    long durationPositionUpdate = 0, durationForceUpdate = 0, durationVelocityUpdate = 0, durationSimulate = 0;
    std::chrono::system_clock::time_point startTotal, stopTotal;
  } _timers;
>>>>>>> f5d647a4
};

template <class Particle, class ParticleCell>
autopas::AutoPas<Particle, ParticleCell> *Simulation<Particle, ParticleCell>::getAutopas() const {
  return _autopas.get();
}

template <typename Particle, typename ParticleCell>
void Simulation<Particle, ParticleCell>::initializeParticlePropertiesLibrary() {
<<<<<<< HEAD
=======
  _particlePropertiesLibrary = std::make_unique<std::remove_reference_t<decltype(*_particlePropertiesLibrary)>>();
>>>>>>> f5d647a4
  std::map<unsigned long, double> epsilonMap = _parser->getEpsilonMap();
  std::map<unsigned long, double> sigmaMap = _parser->getSigmaMap();
  std::map<unsigned long, double> massMap = _parser->getMassMap();
  if (epsilonMap.empty()) {
    // initializing PPL with default values epsilon=sigma=mass=1.0
<<<<<<< HEAD
    double epsi = 1.0;
    double sig = 1.0;
    _PPL = std::make_unique<ParticlePropertiesLibrary>(epsi, sig, 1.0);
  } else if (epsilonMap.size() == 1) {
    _PPL = std::make_unique<ParticlePropertiesLibrary>(epsilonMap.at(0), sigmaMap.at(0), massMap.at(0));
  } else {
    // all 3 maps are well initialized in parser(parser catches error and throws exception if something is going wrong)
    for (auto eps : epsilonMap) {
      _PPL->addType(eps.first, eps.second, sigmaMap.at(eps.first), massMap.at(eps.first));
=======
    double epsilon = 1.0;
    double sigma = 1.0;
    double mass = 1.0;
    _particlePropertiesLibrary->addType(0, epsilon, sigma, mass);
  } else {
    // all 3 maps are well initialized in parser(parser catches error and throws exception if something is going wrong)
    for (auto eps : epsilonMap) {
      _particlePropertiesLibrary->addType(eps.first, eps.second, sigmaMap.at(eps.first), massMap.at(eps.first));
>>>>>>> f5d647a4
    }
  }
}

template <class Particle, class ParticleCell>
<<<<<<< HEAD
void Simulation<Particle, ParticleCell>::initialize(std::shared_ptr<YamlParser> parser) {
  //  _parser = std::make_shared<YamlParser>(parser);
  _parser = parser;
  initializeParticlePropertiesLibrary();
=======
void Simulation<Particle, ParticleCell>::initialize(const std::shared_ptr<YamlParser> &parser) {
  _parser = parser;
  initializeParticlePropertiesLibrary();
  _timeDiscretization = std::make_unique<
      TimeDiscretization<decltype(_autopas), std::remove_reference_t<decltype(*_particlePropertiesLibrary)>>>(
      _parser->getDeltaT(), *_particlePropertiesLibrary);
>>>>>>> f5d647a4
  auto logFileName(_parser->getLogFileName());
  auto verletRebuildFrequency(_parser->getVerletRebuildFrequency());
  auto logLevel(_parser->getLogLevel());
  auto &cellSizeFactors(_parser->getCellSizeFactors());
  auto tuningStrategy(_parser->getTuningStrategyOption());
  auto containerChoice(_parser->getContainerOptions());
  auto selectorStrategy(_parser->getSelectorStrategy());
  auto cutoff(_parser->getCutoff());
  auto dataLayoutOptions(_parser->getDataLayoutOptions());
  auto newton3Options(_parser->getNewton3Options());
  auto traversalOptions(_parser->getTraversalOptions());
  auto tuningInterval(_parser->getTuningInterval());
  auto tuningSamples(_parser->getTuningSamples());
  auto verletSkinRadius(_parser->getVerletSkinRadius());
  auto CubeGrid(_parser->getCubeGrid());
  auto CubeGauss(_parser->getCubeGauss());
  auto CubeUniform(_parser->getCubeUniform());
  auto Sphere(_parser->getSphere());
  // select either std::out or a logfile for autopas log output.
  // This does not affect md-flex output.
  std::streambuf *streamBuf;
  if (logFileName.empty()) {
    streamBuf = std::cout.rdbuf();
  } else {
    _logFile.open(logFileName);
    streamBuf = _logFile.rdbuf();
  }
  std::ostream outputStream(streamBuf);
  _autopas.setCutoff(cutoff);
  _autopas.setVerletSkin(verletSkinRadius);
  _autopas.setVerletRebuildFrequency(verletRebuildFrequency);
  _autopas.setTuningInterval(tuningInterval);
  _autopas.setNumSamples(tuningSamples);
  _autopas.setSelectorStrategy(selectorStrategy);
  _autopas.setAllowedContainers(containerChoice);
  _autopas.setAllowedTraversals(traversalOptions);
  _autopas.setAllowedDataLayouts(dataLayoutOptions);
  _autopas.setAllowedNewton3Options(newton3Options);
  _autopas.setTuningStrategyOption(tuningStrategy);
  _autopas.setAllowedCellSizeFactors(cellSizeFactors);
  autopas::Logger::get()->set_level(logLevel);
  _autopas.setBoxMax(_parser->getBoxMax());
  _autopas.setBoxMin(_parser->getBoxMin());
  _autopas.init();
  size_t idcounter = 0;
  for (auto C : CubeGrid) {
    Generator::CubeGrid<Particle, ParticleCell>(_autopas, C.getTypeId(), idcounter, C.getBoxMin(),
                                                C.getParticlesPerDim(), C.getParticleSpacing(), C.getVelocity());
    idcounter = +C.getParticlesTotal();
  }
  for (auto C : CubeGauss) {
    Generator::CubeGauss<Particle, ParticleCell>(_autopas, C.getTypeId(), idcounter, C.getBoxMin(), C.getBoxMax(),
                                                 C.getParticlesTotal(), C.getDistributionMean(),
                                                 C.getDistributionStdDev(), C.getVelocity());
    idcounter = +C.getParticlesTotal();
  }
  for (auto C : CubeUniform) {
    Generator::CubeRandom<Particle, ParticleCell>(_autopas, C.getTypeId(), idcounter, C.getBoxMin(), C.getBoxMax(),
                                                  C.getParticlesTotal(), C.getVelocity());
    idcounter = +C.getParticlesTotal();
  }
  for (auto S : Sphere) {
    Generator::Sphere<Particle, ParticleCell>(_autopas, S.getCenter(), S.getRadius(), S.getParticleSpacing(), idcounter,
                                              S.getTypeId(), S.getVelocity());
    idcounter = +S.getParticlesTotal();
  }
}

template <class Particle, class ParticleCell>
<<<<<<< HEAD
void Simulation<Particle, ParticleCell>::calculateForces() {
  std::chrono::high_resolution_clock::time_point startCalc, stopCalc;
  startCalc = std::chrono::high_resolution_clock::now();
  // actually only acceps MoleculeLJ anymore
  auto functor = autopas::LJFunctor<Particle, ParticleCell>(_autopas.getCutoff(), *_PPL, 0.0);
=======
template <class FunctorType>
void Simulation<Particle, ParticleCell>::calculateForces() {
  std::chrono::high_resolution_clock::time_point startCalc, stopCalc;
  startCalc = std::chrono::high_resolution_clock::now();
  auto functor = FunctorType(_autopas.getCutoff(), 0.0, *_particlePropertiesLibrary);
>>>>>>> f5d647a4
  _autopas.iteratePairwise(&functor);
  stopCalc = std::chrono::high_resolution_clock::now();
  auto durationCalcF = std::chrono::duration_cast<std::chrono::microseconds>(stopCalc - startCalc).count();
  _timers.durationForceUpdate += durationCalcF;
}

template <class Particle, class ParticleCell>
void Simulation<Particle, ParticleCell>::simulate() {
  std::chrono::high_resolution_clock::time_point startSim, stopSim;
  startSim = std::chrono::high_resolution_clock::now();
<<<<<<< HEAD
  double deltaT = _parser->getDeltaT();
  double simTimeNow = 0;
  double simTimeEnd = _parser->getDeltaT() * _parser->getIterations();
  TimeDiscretization<decltype(_autopas)> timeDiscretization(deltaT, *_PPL);
  BoundaryConditions<decltype(_autopas)> BoundaryConditions;
  // main simulation loop
  while (simTimeNow < simTimeEnd) {
    BoundaryConditions.applyPeriodic(_autopas);
    _timers.durationPositionUpdate += timeDiscretization.CalculateX(_autopas);
    this->calculateForces();
=======

  // main simulation loop
  for (size_t iteration = 0; iteration < _parser->getIterations(); ++iteration) {
    if (autopas::Logger::get()->level() <= autopas::Logger::LogLevel::debug) {
      std::cout << "Iteration " << iteration << std::endl;
    }

    _timers.durationPositionUpdate += _timeDiscretization->CalculateX(_autopas);

    switch (this->_parser->getFunctorOption()) {
      case YamlParser::FunctorOption::lj12_6: {
        this->calculateForces<autopas::LJFunctor<Particle, ParticleCell, /* mixing */ true>>();
        break;
      }
      case YamlParser::FunctorOption::lj12_6_AVX: {
        this->calculateForces<autopas::LJFunctorAVX<Particle, ParticleCell, /* mixing */ true>>();
        break;
      }
    }

>>>>>>> f5d647a4
    if (autopas::Logger::get()->level() <= autopas::Logger::LogLevel::debug) {
      std::cout << "Current Memory usage: " << autopas::memoryProfiler::currentMemoryUsage() << " kB" << std::endl;
    }
<<<<<<< HEAD
    _timers.durationVelocityUpdate += timeDiscretization.CalculateV(_autopas);
    simTimeNow += deltaT;
    this->writeVTKFile(simTimeNow / deltaT, _autopas.getNumberOfParticles(), _autopas);
=======
    _timers.durationVelocityUpdate += _timeDiscretization->CalculateV(_autopas);

    // only write vtk files periodically and if a filename is given
    if ((not _parser->getVTKFileName().empty()) and iteration % _parser->getVtkWriteFrequency() == 0) {
      this->writeVTKFile(iteration);
    }
>>>>>>> f5d647a4
  }

  stopSim = std::chrono::high_resolution_clock::now();
  _timers.durationSimulate = std::chrono::duration_cast<std::chrono::microseconds>(stopSim - startSim).count();
}

template <class Particle, class ParticleCell>
void Simulation<Particle, ParticleCell>::printStatistics() {
  using namespace std;
  size_t flopsPerKernelCall;

  switch (_parser->getFunctorOption()) {
    case YamlParser::FunctorOption ::lj12_6: {
      flopsPerKernelCall = autopas::LJFunctor<PrintableMolecule,
                                              autopas::FullParticleCell<PrintableMolecule>>::getNumFlopsPerKernelCall();
      break;
    }
    case YamlParser::FunctorOption ::lj12_6_AVX: {
      flopsPerKernelCall =
          autopas::LJFunctorAVX<PrintableMolecule,
                                autopas::FullParticleCell<PrintableMolecule>>::getNumFlopsPerKernelCall();
      break;
    }
    default:
      throw std::runtime_error("Invalid Functor choice");
  }

  _timers.stopTotal = std::chrono::high_resolution_clock::now();
  auto durationTotal =
      std::chrono::duration_cast<std::chrono::microseconds>(_timers.stopTotal - _timers.startTotal).count();
  auto durationTotalSec = durationTotal * 1e-6;
  auto durationSimulateSec = _timers.durationSimulate * 1e-6;

  // time statistics
  cout << "Simulation duration without initilization: " << _timers.durationSimulate << " \u03bcs" << endl;
  // Statistics
  cout << fixed << setprecision(3);
  cout << endl << "Measurements:" << endl;
  cout << "Time total   : " << durationTotal << " \u03bcs (" << durationTotalSec << "s)" << endl;
  cout << "Duration of Physics Calculations: " << endl;
  cout << "Force:   " << _timers.durationForceUpdate << " \u03bcs (" << _timers.durationForceUpdate * 1e-6 << "s)"
       << endl;
  cout << "Postion: " << _timers.durationPositionUpdate << " \u03bcs (" << _timers.durationPositionUpdate * 1e-6 << "s)"
       << endl;
  cout << "Velocity " << _timers.durationVelocityUpdate << " \u03bcs (" << _timers.durationVelocityUpdate * 1e-6 << "s)"
       << endl;

  auto numIterations = _parser->getIterations();

  if (numIterations > 0) {
    cout << "One iteration: " << _timers.durationSimulate / numIterations << " \u03bcs ("
         << durationSimulateSec / numIterations << "s)" << endl;
  }
  auto mfups = _autopas.getNumberOfParticles() * numIterations / durationSimulateSec * 1e-6;
  cout << "MFUPs/sec    : " << mfups << endl;

  if (_parser->getMeasureFlops()) {
    autopas::FlopCounterFunctor<PrintableMolecule, autopas::FullParticleCell<PrintableMolecule>> flopCounterFunctor(
        _autopas.getCutoff());
    _autopas.iteratePairwise(&flopCounterFunctor);

    auto flops = flopCounterFunctor.getFlops(flopsPerKernelCall) * numIterations;
    // approximation for flops of verlet list generation
    if (_autopas.getContainerType() == autopas::ContainerOption::verletLists)
      flops +=
          flopCounterFunctor.getDistanceCalculations() *
          autopas::FlopCounterFunctor<PrintableMolecule,
                                      autopas::FullParticleCell<PrintableMolecule>>::numFlopsPerDistanceCalculation *
          floor(numIterations / _parser->getVerletRebuildFrequency());

    cout << "GFLOPs       : " << flops * 1e-9 << endl;
    cout << "GFLOPs/sec   : " << flops * 1e-9 / durationSimulateSec << endl;
    cout << "Hit rate     : " << flopCounterFunctor.getHitRate() << endl;
  }
}

template <class Particle, class ParticleCell>
void Simulation<Particle, ParticleCell>::setParser(const YamlParser &parser) {
  _parser = std::make_shared<YamlParser>(parser);
}

template <class Particle, class ParticleCell>
<<<<<<< HEAD
const std::unique_ptr<ParticlePropertiesLibrary> &Simulation<Particle, ParticleCell>::getPpl() const {
  return _PPL;
=======
const std::unique_ptr<ParticlePropertiesLibrary<double, size_t>> &Simulation<Particle, ParticleCell>::getPpl() const {
  return _particlePropertiesLibrary;
>>>>>>> f5d647a4
}<|MERGE_RESOLUTION|>--- conflicted
+++ resolved
@@ -13,10 +13,7 @@
 #include "../../tests/testAutopas/testingHelpers/GaussianGenerator.h"
 #include "../../tests/testAutopas/testingHelpers/GridGenerator.h"
 #include "../../tests/testAutopas/testingHelpers/RandomGenerator.h"
-<<<<<<< HEAD
 #include "BoundaryConditions.h"
-=======
->>>>>>> f5d647a4
 #include "Generator.h"
 #include "PrintableMolecule.h"  // includes autopas.h
 #include "TimeDiscretization.h"
@@ -26,24 +23,6 @@
 
 template <class Particle, class ParticleCell>
 class Simulation {
-<<<<<<< HEAD
- private:
-  autopas::AutoPas<Particle, ParticleCell> _autopas;
-  std::shared_ptr<YamlParser> _parser;
-  std::ofstream _logFile;
-  std::unique_ptr<ParticlePropertiesLibrary> _PPL;
-
-  struct timers {
-    long durationPositionUpdate = 0, durationForceUpdate = 0, durationVelocityUpdate = 0, durationSimulate = 0;
-    std::chrono::system_clock::time_point startTotal, stopTotal;
-  } _timers;
-
- public:
-  explicit Simulation() {
-    _timers.startTotal = std::chrono::high_resolution_clock::now();
-    _PPL = std::make_unique<ParticlePropertiesLibrary>();
-  };
-=======
  public:
   /**
    * Constructor.
@@ -51,7 +30,6 @@
    * This starts the timer for total simulation time.
    */
   explicit Simulation() { _timers.startTotal = std::chrono::high_resolution_clock::now(); };
->>>>>>> f5d647a4
 
   /**
    * Destructor.
@@ -103,12 +81,6 @@
    * -initializes the autopas Object with all member speizified in the YamlParser
    * -initializes the simulation domain with the Object Generators
    */
-<<<<<<< HEAD
-  void initialize(std::shared_ptr<YamlParser> parser);
-
-  /**Does the ForceCalculation with the LJFunctor
-   * */
-=======
   void initialize(const std::shared_ptr<YamlParser> &parser);
 
   /**
@@ -116,7 +88,6 @@
    * @tparam Force Calculation Functor
    */
   template <class FunctorType>
->>>>>>> f5d647a4
   void calculateForces();
 
   /**
@@ -138,16 +109,10 @@
    * @return
    */
   size_t getNumParticles() { return _autopas.getNumberOfParticles(); }
-<<<<<<< HEAD
-  /**Prints Statistics(duration of calculation, etc ..) of the Simulation
-   * */
-
-=======
 
   /**
    * Prints statistics like duration of calculation etc of the Simulation.
    */
->>>>>>> f5d647a4
   void printStatistics();
   /**Setter for parser Object
    * @param parser
@@ -156,9 +121,6 @@
   /**Getter for ParticlePropertiesLibrary of Simulation
    * @return unique_prt(ParticlePropertiesLibrary)
    * */
-<<<<<<< HEAD
-  const std::unique_ptr<ParticlePropertiesLibrary> &getPpl() const;
-=======
   const std::unique_ptr<ParticlePropertiesLibrary<double, size_t>> &getPpl() const;
 
  private:
@@ -174,7 +136,6 @@
     long durationPositionUpdate = 0, durationForceUpdate = 0, durationVelocityUpdate = 0, durationSimulate = 0;
     std::chrono::system_clock::time_point startTotal, stopTotal;
   } _timers;
->>>>>>> f5d647a4
 };
 
 template <class Particle, class ParticleCell>
@@ -184,26 +145,12 @@
 
 template <typename Particle, typename ParticleCell>
 void Simulation<Particle, ParticleCell>::initializeParticlePropertiesLibrary() {
-<<<<<<< HEAD
-=======
   _particlePropertiesLibrary = std::make_unique<std::remove_reference_t<decltype(*_particlePropertiesLibrary)>>();
->>>>>>> f5d647a4
   std::map<unsigned long, double> epsilonMap = _parser->getEpsilonMap();
   std::map<unsigned long, double> sigmaMap = _parser->getSigmaMap();
   std::map<unsigned long, double> massMap = _parser->getMassMap();
   if (epsilonMap.empty()) {
     // initializing PPL with default values epsilon=sigma=mass=1.0
-<<<<<<< HEAD
-    double epsi = 1.0;
-    double sig = 1.0;
-    _PPL = std::make_unique<ParticlePropertiesLibrary>(epsi, sig, 1.0);
-  } else if (epsilonMap.size() == 1) {
-    _PPL = std::make_unique<ParticlePropertiesLibrary>(epsilonMap.at(0), sigmaMap.at(0), massMap.at(0));
-  } else {
-    // all 3 maps are well initialized in parser(parser catches error and throws exception if something is going wrong)
-    for (auto eps : epsilonMap) {
-      _PPL->addType(eps.first, eps.second, sigmaMap.at(eps.first), massMap.at(eps.first));
-=======
     double epsilon = 1.0;
     double sigma = 1.0;
     double mass = 1.0;
@@ -212,25 +159,17 @@
     // all 3 maps are well initialized in parser(parser catches error and throws exception if something is going wrong)
     for (auto eps : epsilonMap) {
       _particlePropertiesLibrary->addType(eps.first, eps.second, sigmaMap.at(eps.first), massMap.at(eps.first));
->>>>>>> f5d647a4
-    }
-  }
-}
-
-template <class Particle, class ParticleCell>
-<<<<<<< HEAD
-void Simulation<Particle, ParticleCell>::initialize(std::shared_ptr<YamlParser> parser) {
-  //  _parser = std::make_shared<YamlParser>(parser);
-  _parser = parser;
-  initializeParticlePropertiesLibrary();
-=======
+    }
+  }
+}
+
+template <class Particle, class ParticleCell>
 void Simulation<Particle, ParticleCell>::initialize(const std::shared_ptr<YamlParser> &parser) {
   _parser = parser;
   initializeParticlePropertiesLibrary();
   _timeDiscretization = std::make_unique<
       TimeDiscretization<decltype(_autopas), std::remove_reference_t<decltype(*_particlePropertiesLibrary)>>>(
       _parser->getDeltaT(), *_particlePropertiesLibrary);
->>>>>>> f5d647a4
   auto logFileName(_parser->getLogFileName());
   auto verletRebuildFrequency(_parser->getVerletRebuildFrequency());
   auto logLevel(_parser->getLogLevel());
@@ -300,19 +239,11 @@
 }
 
 template <class Particle, class ParticleCell>
-<<<<<<< HEAD
-void Simulation<Particle, ParticleCell>::calculateForces() {
-  std::chrono::high_resolution_clock::time_point startCalc, stopCalc;
-  startCalc = std::chrono::high_resolution_clock::now();
-  // actually only acceps MoleculeLJ anymore
-  auto functor = autopas::LJFunctor<Particle, ParticleCell>(_autopas.getCutoff(), *_PPL, 0.0);
-=======
 template <class FunctorType>
 void Simulation<Particle, ParticleCell>::calculateForces() {
   std::chrono::high_resolution_clock::time_point startCalc, stopCalc;
   startCalc = std::chrono::high_resolution_clock::now();
   auto functor = FunctorType(_autopas.getCutoff(), 0.0, *_particlePropertiesLibrary);
->>>>>>> f5d647a4
   _autopas.iteratePairwise(&functor);
   stopCalc = std::chrono::high_resolution_clock::now();
   auto durationCalcF = std::chrono::duration_cast<std::chrono::microseconds>(stopCalc - startCalc).count();
@@ -323,25 +254,14 @@
 void Simulation<Particle, ParticleCell>::simulate() {
   std::chrono::high_resolution_clock::time_point startSim, stopSim;
   startSim = std::chrono::high_resolution_clock::now();
-<<<<<<< HEAD
-  double deltaT = _parser->getDeltaT();
-  double simTimeNow = 0;
-  double simTimeEnd = _parser->getDeltaT() * _parser->getIterations();
-  TimeDiscretization<decltype(_autopas)> timeDiscretization(deltaT, *_PPL);
   BoundaryConditions<decltype(_autopas)> BoundaryConditions;
-  // main simulation loop
-  while (simTimeNow < simTimeEnd) {
-    BoundaryConditions.applyPeriodic(_autopas);
-    _timers.durationPositionUpdate += timeDiscretization.CalculateX(_autopas);
-    this->calculateForces();
-=======
 
   // main simulation loop
   for (size_t iteration = 0; iteration < _parser->getIterations(); ++iteration) {
     if (autopas::Logger::get()->level() <= autopas::Logger::LogLevel::debug) {
       std::cout << "Iteration " << iteration << std::endl;
     }
-
+    BoundaryConditions.applyPeriodic(_autopas);
     _timers.durationPositionUpdate += _timeDiscretization->CalculateX(_autopas);
 
     switch (this->_parser->getFunctorOption()) {
@@ -355,22 +275,15 @@
       }
     }
 
->>>>>>> f5d647a4
     if (autopas::Logger::get()->level() <= autopas::Logger::LogLevel::debug) {
       std::cout << "Current Memory usage: " << autopas::memoryProfiler::currentMemoryUsage() << " kB" << std::endl;
     }
-<<<<<<< HEAD
-    _timers.durationVelocityUpdate += timeDiscretization.CalculateV(_autopas);
-    simTimeNow += deltaT;
-    this->writeVTKFile(simTimeNow / deltaT, _autopas.getNumberOfParticles(), _autopas);
-=======
     _timers.durationVelocityUpdate += _timeDiscretization->CalculateV(_autopas);
 
     // only write vtk files periodically and if a filename is given
     if ((not _parser->getVTKFileName().empty()) and iteration % _parser->getVtkWriteFrequency() == 0) {
       this->writeVTKFile(iteration);
     }
->>>>>>> f5d647a4
   }
 
   stopSim = std::chrono::high_resolution_clock::now();
@@ -453,11 +366,6 @@
 }
 
 template <class Particle, class ParticleCell>
-<<<<<<< HEAD
-const std::unique_ptr<ParticlePropertiesLibrary> &Simulation<Particle, ParticleCell>::getPpl() const {
-  return _PPL;
-=======
 const std::unique_ptr<ParticlePropertiesLibrary<double, size_t>> &Simulation<Particle, ParticleCell>::getPpl() const {
   return _particlePropertiesLibrary;
->>>>>>> f5d647a4
 }