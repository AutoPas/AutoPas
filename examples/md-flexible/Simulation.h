--- conflicted
+++ resolved
@@ -15,16 +15,14 @@
 #include "YamlParser.h"
 #include "autopas/AutoPas.h"
 #include "autopas/pairwiseFunctors/LJFunctorAVX.h"
-using namespace autopas;
-using namespace std;
 
 template <class Particle, class ParticleCell>
 class Simulation {
  private:
-  AutoPas<Particle, ParticleCell> _autopas;
+  autopas::AutoPas<Particle, ParticleCell> _autopas;
   YamlParser _parser;
   std::ofstream _logFile;
-  shared_ptr<ParticleClassLibrary> _PCL;
+  std::shared_ptr<ParticleClassLibrary> _PCL;
 
   struct timers {
     long durationPositionUpdate = 0, durationForceUpdate = 0, durationVelocityUpdate = 0, durationSimulate = 0;
@@ -48,52 +46,29 @@
    * @param autopas
    */
   void writeVTKFile(int iteration, size_t numParticles, autopas::AutoPas<Particle,ParticleCell>  &autopas) {
-    string filename = "VtkOutput";
-    stringstream strstr;
-    strstr << filename << "_" << setfill('0') << setw(4) << iteration << ".vtu";
+      std::string filename = "VtkOutput";
+      std::stringstream strstr;
+    strstr << filename << "_" << std::setfill('0') << std::setw(4) << iteration << ".vtu";
     // string path = "./vtk";
     std::ofstream vtkFile;
     vtkFile.open(strstr.str());
 
-    vtkFile << "# vtk DataFile Version 2.0" << endl;
-    vtkFile << "Timestep" << endl;
-    vtkFile << "ASCII" << endl;
+    vtkFile << "# vtk DataFile Version 2.0" << std::endl;
+    vtkFile << "Timestep" << std::endl;
+    vtkFile << "ASCII" << std::endl;
     //@todo adapt to current state
-    vtkFile << "DATASET STRUCTURED_GRID" << endl;
-    vtkFile << "DIMENSIONS 1 1 1" << endl;
-    vtkFile << "POINTS " << numParticles << " double" << endl;
+    vtkFile << "DATASET STRUCTURED_GRID" << std::endl;
+    vtkFile << "DIMENSIONS 1 1 1" << std::endl;
+    vtkFile << "POINTS " << numParticles << " double" << std::endl;
 
     for (auto iter = autopas.begin(); iter.isValid(); ++iter) {
       auto pos = iter->getR();
-      vtkFile << pos[0] << " " << pos[1] << " " << pos[2] << endl;
+      vtkFile << pos[0] << " " << pos[1] << " " << pos[2] << std::endl;
     }
 
     vtkFile.close();
   }
 
-<<<<<<< HEAD
-=======
-  /**
-   * @brief Constructs a container and fills it with particles.
-   *
-   * According to the options passed, a %DirectSum or %'LinkedCells' container is
-   * built. It consists of %`FullParticleCells` and is filled with
-   * `PrintableMolecules`. The particles are aligned on a cuboid grid.
-   *
-   * @param autopas AutoPas object that should be initialized
-   * @param particlesPerDim Number of desired particles per dimension.
-   * @param particelSpacing Space between two particles along each axis of space.
-   */
-  void initContainerGrid(autopas::AutoPas<Particle, ParticleCell> &autopas, size_t particlesPerDim,
-                         double particelSpacing);
-
-  void initContainerGauss(autopas::AutoPas<Particle, ParticleCell> &autopas, double boxLength, size_t numParticles,
-                          double distributionMean, double distributionStdDev);
-
-  void initContainerUniform(autopas::AutoPas<Particle, ParticleCell> &autopas, array<double, 3> boxLength,
-                            size_t numParticles);
-
->>>>>>> 4c8cb1ef
   /** @brief This function
    * -initializes the autopas Object
    * -sets/initializes the simulation domain with the particles generators
@@ -119,7 +94,7 @@
   /**Getter for Autopas Oject
    * @return Autopas Object
    */
-  AutoPas<Particle, ParticleCell> *getAutopas() const;
+  autopas::AutoPas<Particle, ParticleCell> *getAutopas() const;
 
   size_t getNumParticles() { return _autopas.getNumberOfParticles(); }
 
@@ -127,7 +102,7 @@
 };
 
 template <class Particle, class ParticleCell>
-AutoPas<Particle, ParticleCell> *Simulation<Particle, ParticleCell>::getAutopas() const {
+autopas::AutoPas<Particle, ParticleCell> *Simulation<Particle, ParticleCell>::getAutopas() const {
   return _autopas.get();
 }
 
@@ -141,7 +116,7 @@
   double sigma = _parser.getSigma();
   double mass = _parser.getMass();
   //@todo PCL richtig initialisieren
-  _PCL = make_shared<ParticleClassLibrary>(epsilon, sigma, mass, _parser.particlesTotal());
+  _PCL = std::make_shared<ParticleClassLibrary>(epsilon, sigma, mass, _parser.particlesTotal());
   // initialisierung of
   auto logFileName(_parser.getLogFileName());
   auto particlesTotal(_parser.particlesTotal()) ;
@@ -185,11 +160,6 @@
   _autopas.setAllowedTraversals(traversalOptions);
   _autopas.setAllowedDataLayouts(dataLayoutOptions);
   _autopas.setAllowedNewton3Options(newton3Options);
-<<<<<<< HEAD
-=======
-  // so that a test in jenkins passes:
-
->>>>>>> 4c8cb1ef
   _autopas.setTuningStrategyOption(tuningStrategy);
   _autopas.setAllowedCellSizeFactors(cellSizeFactors);
   autopas::Logger::get()->set_level(logLevel);
@@ -197,7 +167,6 @@
     _autopas.setBoxMin(_parser.getBoxMin());
     _autopas.init();
 
-<<<<<<< HEAD
     for (auto C : CubeGrid) {
     Generator::CubeGrid<Particle,ParticleCell>(_autopas,C.getBoxMin(), C.getParticlesPerDim(), C.getParticleSpacing(), C.getVelocity());
   }
@@ -211,75 +180,6 @@
   for (auto S : Sphere) {
     Generator::Sphere<Particle,ParticleCell>(_autopas, S.getCenter(), S.getRadius(), S.getParticleSpacing(), S.getId(), S.getVelocity());
   }
-=======
-  switch (generatorChoice) {
-    case MDFlexParser::GeneratorOption::grid: {
-      this->initContainerGrid(_autopas, particlesPerDim,
-                              particleSpacing);  // particlesTotal wird in diesem fall in der main geupdated
-      break;
-    }
-    case MDFlexParser::GeneratorOption::uniform: {
-      this->initContainerUniform(_autopas, {boxLength, boxLength, boxLength}, particlesTotal);
-      break;
-    }
-    case MDFlexParser::GeneratorOption::gaussian: {
-      this->initContainerGauss(_autopas, boxLength, particlesTotal, distributionMean, distributionStdDev);
-      break;
-    }
-    default:
-      throw std::runtime_error("Unknown generator choice");
-  }
-}
-
-template <class Particle, class ParticleCell>
-void Simulation<Particle, ParticleCell>::initContainerGrid(autopas::AutoPas<Particle, ParticleCell> &autopas,
-                                                           size_t particlesPerDim, double particelSpacing) {
-  double ppDxpS = (particlesPerDim)*particelSpacing;
-  std::array<double, 3> boxMin({0., 0., 0.});
-
-  std::array<double, 3> boxMax{ppDxpS, ppDxpS, ppDxpS};
-
-  autopas.setBoxMin(boxMin);
-  autopas.setBoxMax(boxMax);
-
-  autopas.init();
-
-  PrintableMolecule dummyParticle;
-  GridGenerator::fillWithParticles(autopas, {particlesPerDim, particlesPerDim, particlesPerDim}, dummyParticle,
-                                   {particelSpacing, particelSpacing, particelSpacing},
-                                   {particelSpacing / 2, particelSpacing / 2, particelSpacing / 2});
-}
-
-template <class Particle, class ParticleCell>
-void Simulation<Particle, ParticleCell>::initContainerGauss(autopas::AutoPas<Particle, ParticleCell> &autopas,
-                                                            double boxLength, size_t numParticles,
-                                                            double distributionMean, double distributionStdDev) {
-  std::array<double, 3> boxMin({0., 0., 0.});
-
-  std::array<double, 3> boxMax{boxLength, boxLength, boxLength};
-
-  autopas.setBoxMin(boxMin);
-  autopas.setBoxMax(boxMax);
-
-  autopas.init();
-
-  PrintableMolecule dummyParticle;
-  GaussianGenerator::fillWithParticles(autopas, numParticles, dummyParticle, distributionMean, distributionStdDev);
-}
-
-template <class Particle, class ParticleCell>
-void Simulation<Particle, ParticleCell>::initContainerUniform(autopas::AutoPas<Particle, ParticleCell> &autopas,
-                                                              array<double, 3> boxLength, size_t numParticles) {
-  std::array<double, 3> boxMin({0., 0., 0.});
-
-  autopas.setBoxMin(boxMin);
-  autopas.setBoxMax(boxLength);
-
-  autopas.init();
-
-  PrintableMolecule dummyParticle;
-  RandomGenerator::fillWithParticles(autopas, dummyParticle, numParticles);
->>>>>>> 4c8cb1ef
 }
 
 template <class Particle, class ParticleCell>
@@ -287,7 +187,7 @@
   std::chrono::high_resolution_clock::time_point startCalc, stopCalc;
   startCalc = std::chrono::high_resolution_clock::now();
   //@ TODO: switch for other functors --> mit boolean object?
-  auto functor = LJFunctor<Particle, ParticleCell>(_autopas.getCutoff(), *_PCL, 0.0);
+  auto functor = autopas::LJFunctor<Particle, ParticleCell>(_autopas.getCutoff(), *_PCL, 0.0);
   _autopas.iteratePairwise(&functor);
   stopCalc = std::chrono::high_resolution_clock::now();
   auto durationCalcF = std::chrono::duration_cast<std::chrono::microseconds>(stopCalc - startCalc).count();
@@ -308,8 +208,8 @@
     _timers.durationPositionUpdate += timeDiscretization.VSCalculateX(_autopas);
 
     if (autopas::Logger::get()->level() <= autopas::Logger::LogLevel::debug) {
-      cout << "Iteration " << simTimeNow / deltaT << endl;
-      cout << "Current Memory usage: " << autopas::memoryProfiler::currentMemoryUsage() << " kB" << endl;
+        std::cout << "Iteration " << simTimeNow / deltaT << std::endl;
+        std::cout << "Current Memory usage: " << autopas::memoryProfiler::currentMemoryUsage() << " kB" << std::endl;
     }
     this->CalcF();
     _timers.durationVelocityUpdate += timeDiscretization.VSCalculateV(_autopas);
@@ -323,18 +223,19 @@
 
 template <class Particle, class ParticleCell>
 void Simulation<Particle, ParticleCell>::printStatistics() {
+    using namespace std;
   size_t flopsPerKernelCall;
 
   // FlopsPerKernelCall ließt vom Functor
   switch (_parser.getFunctorOption()) {
     case YamlParser::FunctorOption ::lj12_6: {
       flopsPerKernelCall =
-          LJFunctor<PrintableMolecule, FullParticleCell<PrintableMolecule>>::getNumFlopsPerKernelCall();
+              autopas::LJFunctor<PrintableMolecule, autopas::FullParticleCell<PrintableMolecule>>::getNumFlopsPerKernelCall();
       break;
     }
     case YamlParser::FunctorOption ::lj12_6_AVX: {
       flopsPerKernelCall =
-          LJFunctorAVX<PrintableMolecule, FullParticleCell<PrintableMolecule>>::getNumFlopsPerKernelCall();
+              autopas::LJFunctorAVX<PrintableMolecule, autopas::FullParticleCell<PrintableMolecule>>::getNumFlopsPerKernelCall();
       break;
     }
     default:
@@ -371,7 +272,7 @@
   cout << "MFUPs/sec    : " << mfups << endl;
 
   if (_parser.getMeasureFlops()) {
-    FlopCounterFunctor<PrintableMolecule, FullParticleCell<PrintableMolecule>> flopCounterFunctor(_autopas.getCutoff());
+      autopas::FlopCounterFunctor<PrintableMolecule, autopas::FullParticleCell<PrintableMolecule>> flopCounterFunctor(_autopas.getCutoff());
     _autopas.iteratePairwise(&flopCounterFunctor);
 
     auto flops = flopCounterFunctor.getFlops(flopsPerKernelCall) * numIterations;
@@ -379,7 +280,7 @@
     if (_autopas.getContainerType() == autopas::ContainerOption::verletLists)
       flops +=
           flopCounterFunctor.getDistanceCalculations() *
-          FlopCounterFunctor<PrintableMolecule, FullParticleCell<PrintableMolecule>>::numFlopsPerDistanceCalculation *
+                  autopas::FlopCounterFunctor<PrintableMolecule, autopas::FullParticleCell<PrintableMolecule>>::numFlopsPerDistanceCalculation *
           floor(numIterations / _parser.getVerletRebuildFrequency());
 
     cout << "GFLOPs       : " << flops * 1e-9 << endl;
