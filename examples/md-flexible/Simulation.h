//
// Created by nicola on 12.05.19.
/**
 * @file Simulation.h
 * @author N. Fottner
 * @date 7/3/19
 */
#pragma once
#include <autopas/utils/MemoryProfiler.h>
#include <chrono>
#include <fstream>
#include <iostream>
#include "../../tests/testAutopas/testingHelpers/GaussianGenerator.h"
#include "../../tests/testAutopas/testingHelpers/GridGenerator.h"
#include "../../tests/testAutopas/testingHelpers/RandomGenerator.h"
#include "Generator.h"
#include "PrintableMolecule.h"  // includes autopas.h
#include "TimeDiscretization.h"
#include "YamlParser.h"
#include "autopas/AutoPas.h"
#include "autopas/molecularDynamics/LJFunctorAVX.h"

template <class Particle, class ParticleCell>
class Simulation {
<<<<<<< HEAD
 private:
  autopas::AutoPas<Particle, ParticleCell> _autopas;
  std::shared_ptr<YamlParser> _parser;
  std::ofstream _logFile;
  std::unique_ptr<ParticlePropertiesLibrary> _PPL;

  struct timers {
    long durationPositionUpdate = 0, durationForceUpdate = 0, durationVelocityUpdate = 0, durationSimulate = 0;
    std::chrono::system_clock::time_point startTotal, stopTotal;
  } _timers;

 public:
  explicit Simulation() {
    _timers.startTotal = std::chrono::high_resolution_clock::now();
    _PPL = std::make_unique<ParticlePropertiesLibrary>();
  };
=======
 public:
  /**
   * Constructor.
   *
   * This starts the timer for total simulation time.
   */
  explicit Simulation() { _timers.startTotal = std::chrono::high_resolution_clock::now(); };
>>>>>>> 48b02b9f

  /**
   * Destructor.
   *
   * Closes the log file if applicable.
   */
  ~Simulation() {
    if (not _parser->getLogFileName().empty()) {
      _logFile.close();
    }
  }

  /**
   * Writes a VTK file for the current state of the AutoPas object
   * @tparam AutoPasTemplate Template for the templetized autopas type.
   * @param filename
   * @param numParticles
   * @param autopas
   */
  void writeVTKFile(unsigned int iteration) {
    std::string fileBaseName = _parser->getVTKFilenName();
    std::stringstream strstr;
    auto maxNumDigits = std::to_string(_parser->getIterations()).length();
    strstr << fileBaseName << "_" << std::setfill('0') << std::setw(maxNumDigits) << iteration << ".vtu";
    std::ofstream vtkFile;
    vtkFile.open(strstr.str());

    vtkFile << "# vtk DataFile Version 2.0" << std::endl;
    vtkFile << "Timestep" << std::endl;
    vtkFile << "ASCII" << std::endl;
    vtkFile << "DATASET STRUCTURED_GRID" << std::endl;
    vtkFile << "DIMENSIONS 1 1 1" << std::endl;
    vtkFile << "POINTS " << _autopas.getNumberOfParticles() << " double" << std::endl;

    for (auto iter = _autopas.begin(); iter.isValid(); ++iter) {
      auto pos = iter->getR();
      vtkFile << pos[0] << " " << pos[1] << " " << pos[2] << std::endl;
    }

    vtkFile.close();
  }
  /**Initialized the ParticlePropertiesLibrary for usage in functor
   * during Simualtion::initialize call
   * with the parsed values in the yamlParser
   * */
  void initializeParticlePropertiesLibrary();

<<<<<<< HEAD
  /** @brief This function
   * -initializes the autopas Object with all member speizified in the YamlParser
   * -initializes the simulation domain with the Object Generators
   */
  void initialize(std::shared_ptr<YamlParser> parser);

  /**Does the ForceCalculation with the LJFunctor
   * */
=======
  /**
   * Constructs a container and fills it with particles.
   *
   * According to the options passed, a DirectSum or 'LinkedCells' container is
   * built. It consists of FullParticleCells and is filled with
   * `PrintableMolecules`. The particles are aligned on a cuboid grid.
   *
   * @param autopas AutoPas object that should be initialized
   * @param particlesPerDim Number of desired particles per dimension.
   * @param particelSpacing Space between two particles along each axis of space.
   */
  void initContainerGrid(autopas::AutoPas<Particle, ParticleCell> &autopas, size_t particlesPerDim,
                         double particelSpacing);

  void initContainerGauss(autopas::AutoPas<Particle, ParticleCell> &autopas, double boxLength, size_t numParticles,
                          double distributionMean, double distributionStdDev);

  void initContainerUniform(autopas::AutoPas<Particle, ParticleCell> &autopas, std::array<double, 3> boxLength,
                            size_t numParticles);

  /**
   * This function
   * -initializes the autopas Object
   * -sets/initializes the simulation domain with the particles generators
   */
  void initialize(const std::shared_ptr<MDFlexParser> &parser);

  /**
   * Does the ForceCalculation
   * @param Force Calculation Functor
   */
  template <class FunctorType>
>>>>>>> 48b02b9f
  void calculateForces();

  /**
   * This function processes the main simulation loop
   * -calls the time discretization class(calculate fores, etc ...)
   * -do the output each timestep
   * -collects the duration of every Calculation(Position,Force,Velocity)
   */
  void simulate();

  /**
   * Getter for AutoPas object.
   * @return Autopas Object
   */
  autopas::AutoPas<Particle, ParticleCell> *getAutopas() const;

  /**
   * Return the current number of Particles in the AutoPas Object.
   * @return
   */
  size_t getNumParticles() { return _autopas.getNumberOfParticles(); }
<<<<<<< HEAD
  /**Prints Statistics(duration of calculation, etc ..) of the Simulation
   * */

  void printStatistics();
  /**Setter for parser Object
   * @param parser
   * */
  void setParser(const YamlParser &parser);
  /**Getter for ParticlePropertiesLibrary of Simulation
   * @return unique_prt(ParticlePropertiesLibrary)
   * */
  const std::unique_ptr<ParticlePropertiesLibrary> &getPpl() const;
=======

  /**
   * Prints statistics like duration of calculation etc of the Simulation.
   */
  void printStatistics();

 private:
  autopas::AutoPas<Particle, ParticleCell> _autopas;
  std::shared_ptr<MDFlexParser> _parser;
  std::ofstream _logFile;
  std::unique_ptr<ParticlePropertiesLibrary<double, size_t>> _particlePropertiesLibrary;
  std::unique_ptr<
      TimeDiscretization<decltype(_autopas), std::remove_reference_t<decltype(*_particlePropertiesLibrary)>>>
      _timeDiscretization;

  struct timers {
    long durationPositionUpdate = 0, durationForceUpdate = 0, durationVelocityUpdate = 0, durationSimulate = 0;
    std::chrono::system_clock::time_point startTotal, stopTotal;
  } _timers;
>>>>>>> 48b02b9f
};

template <class Particle, class ParticleCell>
autopas::AutoPas<Particle, ParticleCell> *Simulation<Particle, ParticleCell>::getAutopas() const {
  return _autopas.get();
}

template <typename Particle, typename ParticleCell>
void Simulation<Particle, ParticleCell>::initializeParticlePropertiesLibrary() {
  std::map<unsigned long, double> epsilonMap = _parser->getEpsilonMap();
  std::map<unsigned long, double> sigmaMap = _parser->getSigmaMap();
  std::map<unsigned long, double> massMap = _parser->getMassMap();
  if (epsilonMap.empty()) {
    // initializing PPL with default values epsilon=sigma=mass=1.0
    double epsi = 1.0;
    double sig = 1.0;
    _PPL = std::make_unique<ParticlePropertiesLibrary>(epsi, sig, 1.0);
  } else if (epsilonMap.size() == 1) {
    _PPL = std::make_unique<ParticlePropertiesLibrary>(epsilonMap.at(0), sigmaMap.at(0), massMap.at(0));
  } else {
    // all 3 maps are well initialized in parser(parser catches error and throws exception if something is going wrong)
    for (auto eps : epsilonMap) {
      _PPL->addType(eps.first, eps.second, sigmaMap.at(eps.first), massMap.at(eps.first));
    }
  }
}

template <class Particle, class ParticleCell>
<<<<<<< HEAD
void Simulation<Particle, ParticleCell>::initialize(std::shared_ptr<YamlParser> parser) {
  //  _parser = std::make_shared<YamlParser>(parser);
  _parser = parser;
  initializeParticlePropertiesLibrary();
=======
void Simulation<Particle, ParticleCell>::initialize(const std::shared_ptr<MDFlexParser> &parser) {
  _parser = parser;
  double epsilon = _parser->getEpsilon();
  double sigma = _parser->getSigma();
  double mass = _parser->getMass();
  _particlePropertiesLibrary = std::make_unique<std::remove_reference_t<decltype(*_particlePropertiesLibrary)>>();
  _particlePropertiesLibrary->addType(0, epsilon, sigma, mass);
  _timeDiscretization = std::make_unique<
      TimeDiscretization<decltype(_autopas), std::remove_reference_t<decltype(*_particlePropertiesLibrary)>>>(
      _parser->getDeltaT(), *_particlePropertiesLibrary);

>>>>>>> 48b02b9f
  auto logFileName(_parser->getLogFileName());
  auto verletRebuildFrequency(_parser->getVerletRebuildFrequency());
  auto logLevel(_parser->getLogLevel());
  auto &cellSizeFactors(_parser->getCellSizeFactors());
  auto tuningStrategy(_parser->getTuningStrategyOption());
  auto containerChoice(_parser->getContainerOptions());
  auto selectorStrategy(_parser->getSelectorStrategy());
  auto cutoff(_parser->getCutoff());
  auto dataLayoutOptions(_parser->getDataLayoutOptions());
<<<<<<< HEAD
=======
  auto distributionMean(_parser->getDistributionMean());
  auto distributionStdDev(_parser->getDistributionStdDev());
  auto generatorChoice(_parser->getGeneratorOption());
>>>>>>> 48b02b9f
  auto newton3Options(_parser->getNewton3Options());
  auto traversalOptions(_parser->getTraversalOptions());
  auto tuningInterval(_parser->getTuningInterval());
  auto tuningSamples(_parser->getTuningSamples());
  auto verletSkinRadius(_parser->getVerletSkinRadius());
  auto CubeGrid(_parser->getCubeGrid());
  auto CubeGauss(_parser->getCubeGauss());
  auto CubeUniform(_parser->getCubeUniform());
  auto Sphere(_parser->getSphere());
  // select either std::out or a logfile for autopas log output.
  // This does not affect md-flex output.
  std::streambuf *streamBuf;
  if (logFileName.empty()) {
    streamBuf = std::cout.rdbuf();
  } else {
    _logFile.open(logFileName);
    streamBuf = _logFile.rdbuf();
  }
  std::ostream outputStream(streamBuf);
  _autopas.setCutoff(cutoff);
  _autopas.setVerletSkin(verletSkinRadius);
  _autopas.setVerletRebuildFrequency(verletRebuildFrequency);
  _autopas.setTuningInterval(tuningInterval);
  _autopas.setNumSamples(tuningSamples);
  _autopas.setSelectorStrategy(selectorStrategy);
  _autopas.setAllowedContainers(containerChoice);
  _autopas.setAllowedTraversals(traversalOptions);
  _autopas.setAllowedDataLayouts(dataLayoutOptions);
  _autopas.setAllowedNewton3Options(newton3Options);
  _autopas.setTuningStrategyOption(tuningStrategy);
  _autopas.setAllowedCellSizeFactors(cellSizeFactors);
  autopas::Logger::get()->set_level(logLevel);
<<<<<<< HEAD
  _autopas.setBoxMax(_parser->getBoxMax());
  _autopas.setBoxMin(_parser->getBoxMin());
  _autopas.init();
  size_t idcounter = 0;
  for (auto C : CubeGrid) {
    Generator::CubeGrid<Particle, ParticleCell>(_autopas, C.getTypeId(), idcounter, C.getBoxMin(),
                                                C.getParticlesPerDim(), C.getParticleSpacing(), C.getVelocity());
    idcounter = +C.getParticlesTotal();
  }
  for (auto C : CubeGauss) {
    Generator::CubeGauss<Particle, ParticleCell>(_autopas, C.getTypeId(), idcounter, C.getBoxMin(), C.getBoxMax(),
                                                 C.getParticlesTotal(), C.getDistributionMean(),
                                                 C.getDistributionStdDev(), C.getVelocity());
    idcounter = +C.getParticlesTotal();
  }
  for (auto C : CubeUniform) {
    Generator::CubeRandom<Particle, ParticleCell>(_autopas, C.getTypeId(), idcounter, C.getBoxMin(), C.getBoxMax(),
                                                  C.getParticlesTotal(), C.getVelocity());
    idcounter = +C.getParticlesTotal();
  }
  for (auto S : Sphere) {
    Generator::Sphere<Particle, ParticleCell>(_autopas, S.getCenter(), S.getRadius(), S.getParticleSpacing(), idcounter,
                                              S.getTypeId(), S.getVelocity());
    idcounter = +S.getParticlesTotal();
=======

  switch (generatorChoice) {
    case MDFlexParser::GeneratorOption::grid: {
      this->initContainerGrid(_autopas, particlesPerDim, particleSpacing);
      break;
    }
    case MDFlexParser::GeneratorOption::uniform: {
      this->initContainerUniform(_autopas, {boxLength, boxLength, boxLength}, particlesTotal);
      break;
    }
    case MDFlexParser::GeneratorOption::gaussian: {
      this->initContainerGauss(_autopas, boxLength, particlesTotal, distributionMean, distributionStdDev);
      break;
    }
    default:
      throw std::runtime_error("Unknown generator choice");
>>>>>>> 48b02b9f
  }
}

template <class Particle, class ParticleCell>
template <class FunctorType>
void Simulation<Particle, ParticleCell>::calculateForces() {
  std::chrono::high_resolution_clock::time_point startCalc, stopCalc;
  startCalc = std::chrono::high_resolution_clock::now();
<<<<<<< HEAD
  // actually only acceps MoleculeLJ anymore
  auto functor = autopas::LJFunctor<Particle, ParticleCell>(_autopas.getCutoff(), *_PPL, 0.0);
=======
  auto functor = FunctorType(_autopas.getCutoff(), 0.0, *_particlePropertiesLibrary);
>>>>>>> 48b02b9f
  _autopas.iteratePairwise(&functor);
  stopCalc = std::chrono::high_resolution_clock::now();
  auto durationCalcF = std::chrono::duration_cast<std::chrono::microseconds>(stopCalc - startCalc).count();
  _timers.durationForceUpdate += durationCalcF;
}

template <class Particle, class ParticleCell>
void Simulation<Particle, ParticleCell>::simulate() {
  std::chrono::high_resolution_clock::time_point startSim, stopSim;
  startSim = std::chrono::high_resolution_clock::now();
<<<<<<< HEAD
  double deltaT = _parser->getDeltaT();
  double simTimeNow = 0;
  double simTimeEnd = _parser->getDeltaT() * _parser->getIterations();
  TimeDiscretization<decltype(_autopas)> timeDiscretization(deltaT, *_PPL);
=======
>>>>>>> 48b02b9f

  // main simulation loop
  for (size_t iteration = 0; iteration < _parser->getIterations(); ++iteration) {
    if (autopas::Logger::get()->level() <= autopas::Logger::LogLevel::debug) {
      std::cout << "Iteration " << iteration << std::endl;
    }

    _timers.durationPositionUpdate += _timeDiscretization->CalculateX(_autopas);

    switch (this->_parser->getFunctorOption()) {
      case MDFlexParser::FunctorOption::lj12_6: {
        this->calculateForces<autopas::LJFunctor<Particle, ParticleCell, /* mixing */ true>>();
        break;
      }
      case MDFlexParser::FunctorOption::lj12_6_AVX: {
        this->calculateForces<autopas::LJFunctorAVX<Particle, ParticleCell, /* mixing */ true>>();
        break;
      }
    }

    if (autopas::Logger::get()->level() <= autopas::Logger::LogLevel::debug) {
      std::cout << "Current Memory usage: " << autopas::memoryProfiler::currentMemoryUsage() << " kB" << std::endl;
    }
    _timers.durationVelocityUpdate += _timeDiscretization->CalculateV(_autopas);

    // only write vtk files periodically and if a filename is given
    if ((not _parser->getVTKFilenName().empty()) and iteration % _parser->getVtkWriteFrequency() == 0) {
      this->writeVTKFile(iteration);
    }
  }

  stopSim = std::chrono::high_resolution_clock::now();
  _timers.durationSimulate = std::chrono::duration_cast<std::chrono::microseconds>(stopSim - startSim).count();
}

template <class Particle, class ParticleCell>
void Simulation<Particle, ParticleCell>::printStatistics() {
  using namespace std;
  size_t flopsPerKernelCall;

  switch (_parser->getFunctorOption()) {
    case YamlParser::FunctorOption ::lj12_6: {
      flopsPerKernelCall = autopas::LJFunctor<PrintableMolecule,
                                              autopas::FullParticleCell<PrintableMolecule>>::getNumFlopsPerKernelCall();
      break;
    }
    case YamlParser::FunctorOption ::lj12_6_AVX: {
      flopsPerKernelCall =
          autopas::LJFunctorAVX<PrintableMolecule,
                                autopas::FullParticleCell<PrintableMolecule>>::getNumFlopsPerKernelCall();
      break;
    }
    default:
      throw std::runtime_error("Invalid Functor choice");
  }

  _timers.stopTotal = std::chrono::high_resolution_clock::now();
  auto durationTotal =
      std::chrono::duration_cast<std::chrono::microseconds>(_timers.stopTotal - _timers.startTotal).count();
  auto durationTotalSec = durationTotal * 1e-6;
  auto durationSimulateSec = _timers.durationSimulate * 1e-6;

  // time statistics
  cout << "Simulation duration without initilization: " << _timers.durationSimulate << " \u03bcs" << endl;
  // Statistics
  cout << fixed << setprecision(3);
  cout << endl << "Measurements:" << endl;
  cout << "Time total   : " << durationTotal << " \u03bcs (" << durationTotalSec << "s)" << endl;
  cout << "Duration of Physics Calculations: " << endl;
  cout << "Force:   " << _timers.durationForceUpdate << " \u03bcs (" << _timers.durationForceUpdate * 1e-6 << "s)"
       << endl;
  cout << "Postion: " << _timers.durationPositionUpdate << " \u03bcs (" << _timers.durationPositionUpdate * 1e-6 << "s)"
       << endl;
  cout << "Velocity " << _timers.durationVelocityUpdate << " \u03bcs (" << _timers.durationVelocityUpdate * 1e-6 << "s)"
       << endl;

  auto numIterations = _parser->getIterations();

  if (numIterations > 0) {
    cout << "One iteration: " << _timers.durationSimulate / numIterations << " \u03bcs ("
         << durationSimulateSec / numIterations << "s)" << endl;
  }
  auto mfups = _autopas.getNumberOfParticles() * numIterations / durationSimulateSec * 1e-6;
  cout << "MFUPs/sec    : " << mfups << endl;

  if (_parser->getMeasureFlops()) {
    autopas::FlopCounterFunctor<PrintableMolecule, autopas::FullParticleCell<PrintableMolecule>> flopCounterFunctor(
        _autopas.getCutoff());
    _autopas.iteratePairwise(&flopCounterFunctor);

    auto flops = flopCounterFunctor.getFlops(flopsPerKernelCall) * numIterations;
    // approximation for flops of verlet list generation
    if (_autopas.getContainerType() == autopas::ContainerOption::verletLists)
      flops +=
          flopCounterFunctor.getDistanceCalculations() *
          autopas::FlopCounterFunctor<PrintableMolecule,
                                      autopas::FullParticleCell<PrintableMolecule>>::numFlopsPerDistanceCalculation *
          floor(numIterations / _parser->getVerletRebuildFrequency());

    cout << "GFLOPs       : " << flops * 1e-9 << endl;
    cout << "GFLOPs/sec   : " << flops * 1e-9 / durationSimulateSec << endl;
    cout << "Hit rate     : " << flopCounterFunctor.getHitRate() << endl;
  }
}

template <class Particle, class ParticleCell>
void Simulation<Particle, ParticleCell>::setParser(const YamlParser &parser) {
  _parser = std::make_shared<YamlParser>(parser);
}

template <class Particle, class ParticleCell>
const std::unique_ptr<ParticlePropertiesLibrary> &Simulation<Particle, ParticleCell>::getPpl() const {
  return _PPL;
}<|MERGE_RESOLUTION|>--- conflicted
+++ resolved
@@ -22,24 +22,6 @@
 
 template <class Particle, class ParticleCell>
 class Simulation {
-<<<<<<< HEAD
- private:
-  autopas::AutoPas<Particle, ParticleCell> _autopas;
-  std::shared_ptr<YamlParser> _parser;
-  std::ofstream _logFile;
-  std::unique_ptr<ParticlePropertiesLibrary> _PPL;
-
-  struct timers {
-    long durationPositionUpdate = 0, durationForceUpdate = 0, durationVelocityUpdate = 0, durationSimulate = 0;
-    std::chrono::system_clock::time_point startTotal, stopTotal;
-  } _timers;
-
- public:
-  explicit Simulation() {
-    _timers.startTotal = std::chrono::high_resolution_clock::now();
-    _PPL = std::make_unique<ParticlePropertiesLibrary>();
-  };
-=======
  public:
   /**
    * Constructor.
@@ -47,7 +29,6 @@
    * This starts the timer for total simulation time.
    */
   explicit Simulation() { _timers.startTotal = std::chrono::high_resolution_clock::now(); };
->>>>>>> 48b02b9f
 
   /**
    * Destructor.
@@ -68,7 +49,7 @@
    * @param autopas
    */
   void writeVTKFile(unsigned int iteration) {
-    std::string fileBaseName = _parser->getVTKFilenName();
+    std::string fileBaseName = _parser->getVTKFileName();
     std::stringstream strstr;
     auto maxNumDigits = std::to_string(_parser->getIterations()).length();
     strstr << fileBaseName << "_" << std::setfill('0') << std::setw(maxNumDigits) << iteration << ".vtu";
@@ -95,49 +76,17 @@
    * */
   void initializeParticlePropertiesLibrary();
 
-<<<<<<< HEAD
   /** @brief This function
    * -initializes the autopas Object with all member speizified in the YamlParser
    * -initializes the simulation domain with the Object Generators
    */
-  void initialize(std::shared_ptr<YamlParser> parser);
-
-  /**Does the ForceCalculation with the LJFunctor
-   * */
-=======
-  /**
-   * Constructs a container and fills it with particles.
-   *
-   * According to the options passed, a DirectSum or 'LinkedCells' container is
-   * built. It consists of FullParticleCells and is filled with
-   * `PrintableMolecules`. The particles are aligned on a cuboid grid.
-   *
-   * @param autopas AutoPas object that should be initialized
-   * @param particlesPerDim Number of desired particles per dimension.
-   * @param particelSpacing Space between two particles along each axis of space.
-   */
-  void initContainerGrid(autopas::AutoPas<Particle, ParticleCell> &autopas, size_t particlesPerDim,
-                         double particelSpacing);
-
-  void initContainerGauss(autopas::AutoPas<Particle, ParticleCell> &autopas, double boxLength, size_t numParticles,
-                          double distributionMean, double distributionStdDev);
-
-  void initContainerUniform(autopas::AutoPas<Particle, ParticleCell> &autopas, std::array<double, 3> boxLength,
-                            size_t numParticles);
-
-  /**
-   * This function
-   * -initializes the autopas Object
-   * -sets/initializes the simulation domain with the particles generators
-   */
-  void initialize(const std::shared_ptr<MDFlexParser> &parser);
+  void initialize(const std::shared_ptr<YamlParser> &parser);
 
   /**
    * Does the ForceCalculation
-   * @param Force Calculation Functor
+   * @tparam Force Calculation Functor
    */
   template <class FunctorType>
->>>>>>> 48b02b9f
   void calculateForces();
 
   /**
@@ -159,10 +108,10 @@
    * @return
    */
   size_t getNumParticles() { return _autopas.getNumberOfParticles(); }
-<<<<<<< HEAD
-  /**Prints Statistics(duration of calculation, etc ..) of the Simulation
-   * */
-
+
+  /**
+   * Prints statistics like duration of calculation etc of the Simulation.
+   */
   void printStatistics();
   /**Setter for parser Object
    * @param parser
@@ -171,17 +120,11 @@
   /**Getter for ParticlePropertiesLibrary of Simulation
    * @return unique_prt(ParticlePropertiesLibrary)
    * */
-  const std::unique_ptr<ParticlePropertiesLibrary> &getPpl() const;
-=======
-
-  /**
-   * Prints statistics like duration of calculation etc of the Simulation.
-   */
-  void printStatistics();
+  const std::unique_ptr<ParticlePropertiesLibrary<double, size_t>> &getPpl() const;
 
  private:
   autopas::AutoPas<Particle, ParticleCell> _autopas;
-  std::shared_ptr<MDFlexParser> _parser;
+  std::shared_ptr<YamlParser> _parser;
   std::ofstream _logFile;
   std::unique_ptr<ParticlePropertiesLibrary<double, size_t>> _particlePropertiesLibrary;
   std::unique_ptr<
@@ -192,7 +135,6 @@
     long durationPositionUpdate = 0, durationForceUpdate = 0, durationVelocityUpdate = 0, durationSimulate = 0;
     std::chrono::system_clock::time_point startTotal, stopTotal;
   } _timers;
->>>>>>> 48b02b9f
 };
 
 template <class Particle, class ParticleCell>
@@ -202,43 +144,31 @@
 
 template <typename Particle, typename ParticleCell>
 void Simulation<Particle, ParticleCell>::initializeParticlePropertiesLibrary() {
+  _particlePropertiesLibrary = std::make_unique<std::remove_reference_t<decltype(*_particlePropertiesLibrary)>>();
   std::map<unsigned long, double> epsilonMap = _parser->getEpsilonMap();
   std::map<unsigned long, double> sigmaMap = _parser->getSigmaMap();
   std::map<unsigned long, double> massMap = _parser->getMassMap();
   if (epsilonMap.empty()) {
     // initializing PPL with default values epsilon=sigma=mass=1.0
-    double epsi = 1.0;
-    double sig = 1.0;
-    _PPL = std::make_unique<ParticlePropertiesLibrary>(epsi, sig, 1.0);
-  } else if (epsilonMap.size() == 1) {
-    _PPL = std::make_unique<ParticlePropertiesLibrary>(epsilonMap.at(0), sigmaMap.at(0), massMap.at(0));
+    double epsilon = 1.0;
+    double sigma = 1.0;
+    double mass = 1.0;
+    _particlePropertiesLibrary->addType(0, epsilon, sigma, mass);
   } else {
     // all 3 maps are well initialized in parser(parser catches error and throws exception if something is going wrong)
     for (auto eps : epsilonMap) {
-      _PPL->addType(eps.first, eps.second, sigmaMap.at(eps.first), massMap.at(eps.first));
-    }
-  }
-}
-
-template <class Particle, class ParticleCell>
-<<<<<<< HEAD
-void Simulation<Particle, ParticleCell>::initialize(std::shared_ptr<YamlParser> parser) {
-  //  _parser = std::make_shared<YamlParser>(parser);
+      _particlePropertiesLibrary->addType(eps.first, eps.second, sigmaMap.at(eps.first), massMap.at(eps.first));
+    }
+  }
+}
+
+template <class Particle, class ParticleCell>
+void Simulation<Particle, ParticleCell>::initialize(const std::shared_ptr<YamlParser> &parser) {
   _parser = parser;
   initializeParticlePropertiesLibrary();
-=======
-void Simulation<Particle, ParticleCell>::initialize(const std::shared_ptr<MDFlexParser> &parser) {
-  _parser = parser;
-  double epsilon = _parser->getEpsilon();
-  double sigma = _parser->getSigma();
-  double mass = _parser->getMass();
-  _particlePropertiesLibrary = std::make_unique<std::remove_reference_t<decltype(*_particlePropertiesLibrary)>>();
-  _particlePropertiesLibrary->addType(0, epsilon, sigma, mass);
   _timeDiscretization = std::make_unique<
       TimeDiscretization<decltype(_autopas), std::remove_reference_t<decltype(*_particlePropertiesLibrary)>>>(
       _parser->getDeltaT(), *_particlePropertiesLibrary);
-
->>>>>>> 48b02b9f
   auto logFileName(_parser->getLogFileName());
   auto verletRebuildFrequency(_parser->getVerletRebuildFrequency());
   auto logLevel(_parser->getLogLevel());
@@ -248,12 +178,6 @@
   auto selectorStrategy(_parser->getSelectorStrategy());
   auto cutoff(_parser->getCutoff());
   auto dataLayoutOptions(_parser->getDataLayoutOptions());
-<<<<<<< HEAD
-=======
-  auto distributionMean(_parser->getDistributionMean());
-  auto distributionStdDev(_parser->getDistributionStdDev());
-  auto generatorChoice(_parser->getGeneratorOption());
->>>>>>> 48b02b9f
   auto newton3Options(_parser->getNewton3Options());
   auto traversalOptions(_parser->getTraversalOptions());
   auto tuningInterval(_parser->getTuningInterval());
@@ -286,7 +210,6 @@
   _autopas.setTuningStrategyOption(tuningStrategy);
   _autopas.setAllowedCellSizeFactors(cellSizeFactors);
   autopas::Logger::get()->set_level(logLevel);
-<<<<<<< HEAD
   _autopas.setBoxMax(_parser->getBoxMax());
   _autopas.setBoxMin(_parser->getBoxMin());
   _autopas.init();
@@ -311,24 +234,6 @@
     Generator::Sphere<Particle, ParticleCell>(_autopas, S.getCenter(), S.getRadius(), S.getParticleSpacing(), idcounter,
                                               S.getTypeId(), S.getVelocity());
     idcounter = +S.getParticlesTotal();
-=======
-
-  switch (generatorChoice) {
-    case MDFlexParser::GeneratorOption::grid: {
-      this->initContainerGrid(_autopas, particlesPerDim, particleSpacing);
-      break;
-    }
-    case MDFlexParser::GeneratorOption::uniform: {
-      this->initContainerUniform(_autopas, {boxLength, boxLength, boxLength}, particlesTotal);
-      break;
-    }
-    case MDFlexParser::GeneratorOption::gaussian: {
-      this->initContainerGauss(_autopas, boxLength, particlesTotal, distributionMean, distributionStdDev);
-      break;
-    }
-    default:
-      throw std::runtime_error("Unknown generator choice");
->>>>>>> 48b02b9f
   }
 }
 
@@ -337,12 +242,7 @@
 void Simulation<Particle, ParticleCell>::calculateForces() {
   std::chrono::high_resolution_clock::time_point startCalc, stopCalc;
   startCalc = std::chrono::high_resolution_clock::now();
-<<<<<<< HEAD
-  // actually only acceps MoleculeLJ anymore
-  auto functor = autopas::LJFunctor<Particle, ParticleCell>(_autopas.getCutoff(), *_PPL, 0.0);
-=======
   auto functor = FunctorType(_autopas.getCutoff(), 0.0, *_particlePropertiesLibrary);
->>>>>>> 48b02b9f
   _autopas.iteratePairwise(&functor);
   stopCalc = std::chrono::high_resolution_clock::now();
   auto durationCalcF = std::chrono::duration_cast<std::chrono::microseconds>(stopCalc - startCalc).count();
@@ -353,13 +253,6 @@
 void Simulation<Particle, ParticleCell>::simulate() {
   std::chrono::high_resolution_clock::time_point startSim, stopSim;
   startSim = std::chrono::high_resolution_clock::now();
-<<<<<<< HEAD
-  double deltaT = _parser->getDeltaT();
-  double simTimeNow = 0;
-  double simTimeEnd = _parser->getDeltaT() * _parser->getIterations();
-  TimeDiscretization<decltype(_autopas)> timeDiscretization(deltaT, *_PPL);
-=======
->>>>>>> 48b02b9f
 
   // main simulation loop
   for (size_t iteration = 0; iteration < _parser->getIterations(); ++iteration) {
@@ -370,11 +263,11 @@
     _timers.durationPositionUpdate += _timeDiscretization->CalculateX(_autopas);
 
     switch (this->_parser->getFunctorOption()) {
-      case MDFlexParser::FunctorOption::lj12_6: {
+      case YamlParser::FunctorOption::lj12_6: {
         this->calculateForces<autopas::LJFunctor<Particle, ParticleCell, /* mixing */ true>>();
         break;
       }
-      case MDFlexParser::FunctorOption::lj12_6_AVX: {
+      case YamlParser::FunctorOption::lj12_6_AVX: {
         this->calculateForces<autopas::LJFunctorAVX<Particle, ParticleCell, /* mixing */ true>>();
         break;
       }
@@ -386,7 +279,7 @@
     _timers.durationVelocityUpdate += _timeDiscretization->CalculateV(_autopas);
 
     // only write vtk files periodically and if a filename is given
-    if ((not _parser->getVTKFilenName().empty()) and iteration % _parser->getVtkWriteFrequency() == 0) {
+    if ((not _parser->getVTKFileName().empty()) and iteration % _parser->getVtkWriteFrequency() == 0) {
       this->writeVTKFile(iteration);
     }
   }
@@ -471,6 +364,6 @@
 }
 
 template <class Particle, class ParticleCell>
-const std::unique_ptr<ParticlePropertiesLibrary> &Simulation<Particle, ParticleCell>::getPpl() const {
-  return _PPL;
+const std::unique_ptr<ParticlePropertiesLibrary<double, size_t>> &Simulation<Particle, ParticleCell>::getPpl() const {
+  return _particlePropertiesLibrary;
 }