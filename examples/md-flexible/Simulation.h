--- conflicted
+++ resolved
@@ -293,17 +293,12 @@
   startSim = std::chrono::high_resolution_clock::now();
 
   // main simulation loop
-<<<<<<< HEAD
-  while (simTimeNow < simTimeEnd) {
-    _timers.durationPositionUpdate += timeDiscretization.CalculateX(_autopas);
-    this->calculateForces();
-=======
   for (size_t iteration = 0; iteration < _parser->getIterations(); ++iteration) {
     if (autopas::Logger::get()->level() <= autopas::Logger::LogLevel::debug) {
       std::cout << "Iteration " << iteration << std::endl;
     }
 
-    _timers.durationPositionUpdate += _timeDiscretization->VSCalculateX(_autopas);
+    _timers.durationPositionUpdate += _timeDiscretization->CalculateX(_autopas);
 
     switch (this->_parser->getFunctorOption()) {
       case MDFlexParser::FunctorOption::lj12_6: {
@@ -316,22 +311,15 @@
       }
     }
 
->>>>>>> 1e27f001
     if (autopas::Logger::get()->level() <= autopas::Logger::LogLevel::debug) {
       std::cout << "Current Memory usage: " << autopas::memoryProfiler::currentMemoryUsage() << " kB" << std::endl;
     }
-<<<<<<< HEAD
-    _timers.durationVelocityUpdate += timeDiscretization.CalculateV(_autopas);
-    simTimeNow += deltaT;
-    this->writeVTKFile(simTimeNow / deltaT, _autopas.getNumberOfParticles(), _autopas);
-=======
-    _timers.durationVelocityUpdate += _timeDiscretization->VSCalculateV(_autopas);
+    _timers.durationVelocityUpdate += _timeDiscretization->CalculateV(_autopas);
 
     // only write vtk files periodically and if a filename is given
     if ((not _parser->getVTKFilenName().empty()) and iteration % _parser->getVtkWriteFrequency() == 0) {
       this->writeVTKFile(iteration);
     }
->>>>>>> 1e27f001
   }
 
   stopSim = std::chrono::high_resolution_clock::now();
