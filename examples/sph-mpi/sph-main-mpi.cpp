/**
 * @file sph-main-mpi.cpp
 * @date 10.04.2018
 * @author seckler
 */

#include <mpi.h>
#include <array>
#include <cmath>
#include <iostream>
#include "autopas/AutoPas.h"
#include "autopas/sph/autopassph.h"

typedef autopas::AutoPas<autopas::sph::SPHParticle, autopas::FullParticleCell<autopas::sph::SPHParticle>>
    AutoPasContainer;

void SetupIC(AutoPasContainer &sphSystem, double *end_time, const std::array<double, 3> &bBoxMax) {
  // Place SPH particles
  std::cout << "setup... started" << std::endl;
  const double dx = 1.0 / 128.0;
  unsigned int i = 0;
  for (double x = 0; x < bBoxMax[0] * 0.5; x += dx) {  // NOLINT
    for (double y = 0; y < bBoxMax[1]; y += dx) {      // NOLINT
      for (double z = 0; z < bBoxMax[2]; z += dx) {    // NOLINT
        autopas::sph::SPHParticle ith({x, y, z}, {0, 0, 0}, i++, 0.75, 0.012, 0.);
        ith.setDensity(1.0);
        ith.setEnergy(2.5);
        if (autopas::utils::inBox(ith.getR(), sphSystem.getBoxMin(), sphSystem.getBoxMax())) {
          sphSystem.addParticle(ith);
        }
      }
    }
  }
  for (double x = bBoxMax[0] * 0.5; x < bBoxMax[0] * 1.; x += dx * 2.0) {  // NOLINT
    for (double y = 0; y < bBoxMax[1]; y += dx) {                          // NOLINT
      for (double z = 0; z < bBoxMax[2]; z += dx) {                        // NOLINT
        autopas::sph::SPHParticle ith({x, y, z}, {0, 0, 0}, i++, 0.75, 0.012, 0.);
        ith.setDensity(0.5);
        ith.setEnergy(2.5);
        if (autopas::utils::inBox(ith.getR(), sphSystem.getBoxMin(), sphSystem.getBoxMax())) {
          sphSystem.addParticle(ith);
        }
      }
    }
  }
  for (auto part = sphSystem.begin(autopas::IteratorBehavior::ownedOnly); part.isValid(); ++part) {
    part->setMass(part->getMass() * bBoxMax[0] * bBoxMax[1] * bBoxMax[2] / (double)(i));
  }

  // we are incrementing i independent of whether we add a particle to the local
  // sphsystem, or not. So it is still the global number of particles.
  std::cout << "total # of particles is... " << i << std::endl;

  // Set the end time
  *end_time = .018;
  // end_time for original example: (expects 50 timesteps)
  // *end_time = .12;
  // Fin.
  std::cout << "setup... completed" << std::endl;
}

void Initialize(AutoPasContainer &sphSystem) {
  std::cout << "initialize... started" << std::endl;
  for (auto part = sphSystem.begin(autopas::IteratorBehavior::ownedOnly); part.isValid(); ++part) {
    part->calcPressure();
  }
  std::cout << "initialize... completed" << std::endl;
}

double getTimeStepGlobal(AutoPasContainer &sphSystem, MPI_Comm &comm) {
  double dt = 1.0e+30;  // set VERY LARGE VALUE
  for (auto part = sphSystem.begin(autopas::IteratorBehavior::ownedOnly); part.isValid(); ++part) {
    part->calcDt();
    if (part->getDt() < 0.002) {
      std::cout << "small time step for particle " << part->getID() << " at [" << part->getR()[0] << ", "
                << part->getR()[1] << ", " << part->getR()[2] << "]" << std::endl;
    }
    dt = std::min(dt, part->getDt());
  }

  // MPI, global reduction of minimum
  MPI_Allreduce(MPI_IN_PLACE, &dt, 1, MPI_DOUBLE, MPI_MIN, comm);

  std::cout << "the time step dt is..." << dt << std::endl;
  return dt;
}

void leapfrogInitialKick(AutoPasContainer &sphSystem, const double dt) {
  for (auto part = sphSystem.begin(autopas::IteratorBehavior::ownedOnly); part.isValid(); ++part) {
    part->setVel_half(
        autopas::ArrayMath::add(part->getV(), autopas::ArrayMath::mulScalar(part->getAcceleration(), 0.5 * dt)));
    part->setEng_half(part->getEnergy() + 0.5 * dt * part->getEngDot());
  }
}

void leapfrogFullDrift(AutoPasContainer &sphSystem, const double dt) {
  // time becomes t + dt;
  for (auto part = sphSystem.begin(autopas::IteratorBehavior::ownedOnly); part.isValid(); ++part) {
    part->addR(autopas::ArrayMath::mulScalar(part->getVel_half(), dt));
  }
}

void leapfrogPredict(AutoPasContainer &sphSystem, const double dt) {
  for (auto part = sphSystem.begin(autopas::IteratorBehavior::ownedOnly); part.isValid(); ++part) {
    part->addV(autopas::ArrayMath::mulScalar(part->getAcceleration(), dt));
    part->addEnergy(part->getEngDot() * dt);
  }
}

void leapfrogFinalKick(AutoPasContainer &sphSystem, const double dt) {
  for (auto part = sphSystem.begin(autopas::IteratorBehavior::ownedOnly); part.isValid(); ++part) {
    part->setV(
        autopas::ArrayMath::add(part->getVel_half(), autopas::ArrayMath::mulScalar(part->getAcceleration(), 0.5 * dt)));
    part->setEnergy(part->getEng_half() + 0.5 * dt * part->getEngDot());
  }
}

void setPressure(AutoPasContainer &sphSystem) {
  for (auto part = sphSystem.begin(autopas::IteratorBehavior::ownedOnly); part.isValid(); ++part) {
    part->calcPressure();
  }
}

int getSendRecvPartner(const std::array<int, 3> diff, MPI_Comm &comm, bool recvPartner) {
  int neighbor;
  std::array<int, 3> mycoords{0, 0, 0};
  std::array<int, 3> neighborcoords{0, 0, 0};
  std::array<int, 3> dimSize{0, 0, 0}, dummy{0, 0, 0};
  MPI_Cart_get(comm, 3, dimSize.data(), dummy.data(), mycoords.data());
  for (int i = 0; i < 3; ++i) {
    if (recvPartner) {
      neighborcoords[i] = (mycoords[i] + dimSize[i] - diff[i]) % dimSize[i];
    } else {
      neighborcoords[i] = (mycoords[i] + diff[i]) % dimSize[i];
    }
  }
  MPI_Cart_rank(comm, neighborcoords.data(), &neighbor);
  return neighbor;
}

int getReceivePartner(const std::array<int, 3> diff, MPI_Comm &comm) { return getSendRecvPartner(diff, comm, true); }

void issueSend(std::vector<autopas::sph::SPHParticle> &sendParticles, const std::array<int, 3> diff, MPI_Comm &comm,
               MPI_Request &sendRequest, std::vector<double> &buffer) {
  int neighbor = getSendRecvPartner(diff, comm, false);

  for (auto &p : sendParticles) {
    std::vector<double> serialized = p.serialize();
    buffer.insert(std::end(buffer), std::begin(serialized), std::end(serialized));
  }
  MPI_Isend(buffer.data(), buffer.size(), MPI_DOUBLE, neighbor, 3, comm, &sendRequest);
}

void receive(std::vector<autopas::sph::SPHParticle> &receiveParticles, const std::array<int, 3> diff, MPI_Comm &comm) {
  int neighbor = getReceivePartner(diff, comm);

  int length;
  MPI_Status status;
  MPI_Probe(neighbor, 3, comm, &status);
  MPI_Get_count(&status, MPI_DOUBLE, &length);
  std::vector<double> recvBuffer(length);
  MPI_Recv(recvBuffer.data(), length, MPI_DOUBLE, neighbor, 3, comm, MPI_STATUS_IGNORE);

  for (size_t i = 0; i < (size_t)length;) {
    auto p = autopas::sph::SPHParticle::deserialize(recvBuffer.data(), i);
    receiveParticles.push_back(p);
  }
}

void waitSend(MPI_Request &sendRequest) { MPI_Wait(&sendRequest, MPI_STATUS_IGNORE); }

/**
 * Get the haloregion of particles we need to send to the neighbour with the
 * specific diff.
 * Needed for the RegionParticleIterator.
 * @param boxMin
 * @param boxMax
 * @param diff
 * @param sendMin
 * @param sendMax
 * @param cutoff
 * @param skin
 * @param shift
 * @param globalBoxMin
 * @param globalBoxMax
 */
void getSendHalo(double boxMin, double boxMax, int diff, double &sendMin, double &sendMax, double cutoff, double skin,
                 double &shift, const double globalBoxMin, const double globalBoxMax) {
  if (diff == 0) {
    sendMin = boxMin - skin;
    sendMax = boxMax + skin;
    shift = 0;
  } else if (diff == -1) {
    sendMin = boxMin - skin;
    sendMax = boxMin + cutoff + skin;
    if (boxMin == globalBoxMin) {
      shift = globalBoxMax - globalBoxMin;
    } else {
      shift = 0;
    }
  } else if (diff == 1) {
    sendMin = boxMax - cutoff - skin;
    sendMax = boxMax + skin;
    if (boxMax == globalBoxMax) {
      shift = globalBoxMin - globalBoxMax;
    } else {
      shift = 0;
    }
  }
}

/**
 * Get the region of leaving particles we need to send to the neighbour with the
 * specific diff.
 * Needed for the RegionParticleIterator.
 * @param boxMin
 * @param boxMax
 * @param diff
 * @param sendMin output
 * @param sendMax output
 * @param cutoff
 * @param shift output
 * @param globalBoxMin
 * @param globalBoxMax
 */
void getSendLeaving(double boxMin, double boxMax, int diff, double &sendMin, double &sendMax, double cutoff,
                    double &shift, const double globalBoxMin, const double globalBoxMax) {
  if (diff == 0) {
    sendMin = boxMin;
    sendMax = boxMax;
    shift = 0;
  } else if (diff == -1) {
    sendMin = boxMin - cutoff;
    sendMax = boxMin;
    if (boxMin == globalBoxMin) {
      shift = globalBoxMax - globalBoxMin;
    } else {
      shift = 0;
    }
  } else if (diff == 1) {
    sendMin = boxMax;
    sendMax = boxMax + cutoff;
    if (boxMax == globalBoxMax) {
      shift = globalBoxMin - globalBoxMax;
    } else {
      shift = 0;
    }
  }
}

/**
 * updates the halo particles
 * this is done by sending the boundary particles to othere processes + shifting
 * them around for periodic boundaries
 * @param sphSystem
 * @param comm
 * @param globalBoxMin
 * @param globalBoxMax
 */
void updateHaloParticles(AutoPasContainer &sphSystem, MPI_Comm &comm, const std::array<double, 3> &globalBoxMin,
                         const std::array<double, 3> &globalBoxMax) {
  std::array<double, 3> boxMin = sphSystem.getBoxMin();
  std::array<double, 3> boxMax = sphSystem.getBoxMax();
  std::array<double, 3> requiredHaloMin{0, 0, 0}, requiredHaloMax{0, 0, 0};
  std::array<int, 3> diff{0, 0, 0};
  std::array<double, 3> shift{0, 0, 0};
  double cutoff = sphSystem.getCutoff();
  double skin = sphSystem.getVerletSkin();
  std::vector<double> buffer;
  for (diff[0] = -1; diff[0] < 2; diff[0]++) {
    for (diff[1] = -1; diff[1] < 2; diff[1]++) {
      for (diff[2] = -1; diff[2] < 2; diff[2]++) {
        std::vector<autopas::sph::SPHParticle> sendParticles;
        if (not diff[0] and not diff[1] and not diff[2]) {
          // at least one dimension has to be non-zero
          continue;
        }
        // figure out which particles we send
        for (int i = 0; i < 3; ++i) {
          getSendHalo(boxMin[i], boxMax[i], diff[i], requiredHaloMin[i], requiredHaloMax[i], cutoff, skin, shift[i],
                      globalBoxMin[i], globalBoxMax[i]);
        }

        for (auto iterator =
                 sphSystem.getRegionIterator(requiredHaloMin, requiredHaloMax, autopas::IteratorBehavior::ownedOnly);
             iterator.isValid(); ++iterator) {
          autopas::sph::SPHParticle p = *iterator;  // copies Particle
          p.addR(shift);
          sendParticles.push_back(p);
        }
        MPI_Request sendRequest;
        issueSend(sendParticles, diff, comm, sendRequest, buffer);

        std::vector<autopas::sph::SPHParticle> receiveParticles;
        receive(receiveParticles, diff, comm);
        for (auto &particle : receiveParticles) {
          sphSystem.addOrUpdateHaloParticle(particle);
        }
        waitSend(sendRequest);
        buffer.clear();
      }
    }
  }
}

void periodicBoundaryUpdate(AutoPasContainer &sphSystem, MPI_Comm &comm,
                            const std::vector<autopas::sph::SPHParticle> &invalidParticles,
                            std::array<double, 3> globalBoxMin, std::array<double, 3> globalBoxMax) {
  std::array<double, 3> boxMin = sphSystem.getBoxMin();
  std::array<double, 3> boxMax = sphSystem.getBoxMax();
  std::array<double, 3> requiredHaloMin{0, 0, 0}, requiredHaloMax{0, 0, 0};
  std::array<int, 3> diff{0, 0, 0};
  std::array<double, 3> shift{0, 0, 0};
  double cutoff = sphSystem.getCutoff();

  std::vector<double> buffer;
  for (diff[0] = -1; diff[0] < 2; diff[0]++) {
    for (diff[1] = -1; diff[1] < 2; diff[1]++) {
      for (diff[2] = -1; diff[2] < 2; diff[2]++) {
        std::vector<autopas::sph::SPHParticle> sendParticles;
        if (not diff[0] and not diff[1] and not diff[2]) {
          // at least one dimension has to be non-zero
          continue;
        }
        // figure out which particles we send
        for (int i = 0; i < 3; ++i) {
          getSendLeaving(boxMin[i], boxMax[i], diff[i], requiredHaloMin[i], requiredHaloMax[i], cutoff, shift[i],
                         globalBoxMin[i], globalBoxMax[i]);
        }
        for (const auto &p : invalidParticles) {
          if (autopas::utils::inBox(p.getR(), requiredHaloMin, requiredHaloMax)) {
            // std::cout << "sending particle at (" << p.getR()[0] << ", "
            //          << p.getR()[1] << ", " << p.getR()[2] << ")" << std::endl;
            auto pCopy = p;
            pCopy.addR(shift);
            sendParticles.push_back(pCopy);
          }
        }
        MPI_Request sendRequest;
        issueSend(sendParticles, diff, comm, sendRequest, buffer);

        std::vector<autopas::sph::SPHParticle> receiveParticles;
        receive(receiveParticles, diff, comm);
        for (auto &particle : receiveParticles) {
          for (int i = 0; i < 3; i++) {
            auto r = particle.getR();
            if (r[i] == sphSystem.getBoxMax()[i]) {  // required if -1e20 + 3 =
                                                     // 3 and not < 3 //
                                                     // floating point errors
              r[i] = nextafter(r[i], 0);
              particle.setR(r);
            }
          }
          sphSystem.addParticle(particle);
        }
        waitSend(sendRequest);
        buffer.clear();
      }
    }
  }
}

void densityPressureHydroForce(AutoPasContainer &sphSystem, MPI_Comm &comm, const std::array<double, 3> &globalBoxMin,
                               const std::array<double, 3> &globalBoxMax) {
  // declare the used functors
  autopas::sph::SPHCalcDensityFunctor densityFunctor;
  autopas::sph::SPHCalcHydroForceFunctor hydroForceFunctor;

  // 1.first calculate density
  // 1.1 to calculate the density we need the halo particles
  updateHaloParticles(sphSystem, comm, globalBoxMin, globalBoxMax);

  // 1.2 then calculate density
  for (auto part = sphSystem.begin(autopas::IteratorBehavior::ownedOnly); part.isValid(); ++part) {
    part->setDensity(0.);
    densityFunctor.AoSFunctor(*part, *part);
    part->setDensity(part->getDensity() / 2);
  }
<<<<<<< HEAD
  DensityTraversal densityTraversal(sphSystem.getCellBlock().getCellsPerDimensionWithHalo(), &densityFunctor);
  sphSystem.iteratePairwise(&densityTraversal);
  // 1.3 delete halo particles, as their values are no longer valid
  deleteHaloParticles(sphSystem);
=======

  sphSystem.iteratePairwise(&densityFunctor);
>>>>>>> 08743470

  // 2. then update pressure
  setPressure(sphSystem);

  // 0.3 then calculate hydro force
  // 0.3.1 to calculate the density we need the halo particles
  updateHaloParticles(sphSystem, comm, globalBoxMin, globalBoxMax);

  // 0.3.2 then calculate hydro force
  for (auto part = sphSystem.begin(autopas::IteratorBehavior::ownedOnly); part.isValid(); ++part) {
    // self interaction leeds to:
    // 1) vsigmax = 2*part->getSoundSpeed()
    // 2) no change in acceleration
    part->setVSigMax(2 * part->getSoundSpeed());
    part->setAcceleration(std::array<double, 3>{0., 0., 0.});
    part->setEngDot(0.);
  }
<<<<<<< HEAD
  HydroTraversal hydroTraversal(sphSystem.getCellBlock().getCellsPerDimensionWithHalo(), &hydroForceFunctor);
  sphSystem.iteratePairwise(&hydroTraversal);
  // 0.3.3 delete halo particles, as their values are no longer valid
  deleteHaloParticles(sphSystem);
=======

  sphSystem.iteratePairwise(&hydroForceFunctor);
>>>>>>> 08743470
}

void printConservativeVariables(AutoPasContainer &sphSystem, MPI_Comm &comm) {
  std::array<double, 3> momSum = {0., 0., 0.};  // total momentum
  double energySum = 0.;                        // total energy
  for (auto it = sphSystem.begin(autopas::IteratorBehavior::ownedOnly); it.isValid(); ++it) {
    momSum = autopas::ArrayMath::add(momSum, autopas::ArrayMath::mulScalar(it->getV(), it->getMass()));
    energySum += (it->getEnergy() + 0.5 * autopas::ArrayMath::dot(it->getV(), it->getV())) * it->getMass();
  }

  // MPI: global reduction
  int myrank;
  MPI_Comm_rank(comm, &myrank);
  if (myrank == 0) {
    MPI_Reduce(MPI_IN_PLACE, &energySum, 1, MPI_DOUBLE, MPI_SUM, 0, comm);
    MPI_Reduce(MPI_IN_PLACE, momSum.data(), 3, MPI_DOUBLE, MPI_SUM, 0, comm);
    printf("%.16e\n", energySum);
    printf("%.16e\n", momSum[0]);
    printf("%.16e\n", momSum[1]);
    printf("%.16e\n", momSum[2]);
  } else {
    MPI_Reduce(&energySum, &energySum, 1, MPI_DOUBLE, MPI_SUM, 0, comm);
    MPI_Reduce(momSum.data(), momSum.data(), 3, MPI_DOUBLE, MPI_SUM, 0, comm);
  }
}

MPI_Comm getDecomposition(const std::array<double, 3> globalMin, const std::array<double, 3> globalMax,
                          std::array<double, 3> &localMin, std::array<double, 3> &localMax) {
  int numProcs;
  MPI_Comm_size(MPI_COMM_WORLD, &numProcs);
  std::array<int, 3> gridSize{0, 0, 0};
  MPI_Dims_create(numProcs, 3, gridSize.data());
  std::array<int, 3> period = {1, 1, 1};
  MPI_Comm cart;
  MPI_Cart_create(MPI_COMM_WORLD, 3, gridSize.data(), period.data(), false, &cart);
  std::cout << "MPI grid dimensions: " << gridSize[0] << ", " << gridSize[1] << ", " << gridSize[2] << std::endl;

  int rank;
  MPI_Comm_rank(cart, &rank);
  std::array<int, 3> coords{};
  MPI_Cart_coords(cart, rank, 3, coords.data());

  for (int i = 0; i < 3; ++i) {
    localMin[i] = coords[i] * (globalMax[i] - globalMin[i]) / gridSize[i] + globalMin[i];
    localMax[i] = (coords[i] + 1) * (globalMax[i] - globalMin[i]) / gridSize[i] + globalMin[i];
    if (coords[i] == 0) {
      localMin[i] = globalMin[i];
    } else if (coords[i] == gridSize[i] - 1) {
      localMax[i] = globalMax[i];
    }
  }

  std::cout << "MPI coordinate of current process: " << coords[0] << ", " << coords[1] << ", " << coords[2]
            << std::endl;
  return cart;
}

int main(int argc, char *argv[]) {
  MPI_Init(&argc, &argv);
  autopas::Logger::create();

  std::array<double, 3> globalBoxMin({0., 0., 0.}), globalBoxMax{};
  globalBoxMax[0] = 1.;
  globalBoxMax[1] = globalBoxMax[2] = globalBoxMax[0] / 8.0;
  double cutoff = 0.03;               // 0.012*2.5=0.03; where 2.5 = kernel support radius
  unsigned int rebuildFrequency = 6;  // has to be multiple of 2
  double skinToCutoffRatio = 0.1;

  std::array<double, 3> localBoxMin{}, localBoxMax{};

  // get the decomposition -- get the local box of the current process from the
  // global box
  MPI_Comm comm = getDecomposition(globalBoxMin, globalBoxMax, localBoxMin, localBoxMax);

  AutoPasContainer sphSystem;
  sphSystem.setNumSamples(
      6);  // has to be multiple of 2, should also be multiple of rebuildFrequency (but this is not necessary)
  sphSystem.setBoxMin(localBoxMin);
  sphSystem.setBoxMax(localBoxMax);
  sphSystem.setCutoff(cutoff);
  sphSystem.setVerletSkin(skinToCutoffRatio * cutoff);
  sphSystem.setVerletRebuildFrequency(rebuildFrequency);

  std::set<autopas::ContainerOption> allowedContainers{autopas::ContainerOption::linkedCells,
                                                       autopas::ContainerOption::verletLists,
                                                       autopas::ContainerOption::verletListsCells};
  sphSystem.setAllowedContainers(allowedContainers);

  auto dataLayouts = autopas::allDataLayoutOptions;
  if (dataLayouts.find(autopas::DataLayoutOption::cuda) != dataLayouts.end()) {
    dataLayouts.erase(dataLayouts.find(autopas::DataLayoutOption::cuda));
  }
  sphSystem.setAllowedDataLayouts(dataLayouts);

  sphSystem.init();

  double dt;
  double t_end;

  // only adds particles to the current process, due to the right localBoxMin,
  // localBoxMax
  SetupIC(sphSystem, &t_end, globalBoxMax);
  Initialize(sphSystem);

  // 0.1 ---- GET INITIAL FORCES OF SYSTEM ----
  densityPressureHydroForce(sphSystem, comm, globalBoxMin, globalBoxMax);

  std::cout << "\n----------------------------" << std::endl;

  // 0.2 get time step
  dt = getTimeStepGlobal(sphSystem, comm);
  //---- INITIAL FORCES ARE NOW CALCULATED ----

  printConservativeVariables(sphSystem, comm);

  // 1 ---- START MAIN LOOP ----
  size_t step = 0;
  int rank;
  MPI_Comm_rank(comm, &rank);
  for (double time = 0.; time < t_end && step < 55; time += dt, ++step) {
    if (rank == 0) {
      std::cout << "\n-------------------------\ntime step " << step << "(t = " << time << ")..." << std::endl;
    }
    // 1.1 Leap frog: Initial Kick & Full Drift
    leapfrogInitialKick(sphSystem, dt);
    leapfrogFullDrift(sphSystem, dt);  // changes position

    // 1.2.1 positions have changed, so the container needs to be updated!
    auto invalidParticles = sphSystem.updateContainer();

    // 1.2.2 adjust positions based on boundary conditions (here: periodic)
    periodicBoundaryUpdate(sphSystem, comm, invalidParticles, globalBoxMin, globalBoxMax);

    // 1.3 Leap frog: predict
    leapfrogPredict(sphSystem, dt);
    // 1.4 Calculate density, pressure and hydrodynamic forces
    densityPressureHydroForce(sphSystem, comm, globalBoxMin, globalBoxMax);
    // 1.5 get time step
    dt = getTimeStepGlobal(sphSystem, comm);
    // 1.6 Leap frog: final Kick
    leapfrogFinalKick(sphSystem, dt);

    //    for (auto part = sphSystem.begin(autopas::IteratorBehavior::ownedOnly); part.isValid(); ++part) {
    //      printf(
    //          "%lu\t%lf\t%lf\t%lf\t%lf\t%lf\t"
    //          "%lf\t%lf\t%lf\t%lf\t%lf\t%lf\t%lf\t%lf\t%lf\t%lf\n",
    //          part->getID(), part->getMass(), part->getR()[0],
    //          part->getR()[1],
    //          part->getR()[2], part->getV()[0], part->getV()[1],
    //          part->getV()[2],
    //          part->getDensity(), part->getEnergy(), part->getPressure(),
    //          part->getAcceleration()[0], part->getAcceleration()[1],
    //          part->getAcceleration()[2], part->getEngDot(), part->getDt());
    //    }

    printConservativeVariables(sphSystem, comm);
  }
  std::cout << "-----------------\nfinished" << std::endl;
  MPI_Finalize();
}<|MERGE_RESOLUTION|>--- conflicted
+++ resolved
@@ -376,15 +376,8 @@
     densityFunctor.AoSFunctor(*part, *part);
     part->setDensity(part->getDensity() / 2);
   }
-<<<<<<< HEAD
-  DensityTraversal densityTraversal(sphSystem.getCellBlock().getCellsPerDimensionWithHalo(), &densityFunctor);
-  sphSystem.iteratePairwise(&densityTraversal);
-  // 1.3 delete halo particles, as their values are no longer valid
-  deleteHaloParticles(sphSystem);
-=======
 
   sphSystem.iteratePairwise(&densityFunctor);
->>>>>>> 08743470
 
   // 2. then update pressure
   setPressure(sphSystem);
@@ -402,15 +395,8 @@
     part->setAcceleration(std::array<double, 3>{0., 0., 0.});
     part->setEngDot(0.);
   }
-<<<<<<< HEAD
-  HydroTraversal hydroTraversal(sphSystem.getCellBlock().getCellsPerDimensionWithHalo(), &hydroForceFunctor);
-  sphSystem.iteratePairwise(&hydroTraversal);
-  // 0.3.3 delete halo particles, as their values are no longer valid
-  deleteHaloParticles(sphSystem);
-=======
 
   sphSystem.iteratePairwise(&hydroForceFunctor);
->>>>>>> 08743470
 }
 
 void printConservativeVariables(AutoPasContainer &sphSystem, MPI_Comm &comm) {
