--- conflicted
+++ resolved
@@ -4,11 +4,7 @@
 include(autopas_eigen)
 
 add_subdirectory(fake-dlclose)
-<<<<<<< HEAD
-#include(autopas_mipp)
-=======
 include(autopas_mipp)
->>>>>>> 485b0241
 include(autopas_xsimd)
 
 # the other libraries in this folder are needed from elsewhere (examples, test, ...)