/**
 * C08TraversalTest.cpp
 *
 *  Created on: 5/24/18
 *     Aauthor: F. Gratl
 */

#include "C08TraversalTest.h"

using ::testing::_;
using ::testing::AtLeast;

TEST_F(C08TraversalTest, testTraversalCube) {
  size_t edgeLength = 10;

  MFunctor functor;
  CellFunctorAoSN3 cellFunctor(&functor);
  std::vector<FPCell> cells;
  cells.resize(edgeLength * edgeLength * edgeLength);
  autopas::Particle defaultParticle;

  GridGenerator::fillWithParticles(cells, {edgeLength, edgeLength, edgeLength}, defaultParticle);
#ifdef AUTOPAS_OPENMP
  int numThreadsBefore = omp_get_max_threads();
  omp_set_num_threads(4);
#endif
  autopas::C08Traversal<FPCell, CellFunctorAoSN3> c08Traversal({edgeLength, edgeLength, edgeLength}, &cellFunctor);

  // every particle interacts with 13 others. Last layer of each dim is covered
  // by previous interactions
<<<<<<< HEAD
  EXPECT_CALL(functor, AoSFunctor(_, _)).Times((edgeLength - 1) * (edgeLength - 1) * (edgeLength - 1) * 13);
  c08Traversal.traverseCellPairs(cells);
=======
  EXPECT_CALL(functor, AoSFunctor(_, _, true)).Times((edgeLength - 1) * (edgeLength - 1) * (edgeLength - 1) * 13);
  c08Traversal.traverseCellPairs();
>>>>>>> d80d97d1
#ifdef AUTOPAS_OPENMP
  omp_set_num_threads(numThreadsBefore);
#endif
}

TEST_F(C08TraversalTest, testTraversal2x2x2) {
  size_t edgeLength = 2;

  MFunctor functor;
  CellFunctorAoSN3 cellFunctor(&functor);
  std::vector<FPCell> cells;
  cells.resize(edgeLength * edgeLength * edgeLength);
  autopas::Particle defaultParticle;

  GridGenerator::fillWithParticles<autopas::Particle>(cells, {edgeLength, edgeLength, edgeLength}, defaultParticle);
#ifdef AUTOPAS_OPENMP
  int numThreadsBefore = omp_get_max_threads();
  omp_set_num_threads(4);
#endif
  autopas::C08Traversal<FPCell, CellFunctorAoSN3> c08Traversal({edgeLength, edgeLength, edgeLength}, &cellFunctor);

  // every particle interacts with 13 others. Last layer of each dim is covered
  // by previous interactions
<<<<<<< HEAD
  EXPECT_CALL(functor, AoSFunctor(_, _)).Times((edgeLength - 1) * (edgeLength - 1) * (edgeLength - 1) * 13);
  c08Traversal.traverseCellPairs(cells);
=======
  EXPECT_CALL(functor, AoSFunctor(_, _, true)).Times((edgeLength - 1) * (edgeLength - 1) * (edgeLength - 1) * 13);
  c08Traversal.traverseCellPairs();
>>>>>>> d80d97d1
#ifdef AUTOPAS_OPENMP
  omp_set_num_threads(numThreadsBefore);
#endif
}

TEST_F(C08TraversalTest, testTraversal2x3x4) {
  std::array<size_t, 3> edgeLength = {2, 3, 4};

  MFunctor functor;
  CellFunctorAoSN3 cellFunctor(&functor);
  std::vector<FPCell> cells;
  cells.resize(edgeLength[0] * edgeLength[1] * edgeLength[2]);
  autopas::Particle defaultParticle;

  GridGenerator::fillWithParticles<autopas::Particle>(cells, {edgeLength[0], edgeLength[1], edgeLength[2]},
                                                      defaultParticle);
#ifdef AUTOPAS_OPENMP
  int numThreadsBefore = omp_get_max_threads();
  omp_set_num_threads(4);
#endif
  autopas::C08Traversal<FPCell, CellFunctorAoSN3> c08Traversal({edgeLength[0], edgeLength[1], edgeLength[2]}, &cellFunctor);

  // every particle interacts with 13 others. Last layer of each dim is covered
  // by previous interactions
<<<<<<< HEAD
  EXPECT_CALL(functor, AoSFunctor(_, _)).Times((edgeLength[0] - 1) * (edgeLength[1] - 1) * (edgeLength[2] - 1) * 13);
  c08Traversal.traverseCellPairs(cells);
=======
  EXPECT_CALL(functor, AoSFunctor(_, _, true))
      .Times((edgeLength[0] - 1) * (edgeLength[1] - 1) * (edgeLength[2] - 1) * 13);
  c08Traversal.traverseCellPairs();
>>>>>>> d80d97d1
#ifdef AUTOPAS_OPENMP
  omp_set_num_threads(numThreadsBefore);
#endif
}<|MERGE_RESOLUTION|>--- conflicted
+++ resolved
@@ -28,13 +28,8 @@
 
   // every particle interacts with 13 others. Last layer of each dim is covered
   // by previous interactions
-<<<<<<< HEAD
-  EXPECT_CALL(functor, AoSFunctor(_, _)).Times((edgeLength - 1) * (edgeLength - 1) * (edgeLength - 1) * 13);
+  EXPECT_CALL(functor, AoSFunctor(_, _, true)).Times((edgeLength - 1) * (edgeLength - 1) * (edgeLength - 1) * 13);
   c08Traversal.traverseCellPairs(cells);
-=======
-  EXPECT_CALL(functor, AoSFunctor(_, _, true)).Times((edgeLength - 1) * (edgeLength - 1) * (edgeLength - 1) * 13);
-  c08Traversal.traverseCellPairs();
->>>>>>> d80d97d1
 #ifdef AUTOPAS_OPENMP
   omp_set_num_threads(numThreadsBefore);
 #endif
@@ -58,13 +53,8 @@
 
   // every particle interacts with 13 others. Last layer of each dim is covered
   // by previous interactions
-<<<<<<< HEAD
-  EXPECT_CALL(functor, AoSFunctor(_, _)).Times((edgeLength - 1) * (edgeLength - 1) * (edgeLength - 1) * 13);
+  EXPECT_CALL(functor, AoSFunctor(_, _, true)).Times((edgeLength - 1) * (edgeLength - 1) * (edgeLength - 1) * 13);
   c08Traversal.traverseCellPairs(cells);
-=======
-  EXPECT_CALL(functor, AoSFunctor(_, _, true)).Times((edgeLength - 1) * (edgeLength - 1) * (edgeLength - 1) * 13);
-  c08Traversal.traverseCellPairs();
->>>>>>> d80d97d1
 #ifdef AUTOPAS_OPENMP
   omp_set_num_threads(numThreadsBefore);
 #endif
@@ -89,14 +79,8 @@
 
   // every particle interacts with 13 others. Last layer of each dim is covered
   // by previous interactions
-<<<<<<< HEAD
-  EXPECT_CALL(functor, AoSFunctor(_, _)).Times((edgeLength[0] - 1) * (edgeLength[1] - 1) * (edgeLength[2] - 1) * 13);
+  EXPECT_CALL(functor, AoSFunctor(_, _, true)).Times((edgeLength[0] - 1) * (edgeLength[1] - 1) * (edgeLength[2] - 1) * 13);
   c08Traversal.traverseCellPairs(cells);
-=======
-  EXPECT_CALL(functor, AoSFunctor(_, _, true))
-      .Times((edgeLength[0] - 1) * (edgeLength[1] - 1) * (edgeLength[2] - 1) * 13);
-  c08Traversal.traverseCellPairs();
->>>>>>> d80d97d1
 #ifdef AUTOPAS_OPENMP
   omp_set_num_threads(numThreadsBefore);
 #endif
