/**
 * @file GaussianGenerator.h
 * @author F. Gratl
 * @date 7/31/18
 */

#pragma once

#include <random>
#include "autopas/AutoPas.h"

/**
 * Generator class for gaussian distributions
 */
class GaussianGenerator {
 public:
  /**
   * Fills any container (also AutoPas object) with randomly 3D gaussian distributed particles.
   *
   * @tparam Container Arbitrary container class that needs to support getBoxMax() and addParticle().
   * @tparam Particle Type of the default particle.
   * @param autoPas
   * @param numParticles number of particles
   * @param defaultParticle inserted particle
   * @param distributionMean mean value / expected value
   * @param distributionStdDev standard deviation
   */
  template <class Particle, class ParticleCell>
  static void fillWithParticles(autopas::AutoPas<Particle, ParticleCell> &autoPas, size_t numParticles,
<<<<<<< HEAD
                                Particle &defaultParicle = autopas::Particle(),
                                typename Particle::ParticleFloatingPointType distributionMean = 5.0,
                                typename Particle::ParticleFloatingPointType distributionStdDev = 2.0) {
    std::default_random_engine generator(42);
    std::normal_distribution<typename Particle::ParticleFloatingPointType> distribution(distributionMean,
                                                                                        distributionStdDev);

    for (size_t id = 0; id < numParticles;) {
      std::array<typename Particle::ParticleFloatingPointType, 3> position = {
          distribution(generator), distribution(generator), distribution(generator)};
      // only increment loop var (and place particle) if position is valid
      if (not autopas::utils::inBox(position, {0, 0, 0}, autoPas.getBoxMax())) continue;
      Particle p(defaultParicle);
      p.setR(position);
      p.setID(id++);
      autoPas.addParticle(p);
    }
=======
                                const Particle &defaultParticle = autopas::Particle(), double distributionMean = 5.0,
                                double distributionStdDev = 2.0);
};

template <class Particle, class ParticleCell>
void GaussianGenerator::fillWithParticles(autopas::AutoPas<Particle, ParticleCell> &autoPas, size_t numParticles,
                                          const Particle &defaultParticle, double distributionMean,
                                          double distributionStdDev) {
  std::default_random_engine generator(42);
  std::normal_distribution<double> distribution(distributionMean, distributionStdDev);

  for (size_t id = 0; id < numParticles;) {
    std::array<double, 3> position = {distribution(generator), distribution(generator), distribution(generator)};
    // only increment loop var (and place particle) if position is valid
    if (not autopas::utils::inBox(position, autoPas.getBoxMin(), autoPas.getBoxMax())) continue;
    Particle p(defaultParticle);
    p.setR(position);
    p.setID(id++);
    autoPas.addParticle(p);
>>>>>>> 516e4b6c
  }
}<|MERGE_RESOLUTION|>--- conflicted
+++ resolved
@@ -27,44 +27,28 @@
    */
   template <class Particle, class ParticleCell>
   static void fillWithParticles(autopas::AutoPas<Particle, ParticleCell> &autoPas, size_t numParticles,
-<<<<<<< HEAD
-                                Particle &defaultParicle = autopas::Particle(),
+                                const Particle &defaultParticle = autopas::Particle(),
                                 typename Particle::ParticleFloatingPointType distributionMean = 5.0,
-                                typename Particle::ParticleFloatingPointType distributionStdDev = 2.0) {
-    std::default_random_engine generator(42);
-    std::normal_distribution<typename Particle::ParticleFloatingPointType> distribution(distributionMean,
-                                                                                        distributionStdDev);
-
-    for (size_t id = 0; id < numParticles;) {
-      std::array<typename Particle::ParticleFloatingPointType, 3> position = {
-          distribution(generator), distribution(generator), distribution(generator)};
-      // only increment loop var (and place particle) if position is valid
-      if (not autopas::utils::inBox(position, {0, 0, 0}, autoPas.getBoxMax())) continue;
-      Particle p(defaultParicle);
-      p.setR(position);
-      p.setID(id++);
-      autoPas.addParticle(p);
-    }
-=======
-                                const Particle &defaultParticle = autopas::Particle(), double distributionMean = 5.0,
-                                double distributionStdDev = 2.0);
+                                typename Particle::ParticleFloatingPointType distributionStdDev = 2.0);
 };
 
 template <class Particle, class ParticleCell>
 void GaussianGenerator::fillWithParticles(autopas::AutoPas<Particle, ParticleCell> &autoPas, size_t numParticles,
-                                          const Particle &defaultParticle, double distributionMean,
-                                          double distributionStdDev) {
+                                          const Particle &defaultParticle,
+                                          typename Particle::ParticleFloatingPointType distributionMean,
+                                          typename Particle::ParticleFloatingPointType distributionStdDev) {
   std::default_random_engine generator(42);
-  std::normal_distribution<double> distribution(distributionMean, distributionStdDev);
+  std::normal_distribution<typename Particle::ParticleFloatingPointType> distribution(distributionMean,
+                                                                                      distributionStdDev);
 
   for (size_t id = 0; id < numParticles;) {
-    std::array<double, 3> position = {distribution(generator), distribution(generator), distribution(generator)};
+    std::array<typename Particle::ParticleFloatingPointType, 3> position = {
+        distribution(generator), distribution(generator), distribution(generator)};
     // only increment loop var (and place particle) if position is valid
     if (not autopas::utils::inBox(position, autoPas.getBoxMin(), autoPas.getBoxMax())) continue;
     Particle p(defaultParticle);
     p.setR(position);
     p.setID(id++);
     autoPas.addParticle(p);
->>>>>>> 516e4b6c
   }
 }