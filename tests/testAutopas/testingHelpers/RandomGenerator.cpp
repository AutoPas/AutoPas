--- conflicted
+++ resolved
@@ -12,20 +12,12 @@
   return fMin + f * (fMax - fMin);
 }
 
-<<<<<<< HEAD
 template <typename floatType>
-std::array<floatType, 3> RandomGenerator::randomPosition(const std::array<floatType, 3>& boxMin,
-                                                         const std::array<floatType, 3>& boxMax) {
+std::array<floatType, 3> RandomGenerator::randomPosition(const std::array<floatType, 3> &boxMin,
+                                                         const std::array<floatType, 3> &boxMax) {
   std::array<floatType, 3> r{0, 0, 0};
   for (int d = 0; d < 3; ++d) {
     r[d] = fRand<floatType>(boxMin[d], boxMax[d]);
-=======
-std::array<double, 3> RandomGenerator::randomPosition(const std::array<double, 3> &boxMin,
-                                                      const std::array<double, 3> &boxMax) {
-  std::array<double, 3> r{0, 0, 0};
-  for (unsigned int d = 0; d < 3; ++d) {
-    r[d] = fRand(boxMin[d], boxMax[d]);
->>>>>>> 6d6a10d2
   }
   return r;
 }
@@ -33,7 +25,7 @@
 template float RandomGenerator::fRand<float>(float fMin, float fMax);
 template double RandomGenerator::fRand<double>(double fMin, double fMax);
 
-template std::array<float, 3> RandomGenerator::randomPosition<float>(const std::array<float, 3>& boxMin,
-                                                                     const std::array<float, 3>& boxMax);
-template std::array<double, 3> RandomGenerator::randomPosition<double>(const std::array<double, 3>& boxMin,
-                                                                       const std::array<double, 3>& boxMax);+template std::array<float, 3> RandomGenerator::randomPosition<float>(const std::array<float, 3> &boxMin,
+                                                                     const std::array<float, 3> &boxMax);
+template std::array<double, 3> RandomGenerator::randomPosition<double>(const std::array<double, 3> &boxMin,
+                                                                       const std::array<double, 3> &boxMax);