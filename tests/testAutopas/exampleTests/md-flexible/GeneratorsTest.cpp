//
// Created by nicola on 16.06.19.
//

#include <gtest/gtest.h>
#include <math.h>
#include <vector>
#include "../../../../examples/md-flexible/MDFlexParser.h"
#include "../../../../examples/md-flexible/PrintableMolecule.h"
#include "../../../../examples/md-flexible/TimeDiscretization.h"
#include "../../../../src/autopas/utils/ArrayMath.h"
#include "../../testingHelpers/GaussianGenerator.h"
#include "../../testingHelpers/GridGenerator.h"
#include "../../testingHelpers/RandomGenerator.h"
#include "autopas/AutoPas.h"
#include "testingHelpers/commonTypedefs.h"

using namespace std;
using namespace autopas;

template <class AutoPasTemplate>
void writeVTKFile(int iteration, size_t numParticles, AutoPasTemplate &autopas) {
  string filename = "VtkOutput";
  stringstream strstr;
  strstr << filename << "_" << setfill('0') << setw(4) << iteration << ".vtu";
  // string path = "./vtk";
  std::ofstream vtkFile;
  vtkFile.open(strstr.str());

  vtkFile << "# vtk DataFile Version 2.0" << endl;
  vtkFile << "Timestep" << endl;
  vtkFile << "ASCII" << endl;
  vtkFile << "DATASET STRUCTURED_GRID" << endl;
  vtkFile << "DIMENSIONS 1 1 1" << endl;
  vtkFile << "POINTS " << numParticles << " double" << endl;

  for (auto iter = autopas->begin(); iter.isValid(); ++iter) {
    auto pos = iter->getR();
    vtkFile << pos[0] << " " << pos[1] << " " << pos[2] << endl;
  }

  vtkFile.close();
}

void initContainerGrid(autopas::AutoPas<PrintableMolecule, FullParticleCell<PrintableMolecule>> &autopas,
                       size_t particlesPerDim, double particelSpacing) {
  std::array<double, 3> boxMin({0., 0., 0.});
  std::array<double, 3> boxMax(
      {(particlesPerDim)*particelSpacing, (particlesPerDim)*particelSpacing, (particlesPerDim)*particelSpacing});

  autopas.setBoxMin(boxMin);
  autopas.setBoxMax(boxMax);

  autopas.init();

  PrintableMolecule dummyParticle;
  GridGenerator::fillWithParticles(autopas, {particlesPerDim, particlesPerDim, particlesPerDim}, dummyParticle,
                                   {particelSpacing, particelSpacing, particelSpacing},
                                   {particelSpacing / 2, particelSpacing / 2, particelSpacing / 2});
}

void initContainerGauss(autopas::AutoPas<PrintableMolecule, FullParticleCell<PrintableMolecule>> &autopas,
                        double boxLength, size_t numParticles, double distributionMean, double distributionStdDev) {
  std::array<double, 3> boxMin({0., 0., 0.});
  std::array<double, 3> boxMax({boxLength, boxLength, boxLength});

  autopas.setBoxMin(boxMin);
  autopas.setBoxMax(boxMax);

  autopas.init();

  PrintableMolecule dummyParticle;
  GaussianGenerator::fillWithParticles(autopas, numParticles, dummyParticle, distributionMean, distributionStdDev);
}

void initContainerUniform(autopas::AutoPas<PrintableMolecule, FullParticleCell<PrintableMolecule>> &autopas,
                          double boxLength, size_t numParticles) {
  std::array<double, 3> boxMin({0., 0., 0.});
  std::array<double, 3> boxMax({boxLength, boxLength, boxLength});

  autopas.setBoxMin(boxMin);
  autopas.setBoxMax(boxMax);

  autopas.init();

  PrintableMolecule dummyParticle;
  RandomGenerator::fillWithParticles(autopas, dummyParticle, numParticles);
}

// FRAGE-FABIO
// wieso kann ich nicht Particle und ParticleCell im konstruktor behalten-> wenn ichs behalte-> no matching constructor
// fehler Erstellt Umgebung von Blatt 2 Task 3 des MolSim Praktikums
void MolSimTaskGeneration(autopas::AutoPas<PrintableMolecule, FullParticleCell<PrintableMolecule>> &autopas) {
  std::array<double, 3> boxMin({0., 0., 0.});
  std::array<double, 3> boxMax({50., 30., 50.});

  std::array<double, 3> smallGridBoxMin({15., 15., 0});
  std::array<double, 3> bigGridBoxMin({0., 0., 0.});

  std::array<double, 3> smallGridBoxMax({23., 23., 0});
  std::array<double, 3> bigGridBoxMax({40., 10., 0});

  std::array<double, 3> initialVelocitySmall({0., -10., 0.});

  autopas.setBoxMin(boxMin);
  autopas.setBoxMax(boxMax);
  autopas.setCutoff(1.5);
  autopas.init();
  PrintableMolecule dummyParticle;
  // small Grid
  GridGenerator::fillWithParticlesOnRInitialV(autopas, smallGridBoxMin, initialVelocitySmall, {8, 8, 1}, dummyParticle,
                                              {.5, .5, .5}, {0.3, 0.3, 0.3});
  // Big grid
  GridGenerator::fillWithParticlesOnR(autopas, bigGridBoxMax, {40, 10, 1}, dummyParticle, {.5, .5, .5},
                                      {0.3, 0.3, 0.3});
}

TEST(Generater, fillWithParticlesOnPosition) {
  auto *autoPas = new autopas::AutoPas<PrintableMolecule, autopas::FullParticleCell<PrintableMolecule>>(std::cout);
  double epsilon = 5.0;
  double sigma = 1.0;
  double cutoff = 2;
  array<double, 3> boxmin = {0., 0., 0.};
  array<double, 3> boxmax = {5., 5., 5.};
  PrintableMolecule::setEpsilon(epsilon);
  PrintableMolecule::setSigma(sigma);
  PrintableMolecule::setMass(1.0);
  PrintableMolecule dummyParticle;
  std::array<double, 3> BoxPos = {2., 2., 1.};
  autoPas->setBoxMin(boxmin);
  autoPas->setBoxMax(boxmax);
  autoPas->setCutoff(cutoff);
  autoPas->init();
  GridGenerator::fillWithParticlesOnR(*autoPas, BoxPos, {3, 3, 1}, dummyParticle, {1., 1., 1.}, {0.3, 0.3, 0.3});
  // GridGenerator::fillWithParticles(*autoPas,{3,3,3},dummyParticle,{0.5,0.5,.5},{0.3,0.3,0.3});
  cout << "Number of particles generated " << autoPas->getNumberOfParticles() << endl;

  delete autoPas;
  ASSERT_TRUE(true);
}

TEST(Generater, Behavior) {
  auto *autoPas = new autopas::AutoPas<PrintableMolecule, autopas::FullParticleCell<PrintableMolecule>>(std::cout);
  double epsilon = 5.0;
  double sigma = 1.0;
  double cutoff = 2;
  array<double, 3> boxmin = {0., 0., 0.};
  array<double, 3> boxmax = {5., 5., 5.};
  PrintableMolecule::setEpsilon(epsilon);
  PrintableMolecule::setSigma(sigma);
  PrintableMolecule::setMass(1.0);
  MolSimTaskGeneration(*autoPas);
  //    autoPas->init();
  // for GRID generator:
  int particlePerDim = 5;
  double particleSpacing = 0.5;
  // initContainerGrid(*autoPas,particlePerDim,particleSpacing);
  // Uniform generator
  // initContainerUniform(*autoPas,5.,125);
  // Gauß generator
  // initContainerGauss(*autoPas,5.,125,5,2);

  MolSimTaskGeneration(*autoPas);
  cout << "Number of particles generated " << autoPas->getNumberOfParticles() << endl;
  //    for (auto iter = autoPas->getContainer()->begin() ; iter.isValid(); ++iter) {
  //        cout << iter->toString() << endl;
  //    }

  // print State -- ugly code , I know
  size_t numParticles = autoPas->getNumberOfParticles();
  string filename = "VtkTestOutput.vtu";
  std::ofstream vtkFile;
  vtkFile.open(filename);
  vtkFile << "# vtk DataFile Version 2.0" << endl;
  vtkFile << "Timestep" << endl;
  vtkFile << "ASCII" << endl;
  vtkFile << "DATASET STRUCTURED_GRID" << endl;
  vtkFile << "DIMENSIONS 1 1 1" << endl;
  vtkFile << "POINTS " << numParticles << " double" << endl;
  for (auto iter = autoPas->begin(); iter.isValid(); ++iter) {
    auto pos = iter->getR();
    vtkFile << pos[0] << " " << pos[1] << " " << pos[2] << endl;
  }
  vtkFile.close();

  delete autoPas;
  ASSERT_TRUE(true);
}
TEST(Generator, MolSimTask) {
  auto *autoPas = new autopas::AutoPas<PrintableMolecule, autopas::FullParticleCell<PrintableMolecule>>(std::cout);
  double epsilon = 5.0;
  double sigma = 1.0;
  double cutoff = 0.5;
  std::array<double, 3> boxmin({0., 0., 0.});
  std::array<double, 3> boxmax({50., 30., 50.});
  PrintableMolecule::setEpsilon(epsilon);
  PrintableMolecule::setSigma(sigma);
  PrintableMolecule::setMass(1.0);
  MolSimTaskGeneration(*autoPas);
  // initContainerGrid(*autoPas,20,.5);
  cout << "Number of particles generated " << autoPas->getNumberOfParticles() << endl;
  for (auto iter = autoPas->getContainer()->begin(); iter.isValid(); ++iter) {
    cout << iter->toString() << endl;

    double particleD = 0.01;
    int iterations = 0;
    // iterationen beginnend
    TimeDiscretization<decltype(autoPas)> td(particleD);
    auto *functor =
        new autopas::LJFunctor<PrintableMolecule, autopas::ParticleCell<PrintableMolecule>,
                               autopas::FunctorN3Modes::Both, true>(cutoff, epsilon, sigma, 0.0, boxmin, boxmax, true);
    // domain vorbeireiten: -Force initialisieren
    autoPas->iteratePairwise(functor);
    for (auto iter = autoPas->getContainer()->begin(); iter.isValid(); ++iter) {
      cout << iter->toString() << endl;
    }

    writeVTKFile<decltype(autoPas)>(iterations, autoPas->getNumberOfParticles(), autoPas);
    while (iterations < 10) {
      td.VSCalculateX(autoPas);
      autoPas->iteratePairwise(functor);
      td.VSCalculateV(autoPas);
      iterations++;
      writeVTKFile<decltype(autoPas)>(iterations, autoPas->getNumberOfParticles(), autoPas);
    }

    delete autoPas;
    delete functor;
    ASSERT_TRUE(true);
<<<<<<< HEAD
  }
}
=======
  }
>>>>>>> 7aa45351
<|MERGE_RESOLUTION|>--- conflicted
+++ resolved
@@ -227,9 +227,4 @@
     delete autoPas;
     delete functor;
     ASSERT_TRUE(true);
-<<<<<<< HEAD
-  }
-}
-=======
-  }
->>>>>>> 7aa45351
+  }