/**
 * @file TraversalSelectorTest.cpp
 * @author F. Gratl
 * @date 21.06.18
 */

#include "TraversalSelectorTest.h"

using ::testing::Return;

/**
 * Check if the only allowed traversal is returned
 */
TEST_F(TraversalSelectorTest, testSelectAndGetCurrentTraversal) {
  MFunctor functor;

  // this should be high enough so that sliced is still valid for the current processors thread count.
  constexpr size_t domainSize = 900;
<<<<<<< HEAD
  {
    auto traversalSelectorInfo = std::make_unique<autopas::TraversalSelectorInfo<FPCell>>(
        std::array<size_t, 3>{domainSize, domainSize, domainSize});
=======
  autopas::TraversalSelectorInfo traversalSelectorInfo({domainSize, domainSize, domainSize});
>>>>>>> f06fdb38

    // expect an exception if nothing is selected yet
    EXPECT_THROW((autopas::TraversalSelector<FPCell>::template generateTraversal<MFunctor,
                                                                                 autopas::DataLayoutOption::aos, false>(
                     autopas::TraversalOption(-1), functor, std::move(traversalSelectorInfo))),
                 autopas::utils::ExceptionHandler::AutoPasException);
  }

  for (auto &traversalOption : autopas::allTraversalOptions) {
    auto traversalSelectorInfo = std::make_unique<autopas::TraversalSelectorInfo<FPCell>>(
        std::array<size_t, 3>{domainSize, domainSize, domainSize});
    auto traversal =
        autopas::TraversalSelector<FPCell>::template generateTraversal<MFunctor, autopas::DataLayoutOption::aos, false>(
            traversalOption, functor, std::move(traversalSelectorInfo));

    // check that traversals are of the expected type
    EXPECT_EQ(traversalOption, traversal->getTraversalType())
        << "Is the domain size large enough for the processors' thread count?";
  }
}<|MERGE_RESOLUTION|>--- conflicted
+++ resolved
@@ -16,13 +16,9 @@
 
   // this should be high enough so that sliced is still valid for the current processors thread count.
   constexpr size_t domainSize = 900;
-<<<<<<< HEAD
   {
-    auto traversalSelectorInfo = std::make_unique<autopas::TraversalSelectorInfo<FPCell>>(
-        std::array<size_t, 3>{domainSize, domainSize, domainSize});
-=======
-  autopas::TraversalSelectorInfo traversalSelectorInfo({domainSize, domainSize, domainSize});
->>>>>>> f06fdb38
+    auto traversalSelectorInfo =
+        std::make_unique<autopas::TraversalSelectorInfo>(std::array<size_t, 3>{domainSize, domainSize, domainSize});
 
     // expect an exception if nothing is selected yet
     EXPECT_THROW((autopas::TraversalSelector<FPCell>::template generateTraversal<MFunctor,
@@ -32,8 +28,8 @@
   }
 
   for (auto &traversalOption : autopas::allTraversalOptions) {
-    auto traversalSelectorInfo = std::make_unique<autopas::TraversalSelectorInfo<FPCell>>(
-        std::array<size_t, 3>{domainSize, domainSize, domainSize});
+    auto traversalSelectorInfo =
+        std::make_unique<autopas::TraversalSelectorInfo>(std::array<size_t, 3>{domainSize, domainSize, domainSize});
     auto traversal =
         autopas::TraversalSelector<FPCell>::template generateTraversal<MFunctor, autopas::DataLayoutOption::aos, false>(
             traversalOption, functor, std::move(traversalSelectorInfo));
