--- conflicted
+++ resolved
@@ -14,170 +14,19 @@
 TEST_F(TraversalSelectorTest, testSelectAndGetCurrentTraversal) {
   MFunctor functor;
 
-<<<<<<< HEAD
-  for (auto &traversalOption : autopas::allTraversalOptions) {
-    if (traversalOption == autopas::TraversalOptions::c01Cuda) {
-      // c01Cuda does not work for aos Data Layout
-      return;
-    }
-
-    // this should be high enough so that sliced is still valid for the current processors thread count.
-    constexpr size_t domainSize = 1000;
-
-    autopas::TraversalSelector<FPCell> traversalSelector({domainSize, domainSize, domainSize}, {traversalOption});
-
-    EXPECT_THROW((traversalSelector.getOptimalTraversal<MFunctor, autopas::DataLayoutOption::aos, false>(functor)),
-                 std::exception);
-
-    traversalSelector.selectNextTraversal<MFunctor, autopas::DataLayoutOption::aos, false>(functor);
-
-    auto traversal = traversalSelector.getOptimalTraversal<MFunctor, autopas::DataLayoutOption::aos, false>(functor);
-=======
   // this should be high enough so that sliced is still valid for the current processors thread count.
-  constexpr size_t domainSize = 1000;
+  constexpr size_t domainSize = 900;
   autopas::TraversalSelector<FPCell> traversalSelector({domainSize, domainSize, domainSize});
 
   // expect an exception if nothing is selected yet
-  EXPECT_THROW((traversalSelector.generateTraversal<MFunctor, false, false>(autopas::TraversalOption(-1), functor)),
+  EXPECT_THROW((traversalSelector.generateTraversal<MFunctor, autopas::DataLayoutOption::aos, false>(autopas::TraversalOption(-1), functor)),
                autopas::utils::ExceptionHandler::AutoPasException);
 
   for (auto &traversalOption : autopas::allTraversalOptions) {
-    auto traversal = traversalSelector.generateTraversal<MFunctor, false, false>(traversalOption, functor);
->>>>>>> f7b5b16a
+    auto traversal = traversalSelector.generateTraversal<MFunctor, autopas::DataLayoutOption::aos, false>(traversalOption, functor);
 
     // check that traversals are of the expected type
     EXPECT_EQ(traversalOption, traversal->getTraversalType())
         << "Is the domain size large enough for the processors' thread count?";
-<<<<<<< HEAD
-
-    // now that the functor is known check if still the same is returned
-    traversal = traversalSelector.getOptimalTraversal<MFunctor, autopas::DataLayoutOption::aos, false>(functor);
-    // check that traversals are of the expected type
-    EXPECT_EQ(traversalOption, traversal->getTraversalType())
-        << "Repeated call for traversal " << traversalOption << " failed";
   }
-}
-
-TEST_F(TraversalSelectorTest, testGetOptimalTraversalBadFirstOption) {
-  MFunctor functor;
-
-  std::vector<autopas::TraversalOptions> optionVector = {autopas::TraversalOptions::sliced,
-                                                         autopas::TraversalOptions::c08};
-
-  autopas::TraversalSelector<FPCell> traversalSelectorC08({1, 1, 1}, optionVector);
-  EXPECT_THROW((traversalSelectorC08.getOptimalTraversal<MFunctor, autopas::DataLayoutOption::aos, true>(functor)),
-               std::exception);
-  traversalSelectorC08.selectNextTraversal<MFunctor, autopas::DataLayoutOption::aos, true>(functor);
-  auto traversal = traversalSelectorC08.getOptimalTraversal<MFunctor, autopas::DataLayoutOption::aos, true>(functor);
-
-  // check that traversals are of the expected type
-  EXPECT_EQ(autopas::TraversalOptions::c08, traversal->getTraversalType());
-
-  // also after the functor is known
-  traversal = traversalSelectorC08.getOptimalTraversal<MFunctor, autopas::DataLayoutOption::aos, true>(functor);
-  EXPECT_EQ(autopas::TraversalOptions::c08, traversal->getTraversalType());
-}
-
-TEST_F(TraversalSelectorTest, testNextTraversal) {
-  MFunctor functor;
-
-  std::vector<autopas::TraversalOptions> optionVector = {autopas::TraversalOptions::sliced,
-                                                         autopas::TraversalOptions::c08};
-
-  constexpr size_t domainSize = 1000;
-  autopas::TraversalSelector<FPCell> traversalSelector({domainSize, domainSize, domainSize}, optionVector);
-
-  // assure that this works repeatedly
-  for (int i = 0; i < 2; ++i) {
-    auto errorText = "Failed in repetition " + std::to_string(i);
-    auto traversal = traversalSelector.selectNextTraversal<MFunctor, autopas::DataLayoutOption::soa, true>(functor);
-    EXPECT_EQ(autopas::TraversalOptions::sliced, traversal->getTraversalType()) << errorText;
-
-    traversal = traversalSelector.selectNextTraversal<MFunctor, autopas::DataLayoutOption::soa, true>(functor);
-    EXPECT_EQ(autopas::TraversalOptions::c08, traversal->getTraversalType()) << errorText;
-
-    traversal = traversalSelector.selectNextTraversal<MFunctor, autopas::DataLayoutOption::soa, true>(functor);
-    EXPECT_EQ(nullptr, traversal) << errorText;
-  }
-}
-
-TEST_F(TraversalSelectorTest, testSelectOptimalTraversalFastestAbs) {
-  auto strategy = autopas::SelectorStrategy::fastestAbs;
-
-  mapOptionsTime measurements;
-
-  measurements[autopas::TraversalOptions::c08] = {22, 14};
-  measurements[autopas::TraversalOptions::sliced] = {30, 10};
-
-  mapOptionsTime ignoredMeasurements;
-  ignoredMeasurements[autopas::TraversalOptions::c08] = {1};
-
-  testFastest(strategy, measurements, autopas::TraversalOptions::sliced, ignoredMeasurements);
-}
-
-TEST_F(TraversalSelectorTest, testSelectOptimalTraversalFastestMean) {
-  auto strategy = autopas::SelectorStrategy::fastestMean;
-
-  mapOptionsTime measurements;
-
-  measurements[autopas::TraversalOptions::c08] = {2, 20};
-  measurements[autopas::TraversalOptions::sliced] = {5, 7};
-
-  testFastest(strategy, measurements, autopas::TraversalOptions::sliced);
-}
-
-TEST_F(TraversalSelectorTest, testSelectOptimalTraversalFastestMedian) {
-  auto strategy = autopas::SelectorStrategy::fastestMedian;
-
-  mapOptionsTime measurements;
-
-  measurements[autopas::TraversalOptions::c08] = {4, 1, 5};
-  measurements[autopas::TraversalOptions::sliced] = {2, 3, 3, 100};
-
-  testFastest(strategy, measurements, autopas::TraversalOptions::sliced);
-}
-
-void TraversalSelectorTest::testFastest(autopas::SelectorStrategy strategy, mapOptionsTime measurements,
-                                        autopas::TraversalOptions expectedBest, mapOptionsTime ignoredMeasurements) {
-  MFunctor functor;
-
-  std::vector<autopas::TraversalOptions> optionVector;
-  optionVector.reserve(measurements.size());
-
-  for (auto &&m : measurements) {
-    optionVector.push_back(m.first);
-  }
-
-  constexpr size_t domainSize = 1000;
-  autopas::TraversalSelector<FPCell> traversalSelector({domainSize, domainSize, domainSize}, optionVector);
-
-  EXPECT_THROW(
-      (traversalSelector.selectOptimalTraversal<MFunctor, autopas::DataLayoutOption::soa, true>(strategy, functor)),
-      std::exception);
-
-  for (auto &&m : measurements) {
-    for (auto &&t : m.second) {
-      EXPECT_CALL(functor, isRelevantForTuning()).WillOnce(Return(true));
-      traversalSelector.addTimeMeasurement(functor, m.first, t);
-    }
-  }
-
-  for (auto &&m : ignoredMeasurements) {
-    for (auto &&t : m.second) {
-      EXPECT_CALL(functor, isRelevantForTuning()).WillOnce(Return(false));
-      traversalSelector.addTimeMeasurement(functor, m.first, t);
-    }
-  }
-
-  auto traversal =
-      traversalSelector.selectOptimalTraversal<MFunctor, autopas::DataLayoutOption::soa, true>(strategy, functor);
-  EXPECT_EQ(expectedBest, traversal->getTraversalType());
-
-  // select optimal traversal should delete all measurements
-  EXPECT_THROW(
-      (traversalSelector.selectOptimalTraversal<MFunctor, autopas::DataLayoutOption::soa, true>(strategy, functor)),
-      std::exception);
-=======
-  }
->>>>>>> f7b5b16a
 }