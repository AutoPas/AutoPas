/**
 * @file ContainerSelectorTest.h
 * @author F. Gratl
 * @date 22.06.18
 */

#pragma once

#include <gtest/gtest.h>

#include "AutoPasTestBase.h"
#include "autopas/selectors/ContainerSelector.h"
#include "testingHelpers/commonTypedefs.h"

<<<<<<< HEAD
namespace ContainerSelectorTest {

class ContainerSelectorTest
    : public AutoPasTestBase,
      public ::testing::WithParamInterface<std::tuple<autopas::ContainerOption, autopas::ContainerOption>> {
=======
class ContainerSelectorTest : public AutoPasTestBase, public ::testing::WithParamInterface<autopas::ContainerOption> {
>>>>>>> 523ebbce
 public:
  ContainerSelectorTest() = default;
  ~ContainerSelectorTest() override = default;

  struct oneParamToString {
    template <class ParamType>
    std::string operator()(const testing::TestParamInfo<ParamType> &info) const {
      // tuple of ContainerOption
      const auto &option = static_cast<ParamType>(info.param);
      return option.to_string();
    }
  };
<<<<<<< HEAD
};

}  // end namespace ContainerSelectorTest
=======

 protected:
  const std::array<double, 3> bBoxMin = {0, 0, 0}, bBoxMax = {10, 10, 10};
  const double cutoff = 1;
  const double cellSizeFactor = 1;
  const double verletSkin = 0.1;
};
>>>>>>> 523ebbce
<|MERGE_RESOLUTION|>--- conflicted
+++ resolved
@@ -12,15 +12,9 @@
 #include "autopas/selectors/ContainerSelector.h"
 #include "testingHelpers/commonTypedefs.h"
 
-<<<<<<< HEAD
 namespace ContainerSelectorTest {
 
-class ContainerSelectorTest
-    : public AutoPasTestBase,
-      public ::testing::WithParamInterface<std::tuple<autopas::ContainerOption, autopas::ContainerOption>> {
-=======
 class ContainerSelectorTest : public AutoPasTestBase, public ::testing::WithParamInterface<autopas::ContainerOption> {
->>>>>>> 523ebbce
  public:
   ContainerSelectorTest() = default;
   ~ContainerSelectorTest() override = default;
@@ -33,11 +27,6 @@
       return option.to_string();
     }
   };
-<<<<<<< HEAD
-};
-
-}  // end namespace ContainerSelectorTest
-=======
 
  protected:
   const std::array<double, 3> bBoxMin = {0, 0, 0}, bBoxMax = {10, 10, 10};
@@ -45,4 +34,5 @@
   const double cellSizeFactor = 1;
   const double verletSkin = 0.1;
 };
->>>>>>> 523ebbce
+
+}  // end namespace ContainerSelectorTest