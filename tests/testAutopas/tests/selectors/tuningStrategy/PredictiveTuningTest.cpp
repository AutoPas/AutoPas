/**
 * @file PredictiveTuningTest.cpp
 * @author Julian Pelloth
 * @date 01.04.2020
 */

#include "PredictiveTuningTest.h"

#include <gmock/gmock-matchers.h>

/*
 * Tests the prediction and the selection of the right optimum.
 * Three different configurations:
 *      - C08 that is not optimal but it getting less expensive.
 *      - Sliced is optimal in the beginning but is getting more expensive.
 *      - C01 is constant an not in the optimum range.
 * In the third iteration lc_c08 should be predicted to be the optimum.
 */
TEST_F(PredictiveTuningTest, testSelectPossibleConfigurations) {
  unsigned int iteration = 0;
  std::vector<autopas::Configuration> testedConfigs;
  autopas::Configuration optimalConfiguration;
  autopas::Configuration optimalPrediction;
  autopas::PredictiveTuning predictiveTuning(
      {autopas::ContainerOption::linkedCells}, {1.},
      {autopas::TraversalOption::lc_c08, autopas::TraversalOption::lc_c01, autopas::TraversalOption::lc_sliced},
      {autopas::LoadEstimatorOption::none}, {autopas::DataLayoutOption::soa}, {autopas::Newton3Option::disabled},
      relativeOptimumRange, maxTuningIterationsWithoutTest, evidenceFirstPrediction, linePrediction);

  predictiveTuning.reset(iteration);
  testedConfigs.emplace_back(predictiveTuning.getCurrentConfiguration());
  optimalPrediction = predictiveTuning.getCurrentConfiguration();
  predictiveTuning.addEvidence(4, iteration);
  ++iteration;

  predictiveTuning.tune();
  testedConfigs.emplace_back(predictiveTuning.getCurrentConfiguration());
  optimalConfiguration = predictiveTuning.getCurrentConfiguration();
  predictiveTuning.addEvidence(1, iteration);
  ++iteration;

  predictiveTuning.tune();
  testedConfigs.emplace_back(predictiveTuning.getCurrentConfiguration());
  predictiveTuning.addEvidence(20, iteration);
  ++iteration;

  EXPECT_THAT(allConfigs, testing::UnorderedElementsAreArray(testedConfigs));

  predictiveTuning.tune();
  EXPECT_EQ(optimalConfiguration, predictiveTuning.getCurrentConfiguration());

  // End of the first tuning phase.
  predictiveTuning.reset(iteration);
  testedConfigs.clear();

  testedConfigs.emplace_back(predictiveTuning.getCurrentConfiguration());
  predictiveTuning.addEvidence(3, iteration);
  ++iteration;

  predictiveTuning.tune();
  testedConfigs.emplace_back(predictiveTuning.getCurrentConfiguration());
  predictiveTuning.addEvidence(2, iteration);
  ++iteration;

  predictiveTuning.tune();
  testedConfigs.emplace_back(predictiveTuning.getCurrentConfiguration());
  predictiveTuning.addEvidence(20, iteration);
  ++iteration;

  EXPECT_THAT(allConfigs, testing::UnorderedElementsAreArray(testedConfigs));

  predictiveTuning.tune();
  EXPECT_EQ(optimalConfiguration, predictiveTuning.getCurrentConfiguration());

  // End of the second tuning phase.
  predictiveTuning.reset(iteration);

  // This tests the actual prediction.
  EXPECT_EQ(optimalPrediction, predictiveTuning.getCurrentConfiguration());
}

/*
 * Tests the prediction and the selection of the right optimum with the linear regression method.
 * Three different configurations:
 *      - C08 that is not optimal but it getting less expensive.
 *      - Sliced is optimal in the beginning but is getting more expensive.
 *      - C01 is constant an not in the optimum range.
 * In the third iteration lc_c08 should be predicted to be the optimum.
 */
TEST_F(PredictiveTuningTest, testLinearRegression) {
  unsigned int iteration = 1;
  std::vector<autopas::Configuration> testedConfigs;
  autopas::Configuration optimalConfiguration;
  autopas::Configuration optimalPrediction;
  autopas::PredictiveTuning predictiveTuning(
      {autopas::ContainerOption::linkedCells}, {1.},
      {autopas::TraversalOption::lc_c08, autopas::TraversalOption::lc_c01, autopas::TraversalOption::lc_sliced},
      {autopas::LoadEstimatorOption::none}, {autopas::DataLayoutOption::soa}, {autopas::Newton3Option::disabled},
      relativeOptimumRange, maxTuningIterationsWithoutTest, 2, autopas::ExtrapolationMethodOption::linearRegression);

  predictiveTuning.reset(iteration);

  testedConfigs.emplace_back(predictiveTuning.getCurrentConfiguration());
  optimalPrediction = predictiveTuning.getCurrentConfiguration();
  predictiveTuning.addEvidence(375, iteration);
  ++iteration;

  predictiveTuning.tune();
  testedConfigs.emplace_back(predictiveTuning.getCurrentConfiguration());
  optimalConfiguration = predictiveTuning.getCurrentConfiguration();
  predictiveTuning.addEvidence(300, iteration);
  ++iteration;

  predictiveTuning.tune();
  testedConfigs.emplace_back(predictiveTuning.getCurrentConfiguration());
  predictiveTuning.addEvidence(2000, iteration);
  ++iteration;

  EXPECT_THAT(allConfigs, testing::UnorderedElementsAreArray(testedConfigs));

  predictiveTuning.tune();
  EXPECT_EQ(optimalConfiguration, predictiveTuning.getCurrentConfiguration());

  // End of the first tuning phase.
  predictiveTuning.reset(iteration);
  testedConfigs.clear();

  testedConfigs.emplace_back(predictiveTuning.getCurrentConfiguration());
  predictiveTuning.addEvidence(350, iteration);
  ++iteration;

  predictiveTuning.tune();
  testedConfigs.emplace_back(predictiveTuning.getCurrentConfiguration());
  predictiveTuning.addEvidence(325, iteration);
  ++iteration;

  predictiveTuning.tune();
  testedConfigs.emplace_back(predictiveTuning.getCurrentConfiguration());
  predictiveTuning.addEvidence(2000, iteration);
  ++iteration;

  EXPECT_THAT(allConfigs, testing::UnorderedElementsAreArray(testedConfigs));

  predictiveTuning.tune();
  EXPECT_EQ(optimalConfiguration, predictiveTuning.getCurrentConfiguration());

  // End of the second tuning phase.
  predictiveTuning.reset(iteration);

  // This tests the actual prediction.
  EXPECT_EQ(optimalPrediction, predictiveTuning.getCurrentConfiguration());
}

/*
 * Tests the prediction and the selection of the right optimum with the lagrange interpolation method.
 * Three different configurations:
 *      - C08 that is not optimal but it getting less expensive.
 *      - Sliced is optimal in the beginning but is getting more expensive.
 *      - C01 is constant an not in the optimum range.
 * In the third iteration lc_c08 should be predicted to be the optimum.
 */
TEST_F(PredictiveTuningTest, testLagrange) {
  unsigned int iteration = 1;
  std::vector<autopas::Configuration> testedConfigs;
  autopas::Configuration optimalConfiguration;
  autopas::Configuration optimalPrediction;
  autopas::PredictiveTuning predictiveTuning(
      {autopas::ContainerOption::linkedCells}, {1.},
      {autopas::TraversalOption::lc_c08, autopas::TraversalOption::lc_c01, autopas::TraversalOption::lc_sliced},
      {autopas::LoadEstimatorOption::none}, {autopas::DataLayoutOption::soa}, {autopas::Newton3Option::disabled},
      relativeOptimumRange, maxTuningIterationsWithoutTest, 3, autopas::ExtrapolationMethodOption::lagrange);

  predictiveTuning.reset(iteration);

  testedConfigs.emplace_back(predictiveTuning.getCurrentConfiguration());
  optimalPrediction = predictiveTuning.getCurrentConfiguration();
  predictiveTuning.addEvidence(6, iteration);
  ++iteration;

  predictiveTuning.tune();
  testedConfigs.emplace_back(predictiveTuning.getCurrentConfiguration());
  optimalConfiguration = predictiveTuning.getCurrentConfiguration();
  predictiveTuning.addEvidence(1, iteration);
  ++iteration;

  predictiveTuning.tune();
  testedConfigs.emplace_back(predictiveTuning.getCurrentConfiguration());
  predictiveTuning.addEvidence(20, iteration);
  ++iteration;

  EXPECT_THAT(allConfigs, testing::UnorderedElementsAreArray(testedConfigs));

  predictiveTuning.tune();
  EXPECT_EQ(optimalConfiguration, predictiveTuning.getCurrentConfiguration());

  // End of the first tuning phase.
  predictiveTuning.reset(iteration);
  testedConfigs.clear();

  testedConfigs.emplace_back(predictiveTuning.getCurrentConfiguration());
  predictiveTuning.addEvidence(5, iteration);
  ++iteration;

  predictiveTuning.tune();
  testedConfigs.emplace_back(predictiveTuning.getCurrentConfiguration());
  predictiveTuning.addEvidence(2, iteration);
  ++iteration;

  predictiveTuning.tune();
  testedConfigs.emplace_back(predictiveTuning.getCurrentConfiguration());
  predictiveTuning.addEvidence(20, iteration);
  ++iteration;

  EXPECT_THAT(allConfigs, testing::UnorderedElementsAreArray(testedConfigs));

  predictiveTuning.tune();
  EXPECT_EQ(optimalConfiguration, predictiveTuning.getCurrentConfiguration());

  // End of the second tuning phase.
  predictiveTuning.reset(iteration);
  testedConfigs.clear();

  testedConfigs.emplace_back(predictiveTuning.getCurrentConfiguration());
  predictiveTuning.addEvidence(4, iteration);
  ++iteration;

  predictiveTuning.tune();
  testedConfigs.emplace_back(predictiveTuning.getCurrentConfiguration());
  predictiveTuning.addEvidence(3, iteration);
  ++iteration;

  predictiveTuning.tune();
  testedConfigs.emplace_back(predictiveTuning.getCurrentConfiguration());
  predictiveTuning.addEvidence(20, iteration);
  ++iteration;

  EXPECT_THAT(allConfigs, testing::UnorderedElementsAreArray(testedConfigs));

  predictiveTuning.tune();
  EXPECT_EQ(optimalConfiguration, predictiveTuning.getCurrentConfiguration());

  // End of the third tuning phase.
  predictiveTuning.reset(iteration);

  // This tests the actual prediction.
  EXPECT_EQ(optimalPrediction, predictiveTuning.getCurrentConfiguration());
}

/*
 * Tests the prediction and the selection of the right optimum with the newton interpolation method.
 * Three different configurations:
 *      - C08 that is not optimal but it getting less expensive.
 *      - Sliced is optimal in the beginning but is getting more expensive.
 *      - C01 is constant an not in the optimum range.
 * In the third iteration lc_c08 should be predicted to be the optimum.
 */
TEST_F(PredictiveTuningTest, testNewton) {
  unsigned int iteration = 1;
  std::vector<autopas::Configuration> testedConfigs;
  autopas::Configuration optimalConfiguration;
  autopas::Configuration optimalPrediction;
  autopas::PredictiveTuning predictiveTuning(
      {autopas::ContainerOption::linkedCells}, {1.},
      {autopas::TraversalOption::lc_c08, autopas::TraversalOption::lc_c01, autopas::TraversalOption::lc_sliced},
      {autopas::LoadEstimatorOption::none}, {autopas::DataLayoutOption::soa}, {autopas::Newton3Option::disabled},
      relativeOptimumRange, maxTuningIterationsWithoutTest, 3, autopas::ExtrapolationMethodOption::newton);

  predictiveTuning.reset(iteration);

  testedConfigs.emplace_back(predictiveTuning.getCurrentConfiguration());
  optimalPrediction = predictiveTuning.getCurrentConfiguration();
  predictiveTuning.addEvidence(60, iteration);
  ++iteration;

  predictiveTuning.tune();
  testedConfigs.emplace_back(predictiveTuning.getCurrentConfiguration());
  optimalConfiguration = predictiveTuning.getCurrentConfiguration();
  predictiveTuning.addEvidence(10, iteration);
  ++iteration;

  predictiveTuning.tune();
  testedConfigs.emplace_back(predictiveTuning.getCurrentConfiguration());
  predictiveTuning.addEvidence(200, iteration);
  ++iteration;

  EXPECT_THAT(allConfigs, testing::UnorderedElementsAreArray(testedConfigs));

  predictiveTuning.tune();
  EXPECT_EQ(optimalConfiguration, predictiveTuning.getCurrentConfiguration());

  // End of the first tuning phase.
  predictiveTuning.reset(iteration);
  testedConfigs.clear();

  testedConfigs.emplace_back(predictiveTuning.getCurrentConfiguration());
  predictiveTuning.addEvidence(50, iteration);
  ++iteration;

  predictiveTuning.tune();
  testedConfigs.emplace_back(predictiveTuning.getCurrentConfiguration());
  predictiveTuning.addEvidence(20, iteration);
  ++iteration;

  predictiveTuning.tune();
  testedConfigs.emplace_back(predictiveTuning.getCurrentConfiguration());
  predictiveTuning.addEvidence(200, iteration);
  ++iteration;

  EXPECT_THAT(allConfigs, testing::UnorderedElementsAreArray(testedConfigs));

  predictiveTuning.tune();
  EXPECT_EQ(optimalConfiguration, predictiveTuning.getCurrentConfiguration());

  // End of the second tuning phase.
  predictiveTuning.reset(iteration);
  testedConfigs.clear();

  testedConfigs.emplace_back(predictiveTuning.getCurrentConfiguration());
  predictiveTuning.addEvidence(40, iteration);
  ++iteration;

  predictiveTuning.tune();
  testedConfigs.emplace_back(predictiveTuning.getCurrentConfiguration());
  predictiveTuning.addEvidence(30, iteration);
  ++iteration;

  predictiveTuning.tune();
  testedConfigs.emplace_back(predictiveTuning.getCurrentConfiguration());
  predictiveTuning.addEvidence(200, iteration);
  ++iteration;

  EXPECT_THAT(allConfigs, testing::UnorderedElementsAreArray(testedConfigs));

  predictiveTuning.tune();
  EXPECT_EQ(optimalConfiguration, predictiveTuning.getCurrentConfiguration());

  // End of the third tuning phase.
  predictiveTuning.reset(iteration);

  // This tests the actual prediction.
  EXPECT_EQ(optimalPrediction, predictiveTuning.getCurrentConfiguration());
}

// Tests the first tuning iteration. There is no prediction and the whole searchSpace should be tested.
TEST_F(PredictiveTuningTest, testTuneFirstIteration) {
  unsigned int iteration = 0;
  std::vector<autopas::Configuration> testedConfigs;
  autopas::Configuration optimalConfiguration;
  autopas::PredictiveTuning predictiveTuning(
      {autopas::ContainerOption::linkedCells}, {1.},
      {autopas::TraversalOption::lc_c08, autopas::TraversalOption::lc_c01, autopas::TraversalOption::lc_sliced},
      {autopas::LoadEstimatorOption::none}, {autopas::DataLayoutOption::soa}, {autopas::Newton3Option::disabled},
      relativeOptimumRange, maxTuningIterationsWithoutTest, evidenceFirstPrediction, linePrediction);

  predictiveTuning.reset(iteration);

  testedConfigs.emplace_back(predictiveTuning.getCurrentConfiguration());
  predictiveTuning.addEvidence(10, iteration);
  ++iteration;

  predictiveTuning.tune();
  testedConfigs.emplace_back(predictiveTuning.getCurrentConfiguration());
  optimalConfiguration = predictiveTuning.getCurrentConfiguration();
  predictiveTuning.addEvidence(1, iteration);
  ++iteration;

  predictiveTuning.tune();
  testedConfigs.emplace_back(predictiveTuning.getCurrentConfiguration());
  predictiveTuning.addEvidence(20, iteration);

  EXPECT_THAT(allConfigs, testing::UnorderedElementsAreArray(testedConfigs));

  predictiveTuning.tune();
  EXPECT_EQ(optimalConfiguration, predictiveTuning.getCurrentConfiguration());
}

/*
 * Tests the selection of the right optimumSearchSpace in the regard of the relativeOptimum and tuning.
 * Three different configurations:
 *      - C08 is constant near the optimum (11).
 *      - Sliced is constant the optimum (10).
 *      - C01 is constant an not in the optimum range (20).
 * In the third iteration lc_c08 and sliced should be in _optimalSearchSpace and after the tuning phase sliced should be
 * the optimal configuration.
 */
TEST_F(PredictiveTuningTest, testTuningThreeIterations) {
  unsigned int iteration = 0;
  std::vector<autopas::Configuration> testedConfigs;
  autopas::Configuration optimalConfiguration;
  autopas::Configuration nearOptimalConfiguration;
  autopas::PredictiveTuning predictiveTuning(
      {autopas::ContainerOption::linkedCells}, {1.},
      {autopas::TraversalOption::lc_c08, autopas::TraversalOption::lc_c01, autopas::TraversalOption::lc_sliced},
      {autopas::LoadEstimatorOption::none}, {autopas::DataLayoutOption::soa}, {autopas::Newton3Option::disabled},
      relativeOptimumRange, maxTuningIterationsWithoutTest, evidenceFirstPrediction, linePrediction);

  predictiveTuning.reset(iteration);

  testedConfigs.emplace_back(predictiveTuning.getCurrentConfiguration());
  nearOptimalConfiguration = predictiveTuning.getCurrentConfiguration();
  predictiveTuning.addEvidence(11, iteration);
  ++iteration;

  predictiveTuning.tune();
  testedConfigs.emplace_back(predictiveTuning.getCurrentConfiguration());
  optimalConfiguration = predictiveTuning.getCurrentConfiguration();
  predictiveTuning.addEvidence(10, iteration);
  ++iteration;

  predictiveTuning.tune();
  testedConfigs.emplace_back(predictiveTuning.getCurrentConfiguration());
  predictiveTuning.addEvidence(20, iteration);
  ++iteration;

  EXPECT_THAT(allConfigs, testing::UnorderedElementsAreArray(testedConfigs));

  predictiveTuning.tune();
  EXPECT_EQ(optimalConfiguration, predictiveTuning.getCurrentConfiguration());

  // End of the first tuning phase.
  predictiveTuning.reset(iteration);
  testedConfigs.clear();

  testedConfigs.emplace_back(predictiveTuning.getCurrentConfiguration());
  predictiveTuning.addEvidence(11, iteration);
  ++iteration;

  predictiveTuning.tune();
  testedConfigs.emplace_back(predictiveTuning.getCurrentConfiguration());
  predictiveTuning.addEvidence(10, iteration);
  ++iteration;

  predictiveTuning.tune();
  testedConfigs.emplace_back(predictiveTuning.getCurrentConfiguration());
  predictiveTuning.addEvidence(20, iteration);
  ++iteration;

  EXPECT_THAT(allConfigs, testing::UnorderedElementsAreArray(testedConfigs));

  predictiveTuning.tune();
  EXPECT_EQ(optimalConfiguration, predictiveTuning.getCurrentConfiguration());

  // End of the second tuning phase.
  predictiveTuning.reset(iteration);

  // This test if a configuration near the optimum gets selected into _optimalSearchSpace.
  EXPECT_EQ(nearOptimalConfiguration, predictiveTuning.getCurrentConfiguration());
  predictiveTuning.addEvidence(11, iteration);
  ++iteration;

  predictiveTuning.tune();
  EXPECT_EQ(optimalConfiguration, predictiveTuning.getCurrentConfiguration());
  predictiveTuning.addEvidence(10, iteration);

  // This tests that the right optimum configuration gets selected at the end of a tuning phase.
  predictiveTuning.tune();
  EXPECT_EQ(optimalConfiguration, predictiveTuning.getCurrentConfiguration());
}

/*
 * Tests the selection of the right optimumSearchSpace in the regard of the number of iterations without a test and
 * tuning. Two different configurations:
 *      - C08 is constant out of the optimum range (20).
 *      - Sliced is constant the optimum (10).
 * In iteration three to six only sliced should be in _optimalSearchSpace.
 * In the seventh iteration lc_c08 and sliced should be in _optimalSearchSpace.
 */
TEST_F(PredictiveTuningTest, testTooLongNotTested) {
  unsigned int iteration = 0;
<<<<<<< HEAD
  std::vector<autopas::Configuration> configurationsToCompare{configurationLC_C08, configurationLC_Sliced};
  std::vector<autopas::Configuration> testedConfigs;
  autopas::Configuration optimalConfiguration;
  autopas::Configuration badConfiguration;
=======
>>>>>>> 9da4ac37
  autopas::PredictiveTuning predictiveTuning({autopas::ContainerOption::linkedCells}, {1.},
                                             {autopas::TraversalOption::lc_c08, autopas::TraversalOption::lc_sliced},
                                             {autopas::LoadEstimatorOption::none}, {autopas::DataLayoutOption::soa},
                                             {autopas::Newton3Option::disabled}, relativeOptimumRange,
                                             maxTuningIterationsWithoutTest, evidenceFirstPrediction, linePrediction);

  predictiveTuning.reset(iteration);

  testedConfigs.emplace_back(predictiveTuning.getCurrentConfiguration());
  badConfiguration = predictiveTuning.getCurrentConfiguration();
  predictiveTuning.addEvidence(20, iteration);
  ++iteration;

  predictiveTuning.tune();
  testedConfigs.emplace_back(predictiveTuning.getCurrentConfiguration());
  optimalConfiguration = predictiveTuning.getCurrentConfiguration();
  predictiveTuning.addEvidence(10, iteration);
  ++iteration;

  EXPECT_THAT(configurationsToCompare, testing::UnorderedElementsAreArray(testedConfigs));

  predictiveTuning.tune();
  testedConfigs.emplace_back(predictiveTuning.getCurrentConfiguration());
  EXPECT_EQ(optimalConfiguration, predictiveTuning.getCurrentConfiguration());

  // End of the first tuning phase.
  predictiveTuning.reset(iteration);

  EXPECT_EQ(badConfiguration, predictiveTuning.getCurrentConfiguration());
  predictiveTuning.addEvidence(20, iteration);
  ++iteration;

  predictiveTuning.tune();
  EXPECT_EQ(optimalConfiguration, predictiveTuning.getCurrentConfiguration());
  predictiveTuning.addEvidence(10, iteration);
  ++iteration;

  predictiveTuning.tune();
  EXPECT_EQ(optimalConfiguration, predictiveTuning.getCurrentConfiguration());

  // Iterating through the maxNumberOfIterationsWithoutTest iterations where C08 should not be tested.
  for (int i = 0; i < maxTuningIterationsWithoutTest; i++) {
    // End of the (i + 2)-th tuning phase.
    predictiveTuning.reset(iteration);

    EXPECT_EQ(optimalConfiguration, predictiveTuning.getCurrentConfiguration());
    predictiveTuning.addEvidence(10, iteration);
    ++iteration;

    predictiveTuning.tune();
    EXPECT_EQ(optimalConfiguration, predictiveTuning.getCurrentConfiguration());
  }

  // End of the (maxTuningIterationsWithoutTest + 2)-th tuning phase.
  predictiveTuning.reset(iteration);

  EXPECT_EQ(optimalConfiguration, predictiveTuning.getCurrentConfiguration());
  predictiveTuning.addEvidence(10, iteration);
  ++iteration;

  // Tests that a configuration gets selected into _tooLongNotTested.
  predictiveTuning.tune();
  EXPECT_EQ(badConfiguration, predictiveTuning.getCurrentConfiguration());
  predictiveTuning.addEvidence(20, iteration);

  predictiveTuning.tune();
  EXPECT_EQ(optimalConfiguration, predictiveTuning.getCurrentConfiguration());
}

/*
 * Tests the recognition of an invalid _optimalSearchSpace in tuning and the reselection of _optimalSearchSpace
 * Three different configurations:
 *      - C08 is constant out of the optimum range (15).
 *      - Sliced is constant the optimum (10) and invalid in the third iteration.
 *      - C01 is constant out of the optimum range (20).
 * In the third iteration reselectOptimalSearchSpace should be called and C08 should be selected after the tuning phase.
 */
TEST_F(PredictiveTuningTest, testInvalidOptimalSearchSpaceOnce) {
  unsigned int iteration = 0;
  std::vector<autopas::Configuration> testedConfigs;
  autopas::Configuration optimalConfiguration;     // later the invalid configuration
  autopas::Configuration newOptimalConfiguration;  // when the other one is invalid
  autopas::PredictiveTuning predictiveTuning(
      {autopas::ContainerOption::linkedCells}, {1.},
      {autopas::TraversalOption::lc_c08, autopas::TraversalOption::lc_c01, autopas::TraversalOption::lc_sliced},
      {autopas::LoadEstimatorOption::none}, {autopas::DataLayoutOption::soa}, {autopas::Newton3Option::disabled},
      relativeOptimumRange, maxTuningIterationsWithoutTest, evidenceFirstPrediction, linePrediction);

  predictiveTuning.reset(iteration);

  testedConfigs.emplace_back(predictiveTuning.getCurrentConfiguration());
  newOptimalConfiguration = predictiveTuning.getCurrentConfiguration();
  predictiveTuning.addEvidence(15, iteration);
  ++iteration;

  predictiveTuning.tune();
  testedConfigs.emplace_back(predictiveTuning.getCurrentConfiguration());
  optimalConfiguration = predictiveTuning.getCurrentConfiguration();
  predictiveTuning.addEvidence(10, iteration);
  ++iteration;

  predictiveTuning.tune();
  testedConfigs.emplace_back(predictiveTuning.getCurrentConfiguration());
  predictiveTuning.addEvidence(20, iteration);
  ++iteration;

  EXPECT_THAT(allConfigs, testing::UnorderedElementsAreArray(testedConfigs));

  predictiveTuning.tune();
  EXPECT_EQ(optimalConfiguration, predictiveTuning.getCurrentConfiguration());

  // End of the first tuning phase.
  predictiveTuning.reset(iteration);
  testedConfigs.clear();

  testedConfigs.emplace_back(predictiveTuning.getCurrentConfiguration());
  predictiveTuning.addEvidence(15, iteration);
  ++iteration;

  predictiveTuning.tune();
  testedConfigs.emplace_back(predictiveTuning.getCurrentConfiguration());
  predictiveTuning.addEvidence(10, iteration);
  ++iteration;

  predictiveTuning.tune();
  testedConfigs.emplace_back(predictiveTuning.getCurrentConfiguration());
  predictiveTuning.addEvidence(20, iteration);
  ++iteration;

  EXPECT_THAT(allConfigs, testing::UnorderedElementsAreArray(testedConfigs));

  predictiveTuning.tune();
  EXPECT_EQ(optimalConfiguration, predictiveTuning.getCurrentConfiguration());

  // End of the second tuning phase.
  predictiveTuning.reset(iteration);

  EXPECT_EQ(optimalConfiguration, predictiveTuning.getCurrentConfiguration());
  ++iteration;

  predictiveTuning.tune(true);

  // Tests if a new _optimalSearchSpace gets selected if the first one is invalid.
  EXPECT_EQ(newOptimalConfiguration, predictiveTuning.getCurrentConfiguration());
  predictiveTuning.addEvidence(15, iteration);

  predictiveTuning.tune();
  EXPECT_EQ(newOptimalConfiguration, predictiveTuning.getCurrentConfiguration());
}

/*
 * Tests the recognition of an invalid _optimalSearchSpace in tuning and the reselection of _optimalSearchSpace
 * Three different configurations:
 *      - C08 is constant out of the optimum range (15) and invalid in the third iteration.
 *      - Sliced is constant the optimum (10) and invalid in the third iteration.
 *      - C01 is constant out of the optimum range (20).
 * In the third iteration reselectOptimalSearchSpace should be called twice and C01 should be selected after the
 * tuning phase.
 */
TEST_F(PredictiveTuningTest, testInvalidOptimalSearchSpaceTwice) {
  unsigned int iteration = 0;
  std::vector<autopas::Configuration> testedConfigs;
  autopas::Configuration optimalConfiguration;     // later the invalid configuration
  autopas::Configuration newOptimalConfiguration;  // when the other ones are invalid
  autopas::PredictiveTuning predictiveTuning(
      {autopas::ContainerOption::linkedCells}, {1.},
      {autopas::TraversalOption::lc_c08, autopas::TraversalOption::lc_c01, autopas::TraversalOption::lc_sliced},
      {autopas::LoadEstimatorOption::none}, {autopas::DataLayoutOption::soa}, {autopas::Newton3Option::disabled},
      relativeOptimumRange, maxTuningIterationsWithoutTest, evidenceFirstPrediction, linePrediction);

  predictiveTuning.reset(iteration);

  testedConfigs.emplace_back(predictiveTuning.getCurrentConfiguration());
  predictiveTuning.addEvidence(15, iteration);
  ++iteration;

  predictiveTuning.tune();
  testedConfigs.emplace_back(predictiveTuning.getCurrentConfiguration());
  optimalConfiguration = predictiveTuning.getCurrentConfiguration();
  predictiveTuning.addEvidence(10, iteration);
  ++iteration;

  predictiveTuning.tune();
  testedConfigs.emplace_back(predictiveTuning.getCurrentConfiguration());
  newOptimalConfiguration = predictiveTuning.getCurrentConfiguration();
  predictiveTuning.addEvidence(20, iteration);
  ++iteration;

  EXPECT_THAT(allConfigs, testing::UnorderedElementsAreArray(testedConfigs));

  predictiveTuning.tune();
  EXPECT_EQ(optimalConfiguration, predictiveTuning.getCurrentConfiguration());

  // End of the first tuning phase.
  predictiveTuning.reset(iteration);
  testedConfigs.clear();

  testedConfigs.emplace_back(predictiveTuning.getCurrentConfiguration());
  predictiveTuning.addEvidence(15, iteration);
  ++iteration;

  predictiveTuning.tune();
  testedConfigs.emplace_back(predictiveTuning.getCurrentConfiguration());
  predictiveTuning.addEvidence(10, iteration);
  ++iteration;

  predictiveTuning.tune();
  testedConfigs.emplace_back(predictiveTuning.getCurrentConfiguration());
  predictiveTuning.addEvidence(20, iteration);
  ++iteration;

  EXPECT_THAT(allConfigs, testing::UnorderedElementsAreArray(testedConfigs));

  predictiveTuning.tune();
  EXPECT_EQ(optimalConfiguration, predictiveTuning.getCurrentConfiguration());

  // End of the second tuning phase.
  predictiveTuning.reset(iteration);

  EXPECT_EQ(optimalConfiguration, predictiveTuning.getCurrentConfiguration());
  ++iteration;

  predictiveTuning.tune(true);

  // Tests if a new _optimalSearchSpace gets selected if the first one is invalid.
  // EXPECT_EQ(, predictiveTuning.getCurrentConfiguration());
  ++iteration;

  predictiveTuning.tune(true);

  // Tests if a new _optimalSearchSpace gets selected if the second one is invalid.
  EXPECT_EQ(newOptimalConfiguration, predictiveTuning.getCurrentConfiguration());
  predictiveTuning.addEvidence(20, iteration);

  predictiveTuning.tune();
  EXPECT_EQ(newOptimalConfiguration, predictiveTuning.getCurrentConfiguration());
}<|MERGE_RESOLUTION|>--- conflicted
+++ resolved
@@ -467,13 +467,13 @@
  */
 TEST_F(PredictiveTuningTest, testTooLongNotTested) {
   unsigned int iteration = 0;
-<<<<<<< HEAD
+
   std::vector<autopas::Configuration> configurationsToCompare{configurationLC_C08, configurationLC_Sliced};
   std::vector<autopas::Configuration> testedConfigs;
   autopas::Configuration optimalConfiguration;
   autopas::Configuration badConfiguration;
-=======
->>>>>>> 9da4ac37
+
+  
   autopas::PredictiveTuning predictiveTuning({autopas::ContainerOption::linkedCells}, {1.},
                                              {autopas::TraversalOption::lc_c08, autopas::TraversalOption::lc_sliced},
                                              {autopas::LoadEstimatorOption::none}, {autopas::DataLayoutOption::soa},
