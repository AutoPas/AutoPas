--- conflicted
+++ resolved
@@ -13,7 +13,6 @@
 
 class PredictiveTuningTest : public AutoPasTestBase {
  protected:
-<<<<<<< HEAD
   const autopas::Configuration configurationC01 = autopas::Configuration(
       autopas::ContainerOption::linkedCells, 1., autopas::TraversalOption::c01, autopas::LoadEstimatorOption::none,
       autopas::DataLayoutOption::soa, autopas::Newton3Option::disabled);
@@ -23,18 +22,7 @@
   const autopas::Configuration configurationSliced = autopas::Configuration(
       autopas::ContainerOption::linkedCells, 1., autopas::TraversalOption::sliced, autopas::LoadEstimatorOption::none,
       autopas::DataLayoutOption::soa, autopas::Newton3Option::disabled);
-=======
-  const autopas::Configuration configurationC01 =
-      autopas::Configuration(autopas::ContainerOption::linkedCells, 1., autopas::TraversalOption::c01,
-                             autopas::DataLayoutOption::soa, autopas::Newton3Option::disabled);
-  const autopas::Configuration configurationC08 =
-      autopas::Configuration(autopas::ContainerOption::linkedCells, 1., autopas::TraversalOption::c08,
-                             autopas::DataLayoutOption::soa, autopas::Newton3Option::disabled);
-  const autopas::Configuration configurationSliced =
-      autopas::Configuration(autopas::ContainerOption::linkedCells, 1., autopas::TraversalOption::sliced,
-                             autopas::DataLayoutOption::soa, autopas::Newton3Option::disabled);
   static constexpr double relativeOptimumRange = 1.2;
 
   static constexpr unsigned int maxTuningIterationsWithoutTest = 5;
->>>>>>> 130c27b5
 };