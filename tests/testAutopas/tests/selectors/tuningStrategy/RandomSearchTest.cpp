--- conflicted
+++ resolved
@@ -7,57 +7,4 @@
 #include "RandomSearchTest.h"
 
 #include <gmock/gmock-matchers.h>
-<<<<<<< HEAD
-#include <gmock/gmock-more-matchers.h>
-
-TEST_F(RandomSearchTest, testSearchSpaceEmpty) {
-  autopas::RandomSearch randomSearch(std::set<autopas::ContainerOption>({}));
-  EXPECT_TRUE(randomSearch.searchSpaceIsEmpty());
-  EXPECT_FALSE(randomSearch.searchSpaceIsTrivial());
-  EXPECT_THAT(randomSearch.getAllowedContainerOptions(), ::testing::IsEmpty());
-}
-
-TEST_F(RandomSearchTest, testSearchSpaceOneOption) {
-  autopas::RandomSearch randomSearch({autopas::ContainerOption::directSum}, autopas::NumberSetFinite<double>({1.}),
-                                     {autopas::TraversalOption::directSumTraversal},
-                                     {autopas::LoadEstimatorOption::none}, {autopas::DataLayoutOption::soa},
-                                     {autopas::Newton3Option::enabled});
-  EXPECT_FALSE(randomSearch.searchSpaceIsEmpty());
-  EXPECT_TRUE(randomSearch.searchSpaceIsTrivial());
-  EXPECT_THAT(randomSearch.getAllowedContainerOptions(), ::testing::ElementsAre(autopas::ContainerOption::directSum));
-}
-
-TEST_F(RandomSearchTest, testSearchSpaceMoreOptions) {
-  autopas::RandomSearch randomSearch({autopas::ContainerOption::linkedCells}, autopas::NumberSetFinite<double>({1.}),
-                                     {autopas::TraversalOption::c08}, {autopas::LoadEstimatorOption::none},
-                                     {autopas::DataLayoutOption::soa},
-                                     {autopas::Newton3Option::enabled, autopas::Newton3Option::disabled});
-  EXPECT_FALSE(randomSearch.searchSpaceIsEmpty());
-  EXPECT_FALSE(randomSearch.searchSpaceIsTrivial());
-  EXPECT_THAT(randomSearch.getAllowedContainerOptions(), ::testing::ElementsAre(autopas::ContainerOption::linkedCells));
-}
-
-TEST_F(RandomSearchTest, testRemoveN3OptionRemoveAll) {
-  autopas::RandomSearch randomSearch(
-      {autopas::ContainerOption::linkedCells}, autopas::NumberSetFinite<double>({1.}),
-      {autopas::TraversalOption::c08, autopas::TraversalOption::sliced}, {autopas::LoadEstimatorOption::none},
-      {autopas::DataLayoutOption::soa, autopas::DataLayoutOption::aos}, {autopas::Newton3Option::enabled});
-
-  EXPECT_THROW(randomSearch.removeN3Option(autopas::Newton3Option::enabled),
-               autopas::utils::ExceptionHandler::AutoPasException);
-}
-
-TEST_F(RandomSearchTest, testRemoveN3OptionRemoveSome) {
-  autopas::RandomSearch randomSearch({autopas::ContainerOption::linkedCells}, autopas::NumberSetFinite<double>({1.}),
-                                     {autopas::TraversalOption::c08, autopas::TraversalOption::sliced},
-                                     {autopas::LoadEstimatorOption::none},
-                                     {autopas::DataLayoutOption::soa, autopas::DataLayoutOption::aos},
-                                     {autopas::Newton3Option::enabled, autopas::Newton3Option::disabled});
-
-  EXPECT_NO_THROW(randomSearch.removeN3Option(autopas::Newton3Option::enabled));
-  EXPECT_FALSE(randomSearch.searchSpaceIsEmpty());
-  EXPECT_FALSE(randomSearch.searchSpaceIsTrivial());
-}
-=======
-#include <gmock/gmock-more-matchers.h>
->>>>>>> ad89a14c
+#include <gmock/gmock-more-matchers.h>