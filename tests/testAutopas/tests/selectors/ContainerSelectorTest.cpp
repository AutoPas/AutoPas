/**
 * @file ContainerSelectorTest.cpp
 * @author F. Gratl
 * @date 22.06.18
 */

#include "ContainerSelectorTest.h"

using ::testing::Combine;
using ::testing::UnorderedElementsAreArray;
using ::testing::ValuesIn;

// must be TEST_F because the logger which is called in the LC constructor is part of the fixture
TEST_F(ContainerSelectorTest, testSelectAndGetCurrentContainer) {
  std::array<double, 3> bBoxMin = {0, 0, 0}, bBoxMax = {10, 10, 10};
  const double cutoff = 1;
  const double cellSizeFactor = 1;
  const double verletSkin = 0;
<<<<<<< HEAD
  const unsigned int verletRebuildFrequency = 1;
  const unsigned int verletClusterSize = 32;

  autopas::ContainerSelector<Particle, FPCell> containerSelector(bBoxMin, bBoxMax, cutoff, cellSizeFactor, verletSkin,
                                                                 verletRebuildFrequency, verletClusterSize);
=======

  autopas::ContainerSelector<Particle, FPCell> containerSelector(bBoxMin, bBoxMax, cutoff);
  autopas::ContainerSelectorInfo containerInfo(cellSizeFactor, verletSkin);
>>>>>>> 6d6a10d2

  // expect an exception if nothing is selected yet
  EXPECT_THROW((containerSelector.getCurrentContainer()), autopas::utils::ExceptionHandler::AutoPasException);

  // test all individual options
  for (auto containerOp : autopas::allContainerOptions) {
    containerSelector.selectContainer(containerOp, containerInfo);

    EXPECT_EQ(containerOp, containerSelector.getCurrentContainer()->getContainerType());
  }
}

/**
 * This function stores a copy of each particle depending on the position in ListInner, ListHalo or ListHaloVerletOnly.
 * @param bBoxMin Bounding box min.
 * @param bBoxMax Bounding box max.
 * @param cutoff Cutoff radius.
 * @param containerSelector Container selector used to retrieve the current container.
 * @param ListInner All particles inside the bounding box.
 * @param ListHalo All particles in the halo.
 * @param ListHaloVerletOnly All particles in the halo.
 */
void getStatus(const std::array<double, 3> &bBoxMin, const std::array<double, 3> &bBoxMax, const double cutoff,
               autopas::ContainerSelector<Particle, FPCell> &containerSelector, std::vector<Particle> &ListInner,
               std::vector<Particle> &ListHalo, std::vector<Particle> &ListHaloVerletOnly) {
  for (auto iter = containerSelector.getCurrentContainer()->begin(autopas::IteratorBehavior::ownedOnly); iter.isValid();
       ++iter) {
    ListInner.push_back(*iter);
  }
  const auto haloBoxMin = autopas::ArrayMath::subScalar(bBoxMin, cutoff);
  const auto haloBoxMax = autopas::ArrayMath::addScalar(bBoxMax, cutoff);
  for (auto iter = containerSelector.getCurrentContainer()->begin(autopas::IteratorBehavior::haloOnly); iter.isValid();
       ++iter) {
    if (autopas::utils::inBox(iter->getR(), haloBoxMin, haloBoxMax)) {
      ListHalo.push_back(*iter);
    } else {
      ListHaloVerletOnly.push_back(*iter);
    }
  }
}

TEST_P(ContainerSelectorTest, testContainerConversion) {
  auto from = std::get<0>(GetParam());
  auto to = std::get<1>(GetParam());

  const std::array<double, 3> bBoxMin = {0, 0, 0}, bBoxMax = {10, 10, 10};
  const double cutoff = 1;
  const double cellSizeFactor = 1;
  const double verletSkin = 0.1;
<<<<<<< HEAD
  const unsigned int verletRebuildFrequency = 1;
  const unsigned int verletClusterSize = 32;

  autopas::ContainerSelector<Particle, FPCell> containerSelector(bBoxMin, bBoxMax, cutoff, cellSizeFactor, verletSkin,
                                                                 verletRebuildFrequency, verletClusterSize);
=======

  autopas::ContainerSelector<Particle, FPCell> containerSelector(bBoxMin, bBoxMax, cutoff);
  autopas::ContainerSelectorInfo containerInfo(cellSizeFactor, verletSkin);
>>>>>>> 6d6a10d2
  // select container from which we want to convert from
  containerSelector.selectContainer(from, containerInfo);

  // fill witch problematic particles
  {
    auto container = containerSelector.getCurrentContainer();
    auto getPossible1DPositions = [&](double min, double max) -> auto {
      return std::array<double, 6>{min - cutoff - verletSkin,       min - cutoff, min, max, max + cutoff - 1e-3,
                                   min - cutoff - verletSkin - 1e-3};
    };
    size_t id = 0;
    // const auto haloBoxMin = autopas::ArrayMath::subScalar(bBoxMin, cutoff);
    // const auto haloBoxMax = autopas::ArrayMath::addScalar(bBoxMax, cutoff);

    for (auto x : getPossible1DPositions(bBoxMin[0], bBoxMax[0])) {
      for (auto y : getPossible1DPositions(bBoxMin[1], bBoxMax[1])) {
        for (auto z : getPossible1DPositions(bBoxMin[2], bBoxMax[2])) {
          const std::array<double, 3> pos{x, y, z};
          Particle p(pos, {0., 0., 0.}, id);
          if (autopas::utils::inBox(pos, bBoxMin, bBoxMax)) {
            container->addParticle(p);
          } else {
            container->addHaloParticle(p);
          }
          ++id;
        }
      }
    }
  }

  std::vector<Particle> beforeListInner, beforeListHalo,
      beforeListHaloVerletOnly /*for particles only in verlet containers*/;
<<<<<<< HEAD

  // build verlet lists if neccessary
  if (autopas::utils::StringUtils::to_string(from).find("Verlet") != std::string::npos &&
      containerSelector.getCurrentContainer()->isContainerUpdateNeeded())
    containerSelector.getCurrentContainer()->updateContainer();
  containerSelector.getCurrentContainer()->deleteDummyParticles();

  for (auto iter = containerSelector.getCurrentContainer()->begin(autopas::IteratorBehavior::ownedOnly); iter.isValid();
       ++iter) {
    beforeListInner.push_back(*iter);
  }
  for (auto iter = containerSelector.getCurrentContainer()->begin(autopas::IteratorBehavior::haloOnly); iter.isValid();
       ++iter) {
    if (autopas::utils::inBox(iter->getR(), autopas::ArrayMath::sub(bBoxMin, std::array<double, 3>{cutoff}),
                              autopas::ArrayMath::add(bBoxMax, std::array<double, 3>{cutoff}))) {
      beforeListHalo.push_back(*iter);
    } else {
      beforeListHaloVerletOnly.push_back(*iter);
    }
  }
=======
  getStatus(bBoxMin, bBoxMax, cutoff, containerSelector, beforeListInner, beforeListHalo, beforeListHaloVerletOnly);
>>>>>>> 6d6a10d2

  // select container to which we want to convert to
  containerSelector.selectContainer(to, containerInfo);

  std::vector<Particle> afterListInner, afterListHalo, afterListHaloVerletOnly;
<<<<<<< HEAD

  // build verlet lists if neccessary
  if (autopas::utils::StringUtils::to_string(to).find("Verlet") != std::string::npos &&
      containerSelector.getCurrentContainer()->isContainerUpdateNeeded())
    containerSelector.getCurrentContainer()->updateContainer();
  containerSelector.getCurrentContainer()->deleteDummyParticles();

  for (auto iter = containerSelector.getCurrentContainer()->begin(autopas::IteratorBehavior::ownedOnly); iter.isValid();
       ++iter) {
    afterListInner.push_back(*iter);
  }
  for (auto iter = containerSelector.getCurrentContainer()->begin(autopas::IteratorBehavior::haloOnly); iter.isValid();
       ++iter) {
    if (autopas::utils::inBox(iter->getR(), autopas::ArrayMath::sub(bBoxMin, std::array<double, 3>{cutoff}),
                              autopas::ArrayMath::add(bBoxMax, std::array<double, 3>{cutoff}))) {
      afterListHalo.push_back(*iter);
    } else {
      afterListHaloVerletOnly.push_back(*iter);
    }
  }
=======
  getStatus(bBoxMin, bBoxMax, cutoff, containerSelector, afterListInner, afterListHalo, afterListHaloVerletOnly);
>>>>>>> 6d6a10d2

  EXPECT_THAT(afterListInner, UnorderedElementsAreArray(beforeListInner));
  EXPECT_THAT(afterListHalo, UnorderedElementsAreArray(beforeListHalo));
  if (autopas::utils::StringUtils::to_string(to).find("Verlet") != std::string::npos and
      autopas::utils::StringUtils::to_string(from).find("Verlet") != std::string::npos) {
    EXPECT_THAT(afterListHaloVerletOnly, UnorderedElementsAreArray(beforeListHaloVerletOnly));
  }
}

/// @todo: use this instead of below to enable testing of VerletClusterLists.
// INSTANTIATE_TEST_SUITE_P(Generated, ContainerSelectorTest,
//                         Combine(ValuesIn(autopas::allContainerOptions), ValuesIn(autopas::allContainerOptions)),
//                         ContainerSelectorTest::PrintToStringParamName());

INSTANTIATE_TEST_SUITE_P(Generated, ContainerSelectorTest,
                         Combine(ValuesIn([]() -> std::set<autopas::ContainerOption> {
                                   auto all = autopas::allContainerOptions;
                                   all.erase(all.find(autopas::ContainerOption::verletClusterLists));
                                   return all;
                                 }()),
                                 ValuesIn([]() -> std::set<autopas::ContainerOption> {
                                   auto all = autopas::allContainerOptions;
                                   all.erase(all.find(autopas::ContainerOption::verletClusterLists));
                                   return all;
                                 }())),
                         ContainerSelectorTest::PrintToStringParamName());<|MERGE_RESOLUTION|>--- conflicted
+++ resolved
@@ -16,17 +16,9 @@
   const double cutoff = 1;
   const double cellSizeFactor = 1;
   const double verletSkin = 0;
-<<<<<<< HEAD
-  const unsigned int verletRebuildFrequency = 1;
-  const unsigned int verletClusterSize = 32;
-
-  autopas::ContainerSelector<Particle, FPCell> containerSelector(bBoxMin, bBoxMax, cutoff, cellSizeFactor, verletSkin,
-                                                                 verletRebuildFrequency, verletClusterSize);
-=======
 
   autopas::ContainerSelector<Particle, FPCell> containerSelector(bBoxMin, bBoxMax, cutoff);
   autopas::ContainerSelectorInfo containerInfo(cellSizeFactor, verletSkin);
->>>>>>> 6d6a10d2
 
   // expect an exception if nothing is selected yet
   EXPECT_THROW((containerSelector.getCurrentContainer()), autopas::utils::ExceptionHandler::AutoPasException);
@@ -76,17 +68,10 @@
   const double cutoff = 1;
   const double cellSizeFactor = 1;
   const double verletSkin = 0.1;
-<<<<<<< HEAD
-  const unsigned int verletRebuildFrequency = 1;
-  const unsigned int verletClusterSize = 32;
-
-  autopas::ContainerSelector<Particle, FPCell> containerSelector(bBoxMin, bBoxMax, cutoff, cellSizeFactor, verletSkin,
-                                                                 verletRebuildFrequency, verletClusterSize);
-=======
 
   autopas::ContainerSelector<Particle, FPCell> containerSelector(bBoxMin, bBoxMax, cutoff);
   autopas::ContainerSelectorInfo containerInfo(cellSizeFactor, verletSkin);
->>>>>>> 6d6a10d2
+
   // select container from which we want to convert from
   containerSelector.selectContainer(from, containerInfo);
 
@@ -119,59 +104,15 @@
 
   std::vector<Particle> beforeListInner, beforeListHalo,
       beforeListHaloVerletOnly /*for particles only in verlet containers*/;
-<<<<<<< HEAD
 
-  // build verlet lists if neccessary
-  if (autopas::utils::StringUtils::to_string(from).find("Verlet") != std::string::npos &&
-      containerSelector.getCurrentContainer()->isContainerUpdateNeeded())
-    containerSelector.getCurrentContainer()->updateContainer();
-  containerSelector.getCurrentContainer()->deleteDummyParticles();
-
-  for (auto iter = containerSelector.getCurrentContainer()->begin(autopas::IteratorBehavior::ownedOnly); iter.isValid();
-       ++iter) {
-    beforeListInner.push_back(*iter);
-  }
-  for (auto iter = containerSelector.getCurrentContainer()->begin(autopas::IteratorBehavior::haloOnly); iter.isValid();
-       ++iter) {
-    if (autopas::utils::inBox(iter->getR(), autopas::ArrayMath::sub(bBoxMin, std::array<double, 3>{cutoff}),
-                              autopas::ArrayMath::add(bBoxMax, std::array<double, 3>{cutoff}))) {
-      beforeListHalo.push_back(*iter);
-    } else {
-      beforeListHaloVerletOnly.push_back(*iter);
-    }
-  }
-=======
   getStatus(bBoxMin, bBoxMax, cutoff, containerSelector, beforeListInner, beforeListHalo, beforeListHaloVerletOnly);
->>>>>>> 6d6a10d2
 
   // select container to which we want to convert to
   containerSelector.selectContainer(to, containerInfo);
 
   std::vector<Particle> afterListInner, afterListHalo, afterListHaloVerletOnly;
-<<<<<<< HEAD
 
-  // build verlet lists if neccessary
-  if (autopas::utils::StringUtils::to_string(to).find("Verlet") != std::string::npos &&
-      containerSelector.getCurrentContainer()->isContainerUpdateNeeded())
-    containerSelector.getCurrentContainer()->updateContainer();
-  containerSelector.getCurrentContainer()->deleteDummyParticles();
-
-  for (auto iter = containerSelector.getCurrentContainer()->begin(autopas::IteratorBehavior::ownedOnly); iter.isValid();
-       ++iter) {
-    afterListInner.push_back(*iter);
-  }
-  for (auto iter = containerSelector.getCurrentContainer()->begin(autopas::IteratorBehavior::haloOnly); iter.isValid();
-       ++iter) {
-    if (autopas::utils::inBox(iter->getR(), autopas::ArrayMath::sub(bBoxMin, std::array<double, 3>{cutoff}),
-                              autopas::ArrayMath::add(bBoxMax, std::array<double, 3>{cutoff}))) {
-      afterListHalo.push_back(*iter);
-    } else {
-      afterListHaloVerletOnly.push_back(*iter);
-    }
-  }
-=======
   getStatus(bBoxMin, bBoxMax, cutoff, containerSelector, afterListInner, afterListHalo, afterListHaloVerletOnly);
->>>>>>> 6d6a10d2
 
   EXPECT_THAT(afterListInner, UnorderedElementsAreArray(beforeListInner));
   EXPECT_THAT(afterListHalo, UnorderedElementsAreArray(beforeListHalo));
