--- conflicted
+++ resolved
@@ -17,13 +17,8 @@
   const double cellSizeFactor = 1;
   const double verletSkin = 0;
 
-<<<<<<< HEAD
   autopas::ContainerSelector<Particle> containerSelector(bBoxMin, bBoxMax, cutoff);
-  autopas::ContainerSelectorInfo containerInfo(cellSizeFactor, verletSkin, 64);
-=======
-  autopas::ContainerSelector<Particle, FPCell> containerSelector(bBoxMin, bBoxMax, cutoff);
   autopas::ContainerSelectorInfo containerInfo(cellSizeFactor, verletSkin, 64, autopas::LoadEstimatorOption::none);
->>>>>>> 38167c48
 
   // expect an exception if nothing is selected yet
   EXPECT_THROW((containerSelector.getCurrentContainer()), autopas::utils::ExceptionHandler::AutoPasException);
@@ -75,13 +70,8 @@
   const double cellSizeFactor = 1;
   const double verletSkin = 0.1;
 
-<<<<<<< HEAD
   autopas::ContainerSelector<Particle> containerSelector(bBoxMin, bBoxMax, cutoff);
-  autopas::ContainerSelectorInfo containerInfo(cellSizeFactor, verletSkin, 64);
-=======
-  autopas::ContainerSelector<Particle, FPCell> containerSelector(bBoxMin, bBoxMax, cutoff);
   autopas::ContainerSelectorInfo containerInfo(cellSizeFactor, verletSkin, 64, autopas::LoadEstimatorOption::none);
->>>>>>> 38167c48
 
   // select container from which we want to convert from
   containerSelector.selectContainer(from, containerInfo);
