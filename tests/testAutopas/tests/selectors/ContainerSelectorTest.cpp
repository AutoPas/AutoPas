/**
 * @file ContainerSelectorTest.cpp
 * @author F. Gratl
 * @date 22.06.18
 */

#include "ContainerSelectorTest.h"

namespace ContainerSelectorTest {

using ::testing::Combine;
using ::testing::UnorderedElementsAreArray;
using ::testing::ValuesIn;

// must be TEST_F because the logger which is called in the LC constructor is part of the fixture
TEST_F(ContainerSelectorTest, testSelectAndGetCurrentContainer) {
  autopas::ContainerSelector<Particle> containerSelector(bBoxMin, bBoxMax, cutoff);
  autopas::ContainerSelectorInfo containerInfo(cellSizeFactor, verletSkin, 64, autopas::LoadEstimatorOption::none);

  // expect an exception if nothing is selected yet
  EXPECT_THROW((containerSelector.getCurrentContainer()), autopas::utils::ExceptionHandler::AutoPasException);

  // test all individual options
  for (auto containerOp : autopas::ContainerOption::getAllOptions()) {
    containerSelector.selectContainer(containerOp, containerInfo);

    EXPECT_EQ(containerOp, containerSelector.getCurrentContainer()->getContainerType());
  }
}

INSTANTIATE_TEST_SUITE_P(Generated, ContainerSelectorTest,
<<<<<<< HEAD
                         Combine(ValuesIn(autopas::ContainerOption::getAllOptions()),
                                 ValuesIn(autopas::ContainerOption::getAllOptions())),
                         ContainerSelectorTest::PrintToStringParamName());

}  // end namespace ContainerSelectorTest
=======
                         ::testing::ValuesIn(autopas::ContainerOption::getAllOptions()),
                         ContainerSelectorTest::oneParamToString());
>>>>>>> 523ebbce
<|MERGE_RESOLUTION|>--- conflicted
+++ resolved
@@ -29,13 +29,7 @@
 }
 
 INSTANTIATE_TEST_SUITE_P(Generated, ContainerSelectorTest,
-<<<<<<< HEAD
-                         Combine(ValuesIn(autopas::ContainerOption::getAllOptions()),
-                                 ValuesIn(autopas::ContainerOption::getAllOptions())),
-                         ContainerSelectorTest::PrintToStringParamName());
-
-}  // end namespace ContainerSelectorTest
-=======
                          ::testing::ValuesIn(autopas::ContainerOption::getAllOptions()),
                          ContainerSelectorTest::oneParamToString());
->>>>>>> 523ebbce
+
+}  // end namespace ContainerSelectorTest