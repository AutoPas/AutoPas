/**
 * @file AutoTunerTest.cpp
 * @author F. Gratl
 * @date 8/10/18
 */

#include "AutoTunerTest.h"

#include "autopas/selectors/AutoTuner.h"
#include "autopas/selectors/tuningStrategy/FullSearch.h"
#include "autopasTools/generators/GridGenerator.h"
#include "testingHelpers/commonTypedefs.h"

/**
 * NOTICE: This class uses always the MockFunctor, even when the mock functionalities are not needed,
 * in order to keep the number of template instantiations of AutoTuner to a minimum.
 */

using ::testing::_;

TEST_F(AutoTunerTest, testAllConfigurations) {
  std::array<double, 3> bBoxMin = {0, 0, 0}, bBoxMax = {2, 4, 2};
  // adaptive domain size so sliced is always applicable.
  // bBoxMax[1] = autopas::autopas_get_max_threads() * 2;
  const double cutoff = 1;
  const double cellSizeFactor = 1;
  const double verletSkin = 0;
  const unsigned int verletClusterSize = 64;
  const unsigned int maxSamples = 2;
  // the NiceMock wrapper suppresses warnings from uninteresting function calls
  testing::NiceMock<MockFunctor<Molecule>> functor;
  EXPECT_CALL(functor, isRelevantForTuning()).WillRepeatedly(::testing::Return(true));
  EXPECT_CALL(functor, allowsNewton3()).WillRepeatedly(::testing::Return(true));
  EXPECT_CALL(functor, allowsNonNewton3()).WillRepeatedly(::testing::Return(true));
  // Need to resize cells during loading, otherwise we get exceptions in SoAFunctors
  EXPECT_CALL(functor, SoALoader(::testing::Matcher<autopas::ReferenceParticleCell<Molecule> &>(_), _, _))
      .Times(testing::AtLeast(1))
      .WillRepeatedly(testing::WithArgs<0, 1>(
          testing::Invoke([](auto &cell, auto &buf) { buf.resizeArrays(cell.numParticles()); })));
  EXPECT_CALL(functor, SoALoader(::testing::Matcher<FMCell &>(_), _, _))
      .Times(testing::AtLeast(1))
      .WillRepeatedly(testing::WithArgs<0, 1>(
          testing::Invoke([](auto &cell, auto &buf) { buf.resizeArrays(cell.numParticles()); })));
  auto tuningStrategy = std::make_unique<autopas::FullSearch>(
      autopas::ContainerOption::getAllOptions(), std::set<double>({cellSizeFactor}),
      autopas::TraversalOption::getAllOptions(), autopas::LoadEstimatorOption::getAllOptions(),
      autopas::DataLayoutOption::getAllOptions(), autopas::Newton3Option::getAllOptions());
  autopas::AutoTuner<Molecule> autoTuner(bBoxMin, bBoxMax, cutoff, verletSkin, verletClusterSize,
                                         std::move(tuningStrategy), autopas::SelectorStrategyOption::fastestAbs, 100,
                                         maxSamples);

  autopas::Logger::get()->set_level(autopas::Logger::LogLevel::off);
  //  autopas::Logger::get()->set_level(autopas::Logger::LogLevel::debug);
  bool stillTuning = true;
  auto prevConfig = autopas::Configuration();

  std::map<autopas::ContainerOption, size_t> configsPerContainer;

  // number of configs manually counted:
  //
  // Direct Sum:            ds_sequential               (AoS <=> SoA, newton3 <=> noNewton3)                 = 4
  configsPerContainer[autopas::ContainerOption::directSum] = 4;
  // LinkedCells:           lc_c08                      (AoS <=> SoA, newton3 <=> noNewton3)                 = 4
  //                        lc_sliced                   (AoS <=> SoA, newton3 <=> noNewton3)                 = 4
  //                        lc_sliced_balanced          (AoS <=> SoA, newton3 <=> noNewton3, 2 heuristics)   = 8
  //                        lc_sliced_c02               (AoS <=> SoA, newton3 <=> noNewton3)                 = 4
  //                        lc_c18                      (AoS <=> SoA, newton3 <=> noNewton3)                 = 4
  //                        lc_c01                      (AoS <=> SoA, noNewton3)                             = 2
  //                        lc_c01_combined_SoA         (SoA, noNewton3)                                     = 1
  //                        lc_c04                      (AoS <=> SoA, newton3 <=> noNewton3)                 = 4
  //                        lc_c04_combined_SoA         (SoA, newton3 <=> noNewton3)                         = 2
  //                        lc_c04_HCP                  (AoS <=> SoA, newton3 <=> noNewton3)                 = 4
  configsPerContainer[autopas::ContainerOption::linkedCells] = 37;
  // same as linked Cells but load estimator stuff is currently missing
  configsPerContainer[autopas::ContainerOption::linkedCellsReferences] =
      configsPerContainer[autopas::ContainerOption::linkedCells] - 4;
  // VerletLists:           vl_list_iteration           (AoS <=> SoA, noNewton3)                             = 2
  configsPerContainer[autopas::ContainerOption::verletLists] = 2;
  // VerletListsCells:      vlc_sliced                  (AoS <=> SoA, newton3 <=> noNewton3)                 = 4
  //                        vlc_sliced_balanced         (AoS <=> SoA, newton3 <=> noNewton3, 3 heuristics)   = 12
  //                        vlc_sliced_colored          (AoS <=> SoA, newton3 <=> noNewton3)                 = 4
  //                        vlc_c18                     (AoS <=> SoA, newton3 <=> noNewton3)                 = 4
  //                        vlc_c01                     (AoS <=> SoA, noNewton3)                             = 2
  configsPerContainer[autopas::ContainerOption::verletListsCells] = 26;
  // VerletClusterLists:    vcl_cluster_iteration       (AoS <=> SoA, noNewton3)                             = 2
  //                        vcl_c06                     (AoS <=> SoA, newton3 <=> noNewton3)                 = 4
  //                        vcl_c01_balanced            (AoS <=> SoA, noNewton3)                             = 2
  //                        vcl_sliced                  (AoS <=> SoA, newton3 <=> noNewton3)                 = 4
  //                        vcl_sliced_c02              (AoS <=> SoA, newton3 <=> noNewton3)                 = 4
  //                        vcl_sliced_balanced         (AoS <=> SoA, newton3 <=> noNewton3, 2 heuristics)   = 8
  configsPerContainer[autopas::ContainerOption::verletClusterLists] = 24;
  // VarVerletListsAsBuild: vvl_as_built                (AoS <=> SoA, newton3 <=> noNewton3)                 = 4
  configsPerContainer[autopas::ContainerOption::varVerletListsAsBuild] = 4;

  // PairwiseVerletLists:   vlp_sliced                  (AoS <=> SoA, newton3 <=> noNewton3)                 = 4
  //                        vlp_sliced_balanced         (AoS <=> SoA, newton3 <=> noNewton3)                 = 4
  //                        vlp_sliced_colored          (AoS <=> SoA, newton3 <=> noNewton3)                 = 4
  //                        vlp_c18                     (AoS <=> SoA, newton3 <=> noNewton3)                 = 4
  //                        vlp_c01                     (AoS <=> SoA, noNewton3)                             = 2
  configsPerContainer[autopas::ContainerOption::pairwiseVerletLists] = 18;

  // Octree:                ot_c01                      (AoS <=> SoA, noNewton3)                             = 2
  //                        ot_c18                      (AoS <=> SoA, newton3)                               = 2
  configsPerContainer[autopas::ContainerOption::octree] = 4;

  // check that there is an entry for every container.
  ASSERT_EQ(configsPerContainer.size(), autopas::ContainerOption::getAllOptions().size());

  size_t numberOfConfigs = std::accumulate(configsPerContainer.begin(), configsPerContainer.end(), 0ul,
                                           [](auto acc, auto &pair) { return acc + pair.second; });

  // total number of possible configurations * number of samples + last iteration after tuning
  const size_t expectedNumberOfIterations = numberOfConfigs * maxSamples + 1;

  int collectedSamples = 0;
  int iterations = 0;
  bool doRebuild = true;  // defines whether the verlet lists should be rebuild.
  while (stillTuning) {
    if (collectedSamples == maxSamples) {
      collectedSamples = 0;
      doRebuild = true;
      // add particles, so VerletClusterLists uses more than one tower.
      autoTuner.getContainer().get()->deleteAllParticles();
      const std::array<size_t, 3> particlesPerDim = {8, 16, 8};
      const std::array<double, 3> spacing = {0.25, 0.25, 0.25};
      const std::array<double, 3> offset = {0.125, 0.125, 0.125};
      Molecule defaultParticle{};
      autopasTools::generators::GridGenerator::fillWithParticles(*(autoTuner.getContainer().get()), particlesPerDim,
                                                                 defaultParticle, spacing, offset);
    }
    stillTuning = autoTuner.iteratePairwise(&functor, doRebuild);
    doRebuild = false;
    ++iterations;
    ++collectedSamples;
    auto currentConfig = autoTuner.getCurrentConfig();
    if (stillTuning) {
      if (collectedSamples == 1) {
        EXPECT_NE(currentConfig, prevConfig)
            << "current:" << currentConfig.toString() << ", previous: " << prevConfig.toString() << std::endl;
      } else {
        EXPECT_EQ(currentConfig, prevConfig)
            << "current:" << currentConfig.toString() << ", previous: " << prevConfig.toString() << std::endl;
      }
    }
    prevConfig = currentConfig;
  }

  EXPECT_EQ(expectedNumberOfIterations, iterations);
}

TEST_F(AutoTunerTest, testWillRebuildDDL) {
  // also check if rebuild is detected if next config is invalid

  double cellSizeFactor = 1.;
  std::set<autopas::Configuration> configs;
  configs.emplace(autopas::ContainerOption::directSum, cellSizeFactor, autopas::TraversalOption::ds_sequential,
                  autopas::LoadEstimatorOption::none, autopas::DataLayoutOption::aos, autopas::Newton3Option::disabled);
  configs.emplace(autopas::ContainerOption::directSum, cellSizeFactor, autopas::TraversalOption::ds_sequential,
                  autopas::LoadEstimatorOption::none, autopas::DataLayoutOption::aos, autopas::Newton3Option::enabled);
  configs.emplace(autopas::ContainerOption::linkedCells, cellSizeFactor, autopas::TraversalOption::lc_c08,
                  autopas::LoadEstimatorOption::none, autopas::DataLayoutOption::aos, autopas::Newton3Option::disabled);

  auto tuningStrategy = std::make_unique<autopas::FullSearch>(configs);
  autopas::AutoTuner<Molecule> autoTuner({0, 0, 0}, {10, 10, 10}, 1, 0, 64, std::move(tuningStrategy),
                                         autopas::SelectorStrategyOption::fastestAbs, 1000, 2);

  EXPECT_EQ(*(configs.begin()), autoTuner.getCurrentConfig());

  MockFunctor<Molecule> functor;
  EXPECT_CALL(functor, isRelevantForTuning()).WillRepeatedly(::testing::Return(true));
  EXPECT_CALL(functor, allowsNewton3()).WillRepeatedly(::testing::Return(true));
  EXPECT_CALL(functor, allowsNonNewton3()).WillRepeatedly(::testing::Return(true));

<<<<<<< HEAD
=======
  std::vector<Molecule> emptyVec;

>>>>>>> 0afef865
  // Intended false positive
  EXPECT_TRUE(autoTuner.willRebuild()) << "Expect rebuild for first iteration.";
  bool doRebuild = true;
  autoTuner.iteratePairwise(&functor, doRebuild);  // DS NoN3
  EXPECT_FALSE(autoTuner.willRebuild()) << "Expect no rebuild because more samples needed.";
  doRebuild = false;
  autoTuner.iteratePairwise(&functor, doRebuild);  // DS NoN3
  // Intended false positive
  EXPECT_TRUE(autoTuner.willRebuild()) << "Expect rebuild because we change config.";
  doRebuild = true;
  autoTuner.iteratePairwise(&functor, doRebuild);  // DS N3
  EXPECT_FALSE(autoTuner.willRebuild()) << "Expect no rebuild because more samples needed.";
  doRebuild = false;
  autoTuner.iteratePairwise(&functor, doRebuild);  // DS N3
  EXPECT_TRUE(autoTuner.willRebuild()) << "Expect rebuild because we change config.";
  doRebuild = true;
  autoTuner.iteratePairwise(&functor, doRebuild);  // LC NoN3
  EXPECT_FALSE(autoTuner.willRebuild()) << "Expect no rebuild because more samples needed.";
  doRebuild = false;
  autoTuner.iteratePairwise(&functor, doRebuild);  // LC NoN3
  EXPECT_TRUE(autoTuner.willRebuild()) << "Expect rebuild because reached end of tuning phase.";
  doRebuild = true;
  autoTuner.iteratePairwise(&functor, doRebuild);  // optimum
  EXPECT_FALSE(autoTuner.willRebuild()) << "Expect no rebuild because not tuning.";
}

/**
 * This test simulates that the next config (which is checked by willRebuild) is invalid.
 */
TEST_F(AutoTunerTest, testWillRebuildDDLOneConfigKicked) {
  // also check if rebuild is detected if next config is invalid

  double cellSizeFactor = 1.;
  std::set<autopas::Configuration> configs;
  configs.emplace(autopas::ContainerOption::directSum, cellSizeFactor, autopas::TraversalOption::ds_sequential,
                  autopas::LoadEstimatorOption::none, autopas::DataLayoutOption::aos, autopas::Newton3Option::enabled);
  configs.emplace(autopas::ContainerOption::directSum, cellSizeFactor, autopas::TraversalOption::ds_sequential,
                  autopas::LoadEstimatorOption::none, autopas::DataLayoutOption::aos, autopas::Newton3Option::disabled);
  configs.emplace(autopas::ContainerOption::linkedCells, cellSizeFactor, autopas::TraversalOption::lc_c08,
                  autopas::LoadEstimatorOption::none, autopas::DataLayoutOption::aos, autopas::Newton3Option::enabled);

  auto tuningStrategy = std::make_unique<autopas::FullSearch>(configs);
  autopas::AutoTuner<Molecule> autoTuner({0, 0, 0}, {10, 10, 10}, 1, 0, 64, std::move(tuningStrategy),
                                         autopas::SelectorStrategyOption::fastestAbs, 1000, 2);

  EXPECT_EQ(*(configs.begin()), autoTuner.getCurrentConfig());

  MockFunctor<Molecule> functor;
  EXPECT_CALL(functor, isRelevantForTuning()).WillRepeatedly(::testing::Return(true));
  EXPECT_CALL(functor, allowsNewton3()).WillRepeatedly(::testing::Return(true));
  EXPECT_CALL(functor, allowsNonNewton3()).WillRepeatedly(::testing::Return(false));

<<<<<<< HEAD
=======
  std::vector<Molecule> emptyVec;

>>>>>>> 0afef865
  // Intended false positive
  EXPECT_TRUE(autoTuner.willRebuild()) << "Expect rebuild for first iteration.";
  bool doRebuild = true;
  autoTuner.iteratePairwise(&functor, doRebuild);  // DS N3
  EXPECT_FALSE(autoTuner.willRebuild()) << "Expect no rebuild because more samples needed.";
  doRebuild = false;
  autoTuner.iteratePairwise(&functor, doRebuild);  // DS N3
  EXPECT_TRUE(autoTuner.willRebuild()) << "Expect rebuild because we change config.";
  doRebuild = true;
  autoTuner.iteratePairwise(&functor, doRebuild);  // LC N3
  EXPECT_FALSE(autoTuner.willRebuild()) << "Expect no rebuild because more samples needed.";
  doRebuild = false;
  autoTuner.iteratePairwise(&functor, doRebuild);  // LC N3
  EXPECT_TRUE(autoTuner.willRebuild()) << "Expect rebuild because reached end of tuning phase.";
  doRebuild = true;
  autoTuner.iteratePairwise(&functor, doRebuild);  // optimum
  EXPECT_FALSE(autoTuner.willRebuild()) << "Expect no rebuild because not tuning.";
}

TEST_F(AutoTunerTest, testWillRebuildDL) {
  // also check if rebuild is detected if next config is invalid

  double cellSizeFactor = 1.;
  std::set<autopas::Configuration> configs;
  configs.emplace(autopas::ContainerOption::directSum, cellSizeFactor, autopas::TraversalOption::ds_sequential,
                  autopas::LoadEstimatorOption::none, autopas::DataLayoutOption::aos, autopas::Newton3Option::disabled);
  configs.emplace(autopas::ContainerOption::linkedCells, cellSizeFactor, autopas::TraversalOption::lc_c08,
                  autopas::LoadEstimatorOption::none, autopas::DataLayoutOption::aos, autopas::Newton3Option::disabled);

  auto tuningStrategy = std::make_unique<autopas::FullSearch>(configs);
  autopas::AutoTuner<Molecule> autoTuner({0, 0, 0}, {10, 10, 10}, 1, 0, 64, std::move(tuningStrategy),
                                         autopas::SelectorStrategyOption::fastestAbs, 1000, 2);

  EXPECT_EQ(*(configs.begin()), autoTuner.getCurrentConfig());

  MockFunctor<Molecule> functor;
  EXPECT_CALL(functor, isRelevantForTuning()).WillRepeatedly(::testing::Return(true));
  EXPECT_CALL(functor, allowsNewton3()).WillRepeatedly(::testing::Return(true));
  EXPECT_CALL(functor, allowsNonNewton3()).WillRepeatedly(::testing::Return(true));

<<<<<<< HEAD
=======
  std::vector<Molecule> emptyVec;

>>>>>>> 0afef865
  // Intended false positive
  EXPECT_TRUE(autoTuner.willRebuild()) << "Expect rebuild for first iteration.";
  bool doRebuild = true;
  autoTuner.iteratePairwise(&functor, doRebuild);  // DS NoN3
  EXPECT_FALSE(autoTuner.willRebuild()) << "Expect no rebuild because more samples needed.";
  doRebuild = false;
  autoTuner.iteratePairwise(&functor, doRebuild);  // DS NoN3
  EXPECT_TRUE(autoTuner.willRebuild()) << "Expect rebuild because we change config.";
  doRebuild = true;
  autoTuner.iteratePairwise(&functor, doRebuild);  // LC NoN3
  EXPECT_FALSE(autoTuner.willRebuild()) << "Expect no rebuild because more samples needed.";
  doRebuild = false;
  autoTuner.iteratePairwise(&functor, doRebuild);  // LC NoN3
  EXPECT_TRUE(autoTuner.willRebuild()) << "Expect rebuild because reached end of tuning phase.";
  doRebuild = true;
  autoTuner.iteratePairwise(&functor, doRebuild);  // optimum
  EXPECT_FALSE(autoTuner.willRebuild()) << "Expect no rebuild because not tuning.";
}

/**
 * Initialize a tuner, do a tuning phase, then instead of waiting for the full tuning interval restart the tuning
 * earlier via forceRetune.
 */
TEST_F(AutoTunerTest, testForceRetuneBetweenPhases) {
  std::array<double, 3> bBoxMin = {0, 0, 0}, bBoxMax = {2, 4, 2};
  const double cutoff = 1;
  const double verletSkin = 0;
  const unsigned int verletClusterSize = 4;
  const unsigned int maxSamples = 3;

  auto configsList = {_confLc_c01, _confLc_c04, _confLc_c08};

  auto tuningStrategy = std::make_unique<autopas::FullSearch>(configsList);
  autopas::AutoTuner<Molecule> autoTuner(bBoxMin, bBoxMax, cutoff, verletSkin, verletClusterSize,
                                         std::move(tuningStrategy), autopas::SelectorStrategyOption::fastestAbs, 100,
                                         maxSamples);

  size_t numExpectedTuningIterations = configsList.size() * maxSamples;
  MockFunctor<Molecule> functor;
  EXPECT_CALL(functor, isRelevantForTuning()).WillRepeatedly(::testing::Return(true));
  EXPECT_CALL(functor, allowsNewton3()).WillRepeatedly(::testing::Return(true));
  EXPECT_CALL(functor, allowsNonNewton3()).WillRepeatedly(::testing::Return(true));

<<<<<<< HEAD
  // expect a full tuning phase
  for (size_t i = 0; i < numExpectedTuningIterations; ++i) {
    // since we don't actually do anything doRebuild can always be false.
    EXPECT_TRUE(autoTuner.iteratePairwise(&emptyFunctor, false)) << "Tuner should still be tuning.";
  }
  // first iteration after tuning phase
  EXPECT_FALSE(autoTuner.iteratePairwise(&emptyFunctor, false)) << "Tuner should be done be tuning.";
=======
  std::vector<Molecule> emptyVec;

  // expect a full tuning phase
  for (size_t i = 0; i < numExpectedTuningIterations; ++i) {
    // since we don't actually do anything doRebuild can always be false.
    EXPECT_TRUE(autoTuner.iteratePairwise(&functor, false, emptyVec, emptyVec)) << "Tuner should still be tuning.";
  }
  // first iteration after tuning phase
  EXPECT_FALSE(autoTuner.iteratePairwise(&functor, false, emptyVec, emptyVec)) << "Tuner should be done be tuning.";
>>>>>>> 0afef865

  EXPECT_FALSE(autoTuner.willRebuild()) << "No rebuilding expected here.";
  // instead of waiting the full tuning interval restart tuning immediately
  autoTuner.forceRetune();
  EXPECT_TRUE(autoTuner.willRebuild()) << "willRebuild() does not recognize forceRetune()";

  // expect a full tuning phase
  for (size_t i = 0; i < numExpectedTuningIterations; ++i) {
    // since we don't actually do anything doRebuild can always be false.
<<<<<<< HEAD
    EXPECT_TRUE(autoTuner.iteratePairwise(&emptyFunctor, false)) << "Tuner should still be tuning.";
  }
  // first iteration after tuning phase
  EXPECT_FALSE(autoTuner.iteratePairwise(&emptyFunctor, false)) << "Tuner should be done be tuning.";
=======
    EXPECT_TRUE(autoTuner.iteratePairwise(&functor, false, emptyVec, emptyVec)) << "Tuner should still be tuning.";
  }
  // first iteration after tuning phase
  EXPECT_FALSE(autoTuner.iteratePairwise(&functor, false, emptyVec, emptyVec)) << "Tuner should be done be tuning.";
>>>>>>> 0afef865
}

TEST_F(AutoTunerTest, testForceRetuneInPhase) {
  std::array<double, 3> bBoxMin = {0, 0, 0}, bBoxMax = {2, 4, 2};
  const double cutoff = 1;
  const double cellSizeFactor = 1;
  const double verletSkin = 0;
  const unsigned int verletClusterSize = 4;
  const unsigned int maxSamples = 3;

  autopas::Configuration confLc_c01(autopas::ContainerOption::linkedCells, cellSizeFactor,
                                    autopas::TraversalOption::lc_c01, autopas::LoadEstimatorOption::none,
                                    autopas::DataLayoutOption::aos, autopas::Newton3Option::disabled);
  autopas::Configuration confLc_c04(autopas::ContainerOption::linkedCells, cellSizeFactor,
                                    autopas::TraversalOption::lc_c04, autopas::LoadEstimatorOption::none,
                                    autopas::DataLayoutOption::aos, autopas::Newton3Option::disabled);
  autopas::Configuration confLc_c08(autopas::ContainerOption::linkedCells, cellSizeFactor,
                                    autopas::TraversalOption::lc_c08, autopas::LoadEstimatorOption::none,
                                    autopas::DataLayoutOption::aos, autopas::Newton3Option::disabled);

  auto configsList = {confLc_c01, confLc_c04, confLc_c08};

  auto tuningStrategy = std::make_unique<autopas::FullSearch>(configsList);
  autopas::AutoTuner<Molecule> autoTuner(bBoxMin, bBoxMax, cutoff, verletSkin, verletClusterSize,
                                         std::move(tuningStrategy), autopas::SelectorStrategyOption::fastestAbs, 100,
                                         maxSamples);

  size_t numExpectedTuningIterations = configsList.size() * maxSamples;
  MockFunctor<Molecule> functor;
  EXPECT_CALL(functor, isRelevantForTuning()).WillRepeatedly(::testing::Return(true));
  EXPECT_CALL(functor, allowsNewton3()).WillRepeatedly(::testing::Return(true));
  EXPECT_CALL(functor, allowsNonNewton3()).WillRepeatedly(::testing::Return(true));

<<<<<<< HEAD
=======
  std::vector<Molecule> emptyVec;

>>>>>>> 0afef865
  // Do part of the tuning phase. After the loop we should be in the middle of sampling the second configuration.
  ASSERT_GT(maxSamples, 1);
  ASSERT_GT(configsList.size(), 1);
  size_t iteration = 0;
  for (; iteration < maxSamples + 1; ++iteration) {
    // since we don't actually do anything doRebuild can always be false.
<<<<<<< HEAD
    EXPECT_TRUE(autoTuner.iteratePairwise(&emptyFunctor, false)) << "Tuner should still be tuning.\n"
                                                                    "Phase 1\n"
                                                                    "Iteration "
                                                                 << iteration;
=======
    EXPECT_TRUE(autoTuner.iteratePairwise(&functor, false, emptyVec, emptyVec)) << "Tuner should still be tuning.\n"
                                                                                   "Phase 1\n"
                                                                                   "Iteration "
                                                                                << iteration;
>>>>>>> 0afef865
  }
  // restart the full tuning phase
  autoTuner.forceRetune();
  EXPECT_TRUE(autoTuner.willRebuild()) << "willRebuild() does not recognize forceRetune()";

  // expect a full tuning phase
  for (size_t i = 0; i < numExpectedTuningIterations; ++i, ++iteration) {
    // since we don't actually do anything doRebuild can always be false.
<<<<<<< HEAD
    EXPECT_TRUE(autoTuner.iteratePairwise(&emptyFunctor, false)) << "Tuner should still be tuning.\n"
                                                                    "Phase 2\n"
                                                                    "Iteration "
                                                                 << iteration;
  }
  // first iteration after tuning phase
  EXPECT_FALSE(autoTuner.iteratePairwise(&emptyFunctor, false)) << "Tuner should be done be tuning.\n"
                                                                   "Iteration "
                                                                << iteration;
=======
    EXPECT_TRUE(autoTuner.iteratePairwise(&functor, false, emptyVec, emptyVec)) << "Tuner should still be tuning.\n"
                                                                                   "Phase 2\n"
                                                                                   "Iteration "
                                                                                << iteration;
  }
  // first iteration after tuning phase
  EXPECT_FALSE(autoTuner.iteratePairwise(&functor, false, emptyVec, emptyVec)) << "Tuner should be done be tuning.\n"
                                                                                  "Iteration "
                                                                               << iteration;
>>>>>>> 0afef865
}

/**
 * Generates no configurations.
 */
TEST_F(AutoTunerTest, testNoConfig) {
  // wrap constructor call into lambda to avoid parser errors
  auto exp1 = []() {
    std::set<autopas::Configuration> configsList = {};
    auto tuningStrategy = std::make_unique<autopas::FullSearch>(configsList);
    autopas::AutoTuner<Molecule> autoTuner({0, 0, 0}, {10, 10, 10}, 1, 0, 64, std::move(tuningStrategy),
                                           autopas::SelectorStrategyOption::fastestAbs, 1000, 3);
  };

  EXPECT_THROW(exp1(), autopas::utils::ExceptionHandler::AutoPasException) << "Constructor with given configs";

  // wrap constructor call into lambda to avoid parser errors
  auto exp2 = []() {
    std::set<autopas::ContainerOption> co = {};
    std::set<double> csf = {};
    std::set<autopas::TraversalOption> tr = {};
    std::set<autopas::LoadEstimatorOption> le = {};
    std::set<autopas::DataLayoutOption> dl = {};
    std::set<autopas::Newton3Option> n3 = {};
    auto tuningStrategy = std::make_unique<autopas::FullSearch>(co, csf, tr, le, dl, n3);
    autopas::AutoTuner<Molecule> autoTuner({0, 0, 0}, {10, 10, 10}, 1, 0, 64, std::move(tuningStrategy),
                                           autopas::SelectorStrategyOption::fastestAbs, 1000, 3);
  };

  EXPECT_THROW(exp2(), autopas::utils::ExceptionHandler::AutoPasException) << "Constructor which generates configs";
}

/**
 * Generates exactly one valid configuration.
 */
TEST_F(AutoTunerTest, testOneConfig) {
  auto configsList = {_confLc_c08};
  auto tuningStrategy = std::make_unique<autopas::FullSearch>(configsList);
  size_t maxSamples = 3;
  autopas::AutoTuner<Molecule> tuner({0, 0, 0}, {10, 10, 10}, 1, 0, 64, std::move(tuningStrategy),
                                     autopas::SelectorStrategyOption::fastestAbs, 1000, maxSamples);

  EXPECT_EQ(_confLc_c08, tuner.getCurrentConfig());

  MockFunctor<Molecule> functor;
  EXPECT_CALL(functor, isRelevantForTuning()).WillRepeatedly(::testing::Return(true));
  EXPECT_CALL(functor, allowsNewton3()).WillRepeatedly(::testing::Return(true));

<<<<<<< HEAD
=======
  std::vector<Molecule> emptyVec;

>>>>>>> 0afef865
  bool doRebuild = true;
  size_t numSamples = 0;
  for (int i = 0; i < 5; ++i) {
    if (numSamples == maxSamples) {
      numSamples = 0;
      doRebuild = true;
    }
    tuner.iteratePairwise(&functor, doRebuild);
    doRebuild = false;
    ++numSamples;
    EXPECT_EQ(_confLc_c08, tuner.getCurrentConfig());
  }
}

/**
 * Generates exactly one valid and one invalid configuration.
 */
TEST_F(AutoTunerTest, testConfigSecondInvalid) {
  double cellSizeFactor = 1.;
  autopas::Configuration confN3(autopas::ContainerOption::linkedCells, cellSizeFactor, autopas::TraversalOption::lc_c08,
                                autopas::LoadEstimatorOption::none, autopas::DataLayoutOption::aos,
                                autopas::Newton3Option::enabled);
  autopas::Configuration confNoN3(autopas::ContainerOption::linkedCells, cellSizeFactor,
                                  autopas::TraversalOption::lc_c08, autopas::LoadEstimatorOption::none,
                                  autopas::DataLayoutOption::aos, autopas::Newton3Option::disabled);

  auto configsList = {confNoN3, confN3};
  auto tuningStrategy = std::make_unique<autopas::FullSearch>(configsList);
  autopas::AutoTuner<Molecule> tuner({0, 0, 0}, {10, 10, 10}, 1, 0, 64, std::move(tuningStrategy),
                                     autopas::SelectorStrategyOption::fastestAbs, 1000, 3);

  EXPECT_EQ(confNoN3, tuner.getCurrentConfig());

<<<<<<< HEAD
  MFunctor functor;
=======
  std::vector<Molecule> emptyVec;

  MockFunctor<Molecule> functor;
>>>>>>> 0afef865
  EXPECT_CALL(functor, isRelevantForTuning()).WillRepeatedly(::testing::Return(true));
  EXPECT_CALL(functor, allowsNewton3()).WillRepeatedly(::testing::Return(true));
  EXPECT_CALL(functor, allowsNonNewton3()).WillRepeatedly(::testing::Return(false));
  bool doRebuild = true;
  tuner.iteratePairwise(&functor, doRebuild);
  EXPECT_EQ(confN3, tuner.getCurrentConfig());
  doRebuild = false;
  tuner.iteratePairwise(&functor, doRebuild);
  EXPECT_EQ(confN3, tuner.getCurrentConfig());
  doRebuild = false;
  tuner.iteratePairwise(&functor, doRebuild);
  EXPECT_EQ(confN3, tuner.getCurrentConfig());
}

/**
 * All generated configurations are thrown out at runtime.
 */
TEST_F(AutoTunerTest, testLastConfigThrownOut) {
  double cellSizeFactor = 1.;
  autopas::Configuration confN3(autopas::ContainerOption::linkedCells, cellSizeFactor, autopas::TraversalOption::lc_c08,
                                autopas::LoadEstimatorOption::none, autopas::DataLayoutOption::aos,
                                autopas::Newton3Option::enabled);
  autopas::Configuration confNoN3(autopas::ContainerOption::linkedCells, cellSizeFactor,
                                  autopas::TraversalOption::lc_c08, autopas::LoadEstimatorOption::none,
                                  autopas::DataLayoutOption::soa, autopas::Newton3Option::enabled);

  auto configsList = {confN3, confNoN3};
  auto tuningStrategy = std::make_unique<autopas::FullSearch>(configsList);
  autopas::AutoTuner<Molecule> tuner({0, 0, 0}, {10, 10, 10}, 1, 0, 64, std::move(tuningStrategy),
                                     autopas::SelectorStrategyOption::fastestAbs, 1000, 3);

  EXPECT_EQ(confN3, tuner.getCurrentConfig());

  MockFunctor<Molecule> functor;
  EXPECT_CALL(functor, isRelevantForTuning()).WillRepeatedly(::testing::Return(true));
  EXPECT_CALL(functor, allowsNewton3()).WillRepeatedly(::testing::Return(false));
  EXPECT_CALL(functor, allowsNonNewton3()).WillRepeatedly(::testing::Return(true));

<<<<<<< HEAD
=======
  std::vector<Molecule> emptyVec;

>>>>>>> 0afef865
  bool doRebuild = true;
  EXPECT_THROW(tuner.iteratePairwise(&functor, doRebuild), autopas::utils::ExceptionHandler::AutoPasException);
}<|MERGE_RESOLUTION|>--- conflicted
+++ resolved
@@ -128,7 +128,8 @@
       autopasTools::generators::GridGenerator::fillWithParticles(*(autoTuner.getContainer().get()), particlesPerDim,
                                                                  defaultParticle, spacing, offset);
     }
-    stillTuning = autoTuner.iteratePairwise(&functor, doRebuild);
+    std::vector<Molecule> emptyVec;
+    stillTuning = autoTuner.iteratePairwise(&functor, doRebuild, emptyVec, emptyVec);
     doRebuild = false;
     ++iterations;
     ++collectedSamples;
@@ -171,34 +172,31 @@
   EXPECT_CALL(functor, allowsNewton3()).WillRepeatedly(::testing::Return(true));
   EXPECT_CALL(functor, allowsNonNewton3()).WillRepeatedly(::testing::Return(true));
 
-<<<<<<< HEAD
-=======
-  std::vector<Molecule> emptyVec;
-
->>>>>>> 0afef865
+  std::vector<Molecule> emptyVec;
+
   // Intended false positive
   EXPECT_TRUE(autoTuner.willRebuild()) << "Expect rebuild for first iteration.";
   bool doRebuild = true;
-  autoTuner.iteratePairwise(&functor, doRebuild);  // DS NoN3
-  EXPECT_FALSE(autoTuner.willRebuild()) << "Expect no rebuild because more samples needed.";
-  doRebuild = false;
-  autoTuner.iteratePairwise(&functor, doRebuild);  // DS NoN3
+  autoTuner.iteratePairwise(&functor, doRebuild, emptyVec, emptyVec);  // DS NoN3
+  EXPECT_FALSE(autoTuner.willRebuild()) << "Expect no rebuild because more samples needed.";
+  doRebuild = false;
+  autoTuner.iteratePairwise(&functor, doRebuild, emptyVec, emptyVec);  // DS NoN3
   // Intended false positive
   EXPECT_TRUE(autoTuner.willRebuild()) << "Expect rebuild because we change config.";
   doRebuild = true;
-  autoTuner.iteratePairwise(&functor, doRebuild);  // DS N3
-  EXPECT_FALSE(autoTuner.willRebuild()) << "Expect no rebuild because more samples needed.";
-  doRebuild = false;
-  autoTuner.iteratePairwise(&functor, doRebuild);  // DS N3
+  autoTuner.iteratePairwise(&functor, doRebuild, emptyVec, emptyVec);  // DS N3
+  EXPECT_FALSE(autoTuner.willRebuild()) << "Expect no rebuild because more samples needed.";
+  doRebuild = false;
+  autoTuner.iteratePairwise(&functor, doRebuild, emptyVec, emptyVec);  // DS N3
   EXPECT_TRUE(autoTuner.willRebuild()) << "Expect rebuild because we change config.";
   doRebuild = true;
-  autoTuner.iteratePairwise(&functor, doRebuild);  // LC NoN3
-  EXPECT_FALSE(autoTuner.willRebuild()) << "Expect no rebuild because more samples needed.";
-  doRebuild = false;
-  autoTuner.iteratePairwise(&functor, doRebuild);  // LC NoN3
+  autoTuner.iteratePairwise(&functor, doRebuild, emptyVec, emptyVec);  // LC NoN3
+  EXPECT_FALSE(autoTuner.willRebuild()) << "Expect no rebuild because more samples needed.";
+  doRebuild = false;
+  autoTuner.iteratePairwise(&functor, doRebuild, emptyVec, emptyVec);  // LC NoN3
   EXPECT_TRUE(autoTuner.willRebuild()) << "Expect rebuild because reached end of tuning phase.";
   doRebuild = true;
-  autoTuner.iteratePairwise(&functor, doRebuild);  // optimum
+  autoTuner.iteratePairwise(&functor, doRebuild, emptyVec, emptyVec);  // optimum
   EXPECT_FALSE(autoTuner.willRebuild()) << "Expect no rebuild because not tuning.";
 }
 
@@ -228,27 +226,24 @@
   EXPECT_CALL(functor, allowsNewton3()).WillRepeatedly(::testing::Return(true));
   EXPECT_CALL(functor, allowsNonNewton3()).WillRepeatedly(::testing::Return(false));
 
-<<<<<<< HEAD
-=======
-  std::vector<Molecule> emptyVec;
-
->>>>>>> 0afef865
+  std::vector<Molecule> emptyVec;
+
   // Intended false positive
   EXPECT_TRUE(autoTuner.willRebuild()) << "Expect rebuild for first iteration.";
   bool doRebuild = true;
-  autoTuner.iteratePairwise(&functor, doRebuild);  // DS N3
-  EXPECT_FALSE(autoTuner.willRebuild()) << "Expect no rebuild because more samples needed.";
-  doRebuild = false;
-  autoTuner.iteratePairwise(&functor, doRebuild);  // DS N3
+  autoTuner.iteratePairwise(&functor, doRebuild, emptyVec, emptyVec);  // DS N3
+  EXPECT_FALSE(autoTuner.willRebuild()) << "Expect no rebuild because more samples needed.";
+  doRebuild = false;
+  autoTuner.iteratePairwise(&functor, doRebuild, emptyVec, emptyVec);  // DS N3
   EXPECT_TRUE(autoTuner.willRebuild()) << "Expect rebuild because we change config.";
   doRebuild = true;
-  autoTuner.iteratePairwise(&functor, doRebuild);  // LC N3
-  EXPECT_FALSE(autoTuner.willRebuild()) << "Expect no rebuild because more samples needed.";
-  doRebuild = false;
-  autoTuner.iteratePairwise(&functor, doRebuild);  // LC N3
+  autoTuner.iteratePairwise(&functor, doRebuild, emptyVec, emptyVec);  // LC N3
+  EXPECT_FALSE(autoTuner.willRebuild()) << "Expect no rebuild because more samples needed.";
+  doRebuild = false;
+  autoTuner.iteratePairwise(&functor, doRebuild, emptyVec, emptyVec);  // LC N3
   EXPECT_TRUE(autoTuner.willRebuild()) << "Expect rebuild because reached end of tuning phase.";
   doRebuild = true;
-  autoTuner.iteratePairwise(&functor, doRebuild);  // optimum
+  autoTuner.iteratePairwise(&functor, doRebuild, emptyVec, emptyVec);  // optimum
   EXPECT_FALSE(autoTuner.willRebuild()) << "Expect no rebuild because not tuning.";
 }
 
@@ -273,27 +268,24 @@
   EXPECT_CALL(functor, allowsNewton3()).WillRepeatedly(::testing::Return(true));
   EXPECT_CALL(functor, allowsNonNewton3()).WillRepeatedly(::testing::Return(true));
 
-<<<<<<< HEAD
-=======
-  std::vector<Molecule> emptyVec;
-
->>>>>>> 0afef865
+  std::vector<Molecule> emptyVec;
+
   // Intended false positive
   EXPECT_TRUE(autoTuner.willRebuild()) << "Expect rebuild for first iteration.";
   bool doRebuild = true;
-  autoTuner.iteratePairwise(&functor, doRebuild);  // DS NoN3
-  EXPECT_FALSE(autoTuner.willRebuild()) << "Expect no rebuild because more samples needed.";
-  doRebuild = false;
-  autoTuner.iteratePairwise(&functor, doRebuild);  // DS NoN3
+  autoTuner.iteratePairwise(&functor, doRebuild, emptyVec, emptyVec);  // DS NoN3
+  EXPECT_FALSE(autoTuner.willRebuild()) << "Expect no rebuild because more samples needed.";
+  doRebuild = false;
+  autoTuner.iteratePairwise(&functor, doRebuild, emptyVec, emptyVec);  // DS NoN3
   EXPECT_TRUE(autoTuner.willRebuild()) << "Expect rebuild because we change config.";
   doRebuild = true;
-  autoTuner.iteratePairwise(&functor, doRebuild);  // LC NoN3
-  EXPECT_FALSE(autoTuner.willRebuild()) << "Expect no rebuild because more samples needed.";
-  doRebuild = false;
-  autoTuner.iteratePairwise(&functor, doRebuild);  // LC NoN3
+  autoTuner.iteratePairwise(&functor, doRebuild, emptyVec, emptyVec);  // LC NoN3
+  EXPECT_FALSE(autoTuner.willRebuild()) << "Expect no rebuild because more samples needed.";
+  doRebuild = false;
+  autoTuner.iteratePairwise(&functor, doRebuild, emptyVec, emptyVec);  // LC NoN3
   EXPECT_TRUE(autoTuner.willRebuild()) << "Expect rebuild because reached end of tuning phase.";
   doRebuild = true;
-  autoTuner.iteratePairwise(&functor, doRebuild);  // optimum
+  autoTuner.iteratePairwise(&functor, doRebuild, emptyVec, emptyVec);  // optimum
   EXPECT_FALSE(autoTuner.willRebuild()) << "Expect no rebuild because not tuning.";
 }
 
@@ -321,15 +313,6 @@
   EXPECT_CALL(functor, allowsNewton3()).WillRepeatedly(::testing::Return(true));
   EXPECT_CALL(functor, allowsNonNewton3()).WillRepeatedly(::testing::Return(true));
 
-<<<<<<< HEAD
-  // expect a full tuning phase
-  for (size_t i = 0; i < numExpectedTuningIterations; ++i) {
-    // since we don't actually do anything doRebuild can always be false.
-    EXPECT_TRUE(autoTuner.iteratePairwise(&emptyFunctor, false)) << "Tuner should still be tuning.";
-  }
-  // first iteration after tuning phase
-  EXPECT_FALSE(autoTuner.iteratePairwise(&emptyFunctor, false)) << "Tuner should be done be tuning.";
-=======
   std::vector<Molecule> emptyVec;
 
   // expect a full tuning phase
@@ -339,7 +322,6 @@
   }
   // first iteration after tuning phase
   EXPECT_FALSE(autoTuner.iteratePairwise(&functor, false, emptyVec, emptyVec)) << "Tuner should be done be tuning.";
->>>>>>> 0afef865
 
   EXPECT_FALSE(autoTuner.willRebuild()) << "No rebuilding expected here.";
   // instead of waiting the full tuning interval restart tuning immediately
@@ -349,17 +331,10 @@
   // expect a full tuning phase
   for (size_t i = 0; i < numExpectedTuningIterations; ++i) {
     // since we don't actually do anything doRebuild can always be false.
-<<<<<<< HEAD
-    EXPECT_TRUE(autoTuner.iteratePairwise(&emptyFunctor, false)) << "Tuner should still be tuning.";
-  }
-  // first iteration after tuning phase
-  EXPECT_FALSE(autoTuner.iteratePairwise(&emptyFunctor, false)) << "Tuner should be done be tuning.";
-=======
     EXPECT_TRUE(autoTuner.iteratePairwise(&functor, false, emptyVec, emptyVec)) << "Tuner should still be tuning.";
   }
   // first iteration after tuning phase
   EXPECT_FALSE(autoTuner.iteratePairwise(&functor, false, emptyVec, emptyVec)) << "Tuner should be done be tuning.";
->>>>>>> 0afef865
 }
 
 TEST_F(AutoTunerTest, testForceRetuneInPhase) {
@@ -393,28 +368,18 @@
   EXPECT_CALL(functor, allowsNewton3()).WillRepeatedly(::testing::Return(true));
   EXPECT_CALL(functor, allowsNonNewton3()).WillRepeatedly(::testing::Return(true));
 
-<<<<<<< HEAD
-=======
-  std::vector<Molecule> emptyVec;
-
->>>>>>> 0afef865
+  std::vector<Molecule> emptyVec;
+
   // Do part of the tuning phase. After the loop we should be in the middle of sampling the second configuration.
   ASSERT_GT(maxSamples, 1);
   ASSERT_GT(configsList.size(), 1);
   size_t iteration = 0;
   for (; iteration < maxSamples + 1; ++iteration) {
     // since we don't actually do anything doRebuild can always be false.
-<<<<<<< HEAD
-    EXPECT_TRUE(autoTuner.iteratePairwise(&emptyFunctor, false)) << "Tuner should still be tuning.\n"
-                                                                    "Phase 1\n"
-                                                                    "Iteration "
-                                                                 << iteration;
-=======
     EXPECT_TRUE(autoTuner.iteratePairwise(&functor, false, emptyVec, emptyVec)) << "Tuner should still be tuning.\n"
                                                                                    "Phase 1\n"
                                                                                    "Iteration "
                                                                                 << iteration;
->>>>>>> 0afef865
   }
   // restart the full tuning phase
   autoTuner.forceRetune();
@@ -423,17 +388,6 @@
   // expect a full tuning phase
   for (size_t i = 0; i < numExpectedTuningIterations; ++i, ++iteration) {
     // since we don't actually do anything doRebuild can always be false.
-<<<<<<< HEAD
-    EXPECT_TRUE(autoTuner.iteratePairwise(&emptyFunctor, false)) << "Tuner should still be tuning.\n"
-                                                                    "Phase 2\n"
-                                                                    "Iteration "
-                                                                 << iteration;
-  }
-  // first iteration after tuning phase
-  EXPECT_FALSE(autoTuner.iteratePairwise(&emptyFunctor, false)) << "Tuner should be done be tuning.\n"
-                                                                   "Iteration "
-                                                                << iteration;
-=======
     EXPECT_TRUE(autoTuner.iteratePairwise(&functor, false, emptyVec, emptyVec)) << "Tuner should still be tuning.\n"
                                                                                    "Phase 2\n"
                                                                                    "Iteration "
@@ -443,7 +397,6 @@
   EXPECT_FALSE(autoTuner.iteratePairwise(&functor, false, emptyVec, emptyVec)) << "Tuner should be done be tuning.\n"
                                                                                   "Iteration "
                                                                                << iteration;
->>>>>>> 0afef865
 }
 
 /**
@@ -492,11 +445,8 @@
   EXPECT_CALL(functor, isRelevantForTuning()).WillRepeatedly(::testing::Return(true));
   EXPECT_CALL(functor, allowsNewton3()).WillRepeatedly(::testing::Return(true));
 
-<<<<<<< HEAD
-=======
-  std::vector<Molecule> emptyVec;
-
->>>>>>> 0afef865
+  std::vector<Molecule> emptyVec;
+
   bool doRebuild = true;
   size_t numSamples = 0;
   for (int i = 0; i < 5; ++i) {
@@ -504,7 +454,7 @@
       numSamples = 0;
       doRebuild = true;
     }
-    tuner.iteratePairwise(&functor, doRebuild);
+    tuner.iteratePairwise(&functor, doRebuild, emptyVec, emptyVec);
     doRebuild = false;
     ++numSamples;
     EXPECT_EQ(_confLc_c08, tuner.getCurrentConfig());
@@ -530,24 +480,20 @@
 
   EXPECT_EQ(confNoN3, tuner.getCurrentConfig());
 
-<<<<<<< HEAD
-  MFunctor functor;
-=======
-  std::vector<Molecule> emptyVec;
-
-  MockFunctor<Molecule> functor;
->>>>>>> 0afef865
+  std::vector<Molecule> emptyVec;
+
+  MockFunctor<Molecule> functor;
   EXPECT_CALL(functor, isRelevantForTuning()).WillRepeatedly(::testing::Return(true));
   EXPECT_CALL(functor, allowsNewton3()).WillRepeatedly(::testing::Return(true));
   EXPECT_CALL(functor, allowsNonNewton3()).WillRepeatedly(::testing::Return(false));
   bool doRebuild = true;
-  tuner.iteratePairwise(&functor, doRebuild);
+  tuner.iteratePairwise(&functor, doRebuild, emptyVec, emptyVec);
   EXPECT_EQ(confN3, tuner.getCurrentConfig());
   doRebuild = false;
-  tuner.iteratePairwise(&functor, doRebuild);
+  tuner.iteratePairwise(&functor, doRebuild, emptyVec, emptyVec);
   EXPECT_EQ(confN3, tuner.getCurrentConfig());
   doRebuild = false;
-  tuner.iteratePairwise(&functor, doRebuild);
+  tuner.iteratePairwise(&functor, doRebuild, emptyVec, emptyVec);
   EXPECT_EQ(confN3, tuner.getCurrentConfig());
 }
 
@@ -575,11 +521,9 @@
   EXPECT_CALL(functor, allowsNewton3()).WillRepeatedly(::testing::Return(false));
   EXPECT_CALL(functor, allowsNonNewton3()).WillRepeatedly(::testing::Return(true));
 
-<<<<<<< HEAD
-=======
-  std::vector<Molecule> emptyVec;
-
->>>>>>> 0afef865
+  std::vector<Molecule> emptyVec;
+
   bool doRebuild = true;
-  EXPECT_THROW(tuner.iteratePairwise(&functor, doRebuild), autopas::utils::ExceptionHandler::AutoPasException);
+  EXPECT_THROW(tuner.iteratePairwise(&functor, doRebuild, emptyVec, emptyVec),
+               autopas::utils::ExceptionHandler::AutoPasException);
 }