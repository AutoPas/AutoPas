/**
 * @file AutoTunerTest.cpp
 * @author F. Gratl
 * @date 8/10/18
 */

#include "AutoTunerTest.h"

#include "autopas/molecularDynamics/LJFunctor.h"
#include "autopas/selectors/AutoTuner.h"
#include "autopas/selectors/tuningStrategy/FullSearch.h"
#include "autopasTools/generators/GridGenerator.h"

using ::testing::_;

TEST_F(AutoTunerTest, testAllConfigurations) {
  std::array<double, 3> bBoxMin = {0, 0, 0}, bBoxMax = {2, 4, 2};
  // adaptive domain size so sliced is always applicable.
  // bBoxMax[1] = autopas::autopas_get_max_threads() * 2;
  const double cutoff = 1;
  const double cellSizeFactor = 1;
  const double verletSkin = 0;
  const unsigned int verletClusterSize = 64;
  const unsigned int maxSamples = 2;
  autopas::LJFunctor<Molecule, FMCell> functor(cutoff);
  auto tuningStrategy = std::make_unique<autopas::FullSearch>(
      autopas::ContainerOption::getAllOptions(), std::set<double>({cellSizeFactor}),
      autopas::TraversalOption::getAllOptions(), autopas::LoadEstimatorOption::getAllOptions(),
      autopas::DataLayoutOption::getAllOptions(), autopas::Newton3Option::getAllOptions());
  autopas::AutoTuner<Molecule, FMCell> autoTuner(bBoxMin, bBoxMax, cutoff, verletSkin, verletClusterSize,
                                                 std::move(tuningStrategy), autopas::SelectorStrategyOption::fastestAbs,
                                                 100, maxSamples);

  autopas::Logger::get()->set_level(autopas::Logger::LogLevel::off);
  //  autopas::Logger::get()->set_level(autopas::Logger::LogLevel::debug);
  bool stillTuning = true;
  auto prevConfig = autopas::Configuration();

  // total number of possible configurations * number of samples + last iteration after tuning
  // number of configs manually counted:
  //
<<<<<<< HEAD
  // Direct Sum:            directSum traversal                 (AoS <=> SoA, newton3 <=> noNewton3)                 = 4
  // LinkedCells:           c08 traversal                       (AoS <=> SoA, newton3 <=> noNewton3)                 = 4
  //                        sliced                              (AoS <=> SoA, newton3 <=> noNewton3)                 = 4
  //                        balanced-sliced                     (AoS <=> SoA, newton3 <=> noNewton3, 2 heuristics)   = 8
  //                        c18                                 (AoS <=> SoA, newton3 <=> noNewton3)                 = 4
  //                        c01                                 (AoS <=> SoA, noNewton3)                             = 2
  //                        c01-combined-SoA                    (SoA, noNewton3)                                     = 1
  //                        c04                                 (AoS <=> SoA, newton3 <=> noNewton3)                 = 4
  //                        c04SoA                              (SoA, newton3 <=> noNewton3)                         = 2
  //                        c04HCP                              (AoS <=> SoA, newton3 <=> noNewton3)                 = 4
  // VerletLists:           verlet-lists                        (AoS <=> SoA, newton3 <=> noNewton3)                 = 4
  // VerletListsCells:      verlet-sliced                       (AoS, newton3 <=> noNewton3)                         = 2
  //                        balanced-verlet-sliced              (AoS, newton3 <=> noNewton3, 3 heuristics)           = 6
  //                        verlet-c18                          (AoS, newton3 <=> noNewton3)                         = 2
  //                        verlet-c01                          (AoS, noNewton3)                                     = 1
  // VerletClusterLists:    verlet-clusters                     (AoS <=> SoA, noNewton3)                             = 2
  //                        verlet-clusters-coloring            (AoS <=> SoA, newton3 <=> noNewton3)                 = 4
  //                        verlet-clusters-static              (AoS <=> SoA, noNewton3)                             = 2
  //                        verlet-clusters-sliced              (AoS <=> SoA, newton3 <=> noNewton3)                 = 4
  //                        verlet-clusters-balanced-sliced     (AoS <=> SoA, newton3 <=> noNewton3, 2 heuristics)   = 8
  // VarVerletListsAsBuild: var-verlet-lists-as-build           (AoS <=> SoA, newton3 <=> noNewton3)                 = 4
  // VerletClusterCells:    verlet-cluster-cells                (AoS, newton3 <=> noNewton3)                         = 2
  //                                                                                                            --------
  //                                                                                                                  78
  // Additional with cuda
  // Direct Sum:            directSum traversal                 (Cuda, newton3 <=> noNewton3)                        = 2
  // LinkedCells:           c01Cuda traversal                   (Cuda, newton3 <=> noNewton3)                        = 2
  // VerletClusterCells:    verlet-cluster-cells traversal      (Cuda, newton3 <=> noNewton3)                        = 2
  //                                                                                                            --------
  //                                                                                                                  84
  //
  // currently disabled:
  // NORMAL:
  //                                                                                                            --------
  // TOTAL:                                                                                                           84
  //
  // CUDA:
  // C01CudaTraversal for enabled N3, see #420                                                                        -1
  //                                                                                                            --------
  // TOTAL:                                                                                                           83

#ifndef AUTOPAS_CUDA
  const size_t expectedNumberOfIterations = 78 * maxSamples + 1;
#else
  const size_t expectedNumberOfIterations = 83 * maxSamples + 1;
=======
  // Direct Sum:            directSum traversal         (AoS <=> SoA, newton3 <=> noNewton3)                 = 4
  // LinkedCells:           c08 traversal               (AoS <=> SoA, newton3 <=> noNewton3)                 = 4
  //                        sliced                      (AoS <=> SoA, newton3 <=> noNewton3)                 = 4
  //                        balanced-sliced             (AoS <=> SoA, newton3 <=> noNewton3, 2 heuristics)   = 8
  //                        cSliced                     (AoS <=> SoA, newton3 <=> noNewton3)                 = 4
  //                        c18                         (AoS <=> SoA, newton3 <=> noNewton3)                 = 4
  //                        c01                         (AoS <=> SoA, noNewton3)                             = 2
  //                        c01-combined-SoA            (SoA, noNewton3)                                     = 1
  //                        c04                         (AoS <=> SoA, newton3 <=> noNewton3)                 = 4
  //                        c04SoA                      (SoA, newton3 <=> noNewton3)                         = 2
  //                        c04HCP                      (AoS <=> SoA, newton3 <=> noNewton3)                 = 4
  // VerletLists:           verlet-lists                (AoS <=> SoA, newton3 <=> noNewton3)                 = 4
  // VerletListsCells:      verlet-sliced               (AoS, newton3 <=> noNewton3)                         = 2
  //                        balanced-verlet-sliced      (AoS, newton3 <=> noNewton3, 3 heuristics)           = 6
  //                        cSlicedVerlet               (AoS, newton3 <=> noNewton3)                         = 2
  //                        verlet-c18                  (AoS, newton3 <=> noNewton3)                         = 2
  //                        verlet-c01                  (AoS, noNewton3)                                     = 1
  // VerletClusterLists:    verlet-clusters             (AoS <=> SoA, noNewton3)                             = 2
  //                        verlet-clusters-coloring    (AoS <=> SoA, newton3 <=> noNewton3)                 = 4
  //                        verlet-clusters-static      (AoS <=> SoA, noNewton3)                             = 2
  // VarVerletListsAsBuild: var-verlet-lists-as-build   (AoS <=> SoA, newton3 <=> noNewton3)                 = 4
  // VerletClusterCells:    verlet-cluster-cells        (AoS, newton3 <=> noNewton3)                         = 2
  //                                                                                                    --------
  //                                                                                                          72
  // Additional with cuda
  // Direct Sum:            directSum traversal         (Cuda, newton3 <=> noNewton3)                        = 2
  // LinkedCells:           c01Cuda traversal           (Cuda, newton3 <=> noNewton3)                        = 2
  // VerletClusterCells:    verlet-cluster-cells traversal (Cuda, newton3 <=> noNewton3)                     = 2
  //                                                                                                    --------
  //                                                                                                          78
  //
  // currently disabled:
  // NORMAL:
  //                                                                                                    --------
  // TOTAL:                                                                                                   78
  //
  // CUDA:
  // C01CudaTraversal for enabled N3, see #420                                                                -1
  //                                                                                                    --------
  // TOTAL:                                                                                                   77

#ifndef AUTOPAS_CUDA
  const size_t expectedNumberOfIterations = 72 * maxSamples + 1;
#else
  const size_t expectedNumberOfIterations = 77 * maxSamples + 1;
>>>>>>> a926ac94
#endif

  int collectedSamples = 0;
  int iterations = 0;
  bool doRebuild = true;  // defines whether the verlet lists should be rebuild.
  while (stillTuning) {
    if (collectedSamples == maxSamples) {
      collectedSamples = 0;
      doRebuild = true;
      // add particles, so VerletClusterLists uses more than one tower.
      autoTuner.getContainer().get()->deleteAllParticles();
      const std::array<size_t, 3> particlesPerDim = {4, 4, 2};
      const std::array<double, 3> spacing = {0.5, 1, 1};
      const std::array<double, 3> offset = {0.25, 0.5, 0.5};
      auto defaultParticle = Molecule();
      autopasTools::generators::GridGenerator::fillWithParticles(*(autoTuner.getContainer().get()), particlesPerDim,
                                                                 defaultParticle, spacing, offset);
    }
    stillTuning = autoTuner.iteratePairwise(&functor, doRebuild);
    doRebuild = false;
    ++iterations;
    ++collectedSamples;
    auto currentConfig = autoTuner.getCurrentConfig();
    if (stillTuning) {
      if (collectedSamples == 1) {
        EXPECT_NE(currentConfig, prevConfig)
            << "current:" << currentConfig.toString() << ", previous: " << prevConfig.toString() << std::endl;
      } else {
        EXPECT_EQ(currentConfig, prevConfig)
            << "current:" << currentConfig.toString() << ", previous: " << prevConfig.toString() << std::endl;
      }
    }
    prevConfig = currentConfig;
  }

  EXPECT_EQ(expectedNumberOfIterations, iterations);
}

TEST_F(AutoTunerTest, testWillRebuildDDL) {
  // also check if rebuild is detected if next config is invalid

  double cellSizeFactor = 1.;
  std::set<autopas::Configuration> configs;
  configs.emplace(autopas::ContainerOption::directSum, cellSizeFactor, autopas::TraversalOption::directSumTraversal,
                  autopas::LoadEstimatorOption::none, autopas::DataLayoutOption::aos, autopas::Newton3Option::disabled);
  configs.emplace(autopas::ContainerOption::directSum, cellSizeFactor, autopas::TraversalOption::directSumTraversal,
                  autopas::LoadEstimatorOption::none, autopas::DataLayoutOption::aos, autopas::Newton3Option::enabled);
  configs.emplace(autopas::ContainerOption::linkedCells, cellSizeFactor, autopas::TraversalOption::c08,
                  autopas::LoadEstimatorOption::none, autopas::DataLayoutOption::aos, autopas::Newton3Option::disabled);

  auto tuningStrategy = std::make_unique<autopas::FullSearch>(configs);
  autopas::AutoTuner<Particle, FPCell> autoTuner({0, 0, 0}, {10, 10, 10}, 1, 0, 64, std::move(tuningStrategy),
                                                 autopas::SelectorStrategyOption::fastestAbs, 1000, 2);

  EXPECT_EQ(*(configs.begin()), autoTuner.getCurrentConfig());

  MockFunctor<Particle, FPCell> functor;
  EXPECT_CALL(functor, isRelevantForTuning()).WillRepeatedly(::testing::Return(true));
  EXPECT_CALL(functor, allowsNewton3()).WillRepeatedly(::testing::Return(true));
  EXPECT_CALL(functor, allowsNonNewton3()).WillRepeatedly(::testing::Return(true));

  // Intended false positive
  EXPECT_TRUE(autoTuner.willRebuild()) << "Expect rebuild for first iteration.";
  bool doRebuild = true;
  autoTuner.iteratePairwise(&functor, doRebuild);  // DS NoN3
  EXPECT_FALSE(autoTuner.willRebuild()) << "Expect no rebuild because more samples needed.";
  doRebuild = false;
  autoTuner.iteratePairwise(&functor, doRebuild);  // DS NoN3
  // Intended false positive
  EXPECT_TRUE(autoTuner.willRebuild()) << "Expect rebuild because we change config.";
  doRebuild = true;
  autoTuner.iteratePairwise(&functor, doRebuild);  // DS N3
  EXPECT_FALSE(autoTuner.willRebuild()) << "Expect no rebuild because more samples needed.";
  doRebuild = false;
  autoTuner.iteratePairwise(&functor, doRebuild);  // DS N3
  EXPECT_TRUE(autoTuner.willRebuild()) << "Expect rebuild because we change config.";
  doRebuild = true;
  autoTuner.iteratePairwise(&functor, doRebuild);  // LC NoN3
  EXPECT_FALSE(autoTuner.willRebuild()) << "Expect no rebuild because more samples needed.";
  doRebuild = false;
  autoTuner.iteratePairwise(&functor, doRebuild);  // LC NoN3
  EXPECT_TRUE(autoTuner.willRebuild()) << "Expect rebuild because reached end of tuning phase.";
  doRebuild = true;
  autoTuner.iteratePairwise(&functor, doRebuild);  // optimum
  EXPECT_FALSE(autoTuner.willRebuild()) << "Expect no rebuild because not tuning.";
}

/**
 * This test simulates that the next config (which is checked by willRebuild) is invalid.
 */
TEST_F(AutoTunerTest, testWillRebuildDDLOneConfigKicked) {
  // also check if rebuild is detected if next config is invalid

  double cellSizeFactor = 1.;
  std::set<autopas::Configuration> configs;
  configs.emplace(autopas::ContainerOption::directSum, cellSizeFactor, autopas::TraversalOption::directSumTraversal,
                  autopas::LoadEstimatorOption::none, autopas::DataLayoutOption::aos, autopas::Newton3Option::enabled);
  configs.emplace(autopas::ContainerOption::directSum, cellSizeFactor, autopas::TraversalOption::directSumTraversal,
                  autopas::LoadEstimatorOption::none, autopas::DataLayoutOption::aos, autopas::Newton3Option::disabled);
  configs.emplace(autopas::ContainerOption::linkedCells, cellSizeFactor, autopas::TraversalOption::c08,
                  autopas::LoadEstimatorOption::none, autopas::DataLayoutOption::aos, autopas::Newton3Option::enabled);

  auto tuningStrategy = std::make_unique<autopas::FullSearch>(configs);
  autopas::AutoTuner<Particle, FPCell> autoTuner({0, 0, 0}, {10, 10, 10}, 1, 0, 64, std::move(tuningStrategy),
                                                 autopas::SelectorStrategyOption::fastestAbs, 1000, 2);

  EXPECT_EQ(*(configs.begin()), autoTuner.getCurrentConfig());

  MockFunctor<Particle, FPCell> functor;
  EXPECT_CALL(functor, isRelevantForTuning()).WillRepeatedly(::testing::Return(true));
  EXPECT_CALL(functor, allowsNewton3()).WillRepeatedly(::testing::Return(true));
  EXPECT_CALL(functor, allowsNonNewton3()).WillRepeatedly(::testing::Return(false));

  // Intended false positive
  EXPECT_TRUE(autoTuner.willRebuild()) << "Expect rebuild for first iteration.";
  bool doRebuild = true;
  autoTuner.iteratePairwise(&functor, doRebuild);  // DS N3
  EXPECT_FALSE(autoTuner.willRebuild()) << "Expect no rebuild because more samples needed.";
  doRebuild = false;
  autoTuner.iteratePairwise(&functor, doRebuild);  // DS N3
  EXPECT_TRUE(autoTuner.willRebuild()) << "Expect rebuild because we change config.";
  doRebuild = true;
  autoTuner.iteratePairwise(&functor, doRebuild);  // LC N3
  EXPECT_FALSE(autoTuner.willRebuild()) << "Expect no rebuild because more samples needed.";
  doRebuild = false;
  autoTuner.iteratePairwise(&functor, doRebuild);  // LC N3
  EXPECT_TRUE(autoTuner.willRebuild()) << "Expect rebuild because reached end of tuning phase.";
  doRebuild = true;
  autoTuner.iteratePairwise(&functor, doRebuild);  // optimum
  EXPECT_FALSE(autoTuner.willRebuild()) << "Expect no rebuild because not tuning.";
}

TEST_F(AutoTunerTest, testWillRebuildDL) {
  // also check if rebuild is detected if next config is invalid

  double cellSizeFactor = 1.;
  std::set<autopas::Configuration> configs;
  configs.emplace(autopas::ContainerOption::directSum, cellSizeFactor, autopas::TraversalOption::directSumTraversal,
                  autopas::LoadEstimatorOption::none, autopas::DataLayoutOption::aos, autopas::Newton3Option::disabled);
  configs.emplace(autopas::ContainerOption::linkedCells, cellSizeFactor, autopas::TraversalOption::c08,
                  autopas::LoadEstimatorOption::none, autopas::DataLayoutOption::aos, autopas::Newton3Option::disabled);

  auto tuningStrategy = std::make_unique<autopas::FullSearch>(configs);
  autopas::AutoTuner<Particle, FPCell> autoTuner({0, 0, 0}, {10, 10, 10}, 1, 0, 64, std::move(tuningStrategy),
                                                 autopas::SelectorStrategyOption::fastestAbs, 1000, 2);

  EXPECT_EQ(*(configs.begin()), autoTuner.getCurrentConfig());

  MockFunctor<Particle, FPCell> functor;
  EXPECT_CALL(functor, isRelevantForTuning()).WillRepeatedly(::testing::Return(true));
  EXPECT_CALL(functor, allowsNewton3()).WillRepeatedly(::testing::Return(true));
  EXPECT_CALL(functor, allowsNonNewton3()).WillRepeatedly(::testing::Return(true));

  // Intended false positive
  EXPECT_TRUE(autoTuner.willRebuild()) << "Expect rebuild for first iteration.";
  bool doRebuild = true;
  autoTuner.iteratePairwise(&functor, doRebuild);  // DS NoN3
  EXPECT_FALSE(autoTuner.willRebuild()) << "Expect no rebuild because more samples needed.";
  doRebuild = false;
  autoTuner.iteratePairwise(&functor, doRebuild);  // DS NoN3
  EXPECT_TRUE(autoTuner.willRebuild()) << "Expect rebuild because we change config.";
  doRebuild = true;
  autoTuner.iteratePairwise(&functor, doRebuild);  // LC NoN3
  EXPECT_FALSE(autoTuner.willRebuild()) << "Expect no rebuild because more samples needed.";
  doRebuild = false;
  autoTuner.iteratePairwise(&functor, doRebuild);  // LC NoN3
  EXPECT_TRUE(autoTuner.willRebuild()) << "Expect rebuild because reached end of tuning phase.";
  doRebuild = true;
  autoTuner.iteratePairwise(&functor, doRebuild);  // optimum
  EXPECT_FALSE(autoTuner.willRebuild()) << "Expect no rebuild because not tuning.";
}

/**
 * Generates no configurations.
 */
TEST_F(AutoTunerTest, testNoConfig) {
  // wrap constructor call into lambda to avoid parser errors
  auto exp1 = []() {
    std::set<autopas::Configuration> configsList = {};
    auto tuningStrategy = std::make_unique<autopas::FullSearch>(configsList);
    autopas::AutoTuner<Particle, FPCell> autoTuner({0, 0, 0}, {10, 10, 10}, 1, 0, 64, std::move(tuningStrategy),
                                                   autopas::SelectorStrategyOption::fastestAbs, 1000, 3);
  };

  EXPECT_THROW(exp1(), autopas::utils::ExceptionHandler::AutoPasException) << "Constructor with given configs";

  // wrap constructor call into lambda to avoid parser errors
  auto exp2 = []() {
    std::set<autopas::ContainerOption> co = {};
    std::set<double> csf = {};
    std::set<autopas::TraversalOption> tr = {};
    std::set<autopas::LoadEstimatorOption> le = {};
    std::set<autopas::DataLayoutOption> dl = {};
    std::set<autopas::Newton3Option> n3 = {};
    auto tuningStrategy = std::make_unique<autopas::FullSearch>(co, csf, tr, le, dl, n3);
    autopas::AutoTuner<Particle, FPCell> autoTuner({0, 0, 0}, {10, 10, 10}, 1, 0, 64, std::move(tuningStrategy),
                                                   autopas::SelectorStrategyOption::fastestAbs, 1000, 3);
  };

  EXPECT_THROW(exp2(), autopas::utils::ExceptionHandler::AutoPasException) << "Constructor which generates configs";
}

/**
 * Generates exactly one valid configuration.
 */
TEST_F(AutoTunerTest, testOneConfig) {
  autopas::Configuration conf(autopas::ContainerOption::linkedCells, 1., autopas::TraversalOption::c08,
                              autopas::LoadEstimatorOption::none, autopas::DataLayoutOption::aos,
                              autopas::Newton3Option::enabled);

  auto configsList = {conf};
  auto tuningStrategy = std::make_unique<autopas::FullSearch>(configsList);
  size_t maxSamples = 3;
  autopas::AutoTuner<Particle, FPCell> tuner({0, 0, 0}, {10, 10, 10}, 1, 0, 64, std::move(tuningStrategy),
                                             autopas::SelectorStrategyOption::fastestAbs, 1000, maxSamples);

  EXPECT_EQ(conf, tuner.getCurrentConfig());

  MFunctor functor;
  EXPECT_CALL(functor, isRelevantForTuning()).WillRepeatedly(::testing::Return(true));
  EXPECT_CALL(functor, allowsNewton3()).WillRepeatedly(::testing::Return(true));

  bool doRebuild = true;
  size_t numSamples = 0;
  for (int i = 0; i < 5; ++i) {
    if (numSamples == maxSamples) {
      numSamples = 0;
      doRebuild = true;
    }
    tuner.iteratePairwise(&functor, doRebuild);
    doRebuild = false;
    ++numSamples;
    EXPECT_EQ(conf, tuner.getCurrentConfig());
  }
}

/**
 * Generates exactly one valid and one invalid configuration.
 */
TEST_F(AutoTunerTest, testConfigSecondInvalid) {
  double cellSizeFactor = 1.;
  autopas::Configuration confN3(autopas::ContainerOption::linkedCells, cellSizeFactor, autopas::TraversalOption::c08,
                                autopas::LoadEstimatorOption::none, autopas::DataLayoutOption::aos,
                                autopas::Newton3Option::enabled);
  autopas::Configuration confNoN3(autopas::ContainerOption::linkedCells, cellSizeFactor, autopas::TraversalOption::c08,
                                  autopas::LoadEstimatorOption::none, autopas::DataLayoutOption::aos,
                                  autopas::Newton3Option::disabled);

  auto configsList = {confNoN3, confN3};
  auto tuningStrategy = std::make_unique<autopas::FullSearch>(configsList);
  autopas::AutoTuner<Particle, FPCell> tuner({0, 0, 0}, {10, 10, 10}, 1, 0, 64, std::move(tuningStrategy),
                                             autopas::SelectorStrategyOption::fastestAbs, 1000, 3);

  EXPECT_EQ(confNoN3, tuner.getCurrentConfig());

  MFunctor functor;
  EXPECT_CALL(functor, isRelevantForTuning()).WillRepeatedly(::testing::Return(true));
  EXPECT_CALL(functor, allowsNewton3()).WillRepeatedly(::testing::Return(true));
  EXPECT_CALL(functor, allowsNonNewton3()).WillRepeatedly(::testing::Return(false));
  bool doRebuild = true;
  tuner.iteratePairwise(&functor, doRebuild);
  EXPECT_EQ(confN3, tuner.getCurrentConfig());
  doRebuild = false;
  tuner.iteratePairwise(&functor, doRebuild);
  EXPECT_EQ(confN3, tuner.getCurrentConfig());
  doRebuild = false;
  tuner.iteratePairwise(&functor, doRebuild);
  EXPECT_EQ(confN3, tuner.getCurrentConfig());
}

/**
 * All generated configurations are thrown out at runtime.
 */
TEST_F(AutoTunerTest, testLastConfigThrownOut) {
  double cellSizeFactor = 1.;
  autopas::Configuration confN3(autopas::ContainerOption::linkedCells, cellSizeFactor, autopas::TraversalOption::c08,
                                autopas::LoadEstimatorOption::none, autopas::DataLayoutOption::aos,
                                autopas::Newton3Option::enabled);
  autopas::Configuration confNoN3(autopas::ContainerOption::linkedCells, cellSizeFactor, autopas::TraversalOption::c08,
                                  autopas::LoadEstimatorOption::none, autopas::DataLayoutOption::soa,
                                  autopas::Newton3Option::enabled);

  auto configsList = {confN3, confNoN3};
  auto tuningStrategy = std::make_unique<autopas::FullSearch>(configsList);
  autopas::AutoTuner<Particle, FPCell> tuner({0, 0, 0}, {10, 10, 10}, 1, 0, 64, std::move(tuningStrategy),
                                             autopas::SelectorStrategyOption::fastestAbs, 1000, 3);

  EXPECT_EQ(confN3, tuner.getCurrentConfig());

  MFunctor functor;
  EXPECT_CALL(functor, isRelevantForTuning()).WillRepeatedly(::testing::Return(true));
  EXPECT_CALL(functor, allowsNewton3()).WillRepeatedly(::testing::Return(false));
  EXPECT_CALL(functor, allowsNonNewton3()).WillRepeatedly(::testing::Return(true));

  bool doRebuild = true;
  EXPECT_THROW(tuner.iteratePairwise(&functor, doRebuild), autopas::utils::ExceptionHandler::AutoPasException);
}<|MERGE_RESOLUTION|>--- conflicted
+++ resolved
@@ -39,11 +39,11 @@
   // total number of possible configurations * number of samples + last iteration after tuning
   // number of configs manually counted:
   //
-<<<<<<< HEAD
   // Direct Sum:            directSum traversal                 (AoS <=> SoA, newton3 <=> noNewton3)                 = 4
   // LinkedCells:           c08 traversal                       (AoS <=> SoA, newton3 <=> noNewton3)                 = 4
   //                        sliced                              (AoS <=> SoA, newton3 <=> noNewton3)                 = 4
   //                        balanced-sliced                     (AoS <=> SoA, newton3 <=> noNewton3, 2 heuristics)   = 8
+  //                        cSliced                             (AoS <=> SoA, newton3 <=> noNewton3)                 = 4
   //                        c18                                 (AoS <=> SoA, newton3 <=> noNewton3)                 = 4
   //                        c01                                 (AoS <=> SoA, noNewton3)                             = 2
   //                        c01-combined-SoA                    (SoA, noNewton3)                                     = 1
@@ -53,6 +53,7 @@
   // VerletLists:           verlet-lists                        (AoS <=> SoA, newton3 <=> noNewton3)                 = 4
   // VerletListsCells:      verlet-sliced                       (AoS, newton3 <=> noNewton3)                         = 2
   //                        balanced-verlet-sliced              (AoS, newton3 <=> noNewton3, 3 heuristics)           = 6
+  //                        cSlicedVerlet                       (AoS, newton3 <=> noNewton3)                         = 2
   //                        verlet-c18                          (AoS, newton3 <=> noNewton3)                         = 2
   //                        verlet-c01                          (AoS, noNewton3)                                     = 1
   // VerletClusterLists:    verlet-clusters                     (AoS <=> SoA, noNewton3)                             = 2
@@ -63,75 +64,28 @@
   // VarVerletListsAsBuild: var-verlet-lists-as-build           (AoS <=> SoA, newton3 <=> noNewton3)                 = 4
   // VerletClusterCells:    verlet-cluster-cells                (AoS, newton3 <=> noNewton3)                         = 2
   //                                                                                                            --------
-  //                                                                                                                  78
+  //                                                                                                                  84
   // Additional with cuda
   // Direct Sum:            directSum traversal                 (Cuda, newton3 <=> noNewton3)                        = 2
   // LinkedCells:           c01Cuda traversal                   (Cuda, newton3 <=> noNewton3)                        = 2
   // VerletClusterCells:    verlet-cluster-cells traversal      (Cuda, newton3 <=> noNewton3)                        = 2
   //                                                                                                            --------
-  //                                                                                                                  84
+  //                                                                                                                  90
   //
   // currently disabled:
   // NORMAL:
   //                                                                                                            --------
-  // TOTAL:                                                                                                           84
+  // TOTAL:                                                                                                           90
   //
   // CUDA:
   // C01CudaTraversal for enabled N3, see #420                                                                        -1
   //                                                                                                            --------
-  // TOTAL:                                                                                                           83
+  // TOTAL:                                                                                                           89
 
 #ifndef AUTOPAS_CUDA
-  const size_t expectedNumberOfIterations = 78 * maxSamples + 1;
+  const size_t expectedNumberOfIterations = 84 * maxSamples + 1;
 #else
-  const size_t expectedNumberOfIterations = 83 * maxSamples + 1;
-=======
-  // Direct Sum:            directSum traversal         (AoS <=> SoA, newton3 <=> noNewton3)                 = 4
-  // LinkedCells:           c08 traversal               (AoS <=> SoA, newton3 <=> noNewton3)                 = 4
-  //                        sliced                      (AoS <=> SoA, newton3 <=> noNewton3)                 = 4
-  //                        balanced-sliced             (AoS <=> SoA, newton3 <=> noNewton3, 2 heuristics)   = 8
-  //                        cSliced                     (AoS <=> SoA, newton3 <=> noNewton3)                 = 4
-  //                        c18                         (AoS <=> SoA, newton3 <=> noNewton3)                 = 4
-  //                        c01                         (AoS <=> SoA, noNewton3)                             = 2
-  //                        c01-combined-SoA            (SoA, noNewton3)                                     = 1
-  //                        c04                         (AoS <=> SoA, newton3 <=> noNewton3)                 = 4
-  //                        c04SoA                      (SoA, newton3 <=> noNewton3)                         = 2
-  //                        c04HCP                      (AoS <=> SoA, newton3 <=> noNewton3)                 = 4
-  // VerletLists:           verlet-lists                (AoS <=> SoA, newton3 <=> noNewton3)                 = 4
-  // VerletListsCells:      verlet-sliced               (AoS, newton3 <=> noNewton3)                         = 2
-  //                        balanced-verlet-sliced      (AoS, newton3 <=> noNewton3, 3 heuristics)           = 6
-  //                        cSlicedVerlet               (AoS, newton3 <=> noNewton3)                         = 2
-  //                        verlet-c18                  (AoS, newton3 <=> noNewton3)                         = 2
-  //                        verlet-c01                  (AoS, noNewton3)                                     = 1
-  // VerletClusterLists:    verlet-clusters             (AoS <=> SoA, noNewton3)                             = 2
-  //                        verlet-clusters-coloring    (AoS <=> SoA, newton3 <=> noNewton3)                 = 4
-  //                        verlet-clusters-static      (AoS <=> SoA, noNewton3)                             = 2
-  // VarVerletListsAsBuild: var-verlet-lists-as-build   (AoS <=> SoA, newton3 <=> noNewton3)                 = 4
-  // VerletClusterCells:    verlet-cluster-cells        (AoS, newton3 <=> noNewton3)                         = 2
-  //                                                                                                    --------
-  //                                                                                                          72
-  // Additional with cuda
-  // Direct Sum:            directSum traversal         (Cuda, newton3 <=> noNewton3)                        = 2
-  // LinkedCells:           c01Cuda traversal           (Cuda, newton3 <=> noNewton3)                        = 2
-  // VerletClusterCells:    verlet-cluster-cells traversal (Cuda, newton3 <=> noNewton3)                     = 2
-  //                                                                                                    --------
-  //                                                                                                          78
-  //
-  // currently disabled:
-  // NORMAL:
-  //                                                                                                    --------
-  // TOTAL:                                                                                                   78
-  //
-  // CUDA:
-  // C01CudaTraversal for enabled N3, see #420                                                                -1
-  //                                                                                                    --------
-  // TOTAL:                                                                                                   77
-
-#ifndef AUTOPAS_CUDA
-  const size_t expectedNumberOfIterations = 72 * maxSamples + 1;
-#else
-  const size_t expectedNumberOfIterations = 77 * maxSamples + 1;
->>>>>>> a926ac94
+  const size_t expectedNumberOfIterations = 89 * maxSamples + 1;
 #endif
 
   int collectedSamples = 0;
