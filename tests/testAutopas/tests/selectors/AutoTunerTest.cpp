/**
 * @file AutoTunerTest.cpp
 * @author F. Gratl
 * @date 8/10/18
 */

#include "AutoTunerTest.h"
#include <autopas/selectors/tuningStrategy/FullSearch.h>
#include "autopas/selectors/AutoTuner.h"

using ::testing::_;

TEST_F(AutoTunerTest, testAllConfigurations) {
  std::array<double, 3> bBoxMin = {0, 0, 0}, bBoxMax = {10, 10, 42};
  // adaptive domain size so sliced is always applicable.
  bBoxMax[2] = autopas::autopas_get_max_threads() * 2;
  const double cutoff = 1;
  const double cellSizeFactor = 1;
  const double verletSkin = 0;
  const unsigned int maxSamples = 2;

  autopas::LJFunctor<Particle, FPCell> functor(cutoff, 1., 1., 0.);
  auto tuningStrategy = std::make_unique<autopas::FullSearch>(
      autopas::allContainerOptions, std::set<double>({cellSizeFactor}), autopas::allTraversalOptions,
      autopas::allDataLayoutOptions, autopas::allNewton3Options);
  autopas::AutoTuner<Particle, FPCell> autoTuner(bBoxMin, bBoxMax, cutoff, verletSkin, std::move(tuningStrategy),
                                                 autopas::SelectorStrategyOption::fastestAbs, 100, maxSamples);

  autopas::Logger::get()->set_level(autopas::Logger::LogLevel::off);
  //  autopas::Logger::get()->set_level(autopas::Logger::LogLevel::debug);
  bool stillTuning = true;
  auto prevConfig = autopas::Configuration(autopas::ContainerOption(-1), -1., autopas::TraversalOption(-1),
                                           autopas::DataLayoutOption(-1), autopas::Newton3Option(-1));

  // total number of possible configurations * number of samples + last iteration after tuning
  // number of configs manually counted:
  //
  // Direct Sum:          directSum traversal with (AoS <=> SoA, newton3 <=> noNewton3) = 4
  // LinkedCells:         c08 traversal       with (AoS <=> SoA, newton3 <=> noNewton3) = 4
  //                      sliced              with (AoS <=> SoA, newton3 <=> noNewton3) = 4
  //                      c18                 with (AoS <=> SoA, newton3 <=> noNewton3) = 4
  //                      c01                 with (AoS <=> SoA, noNewton3)             = 2
  //                      c04                 with (AoS <=> SoA, newton3 <=> noNewton3) = 4
  //                      c01-combined-SoA    with (SoA, noNewton3)                     = 1
  // VerletLists:         verlet-lists        with (AoS <=> SoA, newton3 <=> noNewton3) = 4
  // VerletListsCells:    verlet-sliced       with (AoS, newton3 <=> noNewton3)         = 2
  //                      verlet-c18          with (AoS, newton3 <=> noNewton3)         = 2
  //                      verlet-c01          with (AoS, noNewton3)                     = 1
  // VerletClusterLists:  verlet-clusters     with (AoS <=> SoA, noNewton3)             = 2
  //                                                                               --------
  //                                                                                     34
#ifndef AUTOPAS_CUDA
  const size_t expectedNumberOfIterations = 36 * maxSamples + 1;
#else
<<<<<<< HEAD
  const size_t expectedNumberOfIterations = 50 * maxSamples + 1;
=======
  const size_t expectedNumberOfIterations = 47 * maxSamples + 1;
>>>>>>> aa891f39
#endif

  int collectedSamples = 0;
  int iterations = 0;
  bool doRebuild = true;  // defines whether the verlet lists should be rebuild.
  while (stillTuning) {
    if (collectedSamples == maxSamples) {
      collectedSamples = 0;
      doRebuild = true;
    }
    stillTuning = autoTuner.iteratePairwise(&functor, doRebuild);
    doRebuild = false;
    ++iterations;
    ++collectedSamples;
    auto currentConfig = autoTuner.getCurrentConfig();
    if (stillTuning) {
      if (collectedSamples == 1) {
        EXPECT_NE(currentConfig, prevConfig)
            << "current:" << currentConfig.toString() << ", previous: " << currentConfig.toString() << std::endl;
      } else {
        EXPECT_EQ(currentConfig, prevConfig)
            << "current:" << currentConfig.toString() << ", previous: " << currentConfig.toString() << std::endl;
      }
    }
    prevConfig = currentConfig;
  }

  EXPECT_EQ(expectedNumberOfIterations, iterations);
}

TEST_F(AutoTunerTest, testWillRebuildDDL) {
  // also check if rebuild is detected if next config is invalid

  double cellSizeFactor = 1.;
  std::set<autopas::Configuration> configs;
  configs.emplace(autopas::ContainerOption::directSum, cellSizeFactor, autopas::TraversalOption::directSumTraversal,
                  autopas::DataLayoutOption::aos, autopas::Newton3Option::disabled);
  configs.emplace(autopas::ContainerOption::directSum, cellSizeFactor, autopas::TraversalOption::directSumTraversal,
                  autopas::DataLayoutOption::aos, autopas::Newton3Option::enabled);
  configs.emplace(autopas::ContainerOption::linkedCells, cellSizeFactor, autopas::TraversalOption::c08,
                  autopas::DataLayoutOption::aos, autopas::Newton3Option::disabled);

  auto tuningStrategy = std::make_unique<autopas::FullSearch>(configs);
  autopas::AutoTuner<Particle, FPCell> autoTuner({0, 0, 0}, {10, 10, 10}, 1, 0, std::move(tuningStrategy),
                                                 autopas::SelectorStrategyOption::fastestAbs, 1000, 2);

  EXPECT_EQ(*(configs.begin()), autoTuner.getCurrentConfig());

  MockFunctor<Particle, FPCell> functor;
  EXPECT_CALL(functor, isRelevantForTuning()).WillRepeatedly(::testing::Return(true));
  EXPECT_CALL(functor, allowsNewton3()).WillRepeatedly(::testing::Return(true));
  EXPECT_CALL(functor, allowsNonNewton3()).WillRepeatedly(::testing::Return(true));

  // Intended false positive
  EXPECT_TRUE(autoTuner.willRebuild()) << "Expect rebuild for first iteration.";
  bool doRebuild = true;
  autoTuner.iteratePairwise(&functor, doRebuild);  // DS NoN3
  EXPECT_FALSE(autoTuner.willRebuild()) << "Expect no rebuild because more samples needed.";
  doRebuild = false;
  autoTuner.iteratePairwise(&functor, doRebuild);  // DS NoN3
  // Intended false positive
  EXPECT_TRUE(autoTuner.willRebuild()) << "Expect rebuild because we change config.";
  doRebuild = true;
  autoTuner.iteratePairwise(&functor, doRebuild);  // DS N3
  EXPECT_FALSE(autoTuner.willRebuild()) << "Expect no rebuild because more samples needed.";
  doRebuild = false;
  autoTuner.iteratePairwise(&functor, doRebuild);  // DS N3
  EXPECT_TRUE(autoTuner.willRebuild()) << "Expect rebuild because we change config.";
  doRebuild = true;
  autoTuner.iteratePairwise(&functor, doRebuild);  // LC NoN3
  EXPECT_FALSE(autoTuner.willRebuild()) << "Expect no rebuild because more samples needed.";
  doRebuild = false;
  autoTuner.iteratePairwise(&functor, doRebuild);  // LC NoN3
  EXPECT_TRUE(autoTuner.willRebuild()) << "Expect rebuild because reached end of tuning phase.";
  doRebuild = true;
  autoTuner.iteratePairwise(&functor, doRebuild);  // optimum
  EXPECT_FALSE(autoTuner.willRebuild()) << "Expect no rebuild because not tuning.";
}

/**
 * This test simulates that the next config (which is checked by willRebuild) is invalid.
 */
TEST_F(AutoTunerTest, testWillRebuildDDLOneConfigKicked) {
  // also check if rebuild is detected if next config is invalid

  double cellSizeFactor = 1.;
  std::set<autopas::Configuration> configs;
  configs.emplace(autopas::ContainerOption::directSum, cellSizeFactor, autopas::TraversalOption::directSumTraversal,
                  autopas::DataLayoutOption::aos, autopas::Newton3Option::enabled);
  configs.emplace(autopas::ContainerOption::directSum, cellSizeFactor, autopas::TraversalOption::directSumTraversal,
                  autopas::DataLayoutOption::aos, autopas::Newton3Option::disabled);
  configs.emplace(autopas::ContainerOption::linkedCells, cellSizeFactor, autopas::TraversalOption::c08,
                  autopas::DataLayoutOption::aos, autopas::Newton3Option::enabled);

  auto tuningStrategy = std::make_unique<autopas::FullSearch>(configs);
  autopas::AutoTuner<Particle, FPCell> autoTuner({0, 0, 0}, {10, 10, 10}, 1, 0, std::move(tuningStrategy),
                                                 autopas::SelectorStrategyOption::fastestAbs, 1000, 2);

  EXPECT_EQ(*(configs.begin()), autoTuner.getCurrentConfig());

  MockFunctor<Particle, FPCell> functor;
  EXPECT_CALL(functor, isRelevantForTuning()).WillRepeatedly(::testing::Return(true));
  EXPECT_CALL(functor, allowsNewton3()).WillRepeatedly(::testing::Return(true));
  EXPECT_CALL(functor, allowsNonNewton3()).WillRepeatedly(::testing::Return(false));

  // Intended false positive
  EXPECT_TRUE(autoTuner.willRebuild()) << "Expect rebuild for first iteration.";
  bool doRebuild = true;
  autoTuner.iteratePairwise(&functor, doRebuild);  // DS N3
  EXPECT_FALSE(autoTuner.willRebuild()) << "Expect no rebuild because more samples needed.";
  doRebuild = false;
  autoTuner.iteratePairwise(&functor, doRebuild);  // DS N3
  EXPECT_TRUE(autoTuner.willRebuild()) << "Expect rebuild because we change config.";
  doRebuild = true;
  autoTuner.iteratePairwise(&functor, doRebuild);  // LC N3
  EXPECT_FALSE(autoTuner.willRebuild()) << "Expect no rebuild because more samples needed.";
  doRebuild = false;
  autoTuner.iteratePairwise(&functor, doRebuild);  // LC N3
  EXPECT_TRUE(autoTuner.willRebuild()) << "Expect rebuild because reached end of tuning phase.";
  doRebuild = true;
  autoTuner.iteratePairwise(&functor, doRebuild);  // optimum
  EXPECT_FALSE(autoTuner.willRebuild()) << "Expect no rebuild because not tuning.";
}

TEST_F(AutoTunerTest, testWillRebuildDL) {
  // also check if rebuild is detected if next config is invalid

  double cellSizeFactor = 1.;
  std::set<autopas::Configuration> configs;
  configs.emplace(autopas::ContainerOption::directSum, cellSizeFactor, autopas::TraversalOption::directSumTraversal,
                  autopas::DataLayoutOption::aos, autopas::Newton3Option::disabled);
  configs.emplace(autopas::ContainerOption::linkedCells, cellSizeFactor, autopas::TraversalOption::c08,
                  autopas::DataLayoutOption::aos, autopas::Newton3Option::disabled);

  auto tuningStrategy = std::make_unique<autopas::FullSearch>(configs);
  autopas::AutoTuner<Particle, FPCell> autoTuner({0, 0, 0}, {10, 10, 10}, 1, 0, std::move(tuningStrategy),
                                                 autopas::SelectorStrategyOption::fastestAbs, 1000, 2);

  EXPECT_EQ(*(configs.begin()), autoTuner.getCurrentConfig());

  MockFunctor<Particle, FPCell> functor;
  EXPECT_CALL(functor, isRelevantForTuning()).WillRepeatedly(::testing::Return(true));
  EXPECT_CALL(functor, allowsNewton3()).WillRepeatedly(::testing::Return(true));
  EXPECT_CALL(functor, allowsNonNewton3()).WillRepeatedly(::testing::Return(true));

  // Intended false positive
  EXPECT_TRUE(autoTuner.willRebuild()) << "Expect rebuild for first iteration.";
  bool doRebuild = true;
  autoTuner.iteratePairwise(&functor, doRebuild);  // DS NoN3
  EXPECT_FALSE(autoTuner.willRebuild()) << "Expect no rebuild because more samples needed.";
  doRebuild = false;
  autoTuner.iteratePairwise(&functor, doRebuild);  // DS NoN3
  EXPECT_TRUE(autoTuner.willRebuild()) << "Expect rebuild because we change config.";
  doRebuild = true;
  autoTuner.iteratePairwise(&functor, doRebuild);  // LC NoN3
  EXPECT_FALSE(autoTuner.willRebuild()) << "Expect no rebuild because more samples needed.";
  doRebuild = false;
  autoTuner.iteratePairwise(&functor, doRebuild);  // LC NoN3
  EXPECT_TRUE(autoTuner.willRebuild()) << "Expect rebuild because reached end of tuning phase.";
  doRebuild = true;
  autoTuner.iteratePairwise(&functor, doRebuild);  // optimum
  EXPECT_FALSE(autoTuner.willRebuild()) << "Expect no rebuild because not tuning.";
}

/**
 * Generates no configurations.
 */
TEST_F(AutoTunerTest, testNoConfig) {
  // wrap constructor call into lambda to avoid parser errors
  auto exp1 = []() {
    std::set<autopas::Configuration> configsList = {};
    auto tuningStrategy = std::make_unique<autopas::FullSearch>(configsList);
    autopas::AutoTuner<Particle, FPCell> autoTuner({0, 0, 0}, {10, 10, 10}, 1, 0, std::move(tuningStrategy),
                                                   autopas::SelectorStrategyOption::fastestAbs, 1000, 3);
  };

  EXPECT_THROW(exp1(), autopas::utils::ExceptionHandler::AutoPasException) << "Constructor with given configs";

  // wrap constructor call into lambda to avoid parser errors
  auto exp2 = []() {
    std::set<autopas::ContainerOption> co = {};
    std::set<double> csf = {};
    std::set<autopas::TraversalOption> tr = {};
    std::set<autopas::DataLayoutOption> dl = {};
    std::set<autopas::Newton3Option> n3 = {};
    auto tuningStrategy = std::make_unique<autopas::FullSearch>(co, csf, tr, dl, n3);
    autopas::AutoTuner<Particle, FPCell> autoTuner({0, 0, 0}, {10, 10, 10}, 1, 0, std::move(tuningStrategy),
                                                   autopas::SelectorStrategyOption::fastestAbs, 1000, 3);
  };

  EXPECT_THROW(exp2(), autopas::utils::ExceptionHandler::AutoPasException) << "Constructor which generates configs";
}

/**
 * Generates exactly one valid configuration.
 */
TEST_F(AutoTunerTest, testOneConfig) {
  autopas::Configuration conf(autopas::ContainerOption::linkedCells, 1., autopas::TraversalOption::c08,
                              autopas::DataLayoutOption::aos, autopas::Newton3Option::enabled);

  auto configsList = {conf};
  auto tuningStrategy = std::make_unique<autopas::FullSearch>(configsList);
  size_t maxSamples = 3;
  autopas::AutoTuner<Particle, FPCell> tuner({0, 0, 0}, {10, 10, 10}, 1, 0, std::move(tuningStrategy),
                                             autopas::SelectorStrategyOption::fastestAbs, 1000, maxSamples);

  EXPECT_EQ(conf, tuner.getCurrentConfig());

  MFunctor functor;
  EXPECT_CALL(functor, isRelevantForTuning()).WillRepeatedly(::testing::Return(true));
  EXPECT_CALL(functor, allowsNewton3()).WillRepeatedly(::testing::Return(true));

  bool doRebuild = true;
  size_t numSamples = 0;
  for (int i = 0; i < 5; ++i) {
    if (numSamples == maxSamples) {
      numSamples = 0;
      doRebuild = true;
    }
    tuner.iteratePairwise(&functor, doRebuild);
    doRebuild = false;
    ++numSamples;
    EXPECT_EQ(conf, tuner.getCurrentConfig());
  }
}

/**
 * Generates exactly one valid and one invalid configuration.
 */
TEST_F(AutoTunerTest, testConfigSecondInvalid) {
  double cellSizeFactor = 1.;
  autopas::Configuration confN3(autopas::ContainerOption::linkedCells, cellSizeFactor, autopas::TraversalOption::c08,
                                autopas::DataLayoutOption::aos, autopas::Newton3Option::enabled);
  autopas::Configuration confNoN3(autopas::ContainerOption::linkedCells, cellSizeFactor, autopas::TraversalOption::c08,
                                  autopas::DataLayoutOption::aos, autopas::Newton3Option::disabled);

  auto configsList = {confNoN3, confN3};
  auto tuningStrategy = std::make_unique<autopas::FullSearch>(configsList);
  autopas::AutoTuner<Particle, FPCell> tuner({0, 0, 0}, {10, 10, 10}, 1, 0, std::move(tuningStrategy),
                                             autopas::SelectorStrategyOption::fastestAbs, 1000, 3);

  EXPECT_EQ(confNoN3, tuner.getCurrentConfig());

  MFunctor functor;
  EXPECT_CALL(functor, isRelevantForTuning()).WillRepeatedly(::testing::Return(true));
  EXPECT_CALL(functor, allowsNewton3()).WillRepeatedly(::testing::Return(true));
  EXPECT_CALL(functor, allowsNonNewton3()).WillRepeatedly(::testing::Return(false));
  bool doRebuild = true;
  tuner.iteratePairwise(&functor, doRebuild);
  EXPECT_EQ(confN3, tuner.getCurrentConfig());
  doRebuild = false;
  tuner.iteratePairwise(&functor, doRebuild);
  EXPECT_EQ(confN3, tuner.getCurrentConfig());
  doRebuild = false;
  tuner.iteratePairwise(&functor, doRebuild);
  EXPECT_EQ(confN3, tuner.getCurrentConfig());
}

/**
 * All generated configurations are thrown out at runtime.
 */
TEST_F(AutoTunerTest, testLastConfigThrownOut) {
  double cellSizeFactor = 1.;
  autopas::Configuration confN3(autopas::ContainerOption::linkedCells, cellSizeFactor, autopas::TraversalOption::c08,
                                autopas::DataLayoutOption::aos, autopas::Newton3Option::enabled);
  autopas::Configuration confNoN3(autopas::ContainerOption::linkedCells, cellSizeFactor, autopas::TraversalOption::c08,
                                  autopas::DataLayoutOption::soa, autopas::Newton3Option::enabled);

  auto configsList = {confN3, confNoN3};
  auto tuningStrategy = std::make_unique<autopas::FullSearch>(configsList);
  autopas::AutoTuner<Particle, FPCell> tuner({0, 0, 0}, {10, 10, 10}, 1, 0, std::move(tuningStrategy),
                                             autopas::SelectorStrategyOption::fastestAbs, 1000, 3);

  EXPECT_EQ(confN3, tuner.getCurrentConfig());

  MFunctor functor;
  EXPECT_CALL(functor, isRelevantForTuning()).WillRepeatedly(::testing::Return(true));
  EXPECT_CALL(functor, allowsNewton3()).WillRepeatedly(::testing::Return(false));
  EXPECT_CALL(functor, allowsNonNewton3()).WillRepeatedly(::testing::Return(true));
  bool doRebuild = true;
  EXPECT_THROW(tuner.iteratePairwise(&functor, doRebuild), autopas::utils::ExceptionHandler::AutoPasException);
}<|MERGE_RESOLUTION|>--- conflicted
+++ resolved
@@ -42,21 +42,18 @@
   //                      c01                 with (AoS <=> SoA, noNewton3)             = 2
   //                      c04                 with (AoS <=> SoA, newton3 <=> noNewton3) = 4
   //                      c01-combined-SoA    with (SoA, noNewton3)                     = 1
+  //                      c04-combined-SoA    with (SoA, newton3 <=> noNewton3)         = 2
   // VerletLists:         verlet-lists        with (AoS <=> SoA, newton3 <=> noNewton3) = 4
   // VerletListsCells:    verlet-sliced       with (AoS, newton3 <=> noNewton3)         = 2
   //                      verlet-c18          with (AoS, newton3 <=> noNewton3)         = 2
   //                      verlet-c01          with (AoS, noNewton3)                     = 1
   // VerletClusterLists:  verlet-clusters     with (AoS <=> SoA, noNewton3)             = 2
   //                                                                               --------
-  //                                                                                     34
+  //                                                                                     36
 #ifndef AUTOPAS_CUDA
   const size_t expectedNumberOfIterations = 36 * maxSamples + 1;
 #else
-<<<<<<< HEAD
-  const size_t expectedNumberOfIterations = 50 * maxSamples + 1;
-=======
-  const size_t expectedNumberOfIterations = 47 * maxSamples + 1;
->>>>>>> aa891f39
+  const size_t expectedNumberOfIterations = 49 * maxSamples + 1;
 #endif
 
   int collectedSamples = 0;
