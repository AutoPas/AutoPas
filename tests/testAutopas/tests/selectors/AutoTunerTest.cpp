--- conflicted
+++ resolved
@@ -67,59 +67,32 @@
   // VerletClusterLists:    vcl_cluster_iteration       (AoS <=> SoA, noNewton3)                             = 2
   //                        vcl_c06                     (AoS <=> SoA, newton3 <=> noNewton3)                 = 4
   //                        vcl_c01_balanced            (AoS <=> SoA, noNewton3)                             = 2
-<<<<<<< HEAD
   //                        vcl_sliced                  (AoS <=> SoA, newton3 <=> noNewton3)                 = 4
   //                        vcl_sliced_c02              (AoS <=> SoA, newton3 <=> noNewton3)                 = 4
   //                        vcl_sliced_balanced         (AoS <=> SoA, newton3 <=> noNewton3, 2 heuristics)   = 8
-  // VarVerletListsAsBuild: vvl_as_built                (AoS <=> SoA, newton3 <=> noNewton3)                 = 4
-  //                                                                                                    --------
-  //                                                                                                          84
-=======
-  configsPerContainer[autopas::ContainerOption::verletClusterLists] = 8;
+  configsPerContainer[autopas::ContainerOption::verletClusterLists] = 24;
   // VarVerletListsAsBuild: vvl_as_built                (AoS <=> SoA, newton3 <=> noNewton3)                 = 4
   configsPerContainer[autopas::ContainerOption::varVerletListsAsBuild] = 4;
 
   // check that there is an entry for every container. Except VCC because they are only relevant for CUDA...
   ASSERT_EQ(configsPerContainer.size(), autopas::ContainerOption::getAllOptions().size() - 1);
 
->>>>>>> ef9cf8d9
   // Additional with cuda
   // VerletClusterCells:    vcc_cluster_iteration       (Cuda, newton3 <=> noNewton3)                        = 2
   // Direct Sum:            ds_sequential               (Cuda, newton3 <=> noNewton3)                        = 2
   // LinkedCells:           lc_c01_cuda                 (Cuda, newton3 <=> noNewton3)                        = 2
-<<<<<<< HEAD
-  // VerletClusterCells:    vcc_cluster_iteration       (Cuda, newton3 <=> noNewton3)                        = 2
-  //                                                                                                    --------
-  //                                                                                                          90
-  //
-  // currently disabled:
-  // NORMAL:
-  //                                                                                                    --------
-  // TOTAL:                                                                                                   90
-  //
-=======
   constexpr size_t CUDAconfigs = 6;
   //
   // currently disabled:
->>>>>>> ef9cf8d9
   // CUDA:
   // LCC01CudaTraversal for enabled N3, see #420                                                              -1
   //                                                                                                    --------
-<<<<<<< HEAD
-  // TOTAL:                                                                                                   89
-
-#ifndef AUTOPAS_CUDA
-  const size_t expectedNumberOfIterations = 84 * maxSamples + 1;
-#else
-  const size_t expectedNumberOfIterations = 89 * maxSamples + 1;
-=======
 
   size_t numberOfConfigs = std::accumulate(configsPerContainer.begin(), configsPerContainer.end(), 0ul,
                                            [](auto acc, auto &pair) { return acc + pair.second; });
 #ifdef AUTOPAS_CUDA
   // only add cuda configs if compiling with cuda
   numberOfConfigs += CUDAconfigs;
->>>>>>> ef9cf8d9
 #endif
   // total number of possible configurations * number of samples + last iteration after tuning
   const size_t expectedNumberOfIterations = numberOfConfigs * maxSamples + 1;
