/**
 * @file AutoTunerTest.cpp
 * @author F. Gratl
 * @date 8/10/18
 */

#include "AutoTunerTest.h"
#include <autopas/selectors/tuningStrategy/FullSearch.h>
#include "autopas/selectors/AutoTuner.h"

using ::testing::_;

TEST_F(AutoTunerTest, testAllConfigurations) {
  std::array<double, 3> bBoxMin = {0, 0, 0}, bBoxMax = {10, 10, 42};
  // adaptive domain size so sliced is always applicable.
  bBoxMax[2] = autopas::autopas_get_max_threads() * 2;
  const double cutoff = 1;
  const double cellSizeFactor = 1;
  const double verletSkin = 0;
  const unsigned int maxSamples = 2;

  autopas::LJFunctor<Particle, FPCell> functor(cutoff, 1., 1., 0.);
  auto tuningStrategy = std::make_unique<autopas::FullSearch>(
      autopas::allContainerOptions, std::set<double>({cellSizeFactor}), autopas::allTraversalOptions,
      autopas::allDataLayoutOptions, autopas::allNewton3Options);
  autopas::AutoTuner<Particle, FPCell> autoTuner(bBoxMin, bBoxMax, cutoff, verletSkin, std::move(tuningStrategy),
                                                 autopas::SelectorStrategyOption::fastestAbs, 100, maxSamples);

  autopas::Logger::get()->set_level(autopas::Logger::LogLevel::off);
  //  autopas::Logger::get()->set_level(autopas::Logger::LogLevel::debug);
  bool stillTuning = true;
  auto prevConfig = autopas::Configuration(autopas::ContainerOption(-1), -1., autopas::TraversalOption(-1),
                                           autopas::DataLayoutOption(-1), autopas::Newton3Option(-1));

  // total number of possible configurations * number of samples + last iteration after tuning
  // number of configs manually counted:
  //
  // Direct Sum:          directSum traversal with (AoS <=> SoA, newton3 <=> noNewton3) = 4
  // LinkedCells:         c08 traversal       with (AoS <=> SoA, newton3 <=> noNewton3) = 4
  //                      sliced              with (AoS <=> SoA, newton3 <=> noNewton3) = 4
  //                      c18                 with (AoS <=> SoA, newton3 <=> noNewton3) = 4
  //                      c01                 with (AoS <=> SoA, noNewton3)             = 2
  //                      c01-combined-SoA    with (SoA, noNewton3)                     = 1
  // VerletLists:         verlet-lists        with (AoS <=> SoA, newton3 <=> noNewton3) = 4
  // VerletListsCells:    verlet-sliced       with (AoS, newton3 <=> noNewton3)         = 2
  //                      verlet-c18          with (AoS, newton3 <=> noNewton3)         = 2
  //                      verlet-c01          with (AoS, noNewton3)                     = 1
  // VerletClusterLists:  verlet-clusters     with (AoS, noNewton3)                     = 1
  //                                                                               --------
  //                                                                                     29
#ifndef AUTOPAS_CUDA
<<<<<<< HEAD
  size_t expectedNumberOfIterations = 29 * maxSamples + 1;
#else
  size_t expectedNumberOfIterations = 40 * maxSamples + 1;
=======
  const size_t expectedNumberOfIterations = 34 * maxSamples + 1;
#else
  const size_t expectedNumberOfIterations = 48 * maxSamples + 1;
>>>>>>> 08743470
#endif

  int collectedSamples = 0;
  int iterations = 0;
  bool doRebuild = true;  // defines whether the verlet lists should be rebuild.
  while (stillTuning) {
    if (collectedSamples == maxSamples) {
      collectedSamples = 0;
      doRebuild = true;
    }
    stillTuning = autoTuner.iteratePairwise(&functor, doRebuild);
    doRebuild = false;
    ++iterations;
    ++collectedSamples;
    auto currentConfig = autoTuner.getCurrentConfig();
    if (stillTuning) {
      if (collectedSamples == 1) {
        EXPECT_NE(currentConfig, prevConfig)
            << "current:" << currentConfig.toString() << ", previous: " << currentConfig.toString() << std::endl;
      } else {
        EXPECT_EQ(currentConfig, prevConfig)
            << "current:" << currentConfig.toString() << ", previous: " << currentConfig.toString() << std::endl;
      }
    }
    prevConfig = currentConfig;
  }

  EXPECT_EQ(expectedNumberOfIterations, iterations);
}

TEST_F(AutoTunerTest, testWillRebuildDDL) {
  // also check if rebuild is detected if next config is invalid

  double cellSizeFactor = 1.;
  std::set<autopas::Configuration> configs;
  configs.emplace(autopas::ContainerOption::directSum, cellSizeFactor, autopas::TraversalOption::directSumTraversal,
                  autopas::DataLayoutOption::aos, autopas::Newton3Option::disabled);
  configs.emplace(autopas::ContainerOption::directSum, cellSizeFactor, autopas::TraversalOption::directSumTraversal,
                  autopas::DataLayoutOption::aos, autopas::Newton3Option::enabled);
  configs.emplace(autopas::ContainerOption::linkedCells, cellSizeFactor, autopas::TraversalOption::c08,
                  autopas::DataLayoutOption::aos, autopas::Newton3Option::disabled);

  auto tuningStrategy = std::make_unique<autopas::FullSearch>(configs);
  autopas::AutoTuner<Particle, FPCell> autoTuner({0, 0, 0}, {10, 10, 10}, 1, 0, std::move(tuningStrategy),
                                                 autopas::SelectorStrategyOption::fastestAbs, 1000, 2);

  EXPECT_EQ(*(configs.begin()), autoTuner.getCurrentConfig());

  MockFunctor<Particle, FPCell> functor;
  EXPECT_CALL(functor, isRelevantForTuning()).WillRepeatedly(::testing::Return(true));
  EXPECT_CALL(functor, allowsNewton3()).WillRepeatedly(::testing::Return(true));
  EXPECT_CALL(functor, allowsNonNewton3()).WillRepeatedly(::testing::Return(true));

  // Intended false positive
  EXPECT_TRUE(autoTuner.willRebuild()) << "Expect rebuild for first iteration.";
  bool doRebuild = true;
  autoTuner.iteratePairwise(&functor, doRebuild);  // DS NoN3
  EXPECT_FALSE(autoTuner.willRebuild()) << "Expect no rebuild because more samples needed.";
  doRebuild = false;
  autoTuner.iteratePairwise(&functor, doRebuild);  // DS NoN3
  // Intended false positive
  EXPECT_TRUE(autoTuner.willRebuild()) << "Expect rebuild because we change config.";
  doRebuild = true;
  autoTuner.iteratePairwise(&functor, doRebuild);  // DS N3
  EXPECT_FALSE(autoTuner.willRebuild()) << "Expect no rebuild because more samples needed.";
  doRebuild = false;
  autoTuner.iteratePairwise(&functor, doRebuild);  // DS N3
  EXPECT_TRUE(autoTuner.willRebuild()) << "Expect rebuild because we change config.";
  doRebuild = true;
  autoTuner.iteratePairwise(&functor, doRebuild);  // LC NoN3
  EXPECT_FALSE(autoTuner.willRebuild()) << "Expect no rebuild because more samples needed.";
  doRebuild = false;
  autoTuner.iteratePairwise(&functor, doRebuild);  // LC NoN3
  EXPECT_TRUE(autoTuner.willRebuild()) << "Expect rebuild because reached end of tuning phase.";
  doRebuild = true;
  autoTuner.iteratePairwise(&functor, doRebuild);  // optimum
  EXPECT_FALSE(autoTuner.willRebuild()) << "Expect no rebuild because not tuning.";
}

/**
 * This test simulates that the next config (which is checked by willRebuild) is invalid.
 */
TEST_F(AutoTunerTest, testWillRebuildDDLOneConfigKicked) {
  // also check if rebuild is detected if next config is invalid

  double cellSizeFactor = 1.;
  std::set<autopas::Configuration> configs;
  configs.emplace(autopas::ContainerOption::directSum, cellSizeFactor, autopas::TraversalOption::directSumTraversal,
                  autopas::DataLayoutOption::aos, autopas::Newton3Option::enabled);
  configs.emplace(autopas::ContainerOption::directSum, cellSizeFactor, autopas::TraversalOption::directSumTraversal,
                  autopas::DataLayoutOption::aos, autopas::Newton3Option::disabled);
  configs.emplace(autopas::ContainerOption::linkedCells, cellSizeFactor, autopas::TraversalOption::c08,
                  autopas::DataLayoutOption::aos, autopas::Newton3Option::enabled);

  auto tuningStrategy = std::make_unique<autopas::FullSearch>(configs);
  autopas::AutoTuner<Particle, FPCell> autoTuner({0, 0, 0}, {10, 10, 10}, 1, 0, std::move(tuningStrategy),
                                                 autopas::SelectorStrategyOption::fastestAbs, 1000, 2);

  EXPECT_EQ(*(configs.begin()), autoTuner.getCurrentConfig());

  MockFunctor<Particle, FPCell> functor;
  EXPECT_CALL(functor, isRelevantForTuning()).WillRepeatedly(::testing::Return(true));
  EXPECT_CALL(functor, allowsNewton3()).WillRepeatedly(::testing::Return(true));
  EXPECT_CALL(functor, allowsNonNewton3()).WillRepeatedly(::testing::Return(false));

  // Intended false positive
  EXPECT_TRUE(autoTuner.willRebuild()) << "Expect rebuild for first iteration.";
  bool doRebuild = true;
  autoTuner.iteratePairwise(&functor, doRebuild);  // DS N3
  EXPECT_FALSE(autoTuner.willRebuild()) << "Expect no rebuild because more samples needed.";
  doRebuild = false;
  autoTuner.iteratePairwise(&functor, doRebuild);  // DS N3
  EXPECT_TRUE(autoTuner.willRebuild()) << "Expect rebuild because we change config.";
  doRebuild = true;
  autoTuner.iteratePairwise(&functor, doRebuild);  // LC N3
  EXPECT_FALSE(autoTuner.willRebuild()) << "Expect no rebuild because more samples needed.";
  doRebuild = false;
  autoTuner.iteratePairwise(&functor, doRebuild);  // LC N3
  EXPECT_TRUE(autoTuner.willRebuild()) << "Expect rebuild because reached end of tuning phase.";
  doRebuild = true;
  autoTuner.iteratePairwise(&functor, doRebuild);  // optimum
  EXPECT_FALSE(autoTuner.willRebuild()) << "Expect no rebuild because not tuning.";
}

TEST_F(AutoTunerTest, testWillRebuildDL) {
  // also check if rebuild is detected if next config is invalid

  double cellSizeFactor = 1.;
  std::set<autopas::Configuration> configs;
  configs.emplace(autopas::ContainerOption::directSum, cellSizeFactor, autopas::TraversalOption::directSumTraversal,
                  autopas::DataLayoutOption::aos, autopas::Newton3Option::disabled);
  configs.emplace(autopas::ContainerOption::linkedCells, cellSizeFactor, autopas::TraversalOption::c08,
                  autopas::DataLayoutOption::aos, autopas::Newton3Option::disabled);

  auto tuningStrategy = std::make_unique<autopas::FullSearch>(configs);
  autopas::AutoTuner<Particle, FPCell> autoTuner({0, 0, 0}, {10, 10, 10}, 1, 0, std::move(tuningStrategy),
                                                 autopas::SelectorStrategyOption::fastestAbs, 1000, 2);

  EXPECT_EQ(*(configs.begin()), autoTuner.getCurrentConfig());

  MockFunctor<Particle, FPCell> functor;
  EXPECT_CALL(functor, isRelevantForTuning()).WillRepeatedly(::testing::Return(true));
  EXPECT_CALL(functor, allowsNewton3()).WillRepeatedly(::testing::Return(true));
  EXPECT_CALL(functor, allowsNonNewton3()).WillRepeatedly(::testing::Return(true));

  // Intended false positive
  EXPECT_TRUE(autoTuner.willRebuild()) << "Expect rebuild for first iteration.";
  bool doRebuild = true;
  autoTuner.iteratePairwise(&functor, doRebuild);  // DS NoN3
  EXPECT_FALSE(autoTuner.willRebuild()) << "Expect no rebuild because more samples needed.";
  doRebuild = false;
  autoTuner.iteratePairwise(&functor, doRebuild);  // DS NoN3
  EXPECT_TRUE(autoTuner.willRebuild()) << "Expect rebuild because we change config.";
  doRebuild = true;
  autoTuner.iteratePairwise(&functor, doRebuild);  // LC NoN3
  EXPECT_FALSE(autoTuner.willRebuild()) << "Expect no rebuild because more samples needed.";
  doRebuild = false;
  autoTuner.iteratePairwise(&functor, doRebuild);  // LC NoN3
  EXPECT_TRUE(autoTuner.willRebuild()) << "Expect rebuild because reached end of tuning phase.";
  doRebuild = true;
  autoTuner.iteratePairwise(&functor, doRebuild);  // optimum
  EXPECT_FALSE(autoTuner.willRebuild()) << "Expect no rebuild because not tuning.";
}

/**
 * Generates no configurations.
 */
TEST_F(AutoTunerTest, testNoConfig) {
  // wrap constructor call into lambda to avoid parser errors
  auto exp1 = []() {
    std::set<autopas::Configuration> configsList = {};
    auto tuningStrategy = std::make_unique<autopas::FullSearch>(configsList);
    autopas::AutoTuner<Particle, FPCell> autoTuner({0, 0, 0}, {10, 10, 10}, 1, 0, std::move(tuningStrategy),
                                                   autopas::SelectorStrategyOption::fastestAbs, 1000, 3);
  };

  EXPECT_THROW(exp1(), autopas::utils::ExceptionHandler::AutoPasException) << "Constructor with given configs";

  // wrap constructor call into lambda to avoid parser errors
  auto exp2 = []() {
    std::set<autopas::ContainerOption> co = {};
    std::set<double> csf = {};
    std::set<autopas::TraversalOption> tr = {};
    std::set<autopas::DataLayoutOption> dl = {};
    std::set<autopas::Newton3Option> n3 = {};
    auto tuningStrategy = std::make_unique<autopas::FullSearch>(co, csf, tr, dl, n3);
    autopas::AutoTuner<Particle, FPCell> autoTuner({0, 0, 0}, {10, 10, 10}, 1, 0, std::move(tuningStrategy),
                                                   autopas::SelectorStrategyOption::fastestAbs, 1000, 3);
  };

  EXPECT_THROW(exp2(), autopas::utils::ExceptionHandler::AutoPasException) << "Constructor which generates configs";
}

/**
 * Generates exactly one valid configuration.
 */
TEST_F(AutoTunerTest, testOneConfig) {
  autopas::Configuration conf(autopas::ContainerOption::linkedCells, 1., autopas::TraversalOption::c08,
                              autopas::DataLayoutOption::aos, autopas::Newton3Option::enabled);

  auto configsList = {conf};
  auto tuningStrategy = std::make_unique<autopas::FullSearch>(configsList);
  size_t maxSamples = 3;
  autopas::AutoTuner<Particle, FPCell> tuner({0, 0, 0}, {10, 10, 10}, 1, 0, std::move(tuningStrategy),
                                             autopas::SelectorStrategyOption::fastestAbs, 1000, maxSamples);

  EXPECT_EQ(conf, tuner.getCurrentConfig());

  MFunctor functor;
  EXPECT_CALL(functor, isRelevantForTuning()).WillRepeatedly(::testing::Return(true));
  EXPECT_CALL(functor, allowsNewton3()).WillRepeatedly(::testing::Return(true));

  bool doRebuild = true;
  size_t numSamples = 0;
  for (int i = 0; i < 5; ++i) {
    if (numSamples == maxSamples) {
      numSamples = 0;
      doRebuild = true;
    }
    tuner.iteratePairwise(&functor, doRebuild);
    doRebuild = false;
    ++numSamples;
    EXPECT_EQ(conf, tuner.getCurrentConfig());
  }
}

/**
 * Generates exactly one valid and one invalid configuration.
 */
TEST_F(AutoTunerTest, testConfigSecondInvalid) {
  double cellSizeFactor = 1.;
  autopas::Configuration confN3(autopas::ContainerOption::linkedCells, cellSizeFactor, autopas::TraversalOption::c08,
                                autopas::DataLayoutOption::aos, autopas::Newton3Option::enabled);
  autopas::Configuration confNoN3(autopas::ContainerOption::linkedCells, cellSizeFactor, autopas::TraversalOption::c08,
                                  autopas::DataLayoutOption::aos, autopas::Newton3Option::disabled);

  auto configsList = {confNoN3, confN3};
  auto tuningStrategy = std::make_unique<autopas::FullSearch>(configsList);
  autopas::AutoTuner<Particle, FPCell> tuner({0, 0, 0}, {10, 10, 10}, 1, 0, std::move(tuningStrategy),
                                             autopas::SelectorStrategyOption::fastestAbs, 1000, 3);

  EXPECT_EQ(confNoN3, tuner.getCurrentConfig());

  MFunctor functor;
  EXPECT_CALL(functor, isRelevantForTuning()).WillRepeatedly(::testing::Return(true));
  EXPECT_CALL(functor, allowsNewton3()).WillRepeatedly(::testing::Return(true));
  EXPECT_CALL(functor, allowsNonNewton3()).WillRepeatedly(::testing::Return(false));
  bool doRebuild = true;
  tuner.iteratePairwise(&functor, doRebuild);
  EXPECT_EQ(confN3, tuner.getCurrentConfig());
  doRebuild = false;
  tuner.iteratePairwise(&functor, doRebuild);
  EXPECT_EQ(confN3, tuner.getCurrentConfig());
  doRebuild = false;
  tuner.iteratePairwise(&functor, doRebuild);
  EXPECT_EQ(confN3, tuner.getCurrentConfig());
}

/**
 * All generated configurations are thrown out at runtime.
 */
TEST_F(AutoTunerTest, testLastConfigThrownOut) {
  double cellSizeFactor = 1.;
  autopas::Configuration confN3(autopas::ContainerOption::linkedCells, cellSizeFactor, autopas::TraversalOption::c08,
                                autopas::DataLayoutOption::aos, autopas::Newton3Option::enabled);
  autopas::Configuration confNoN3(autopas::ContainerOption::linkedCells, cellSizeFactor, autopas::TraversalOption::c08,
                                  autopas::DataLayoutOption::soa, autopas::Newton3Option::enabled);

  auto configsList = {confN3, confNoN3};
  auto tuningStrategy = std::make_unique<autopas::FullSearch>(configsList);
  autopas::AutoTuner<Particle, FPCell> tuner({0, 0, 0}, {10, 10, 10}, 1, 0, std::move(tuningStrategy),
                                             autopas::SelectorStrategyOption::fastestAbs, 1000, 3);

  EXPECT_EQ(confN3, tuner.getCurrentConfig());

  MFunctor functor;
  EXPECT_CALL(functor, isRelevantForTuning()).WillRepeatedly(::testing::Return(true));
  EXPECT_CALL(functor, allowsNewton3()).WillRepeatedly(::testing::Return(false));
  EXPECT_CALL(functor, allowsNonNewton3()).WillRepeatedly(::testing::Return(true));
  bool doRebuild = true;
  EXPECT_THROW(tuner.iteratePairwise(&functor, doRebuild), autopas::utils::ExceptionHandler::AutoPasException);
}<|MERGE_RESOLUTION|>--- conflicted
+++ resolved
@@ -40,6 +40,7 @@
   //                      sliced              with (AoS <=> SoA, newton3 <=> noNewton3) = 4
   //                      c18                 with (AoS <=> SoA, newton3 <=> noNewton3) = 4
   //                      c01                 with (AoS <=> SoA, noNewton3)             = 2
+  //                      c04                 with (AoS <=> SoA, newton3 <=> noNewton3) = 4
   //                      c01-combined-SoA    with (SoA, noNewton3)                     = 1
   // VerletLists:         verlet-lists        with (AoS <=> SoA, newton3 <=> noNewton3) = 4
   // VerletListsCells:    verlet-sliced       with (AoS, newton3 <=> noNewton3)         = 2
@@ -47,17 +48,11 @@
   //                      verlet-c01          with (AoS, noNewton3)                     = 1
   // VerletClusterLists:  verlet-clusters     with (AoS, noNewton3)                     = 1
   //                                                                               --------
-  //                                                                                     29
+  //                                                                                     33
 #ifndef AUTOPAS_CUDA
-<<<<<<< HEAD
-  size_t expectedNumberOfIterations = 29 * maxSamples + 1;
+  const size_t expectedNumberOfIterations = 33 * maxSamples + 1;
 #else
-  size_t expectedNumberOfIterations = 40 * maxSamples + 1;
-=======
-  const size_t expectedNumberOfIterations = 34 * maxSamples + 1;
-#else
-  const size_t expectedNumberOfIterations = 48 * maxSamples + 1;
->>>>>>> 08743470
+  const size_t expectedNumberOfIterations = 47 * maxSamples + 1;
 #endif
 
   int collectedSamples = 0;
