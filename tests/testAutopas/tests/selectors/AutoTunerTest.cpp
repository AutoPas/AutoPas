/**
 * @file AutoTunerTest.cpp
 * @author F. Gratl
 * @date 8/10/18
 */

#include "AutoTunerTest.h"

#include "autopas/molecularDynamics/LJFunctor.h"
#include "autopas/selectors/AutoTuner.h"
#include "autopas/selectors/tuningStrategy/FullSearch.h"

using ::testing::_;

TEST_F(AutoTunerTest, testAllConfigurations) {
  std::array<double, 3> bBoxMin = {0, 0, 0}, bBoxMax = {10, 10, 42};
  // adaptive domain size so sliced is always applicable.
  bBoxMax[2] = autopas::autopas_get_max_threads() * 2;
  const double cutoff = 1;
  const double cellSizeFactor = 1;
  const double verletSkin = 0;
  const unsigned int verletClusterSize = 64;
  const unsigned int maxSamples = 2;
  autopas::LJFunctor<Molecule, FMCell> functor(cutoff);
  auto tuningStrategy = std::make_unique<autopas::FullSearch>(
      autopas::ContainerOption::getAllOptions(), std::set<double>({cellSizeFactor}),
      autopas::TraversalOption::getAllOptions(), autopas::LoadEstimatorOption::getAllOptions(),
      autopas::DataLayoutOption::getAllOptions(), autopas::Newton3Option::getAllOptions());
  autopas::AutoTuner<Molecule, FMCell> autoTuner(bBoxMin, bBoxMax, cutoff, verletSkin, verletClusterSize,
                                                 std::move(tuningStrategy), autopas::SelectorStrategyOption::fastestAbs,
                                                 100, maxSamples);

  autopas::Logger::get()->set_level(autopas::Logger::LogLevel::off);
  //  autopas::Logger::get()->set_level(autopas::Logger::LogLevel::debug);
  bool stillTuning = true;
  auto prevConfig = autopas::Configuration();

  // total number of possible configurations * number of samples + last iteration after tuning
  // number of configs manually counted:
  //
<<<<<<< HEAD
  // Direct Sum:            directSum traversal                         (AoS <=> SoA, newton3 <=> noNewton3) = 4
  // LinkedCells:           c08 traversal                               (AoS <=> SoA, newton3 <=> noNewton3) = 4
  //                        sliced                                      (AoS <=> SoA, newton3 <=> noNewton3) = 4
  //                        none-balanced-slice                         (AoS <=> SoA, newton3 <=> noNewton3) = 4
  //                        squared-cell-size-balanced-slice            (AoS <=> SoA, newton3 <=> noNewton3) = 4
  //                        c18                                         (AoS <=> SoA, newton3 <=> noNewton3) = 4
  //                        c01                                         (AoS <=> SoA, noNewton3)             = 2
  //                        c01-combined-SoA                            (SoA, noNewton3)                     = 1
  //                        c04                                         (AoS <=> SoA, newton3 <=> noNewton3) = 4
  //                        c04SoA                                      (SoA, newton3 <=> noNewton3)         = 2
  // VerletLists:           verlet-lists                                (AoS <=> SoA, newton3 <=> noNewton3) = 4
  // VerletListsCells:      verlet-sliced                               (AoS, newton3 <=> noNewton3)         = 2
  //                        none-balanced-slice-verlet                  (AoS, newton3 <=> noNewton3)         = 2
  //                        squared-cell-size-balanced-slice-verlet     (AoS, newton3 <=> noNewton3)         = 2
  //                        verlet-c18                                  (AoS, newton3 <=> noNewton3)         = 2
  //                        verlet-c01                                  (AoS, noNewton3)                     = 1
  // VerletClusterLists:    verlet-clusters                             (AoS <=> SoA, noNewton3)             = 2
  //                        verlet-clusters-coloring                    (AoS <=> SoA, newton3 <=> noNewton3) = 4
  //                        verlet-clusters-static                      (AoS <=> SoA, noNewton3)             = 2
  // VarVerletListsAsBuild: var-verlet-lists-as-build                   (AoS <=> SoA, newton3 <=> noNewton3) = 4
  // VerletClusterCells:    verlet-cluster-cells                        (AoS, newton3 <=> noNewton3)         = 2
  //                                                                                                    --------
  //                                                                                                          60
  // Additional with cuda
  // Direct Sum:            directSum traversal                         (Cuda, newton3 <=> noNewton3)        = 2
  // LinkedCells:           c01Cuda traversal                           (Cuda, newton3 <=> noNewton3)        = 2
  // VerletClusterCells:    verlet-cluster-cells traversal              (Cuda, newton3 <=> noNewton3)        = 2
  //                                                                                                    --------
  //                                                                                                          66
  //
  // currently disabled:
  // NORMAL:
  //                                                                                                    --------
  // TOTAL:                                                                                                   60
  //
  // CUDA:
  // C01CudaTraversal for enabled N3, see #420                                                                -1
  //                                                                                                    --------
  // TOTAL:                                                                                                   65

#ifndef AUTOPAS_CUDA
  const size_t expectedNumberOfIterations = 60 * maxSamples + 1;
#else
  const size_t expectedNumberOfIterations = 65 * maxSamples + 1;
=======
  // Direct Sum:            directSum traversal         (AoS <=> SoA, newton3 <=> noNewton3) = 4
  // LinkedCells:           c08 traversal               (AoS <=> SoA, newton3 <=> noNewton3) = 4
  //                        sliced                      (AoS <=> SoA, newton3 <=> noNewton3) = 4
  //                        c18                         (AoS <=> SoA, newton3 <=> noNewton3) = 4
  //                        c01                         (AoS <=> SoA, noNewton3)             = 2
  //                        c01-combined-SoA            (SoA, noNewton3)                     = 1
  //                        c04                         (AoS <=> SoA, newton3 <=> noNewton3) = 4
  //                        c04SoA                      (SoA, newton3 <=> noNewton3)         = 2
  //                        c04HCP                      (AoS <=> SoA, newton3 <=> noNewton3) = 4
  // VerletLists:           verlet-lists                (AoS <=> SoA, newton3 <=> noNewton3) = 4
  // VerletListsCells:      verlet-sliced               (AoS, newton3 <=> noNewton3)         = 2
  //                        verlet-c18                  (AoS, newton3 <=> noNewton3)         = 2
  //                        verlet-c01                  (AoS, noNewton3)                     = 1
  // VerletClusterLists:    verlet-clusters             (AoS <=> SoA, noNewton3)             = 2
  //                        verlet-clusters-coloring    (AoS <=> SoA, newton3 <=> noNewton3) = 4
  //                        verlet-clusters-static      (AoS <=> SoA, noNewton3)             = 2
  // VarVerletListsAsBuild: var-verlet-lists-as-build   (AoS <=> SoA, newton3 <=> noNewton3) = 4
  // VerletClusterCells:    verlet-cluster-cells        (AoS, newton3 <=> noNewton3)         = 2
  //                                                                                    --------
  //                                                                                          52
  // Additional with cuda
  // Direct Sum:            directSum traversal         (Cuda, newton3 <=> noNewton3)        = 2
  // LinkedCells:           c01Cuda traversal           (Cuda, newton3 <=> noNewton3)        = 2
  // VerletClusterCells:    verlet-cluster-cells traversal (Cuda, newton3 <=> noNewton3)     = 2
  //                                                                                    --------
  //                                                                                          58
  //
  // currently disabled:
  // NORMAL:
  //                                                                                    --------
  // TOTAL:                                                                                   58
  //
  // CUDA:
  // C01CudaTraversal for enabled N3, see #420                                                -1
  //                                                                                    --------
  // TOTAL:                                                                                   57

#ifndef AUTOPAS_CUDA
  const size_t expectedNumberOfIterations = 52 * maxSamples + 1;
#else
  const size_t expectedNumberOfIterations = 57 * maxSamples + 1;
>>>>>>> d6a5e079
#endif

  int collectedSamples = 0;
  int iterations = 0;
  bool doRebuild = true;  // defines whether the verlet lists should be rebuild.
  while (stillTuning) {
    if (collectedSamples == maxSamples) {
      collectedSamples = 0;
      doRebuild = true;
    }
    stillTuning = autoTuner.iteratePairwise(&functor, doRebuild);
    doRebuild = false;
    ++iterations;
    ++collectedSamples;
    auto currentConfig = autoTuner.getCurrentConfig();
    if (stillTuning) {
      if (collectedSamples == 1) {
        EXPECT_NE(currentConfig, prevConfig)
            << "current:" << currentConfig.toString() << ", previous: " << prevConfig.toString() << std::endl;
      } else {
        EXPECT_EQ(currentConfig, prevConfig)
            << "current:" << currentConfig.toString() << ", previous: " << prevConfig.toString() << std::endl;
      }
    }
    prevConfig = currentConfig;
  }

  EXPECT_EQ(expectedNumberOfIterations, iterations);
}

TEST_F(AutoTunerTest, testWillRebuildDDL) {
  // also check if rebuild is detected if next config is invalid

  double cellSizeFactor = 1.;
  std::set<autopas::Configuration> configs;
  configs.emplace(autopas::ContainerOption::directSum, cellSizeFactor, autopas::TraversalOption::directSumTraversal,
                  autopas::LoadEstimatorOption::none, autopas::DataLayoutOption::aos, autopas::Newton3Option::disabled);
  configs.emplace(autopas::ContainerOption::directSum, cellSizeFactor, autopas::TraversalOption::directSumTraversal,
                  autopas::LoadEstimatorOption::none, autopas::DataLayoutOption::aos, autopas::Newton3Option::enabled);
  configs.emplace(autopas::ContainerOption::linkedCells, cellSizeFactor, autopas::TraversalOption::c08,
                  autopas::LoadEstimatorOption::none, autopas::DataLayoutOption::aos, autopas::Newton3Option::disabled);

  auto tuningStrategy = std::make_unique<autopas::FullSearch>(configs);
  autopas::AutoTuner<Particle, FPCell> autoTuner({0, 0, 0}, {10, 10, 10}, 1, 0, 64, std::move(tuningStrategy),
                                                 autopas::SelectorStrategyOption::fastestAbs, 1000, 2);

  EXPECT_EQ(*(configs.begin()), autoTuner.getCurrentConfig());

  MockFunctor<Particle, FPCell> functor;
  EXPECT_CALL(functor, isRelevantForTuning()).WillRepeatedly(::testing::Return(true));
  EXPECT_CALL(functor, allowsNewton3()).WillRepeatedly(::testing::Return(true));
  EXPECT_CALL(functor, allowsNonNewton3()).WillRepeatedly(::testing::Return(true));

  // Intended false positive
  EXPECT_TRUE(autoTuner.willRebuild()) << "Expect rebuild for first iteration.";
  bool doRebuild = true;
  autoTuner.iteratePairwise(&functor, doRebuild);  // DS NoN3
  EXPECT_FALSE(autoTuner.willRebuild()) << "Expect no rebuild because more samples needed.";
  doRebuild = false;
  autoTuner.iteratePairwise(&functor, doRebuild);  // DS NoN3
  // Intended false positive
  EXPECT_TRUE(autoTuner.willRebuild()) << "Expect rebuild because we change config.";
  doRebuild = true;
  autoTuner.iteratePairwise(&functor, doRebuild);  // DS N3
  EXPECT_FALSE(autoTuner.willRebuild()) << "Expect no rebuild because more samples needed.";
  doRebuild = false;
  autoTuner.iteratePairwise(&functor, doRebuild);  // DS N3
  EXPECT_TRUE(autoTuner.willRebuild()) << "Expect rebuild because we change config.";
  doRebuild = true;
  autoTuner.iteratePairwise(&functor, doRebuild);  // LC NoN3
  EXPECT_FALSE(autoTuner.willRebuild()) << "Expect no rebuild because more samples needed.";
  doRebuild = false;
  autoTuner.iteratePairwise(&functor, doRebuild);  // LC NoN3
  EXPECT_TRUE(autoTuner.willRebuild()) << "Expect rebuild because reached end of tuning phase.";
  doRebuild = true;
  autoTuner.iteratePairwise(&functor, doRebuild);  // optimum
  EXPECT_FALSE(autoTuner.willRebuild()) << "Expect no rebuild because not tuning.";
}

/**
 * This test simulates that the next config (which is checked by willRebuild) is invalid.
 */
TEST_F(AutoTunerTest, testWillRebuildDDLOneConfigKicked) {
  // also check if rebuild is detected if next config is invalid

  double cellSizeFactor = 1.;
  std::set<autopas::Configuration> configs;
  configs.emplace(autopas::ContainerOption::directSum, cellSizeFactor, autopas::TraversalOption::directSumTraversal,
                  autopas::LoadEstimatorOption::none, autopas::DataLayoutOption::aos, autopas::Newton3Option::enabled);
  configs.emplace(autopas::ContainerOption::directSum, cellSizeFactor, autopas::TraversalOption::directSumTraversal,
                  autopas::LoadEstimatorOption::none, autopas::DataLayoutOption::aos, autopas::Newton3Option::disabled);
  configs.emplace(autopas::ContainerOption::linkedCells, cellSizeFactor, autopas::TraversalOption::c08,
                  autopas::LoadEstimatorOption::none, autopas::DataLayoutOption::aos, autopas::Newton3Option::enabled);

  auto tuningStrategy = std::make_unique<autopas::FullSearch>(configs);
  autopas::AutoTuner<Particle, FPCell> autoTuner({0, 0, 0}, {10, 10, 10}, 1, 0, 64, std::move(tuningStrategy),
                                                 autopas::SelectorStrategyOption::fastestAbs, 1000, 2);

  EXPECT_EQ(*(configs.begin()), autoTuner.getCurrentConfig());

  MockFunctor<Particle, FPCell> functor;
  EXPECT_CALL(functor, isRelevantForTuning()).WillRepeatedly(::testing::Return(true));
  EXPECT_CALL(functor, allowsNewton3()).WillRepeatedly(::testing::Return(true));
  EXPECT_CALL(functor, allowsNonNewton3()).WillRepeatedly(::testing::Return(false));

  // Intended false positive
  EXPECT_TRUE(autoTuner.willRebuild()) << "Expect rebuild for first iteration.";
  bool doRebuild = true;
  autoTuner.iteratePairwise(&functor, doRebuild);  // DS N3
  EXPECT_FALSE(autoTuner.willRebuild()) << "Expect no rebuild because more samples needed.";
  doRebuild = false;
  autoTuner.iteratePairwise(&functor, doRebuild);  // DS N3
  EXPECT_TRUE(autoTuner.willRebuild()) << "Expect rebuild because we change config.";
  doRebuild = true;
  autoTuner.iteratePairwise(&functor, doRebuild);  // LC N3
  EXPECT_FALSE(autoTuner.willRebuild()) << "Expect no rebuild because more samples needed.";
  doRebuild = false;
  autoTuner.iteratePairwise(&functor, doRebuild);  // LC N3
  EXPECT_TRUE(autoTuner.willRebuild()) << "Expect rebuild because reached end of tuning phase.";
  doRebuild = true;
  autoTuner.iteratePairwise(&functor, doRebuild);  // optimum
  EXPECT_FALSE(autoTuner.willRebuild()) << "Expect no rebuild because not tuning.";
}

TEST_F(AutoTunerTest, testWillRebuildDL) {
  // also check if rebuild is detected if next config is invalid

  double cellSizeFactor = 1.;
  std::set<autopas::Configuration> configs;
  configs.emplace(autopas::ContainerOption::directSum, cellSizeFactor, autopas::TraversalOption::directSumTraversal,
                  autopas::LoadEstimatorOption::none, autopas::DataLayoutOption::aos, autopas::Newton3Option::disabled);
  configs.emplace(autopas::ContainerOption::linkedCells, cellSizeFactor, autopas::TraversalOption::c08,
                  autopas::LoadEstimatorOption::none, autopas::DataLayoutOption::aos, autopas::Newton3Option::disabled);

  auto tuningStrategy = std::make_unique<autopas::FullSearch>(configs);
  autopas::AutoTuner<Particle, FPCell> autoTuner({0, 0, 0}, {10, 10, 10}, 1, 0, 64, std::move(tuningStrategy),
                                                 autopas::SelectorStrategyOption::fastestAbs, 1000, 2);

  EXPECT_EQ(*(configs.begin()), autoTuner.getCurrentConfig());

  MockFunctor<Particle, FPCell> functor;
  EXPECT_CALL(functor, isRelevantForTuning()).WillRepeatedly(::testing::Return(true));
  EXPECT_CALL(functor, allowsNewton3()).WillRepeatedly(::testing::Return(true));
  EXPECT_CALL(functor, allowsNonNewton3()).WillRepeatedly(::testing::Return(true));

  // Intended false positive
  EXPECT_TRUE(autoTuner.willRebuild()) << "Expect rebuild for first iteration.";
  bool doRebuild = true;
  autoTuner.iteratePairwise(&functor, doRebuild);  // DS NoN3
  EXPECT_FALSE(autoTuner.willRebuild()) << "Expect no rebuild because more samples needed.";
  doRebuild = false;
  autoTuner.iteratePairwise(&functor, doRebuild);  // DS NoN3
  EXPECT_TRUE(autoTuner.willRebuild()) << "Expect rebuild because we change config.";
  doRebuild = true;
  autoTuner.iteratePairwise(&functor, doRebuild);  // LC NoN3
  EXPECT_FALSE(autoTuner.willRebuild()) << "Expect no rebuild because more samples needed.";
  doRebuild = false;
  autoTuner.iteratePairwise(&functor, doRebuild);  // LC NoN3
  EXPECT_TRUE(autoTuner.willRebuild()) << "Expect rebuild because reached end of tuning phase.";
  doRebuild = true;
  autoTuner.iteratePairwise(&functor, doRebuild);  // optimum
  EXPECT_FALSE(autoTuner.willRebuild()) << "Expect no rebuild because not tuning.";
}

/**
 * Generates no configurations.
 */
TEST_F(AutoTunerTest, testNoConfig) {
  // wrap constructor call into lambda to avoid parser errors
  auto exp1 = []() {
    std::set<autopas::Configuration> configsList = {};
    auto tuningStrategy = std::make_unique<autopas::FullSearch>(configsList);
    autopas::AutoTuner<Particle, FPCell> autoTuner({0, 0, 0}, {10, 10, 10}, 1, 0, 64, std::move(tuningStrategy),
                                                   autopas::SelectorStrategyOption::fastestAbs, 1000, 3);
  };

  EXPECT_THROW(exp1(), autopas::utils::ExceptionHandler::AutoPasException) << "Constructor with given configs";

  // wrap constructor call into lambda to avoid parser errors
  auto exp2 = []() {
    std::set<autopas::ContainerOption> co = {};
    std::set<double> csf = {};
    std::set<autopas::TraversalOption> tr = {};
    std::set<autopas::LoadEstimatorOption> le = {};
    std::set<autopas::DataLayoutOption> dl = {};
    std::set<autopas::Newton3Option> n3 = {};
    auto tuningStrategy = std::make_unique<autopas::FullSearch>(co, csf, tr, le, dl, n3);
    autopas::AutoTuner<Particle, FPCell> autoTuner({0, 0, 0}, {10, 10, 10}, 1, 0, 64, std::move(tuningStrategy),
                                                   autopas::SelectorStrategyOption::fastestAbs, 1000, 3);
  };

  EXPECT_THROW(exp2(), autopas::utils::ExceptionHandler::AutoPasException) << "Constructor which generates configs";
}

/**
 * Generates exactly one valid configuration.
 */
TEST_F(AutoTunerTest, testOneConfig) {
  autopas::Configuration conf(autopas::ContainerOption::linkedCells, 1., autopas::TraversalOption::c08,
                              autopas::LoadEstimatorOption::none, autopas::DataLayoutOption::aos,
                              autopas::Newton3Option::enabled);

  auto configsList = {conf};
  auto tuningStrategy = std::make_unique<autopas::FullSearch>(configsList);
  size_t maxSamples = 3;
  autopas::AutoTuner<Particle, FPCell> tuner({0, 0, 0}, {10, 10, 10}, 1, 0, 64, std::move(tuningStrategy),
                                             autopas::SelectorStrategyOption::fastestAbs, 1000, maxSamples);

  EXPECT_EQ(conf, tuner.getCurrentConfig());

  MFunctor functor;
  EXPECT_CALL(functor, isRelevantForTuning()).WillRepeatedly(::testing::Return(true));
  EXPECT_CALL(functor, allowsNewton3()).WillRepeatedly(::testing::Return(true));

  bool doRebuild = true;
  size_t numSamples = 0;
  for (int i = 0; i < 5; ++i) {
    if (numSamples == maxSamples) {
      numSamples = 0;
      doRebuild = true;
    }
    tuner.iteratePairwise(&functor, doRebuild);
    doRebuild = false;
    ++numSamples;
    EXPECT_EQ(conf, tuner.getCurrentConfig());
  }
}

/**
 * Generates exactly one valid and one invalid configuration.
 */
TEST_F(AutoTunerTest, testConfigSecondInvalid) {
  double cellSizeFactor = 1.;
  autopas::Configuration confN3(autopas::ContainerOption::linkedCells, cellSizeFactor, autopas::TraversalOption::c08,
                                autopas::LoadEstimatorOption::none, autopas::DataLayoutOption::aos,
                                autopas::Newton3Option::enabled);
  autopas::Configuration confNoN3(autopas::ContainerOption::linkedCells, cellSizeFactor, autopas::TraversalOption::c08,
                                  autopas::LoadEstimatorOption::none, autopas::DataLayoutOption::aos,
                                  autopas::Newton3Option::disabled);

  auto configsList = {confNoN3, confN3};
  auto tuningStrategy = std::make_unique<autopas::FullSearch>(configsList);
  autopas::AutoTuner<Particle, FPCell> tuner({0, 0, 0}, {10, 10, 10}, 1, 0, 64, std::move(tuningStrategy),
                                             autopas::SelectorStrategyOption::fastestAbs, 1000, 3);

  EXPECT_EQ(confNoN3, tuner.getCurrentConfig());

  MFunctor functor;
  EXPECT_CALL(functor, isRelevantForTuning()).WillRepeatedly(::testing::Return(true));
  EXPECT_CALL(functor, allowsNewton3()).WillRepeatedly(::testing::Return(true));
  EXPECT_CALL(functor, allowsNonNewton3()).WillRepeatedly(::testing::Return(false));
  bool doRebuild = true;
  tuner.iteratePairwise(&functor, doRebuild);
  EXPECT_EQ(confN3, tuner.getCurrentConfig());
  doRebuild = false;
  tuner.iteratePairwise(&functor, doRebuild);
  EXPECT_EQ(confN3, tuner.getCurrentConfig());
  doRebuild = false;
  tuner.iteratePairwise(&functor, doRebuild);
  EXPECT_EQ(confN3, tuner.getCurrentConfig());
}

/**
 * All generated configurations are thrown out at runtime.
 */
TEST_F(AutoTunerTest, testLastConfigThrownOut) {
  double cellSizeFactor = 1.;
  autopas::Configuration confN3(autopas::ContainerOption::linkedCells, cellSizeFactor, autopas::TraversalOption::c08,
                                autopas::LoadEstimatorOption::none, autopas::DataLayoutOption::aos,
                                autopas::Newton3Option::enabled);
  autopas::Configuration confNoN3(autopas::ContainerOption::linkedCells, cellSizeFactor, autopas::TraversalOption::c08,
                                  autopas::LoadEstimatorOption::none, autopas::DataLayoutOption::soa,
                                  autopas::Newton3Option::enabled);

  auto configsList = {confN3, confNoN3};
  auto tuningStrategy = std::make_unique<autopas::FullSearch>(configsList);
  autopas::AutoTuner<Particle, FPCell> tuner({0, 0, 0}, {10, 10, 10}, 1, 0, 64, std::move(tuningStrategy),
                                             autopas::SelectorStrategyOption::fastestAbs, 1000, 3);

  EXPECT_EQ(confN3, tuner.getCurrentConfig());

  MFunctor functor;
  EXPECT_CALL(functor, isRelevantForTuning()).WillRepeatedly(::testing::Return(true));
  EXPECT_CALL(functor, allowsNewton3()).WillRepeatedly(::testing::Return(false));
  EXPECT_CALL(functor, allowsNonNewton3()).WillRepeatedly(::testing::Return(true));

  bool doRebuild = true;
  EXPECT_THROW(tuner.iteratePairwise(&functor, doRebuild), autopas::utils::ExceptionHandler::AutoPasException);
}<|MERGE_RESOLUTION|>--- conflicted
+++ resolved
@@ -38,94 +38,49 @@
   // total number of possible configurations * number of samples + last iteration after tuning
   // number of configs manually counted:
   //
-<<<<<<< HEAD
-  // Direct Sum:            directSum traversal                         (AoS <=> SoA, newton3 <=> noNewton3) = 4
-  // LinkedCells:           c08 traversal                               (AoS <=> SoA, newton3 <=> noNewton3) = 4
-  //                        sliced                                      (AoS <=> SoA, newton3 <=> noNewton3) = 4
-  //                        none-balanced-slice                         (AoS <=> SoA, newton3 <=> noNewton3) = 4
-  //                        squared-cell-size-balanced-slice            (AoS <=> SoA, newton3 <=> noNewton3) = 4
-  //                        c18                                         (AoS <=> SoA, newton3 <=> noNewton3) = 4
-  //                        c01                                         (AoS <=> SoA, noNewton3)             = 2
-  //                        c01-combined-SoA                            (SoA, noNewton3)                     = 1
-  //                        c04                                         (AoS <=> SoA, newton3 <=> noNewton3) = 4
-  //                        c04SoA                                      (SoA, newton3 <=> noNewton3)         = 2
-  // VerletLists:           verlet-lists                                (AoS <=> SoA, newton3 <=> noNewton3) = 4
-  // VerletListsCells:      verlet-sliced                               (AoS, newton3 <=> noNewton3)         = 2
-  //                        none-balanced-slice-verlet                  (AoS, newton3 <=> noNewton3)         = 2
-  //                        squared-cell-size-balanced-slice-verlet     (AoS, newton3 <=> noNewton3)         = 2
-  //                        verlet-c18                                  (AoS, newton3 <=> noNewton3)         = 2
-  //                        verlet-c01                                  (AoS, noNewton3)                     = 1
-  // VerletClusterLists:    verlet-clusters                             (AoS <=> SoA, noNewton3)             = 2
-  //                        verlet-clusters-coloring                    (AoS <=> SoA, newton3 <=> noNewton3) = 4
-  //                        verlet-clusters-static                      (AoS <=> SoA, noNewton3)             = 2
-  // VarVerletListsAsBuild: var-verlet-lists-as-build                   (AoS <=> SoA, newton3 <=> noNewton3) = 4
-  // VerletClusterCells:    verlet-cluster-cells                        (AoS, newton3 <=> noNewton3)         = 2
+  // Direct Sum:            directSum traversal         (AoS <=> SoA, newton3 <=> noNewton3)                 = 4
+  // LinkedCells:           c08 traversal               (AoS <=> SoA, newton3 <=> noNewton3)                 = 4
+  //                        sliced                      (AoS <=> SoA, newton3 <=> noNewton3)                 = 4
+  //                        balanced-sliced             (AoS <=> SoA, newton3 <=> noNewton3, 2 heuristics)   = 8
+  //                        c18                         (AoS <=> SoA, newton3 <=> noNewton3)                 = 4
+  //                        c01                         (AoS <=> SoA, noNewton3)                             = 2
+  //                        c01-combined-SoA            (SoA, noNewton3)                                     = 1
+  //                        c04                         (AoS <=> SoA, newton3 <=> noNewton3)                 = 4
+  //                        c04SoA                      (SoA, newton3 <=> noNewton3)                         = 2
+  //                        c04HCP                      (AoS <=> SoA, newton3 <=> noNewton3)                 = 4
+  // VerletLists:           verlet-lists                (AoS <=> SoA, newton3 <=> noNewton3)                 = 4
+  // VerletListsCells:      verlet-sliced               (AoS, newton3 <=> noNewton3)                         = 2
+  //                        balanced-verlet-sliced      (AoS, newton3 <=> noNewton3, 2 heuristics)           = 4
+  //                        verlet-c18                  (AoS, newton3 <=> noNewton3)                         = 2
+  //                        verlet-c01                  (AoS, noNewton3)                                     = 1
+  // VerletClusterLists:    verlet-clusters             (AoS <=> SoA, noNewton3)                             = 2
+  //                        verlet-clusters-coloring    (AoS <=> SoA, newton3 <=> noNewton3)                 = 4
+  //                        verlet-clusters-static      (AoS <=> SoA, noNewton3)                             = 2
+  // VarVerletListsAsBuild: var-verlet-lists-as-build   (AoS <=> SoA, newton3 <=> noNewton3)                 = 4
+  // VerletClusterCells:    verlet-cluster-cells        (AoS, newton3 <=> noNewton3)                         = 2
   //                                                                                                    --------
-  //                                                                                                          60
+  //                                                                                                          64
   // Additional with cuda
-  // Direct Sum:            directSum traversal                         (Cuda, newton3 <=> noNewton3)        = 2
-  // LinkedCells:           c01Cuda traversal                           (Cuda, newton3 <=> noNewton3)        = 2
-  // VerletClusterCells:    verlet-cluster-cells traversal              (Cuda, newton3 <=> noNewton3)        = 2
+  // Direct Sum:            directSum traversal         (Cuda, newton3 <=> noNewton3)                        = 2
+  // LinkedCells:           c01Cuda traversal           (Cuda, newton3 <=> noNewton3)                        = 2
+  // VerletClusterCells:    verlet-cluster-cells traversal (Cuda, newton3 <=> noNewton3)                     = 2
   //                                                                                                    --------
-  //                                                                                                          66
+  //                                                                                                          70
   //
   // currently disabled:
   // NORMAL:
   //                                                                                                    --------
-  // TOTAL:                                                                                                   60
+  // TOTAL:                                                                                                   70
   //
   // CUDA:
   // C01CudaTraversal for enabled N3, see #420                                                                -1
   //                                                                                                    --------
-  // TOTAL:                                                                                                   65
+  // TOTAL:                                                                                                   69
 
 #ifndef AUTOPAS_CUDA
-  const size_t expectedNumberOfIterations = 60 * maxSamples + 1;
+  const size_t expectedNumberOfIterations = 64 * maxSamples + 1;
 #else
-  const size_t expectedNumberOfIterations = 65 * maxSamples + 1;
-=======
-  // Direct Sum:            directSum traversal         (AoS <=> SoA, newton3 <=> noNewton3) = 4
-  // LinkedCells:           c08 traversal               (AoS <=> SoA, newton3 <=> noNewton3) = 4
-  //                        sliced                      (AoS <=> SoA, newton3 <=> noNewton3) = 4
-  //                        c18                         (AoS <=> SoA, newton3 <=> noNewton3) = 4
-  //                        c01                         (AoS <=> SoA, noNewton3)             = 2
-  //                        c01-combined-SoA            (SoA, noNewton3)                     = 1
-  //                        c04                         (AoS <=> SoA, newton3 <=> noNewton3) = 4
-  //                        c04SoA                      (SoA, newton3 <=> noNewton3)         = 2
-  //                        c04HCP                      (AoS <=> SoA, newton3 <=> noNewton3) = 4
-  // VerletLists:           verlet-lists                (AoS <=> SoA, newton3 <=> noNewton3) = 4
-  // VerletListsCells:      verlet-sliced               (AoS, newton3 <=> noNewton3)         = 2
-  //                        verlet-c18                  (AoS, newton3 <=> noNewton3)         = 2
-  //                        verlet-c01                  (AoS, noNewton3)                     = 1
-  // VerletClusterLists:    verlet-clusters             (AoS <=> SoA, noNewton3)             = 2
-  //                        verlet-clusters-coloring    (AoS <=> SoA, newton3 <=> noNewton3) = 4
-  //                        verlet-clusters-static      (AoS <=> SoA, noNewton3)             = 2
-  // VarVerletListsAsBuild: var-verlet-lists-as-build   (AoS <=> SoA, newton3 <=> noNewton3) = 4
-  // VerletClusterCells:    verlet-cluster-cells        (AoS, newton3 <=> noNewton3)         = 2
-  //                                                                                    --------
-  //                                                                                          52
-  // Additional with cuda
-  // Direct Sum:            directSum traversal         (Cuda, newton3 <=> noNewton3)        = 2
-  // LinkedCells:           c01Cuda traversal           (Cuda, newton3 <=> noNewton3)        = 2
-  // VerletClusterCells:    verlet-cluster-cells traversal (Cuda, newton3 <=> noNewton3)     = 2
-  //                                                                                    --------
-  //                                                                                          58
-  //
-  // currently disabled:
-  // NORMAL:
-  //                                                                                    --------
-  // TOTAL:                                                                                   58
-  //
-  // CUDA:
-  // C01CudaTraversal for enabled N3, see #420                                                -1
-  //                                                                                    --------
-  // TOTAL:                                                                                   57
-
-#ifndef AUTOPAS_CUDA
-  const size_t expectedNumberOfIterations = 52 * maxSamples + 1;
-#else
-  const size_t expectedNumberOfIterations = 57 * maxSamples + 1;
->>>>>>> d6a5e079
+  const size_t expectedNumberOfIterations = 69 * maxSamples + 1;
 #endif
 
   int collectedSamples = 0;
