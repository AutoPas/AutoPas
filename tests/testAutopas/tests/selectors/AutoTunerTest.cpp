/**
 * @file AutoTunerTest.cpp
 * @author F. Gratl
 * @date 8/10/18
 */

#include "AutoTunerTest.h"

#include "autopas/molecularDynamics/LJFunctor.h"
#include "autopas/selectors/AutoTuner.h"
#include "autopas/selectors/tuningStrategy/FullSearch.h"
#include "autopasTools/generators/GridGenerator.h"
#include "testingHelpers/EmptyFunctor.h"

using ::testing::_;

TEST_F(AutoTunerTest, testAllConfigurations) {
  std::array<double, 3> bBoxMin = {0, 0, 0}, bBoxMax = {2, 4, 2};
  // adaptive domain size so sliced is always applicable.
  // bBoxMax[1] = autopas::autopas_get_max_threads() * 2;
  const double cutoff = 1;
  const double cellSizeFactor = 1;
  const double verletSkin = 0;
  const unsigned int verletClusterSize = 64;
  const unsigned int maxSamples = 2;
  autopas::LJFunctor<Molecule> functor(cutoff);
  auto tuningStrategy = std::make_unique<autopas::FullSearch>(
      autopas::ContainerOption::getAllOptions(), std::set<double>({cellSizeFactor}),
      autopas::TraversalOption::getAllOptions(), autopas::LoadEstimatorOption::getAllOptions(),
      autopas::DataLayoutOption::getAllOptions(), autopas::Newton3Option::getAllOptions());
  autopas::AutoTuner<Molecule> autoTuner(bBoxMin, bBoxMax, cutoff, verletSkin, verletClusterSize,
                                         std::move(tuningStrategy), autopas::SelectorStrategyOption::fastestAbs, 100,
                                         maxSamples);

  autopas::Logger::get()->set_level(autopas::Logger::LogLevel::off);
  //  autopas::Logger::get()->set_level(autopas::Logger::LogLevel::debug);
  bool stillTuning = true;
  auto prevConfig = autopas::Configuration();

  std::map<autopas::ContainerOption, size_t> configsPerContainer;

  // number of configs manually counted:
  //
  // Direct Sum:            ds_sequential               (AoS <=> SoA, newton3 <=> noNewton3)                 = 4
  configsPerContainer[autopas::ContainerOption::directSum] = 4;
  // LinkedCells:           lc_c08                      (AoS <=> SoA, newton3 <=> noNewton3)                 = 4
  //                        lc_sliced                   (AoS <=> SoA, newton3 <=> noNewton3)                 = 4
  //                        lc_sliced_balanced          (AoS <=> SoA, newton3 <=> noNewton3, 2 heuristics)   = 8
  //                        lc_sliced_c02               (AoS <=> SoA, newton3 <=> noNewton3)                 = 4
  //                        lc_c18                      (AoS <=> SoA, newton3 <=> noNewton3)                 = 4
  //                        lc_c01                      (AoS <=> SoA, noNewton3)                             = 2
  //                        lc_c01_combined_SoA         (SoA, noNewton3)                                     = 1
  //                        lc_c04                      (AoS <=> SoA, newton3 <=> noNewton3)                 = 4
  //                        lc_c04_combined_SoA         (SoA, newton3 <=> noNewton3)                         = 2
  //                        lc_c04_HCP                  (AoS <=> SoA, newton3 <=> noNewton3)                 = 4
  configsPerContainer[autopas::ContainerOption::linkedCells] = 37;
  // same as linked Cells but load estimator stuff is currently missing
  configsPerContainer[autopas::ContainerOption::linkedCellsReferences] =
      configsPerContainer[autopas::ContainerOption::linkedCells] - 4;
  // VerletLists:           vl_list_iteration           (AoS <=> SoA, noNewton3)                             = 2
  configsPerContainer[autopas::ContainerOption::verletLists] = 2;
  // VerletListsCells:      vlc_sliced                  (AoS <=> SoA, newton3 <=> noNewton3)                 = 4
  //                        vlc_sliced_balanced         (AoS <=> SoA, newton3 <=> noNewton3, 3 heuristics)   = 12
  //                        vlc_sliced_colored          (AoS <=> SoA, newton3 <=> noNewton3)                 = 4
  //                        vlc_c18                     (AoS <=> SoA, newton3 <=> noNewton3)                 = 4
  //                        vlc_c01                     (AoS <=> SoA, noNewton3)                             = 2
  configsPerContainer[autopas::ContainerOption::verletListsCells] = 26;
  // VerletClusterLists:    vcl_cluster_iteration       (AoS <=> SoA, noNewton3)                             = 2
  //                        vcl_c06                     (AoS <=> SoA, newton3 <=> noNewton3)                 = 4
  //                        vcl_c01_balanced            (AoS <=> SoA, noNewton3)                             = 2
  //                        vcl_sliced                  (AoS <=> SoA, newton3 <=> noNewton3)                 = 4
  //                        vcl_sliced_c02              (AoS <=> SoA, newton3 <=> noNewton3)                 = 4
  //                        vcl_sliced_balanced         (AoS <=> SoA, newton3 <=> noNewton3, 2 heuristics)   = 8
  configsPerContainer[autopas::ContainerOption::verletClusterLists] = 24;
  // VarVerletListsAsBuild: vvl_as_built                (AoS <=> SoA, newton3 <=> noNewton3)                 = 4
  configsPerContainer[autopas::ContainerOption::varVerletListsAsBuild] = 4;

  // PairwiseVerletLists:   vlp_sliced                  (AoS <=> SoA, newton3 <=> noNewton3)                 = 4
  //                        vlp_sliced_balanced         (AoS <=> SoA, newton3 <=> noNewton3)                 = 4
  //                        vlp_sliced_colored          (AoS <=> SoA, newton3 <=> noNewton3)                 = 4
  //                        vlp_c18                     (AoS <=> SoA, newton3 <=> noNewton3)                 = 4
  //                        vlp_c01                     (AoS <=> SoA, noNewton3)                             = 2
  configsPerContainer[autopas::ContainerOption::pairwiseVerletLists] = 18;

<<<<<<< HEAD
  // Octree: Currently only one additional traversal w/ AoS, newton3 <=> noNewton3
  configsPerContainer[autopas::ContainerOption::octree] = 1;

  // check that there is an entry for every container. Except VCC because they are only relevant for CUDA...
  ASSERT_EQ(configsPerContainer.size(), autopas::ContainerOption::getAllOptions().size() - 1);

  // Additional with cuda
  // VerletClusterCells:    vcc_cluster_iteration       (Cuda, newton3 <=> noNewton3)                        = 2
  // Direct Sum:            ds_sequential               (Cuda, newton3 <=> noNewton3)                        = 2
  // LinkedCells:           lc_c01_cuda                 (Cuda, newton3 <=> noNewton3)                        = 2
  constexpr size_t CUDAconfigs = 6;
  //
  // currently disabled:
  // CUDA:
  // LCC01CudaTraversal for enabled N3, see #420                                                              -1
  //                                                                                                    --------
=======
  // check that there is an entry for every container.
  ASSERT_EQ(configsPerContainer.size(), autopas::ContainerOption::getAllOptions().size());
>>>>>>> f1fbb093

  size_t numberOfConfigs = std::accumulate(configsPerContainer.begin(), configsPerContainer.end(), 0ul,
                                           [](auto acc, auto &pair) { return acc + pair.second; });

  // total number of possible configurations * number of samples + last iteration after tuning
  const size_t expectedNumberOfIterations = numberOfConfigs * maxSamples + 1;

  int collectedSamples = 0;
  int iterations = 0;
  bool doRebuild = true;  // defines whether the verlet lists should be rebuild.
  while (stillTuning) {
    if (collectedSamples == maxSamples) {
      collectedSamples = 0;
      doRebuild = true;
      // add particles, so VerletClusterLists uses more than one tower.
      autoTuner.getContainer().get()->deleteAllParticles();
      const std::array<size_t, 3> particlesPerDim = {8, 16, 8};
      const std::array<double, 3> spacing = {0.25, 0.25, 0.25};
      const std::array<double, 3> offset = {0.125, 0.125, 0.125};
      auto defaultParticle = Molecule();
      autopasTools::generators::GridGenerator::fillWithParticles(*(autoTuner.getContainer().get()), particlesPerDim,
                                                                 defaultParticle, spacing, offset);
    }
    stillTuning = autoTuner.iteratePairwise(&functor, doRebuild);
    doRebuild = false;
    ++iterations;
    ++collectedSamples;
    auto currentConfig = autoTuner.getCurrentConfig();
    if (stillTuning) {
      if (collectedSamples == 1) {
        EXPECT_NE(currentConfig, prevConfig)
            << "current:" << currentConfig.toString() << ", previous: " << prevConfig.toString() << std::endl;
      } else {
        EXPECT_EQ(currentConfig, prevConfig)
            << "current:" << currentConfig.toString() << ", previous: " << prevConfig.toString() << std::endl;
      }
    }
    prevConfig = currentConfig;
  }

  EXPECT_EQ(expectedNumberOfIterations, iterations);
}

TEST_F(AutoTunerTest, testWillRebuildDDL) {
  // also check if rebuild is detected if next config is invalid

  double cellSizeFactor = 1.;
  std::set<autopas::Configuration> configs;
  configs.emplace(autopas::ContainerOption::directSum, cellSizeFactor, autopas::TraversalOption::ds_sequential,
                  autopas::LoadEstimatorOption::none, autopas::DataLayoutOption::aos, autopas::Newton3Option::disabled);
  configs.emplace(autopas::ContainerOption::directSum, cellSizeFactor, autopas::TraversalOption::ds_sequential,
                  autopas::LoadEstimatorOption::none, autopas::DataLayoutOption::aos, autopas::Newton3Option::enabled);
  configs.emplace(autopas::ContainerOption::linkedCells, cellSizeFactor, autopas::TraversalOption::lc_c08,
                  autopas::LoadEstimatorOption::none, autopas::DataLayoutOption::aos, autopas::Newton3Option::disabled);

  auto tuningStrategy = std::make_unique<autopas::FullSearch>(configs);
  autopas::AutoTuner<Particle> autoTuner({0, 0, 0}, {10, 10, 10}, 1, 0, 64, std::move(tuningStrategy),
                                         autopas::SelectorStrategyOption::fastestAbs, 1000, 2);

  EXPECT_EQ(*(configs.begin()), autoTuner.getCurrentConfig());

  MockFunctor<Particle> functor;
  EXPECT_CALL(functor, isRelevantForTuning()).WillRepeatedly(::testing::Return(true));
  EXPECT_CALL(functor, allowsNewton3()).WillRepeatedly(::testing::Return(true));
  EXPECT_CALL(functor, allowsNonNewton3()).WillRepeatedly(::testing::Return(true));

  // Intended false positive
  EXPECT_TRUE(autoTuner.willRebuild()) << "Expect rebuild for first iteration.";
  bool doRebuild = true;
  autoTuner.iteratePairwise(&functor, doRebuild);  // DS NoN3
  EXPECT_FALSE(autoTuner.willRebuild()) << "Expect no rebuild because more samples needed.";
  doRebuild = false;
  autoTuner.iteratePairwise(&functor, doRebuild);  // DS NoN3
  // Intended false positive
  EXPECT_TRUE(autoTuner.willRebuild()) << "Expect rebuild because we change config.";
  doRebuild = true;
  autoTuner.iteratePairwise(&functor, doRebuild);  // DS N3
  EXPECT_FALSE(autoTuner.willRebuild()) << "Expect no rebuild because more samples needed.";
  doRebuild = false;
  autoTuner.iteratePairwise(&functor, doRebuild);  // DS N3
  EXPECT_TRUE(autoTuner.willRebuild()) << "Expect rebuild because we change config.";
  doRebuild = true;
  autoTuner.iteratePairwise(&functor, doRebuild);  // LC NoN3
  EXPECT_FALSE(autoTuner.willRebuild()) << "Expect no rebuild because more samples needed.";
  doRebuild = false;
  autoTuner.iteratePairwise(&functor, doRebuild);  // LC NoN3
  EXPECT_TRUE(autoTuner.willRebuild()) << "Expect rebuild because reached end of tuning phase.";
  doRebuild = true;
  autoTuner.iteratePairwise(&functor, doRebuild);  // optimum
  EXPECT_FALSE(autoTuner.willRebuild()) << "Expect no rebuild because not tuning.";
}

/**
 * This test simulates that the next config (which is checked by willRebuild) is invalid.
 */
TEST_F(AutoTunerTest, testWillRebuildDDLOneConfigKicked) {
  // also check if rebuild is detected if next config is invalid

  double cellSizeFactor = 1.;
  std::set<autopas::Configuration> configs;
  configs.emplace(autopas::ContainerOption::directSum, cellSizeFactor, autopas::TraversalOption::ds_sequential,
                  autopas::LoadEstimatorOption::none, autopas::DataLayoutOption::aos, autopas::Newton3Option::enabled);
  configs.emplace(autopas::ContainerOption::directSum, cellSizeFactor, autopas::TraversalOption::ds_sequential,
                  autopas::LoadEstimatorOption::none, autopas::DataLayoutOption::aos, autopas::Newton3Option::disabled);
  configs.emplace(autopas::ContainerOption::linkedCells, cellSizeFactor, autopas::TraversalOption::lc_c08,
                  autopas::LoadEstimatorOption::none, autopas::DataLayoutOption::aos, autopas::Newton3Option::enabled);

  auto tuningStrategy = std::make_unique<autopas::FullSearch>(configs);
  autopas::AutoTuner<Particle> autoTuner({0, 0, 0}, {10, 10, 10}, 1, 0, 64, std::move(tuningStrategy),
                                         autopas::SelectorStrategyOption::fastestAbs, 1000, 2);

  EXPECT_EQ(*(configs.begin()), autoTuner.getCurrentConfig());

  MockFunctor<Particle> functor;
  EXPECT_CALL(functor, isRelevantForTuning()).WillRepeatedly(::testing::Return(true));
  EXPECT_CALL(functor, allowsNewton3()).WillRepeatedly(::testing::Return(true));
  EXPECT_CALL(functor, allowsNonNewton3()).WillRepeatedly(::testing::Return(false));

  // Intended false positive
  EXPECT_TRUE(autoTuner.willRebuild()) << "Expect rebuild for first iteration.";
  bool doRebuild = true;
  autoTuner.iteratePairwise(&functor, doRebuild);  // DS N3
  EXPECT_FALSE(autoTuner.willRebuild()) << "Expect no rebuild because more samples needed.";
  doRebuild = false;
  autoTuner.iteratePairwise(&functor, doRebuild);  // DS N3
  EXPECT_TRUE(autoTuner.willRebuild()) << "Expect rebuild because we change config.";
  doRebuild = true;
  autoTuner.iteratePairwise(&functor, doRebuild);  // LC N3
  EXPECT_FALSE(autoTuner.willRebuild()) << "Expect no rebuild because more samples needed.";
  doRebuild = false;
  autoTuner.iteratePairwise(&functor, doRebuild);  // LC N3
  EXPECT_TRUE(autoTuner.willRebuild()) << "Expect rebuild because reached end of tuning phase.";
  doRebuild = true;
  autoTuner.iteratePairwise(&functor, doRebuild);  // optimum
  EXPECT_FALSE(autoTuner.willRebuild()) << "Expect no rebuild because not tuning.";
}

TEST_F(AutoTunerTest, testWillRebuildDL) {
  // also check if rebuild is detected if next config is invalid

  double cellSizeFactor = 1.;
  std::set<autopas::Configuration> configs;
  configs.emplace(autopas::ContainerOption::directSum, cellSizeFactor, autopas::TraversalOption::ds_sequential,
                  autopas::LoadEstimatorOption::none, autopas::DataLayoutOption::aos, autopas::Newton3Option::disabled);
  configs.emplace(autopas::ContainerOption::linkedCells, cellSizeFactor, autopas::TraversalOption::lc_c08,
                  autopas::LoadEstimatorOption::none, autopas::DataLayoutOption::aos, autopas::Newton3Option::disabled);

  auto tuningStrategy = std::make_unique<autopas::FullSearch>(configs);
  autopas::AutoTuner<Particle> autoTuner({0, 0, 0}, {10, 10, 10}, 1, 0, 64, std::move(tuningStrategy),
                                         autopas::SelectorStrategyOption::fastestAbs, 1000, 2);

  EXPECT_EQ(*(configs.begin()), autoTuner.getCurrentConfig());

  MockFunctor<Particle> functor;
  EXPECT_CALL(functor, isRelevantForTuning()).WillRepeatedly(::testing::Return(true));
  EXPECT_CALL(functor, allowsNewton3()).WillRepeatedly(::testing::Return(true));
  EXPECT_CALL(functor, allowsNonNewton3()).WillRepeatedly(::testing::Return(true));

  // Intended false positive
  EXPECT_TRUE(autoTuner.willRebuild()) << "Expect rebuild for first iteration.";
  bool doRebuild = true;
  autoTuner.iteratePairwise(&functor, doRebuild);  // DS NoN3
  EXPECT_FALSE(autoTuner.willRebuild()) << "Expect no rebuild because more samples needed.";
  doRebuild = false;
  autoTuner.iteratePairwise(&functor, doRebuild);  // DS NoN3
  EXPECT_TRUE(autoTuner.willRebuild()) << "Expect rebuild because we change config.";
  doRebuild = true;
  autoTuner.iteratePairwise(&functor, doRebuild);  // LC NoN3
  EXPECT_FALSE(autoTuner.willRebuild()) << "Expect no rebuild because more samples needed.";
  doRebuild = false;
  autoTuner.iteratePairwise(&functor, doRebuild);  // LC NoN3
  EXPECT_TRUE(autoTuner.willRebuild()) << "Expect rebuild because reached end of tuning phase.";
  doRebuild = true;
  autoTuner.iteratePairwise(&functor, doRebuild);  // optimum
  EXPECT_FALSE(autoTuner.willRebuild()) << "Expect no rebuild because not tuning.";
}

/**
 * Initialize a tuner, do a tuning phase, then instead of waiting for the full tuning interval restart the tuning
 * earlier via forceRetune.
 */
TEST_F(AutoTunerTest, testForceRetuneBetweenPhases) {
  std::array<double, 3> bBoxMin = {0, 0, 0}, bBoxMax = {2, 4, 2};
  const double cutoff = 1;
  const double verletSkin = 0;
  const unsigned int verletClusterSize = 4;
  const unsigned int maxSamples = 3;

  auto configsList = {_confLc_c01, _confLc_c04, _confLc_c08};

  auto tuningStrategy = std::make_unique<autopas::FullSearch>(configsList);
  autopas::AutoTuner<Particle> autoTuner(bBoxMin, bBoxMax, cutoff, verletSkin, verletClusterSize,
                                         std::move(tuningStrategy), autopas::SelectorStrategyOption::fastestAbs, 100,
                                         maxSamples);

  size_t numExpectedTuningIterations = configsList.size() * maxSamples;
  EmptyFunctor<Particle> emptyFunctor;

  // expect a full tuning phase
  for (size_t i = 0; i < numExpectedTuningIterations; ++i) {
    // since we don't actually do anything doRebuild can always be false.
    EXPECT_TRUE(autoTuner.iteratePairwise(&emptyFunctor, false)) << "Tuner should still be tuning.";
  }
  // first iteration after tuning phase
  EXPECT_FALSE(autoTuner.iteratePairwise(&emptyFunctor, false)) << "Tuner should be done be tuning.";

  EXPECT_FALSE(autoTuner.willRebuild()) << "No rebuilding expected here.";
  // instead of waiting the full tuning interval restart tuning immediately
  autoTuner.forceRetune();
  EXPECT_TRUE(autoTuner.willRebuild()) << "willRebuild() does not recognize forceRetune()";

  // expect a full tuning phase
  for (size_t i = 0; i < numExpectedTuningIterations; ++i) {
    // since we don't actually do anything doRebuild can always be false.
    EXPECT_TRUE(autoTuner.iteratePairwise(&emptyFunctor, false)) << "Tuner should still be tuning.";
  }
  // first iteration after tuning phase
  EXPECT_FALSE(autoTuner.iteratePairwise(&emptyFunctor, false)) << "Tuner should be done be tuning.";
}

TEST_F(AutoTunerTest, testForceRetuneInPhase) {
  std::array<double, 3> bBoxMin = {0, 0, 0}, bBoxMax = {2, 4, 2};
  const double cutoff = 1;
  const double cellSizeFactor = 1;
  const double verletSkin = 0;
  const unsigned int verletClusterSize = 4;
  const unsigned int maxSamples = 3;

  autopas::Configuration confLc_c01(autopas::ContainerOption::linkedCells, cellSizeFactor,
                                    autopas::TraversalOption::lc_c01, autopas::LoadEstimatorOption::none,
                                    autopas::DataLayoutOption::aos, autopas::Newton3Option::disabled);
  autopas::Configuration confLc_c04(autopas::ContainerOption::linkedCells, cellSizeFactor,
                                    autopas::TraversalOption::lc_c04, autopas::LoadEstimatorOption::none,
                                    autopas::DataLayoutOption::aos, autopas::Newton3Option::disabled);
  autopas::Configuration confLc_c08(autopas::ContainerOption::linkedCells, cellSizeFactor,
                                    autopas::TraversalOption::lc_c08, autopas::LoadEstimatorOption::none,
                                    autopas::DataLayoutOption::aos, autopas::Newton3Option::disabled);

  auto configsList = {confLc_c01, confLc_c04, confLc_c08};

  auto tuningStrategy = std::make_unique<autopas::FullSearch>(configsList);
  autopas::AutoTuner<Particle> autoTuner(bBoxMin, bBoxMax, cutoff, verletSkin, verletClusterSize,
                                         std::move(tuningStrategy), autopas::SelectorStrategyOption::fastestAbs, 100,
                                         maxSamples);

  size_t numExpectedTuningIterations = configsList.size() * maxSamples;
  EmptyFunctor<Particle> emptyFunctor;

  // Do part of the tuning phase. After the loop we should be in the middle of sampling the second configuration.
  ASSERT_GT(maxSamples, 1);
  ASSERT_GT(configsList.size(), 1);
  size_t iteration = 0;
  for (; iteration < maxSamples + 1; ++iteration) {
    // since we don't actually do anything doRebuild can always be false.
    EXPECT_TRUE(autoTuner.iteratePairwise(&emptyFunctor, false)) << "Tuner should still be tuning.\n"
                                                                    "Phase 1\n"
                                                                    "Iteration "
                                                                 << iteration;
  }
  // restart the full tuning phase
  autoTuner.forceRetune();
  EXPECT_TRUE(autoTuner.willRebuild()) << "willRebuild() does not recognize forceRetune()";

  // expect a full tuning phase
  for (size_t i = 0; i < numExpectedTuningIterations; ++i, ++iteration) {
    // since we don't actually do anything doRebuild can always be false.
    EXPECT_TRUE(autoTuner.iteratePairwise(&emptyFunctor, false)) << "Tuner should still be tuning.\n"
                                                                    "Phase 2\n"
                                                                    "Iteration "
                                                                 << iteration;
  }
  // first iteration after tuning phase
  EXPECT_FALSE(autoTuner.iteratePairwise(&emptyFunctor, false)) << "Tuner should be done be tuning.\n"
                                                                   "Iteration "
                                                                << iteration;
}

/**
 * Generates no configurations.
 */
TEST_F(AutoTunerTest, testNoConfig) {
  // wrap constructor call into lambda to avoid parser errors
  auto exp1 = []() {
    std::set<autopas::Configuration> configsList = {};
    auto tuningStrategy = std::make_unique<autopas::FullSearch>(configsList);
    autopas::AutoTuner<Particle> autoTuner({0, 0, 0}, {10, 10, 10}, 1, 0, 64, std::move(tuningStrategy),
                                           autopas::SelectorStrategyOption::fastestAbs, 1000, 3);
  };

  EXPECT_THROW(exp1(), autopas::utils::ExceptionHandler::AutoPasException) << "Constructor with given configs";

  // wrap constructor call into lambda to avoid parser errors
  auto exp2 = []() {
    std::set<autopas::ContainerOption> co = {};
    std::set<double> csf = {};
    std::set<autopas::TraversalOption> tr = {};
    std::set<autopas::LoadEstimatorOption> le = {};
    std::set<autopas::DataLayoutOption> dl = {};
    std::set<autopas::Newton3Option> n3 = {};
    auto tuningStrategy = std::make_unique<autopas::FullSearch>(co, csf, tr, le, dl, n3);
    autopas::AutoTuner<Particle> autoTuner({0, 0, 0}, {10, 10, 10}, 1, 0, 64, std::move(tuningStrategy),
                                           autopas::SelectorStrategyOption::fastestAbs, 1000, 3);
  };

  EXPECT_THROW(exp2(), autopas::utils::ExceptionHandler::AutoPasException) << "Constructor which generates configs";
}

/**
 * Generates exactly one valid configuration.
 */
TEST_F(AutoTunerTest, testOneConfig) {
  auto configsList = {_confLc_c08};
  auto tuningStrategy = std::make_unique<autopas::FullSearch>(configsList);
  size_t maxSamples = 3;
  autopas::AutoTuner<Particle> tuner({0, 0, 0}, {10, 10, 10}, 1, 0, 64, std::move(tuningStrategy),
                                     autopas::SelectorStrategyOption::fastestAbs, 1000, maxSamples);

  EXPECT_EQ(_confLc_c08, tuner.getCurrentConfig());

  MFunctor functor;
  EXPECT_CALL(functor, isRelevantForTuning()).WillRepeatedly(::testing::Return(true));
  EXPECT_CALL(functor, allowsNewton3()).WillRepeatedly(::testing::Return(true));

  bool doRebuild = true;
  size_t numSamples = 0;
  for (int i = 0; i < 5; ++i) {
    if (numSamples == maxSamples) {
      numSamples = 0;
      doRebuild = true;
    }
    tuner.iteratePairwise(&functor, doRebuild);
    doRebuild = false;
    ++numSamples;
    EXPECT_EQ(_confLc_c08, tuner.getCurrentConfig());
  }
}

/**
 * Generates exactly one valid and one invalid configuration.
 */
TEST_F(AutoTunerTest, testConfigSecondInvalid) {
  double cellSizeFactor = 1.;
  autopas::Configuration confN3(autopas::ContainerOption::linkedCells, cellSizeFactor, autopas::TraversalOption::lc_c08,
                                autopas::LoadEstimatorOption::none, autopas::DataLayoutOption::aos,
                                autopas::Newton3Option::enabled);
  autopas::Configuration confNoN3(autopas::ContainerOption::linkedCells, cellSizeFactor,
                                  autopas::TraversalOption::lc_c08, autopas::LoadEstimatorOption::none,
                                  autopas::DataLayoutOption::aos, autopas::Newton3Option::disabled);

  auto configsList = {confNoN3, confN3};
  auto tuningStrategy = std::make_unique<autopas::FullSearch>(configsList);
  autopas::AutoTuner<Particle> tuner({0, 0, 0}, {10, 10, 10}, 1, 0, 64, std::move(tuningStrategy),
                                     autopas::SelectorStrategyOption::fastestAbs, 1000, 3);

  EXPECT_EQ(confNoN3, tuner.getCurrentConfig());

  MFunctor functor;
  EXPECT_CALL(functor, isRelevantForTuning()).WillRepeatedly(::testing::Return(true));
  EXPECT_CALL(functor, allowsNewton3()).WillRepeatedly(::testing::Return(true));
  EXPECT_CALL(functor, allowsNonNewton3()).WillRepeatedly(::testing::Return(false));
  bool doRebuild = true;
  tuner.iteratePairwise(&functor, doRebuild);
  EXPECT_EQ(confN3, tuner.getCurrentConfig());
  doRebuild = false;
  tuner.iteratePairwise(&functor, doRebuild);
  EXPECT_EQ(confN3, tuner.getCurrentConfig());
  doRebuild = false;
  tuner.iteratePairwise(&functor, doRebuild);
  EXPECT_EQ(confN3, tuner.getCurrentConfig());
}

/**
 * All generated configurations are thrown out at runtime.
 */
TEST_F(AutoTunerTest, testLastConfigThrownOut) {
  double cellSizeFactor = 1.;
  autopas::Configuration confN3(autopas::ContainerOption::linkedCells, cellSizeFactor, autopas::TraversalOption::lc_c08,
                                autopas::LoadEstimatorOption::none, autopas::DataLayoutOption::aos,
                                autopas::Newton3Option::enabled);
  autopas::Configuration confNoN3(autopas::ContainerOption::linkedCells, cellSizeFactor,
                                  autopas::TraversalOption::lc_c08, autopas::LoadEstimatorOption::none,
                                  autopas::DataLayoutOption::soa, autopas::Newton3Option::enabled);

  auto configsList = {confN3, confNoN3};
  auto tuningStrategy = std::make_unique<autopas::FullSearch>(configsList);
  autopas::AutoTuner<Particle> tuner({0, 0, 0}, {10, 10, 10}, 1, 0, 64, std::move(tuningStrategy),
                                     autopas::SelectorStrategyOption::fastestAbs, 1000, 3);

  EXPECT_EQ(confN3, tuner.getCurrentConfig());

  MFunctor functor;
  EXPECT_CALL(functor, isRelevantForTuning()).WillRepeatedly(::testing::Return(true));
  EXPECT_CALL(functor, allowsNewton3()).WillRepeatedly(::testing::Return(false));
  EXPECT_CALL(functor, allowsNonNewton3()).WillRepeatedly(::testing::Return(true));

  bool doRebuild = true;
  EXPECT_THROW(tuner.iteratePairwise(&functor, doRebuild), autopas::utils::ExceptionHandler::AutoPasException);
}<|MERGE_RESOLUTION|>--- conflicted
+++ resolved
@@ -82,27 +82,11 @@
   //                        vlp_c01                     (AoS <=> SoA, noNewton3)                             = 2
   configsPerContainer[autopas::ContainerOption::pairwiseVerletLists] = 18;
 
-<<<<<<< HEAD
   // Octree: Currently only one additional traversal w/ AoS, newton3 <=> noNewton3
   configsPerContainer[autopas::ContainerOption::octree] = 1;
 
-  // check that there is an entry for every container. Except VCC because they are only relevant for CUDA...
-  ASSERT_EQ(configsPerContainer.size(), autopas::ContainerOption::getAllOptions().size() - 1);
-
-  // Additional with cuda
-  // VerletClusterCells:    vcc_cluster_iteration       (Cuda, newton3 <=> noNewton3)                        = 2
-  // Direct Sum:            ds_sequential               (Cuda, newton3 <=> noNewton3)                        = 2
-  // LinkedCells:           lc_c01_cuda                 (Cuda, newton3 <=> noNewton3)                        = 2
-  constexpr size_t CUDAconfigs = 6;
-  //
-  // currently disabled:
-  // CUDA:
-  // LCC01CudaTraversal for enabled N3, see #420                                                              -1
-  //                                                                                                    --------
-=======
   // check that there is an entry for every container.
   ASSERT_EQ(configsPerContainer.size(), autopas::ContainerOption::getAllOptions().size());
->>>>>>> f1fbb093
 
   size_t numberOfConfigs = std::accumulate(configsPerContainer.begin(), configsPerContainer.end(), 0ul,
                                            [](auto acc, auto &pair) { return acc + pair.second; });
