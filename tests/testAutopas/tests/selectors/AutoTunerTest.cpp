--- conflicted
+++ resolved
@@ -35,15 +35,9 @@
   // total number of possible configurations * number of samples + last iteration after tuning
   // number of configs manually counted
 #ifndef AUTOPAS_CUDA
-<<<<<<< HEAD
-  size_t expectedNumberOfIterations = 32 * maxSamples + 1;
-#else
-  size_t expectedNumberOfIterations = 44 * maxSamples + 1;
-=======
-  const size_t expectedNumberOfIterations = 34 * maxSamples + 1;
+  const size_t expectedNumberOfIterations = 36 * maxSamples + 1;
 #else
   const size_t expectedNumberOfIterations = 48 * maxSamples + 1;
->>>>>>> 6d6a10d2
 #endif
 
   int collectedSamples = 0;
