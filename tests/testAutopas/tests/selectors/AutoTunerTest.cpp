--- conflicted
+++ resolved
@@ -21,21 +21,12 @@
   const unsigned int maxSamples = 2;
 
   autopas::LJFunctor<Particle, FPCell> functor(cutoff, 1., 1., 0.);
-<<<<<<< HEAD
-  auto tuningStrategy = std::make_unique<autopas::FullSearch<Particle, FPCell>>(
-      autopas::allContainerOptions, autopas::allTraversalOptions, autopas::allDataLayoutOptions,
-      autopas::allNewton3Options);
-  autopas::AutoTuner<Particle, FPCell> autoTuner(bBoxMin, bBoxMax, cutoff, cellSizeFactor, verletSkin,
-                                                 verletRebuildFrequency, std::move(tuningStrategy),
-                                                 autopas::SelectorStrategyOption::fastestAbs, 100, maxSamples);
-=======
   auto tuningStrategy = std::make_unique<autopas::FullSearch>(
       autopas::allContainerOptions, std::set<double>({cellSizeFactor}), autopas::allTraversalOptions,
       autopas::allDataLayoutOptions, autopas::allNewton3Options);
   autopas::AutoTuner<Particle, FPCell> autoTuner(bBoxMin, bBoxMax, cutoff, verletSkin, verletRebuildFrequency,
                                                  std::move(tuningStrategy), autopas::SelectorStrategyOption::fastestAbs,
                                                  100, maxSamples);
->>>>>>> 6497f6d0
 
   autopas::Logger::get()->set_level(autopas::Logger::LogLevel::off);
   //  autopas::Logger::get()->set_level(autopas::Logger::LogLevel::debug);
@@ -89,13 +80,8 @@
   configs.emplace(autopas::ContainerOption::linkedCells, cellSizeFactor, autopas::TraversalOption::c08,
                   autopas::DataLayoutOption::aos, autopas::Newton3Option::disabled);
 
-<<<<<<< HEAD
-  auto tuningStrategy = std::make_unique<autopas::FullSearch<Particle, FPCell>>(configs);
-  autopas::AutoTuner<Particle, FPCell> autoTuner({0, 0, 0}, {10, 10, 10}, 1, 1, 0, 100, std::move(tuningStrategy),
-=======
   auto tuningStrategy = std::make_unique<autopas::FullSearch>(configs);
   autopas::AutoTuner<Particle, FPCell> autoTuner({0, 0, 0}, {10, 10, 10}, 1, 0, 100, std::move(tuningStrategy),
->>>>>>> 6497f6d0
                                                  autopas::SelectorStrategyOption::fastestAbs, 1000, 2);
 
   EXPECT_EQ(*(configs.begin()), autoTuner.getCurrentConfig());
@@ -139,13 +125,8 @@
   configs.emplace(autopas::ContainerOption::linkedCells, cellSizeFactor, autopas::TraversalOption::c08,
                   autopas::DataLayoutOption::aos, autopas::Newton3Option::enabled);
 
-<<<<<<< HEAD
-  auto tuningStrategy = std::make_unique<autopas::FullSearch<Particle, FPCell>>(configs);
-  autopas::AutoTuner<Particle, FPCell> autoTuner({0, 0, 0}, {10, 10, 10}, 1, 1, 0, 100, std::move(tuningStrategy),
-=======
   auto tuningStrategy = std::make_unique<autopas::FullSearch>(configs);
   autopas::AutoTuner<Particle, FPCell> autoTuner({0, 0, 0}, {10, 10, 10}, 1, 0, 100, std::move(tuningStrategy),
->>>>>>> 6497f6d0
                                                  autopas::SelectorStrategyOption::fastestAbs, 1000, 2);
 
   EXPECT_EQ(*(configs.begin()), autoTuner.getCurrentConfig());
@@ -179,13 +160,8 @@
   configs.emplace(autopas::ContainerOption::linkedCells, cellSizeFactor, autopas::TraversalOption::c08,
                   autopas::DataLayoutOption::aos, autopas::Newton3Option::disabled);
 
-<<<<<<< HEAD
-  auto tuningStrategy = std::make_unique<autopas::FullSearch<Particle, FPCell>>(configs);
-  autopas::AutoTuner<Particle, FPCell> autoTuner({0, 0, 0}, {10, 10, 10}, 1, 1, 0, 100, std::move(tuningStrategy),
-=======
   auto tuningStrategy = std::make_unique<autopas::FullSearch>(configs);
   autopas::AutoTuner<Particle, FPCell> autoTuner({0, 0, 0}, {10, 10, 10}, 1, 0, 100, std::move(tuningStrategy),
->>>>>>> 6497f6d0
                                                  autopas::SelectorStrategyOption::fastestAbs, 1000, 2);
 
   EXPECT_EQ(*(configs.begin()), autoTuner.getCurrentConfig());
@@ -216,13 +192,8 @@
   // wrap constructor call into lambda to avoid parser errors
   auto exp1 = []() {
     std::set<autopas::Configuration> configsList = {};
-<<<<<<< HEAD
-    auto tuningStrategy = std::make_unique<autopas::FullSearch<Particle, FPCell>>(configsList);
-    autopas::AutoTuner<Particle, FPCell> autoTuner({0, 0, 0}, {10, 10, 10}, 1, 1, 0, 100, std::move(tuningStrategy),
-=======
     auto tuningStrategy = std::make_unique<autopas::FullSearch>(configsList);
     autopas::AutoTuner<Particle, FPCell> autoTuner({0, 0, 0}, {10, 10, 10}, 1, 0, 100, std::move(tuningStrategy),
->>>>>>> 6497f6d0
                                                    autopas::SelectorStrategyOption::fastestAbs, 1000, 3);
   };
 
@@ -235,13 +206,8 @@
     std::set<autopas::TraversalOption> tr = {};
     std::set<autopas::DataLayoutOption> dl = {};
     std::set<autopas::Newton3Option> n3 = {};
-<<<<<<< HEAD
-    auto tuningStrategy = std::make_unique<autopas::FullSearch<Particle, FPCell>>(co, tr, dl, n3);
-    autopas::AutoTuner<Particle, FPCell> autoTuner({0, 0, 0}, {10, 10, 10}, 1, 1, 0, 100, std::move(tuningStrategy),
-=======
     auto tuningStrategy = std::make_unique<autopas::FullSearch>(co, csf, tr, dl, n3);
     autopas::AutoTuner<Particle, FPCell> autoTuner({0, 0, 0}, {10, 10, 10}, 1, 0, 100, std::move(tuningStrategy),
->>>>>>> 6497f6d0
                                                    autopas::SelectorStrategyOption::fastestAbs, 1000, 3);
   };
 
@@ -256,13 +222,8 @@
                               autopas::DataLayoutOption::aos, autopas::Newton3Option::enabled);
 
   auto configsList = {conf};
-<<<<<<< HEAD
-  auto tuningStrategy = std::make_unique<autopas::FullSearch<Particle, FPCell>>(configsList);
-  autopas::AutoTuner<Particle, FPCell> tuner({0, 0, 0}, {10, 10, 10}, 1, 1, 0, 100, std::move(tuningStrategy),
-=======
   auto tuningStrategy = std::make_unique<autopas::FullSearch>(configsList);
   autopas::AutoTuner<Particle, FPCell> tuner({0, 0, 0}, {10, 10, 10}, 1, 0, 100, std::move(tuningStrategy),
->>>>>>> 6497f6d0
                                              autopas::SelectorStrategyOption::fastestAbs, 1000, 3);
 
   EXPECT_EQ(conf, tuner.getCurrentConfig());
@@ -288,13 +249,8 @@
                                   autopas::DataLayoutOption::aos, autopas::Newton3Option::disabled);
 
   auto configsList = {confN3, confNoN3};
-<<<<<<< HEAD
-  auto tuningStrategy = std::make_unique<autopas::FullSearch<Particle, FPCell>>(configsList);
-  autopas::AutoTuner<Particle, FPCell> tuner({0, 0, 0}, {10, 10, 10}, 1, 1, 0, 100, std::move(tuningStrategy),
-=======
   auto tuningStrategy = std::make_unique<autopas::FullSearch>(configsList);
   autopas::AutoTuner<Particle, FPCell> tuner({0, 0, 0}, {10, 10, 10}, 1, 0, 100, std::move(tuningStrategy),
->>>>>>> 6497f6d0
                                              autopas::SelectorStrategyOption::fastestAbs, 1000, 3);
 
   EXPECT_EQ(confN3, tuner.getCurrentConfig());
@@ -325,13 +281,8 @@
                                   autopas::DataLayoutOption::soa, autopas::Newton3Option::enabled);
 
   auto configsList = {confN3, confNoN3};
-<<<<<<< HEAD
-  auto tuningStrategy = std::make_unique<autopas::FullSearch<Particle, FPCell>>(configsList);
-  autopas::AutoTuner<Particle, FPCell> tuner({0, 0, 0}, {10, 10, 10}, 1, 1, 0, 100, std::move(tuningStrategy),
-=======
   auto tuningStrategy = std::make_unique<autopas::FullSearch>(configsList);
   autopas::AutoTuner<Particle, FPCell> tuner({0, 0, 0}, {10, 10, 10}, 1, 0, 100, std::move(tuningStrategy),
->>>>>>> 6497f6d0
                                              autopas::SelectorStrategyOption::fastestAbs, 1000, 3);
 
   EXPECT_EQ(confN3, tuner.getCurrentConfig());
