/**
 * @file RegionParticleIteratorTest.cpp
 * @author F. Gratl
 * @date 08.03.21
 */
#include "RegionParticleIteratorTest.h"

#include "IteratorTestHelper.h"
#include "autopas/AutoPasDecl.h"
#include "testingHelpers/EmptyFunctor.h"
#include "testingHelpers/NumThreadGuard.h"

extern template class autopas::AutoPas<Molecule>;
extern template bool autopas::AutoPas<Molecule>::iteratePairwise(EmptyFunctor<Molecule> *);

template <typename AutoPasT>
auto RegionParticleIteratorTest::defaultInit(AutoPasT &autoPas, const autopas::ContainerOption &containerOption,
                                             double cellSizeFactor) {
  using namespace autopas::utils::ArrayMath::literals;

  autoPas.setBoxMin({0., 0., 0.});
  autoPas.setBoxMax({10., 10., 10.});
  autoPas.setCutoff(1);
  autoPas.setVerletSkinPerTimestep(0.1);
  autoPas.setVerletRebuildFrequency(2);
  autoPas.setNumSamples(2);
  autoPas.setAllowedContainers(std::set<autopas::ContainerOption>{containerOption});
  autoPas.setAllowedTraversals(autopas::compatibleTraversals::allCompatibleTraversals(containerOption));
  autoPas.setAllowedCellSizeFactors(autopas::NumberSetFinite<double>(std::set<double>({cellSizeFactor})));

  autoPas.init();

  auto haloBoxMin = autoPas.getBoxMin() - (autoPas.getVerletSkin() + autoPas.getCutoff());
  auto haloBoxMax = autoPas.getBoxMax() + (autoPas.getVerletSkin() + autoPas.getCutoff());

  return std::make_tuple(haloBoxMin, haloBoxMax);
}

/**
 * 1. Create an AutoPas container with 1000 particles that are placed around its 8 corners.
 * 2. Create a region iterator well around the lower corner of the container
 * 3. Run the region iterator for its full range and track the IDs it encounters
 * 4. Compare the found IDs to the expectations from the initialization.
 */
TEST_P(RegionParticleIteratorTest, testRegionAroundCorner) {
  using namespace autopas::utils::ArrayMath::literals;

  auto [containerOption, cellSizeFactor, useConstIterator, priorForceCalc, behavior] = GetParam();

  // init autopas and fill it with some particles
  autopas::AutoPas<Molecule> autoPas;
  defaultInit(autoPas, containerOption, cellSizeFactor);

<<<<<<< HEAD
  using ::autopas::utils::ArrayMath::add;
  using ::autopas::utils::ArrayMath::mulScalar;
  using ::autopas::utils::ArrayMath::sub;
  const auto domainLength = sub(autoPas.getBoxMax(), autoPas.getBoxMin());
  // draw a box around the lower corner of the domain
  const auto searchBoxLengthHalf = mulScalar(domainLength, 0.3);
  const auto searchBoxMin = sub(autoPas.getBoxMin(), searchBoxLengthHalf);
  const auto searchBoxMax = add(autoPas.getBoxMin(), searchBoxLengthHalf);
=======
  auto domainLength = autoPas.getBoxMax() - autoPas.getBoxMin();
  // draw a box around the lower corner of the domain
  auto searchBoxLengthHalf = domainLength * 0.3;
  std::array<double, 3> searchBoxMin = autoPas.getBoxMin() - searchBoxLengthHalf;
  std::array<double, 3> searchBoxMax = autoPas.getBoxMin() + searchBoxLengthHalf;
>>>>>>> 062e08c9

  // initialize particles and remember which IDs are in the search box
  const auto [particleIDsOwned, particleIDsHalo, particleIDsInBoxOwned, particleIDsInBoxHalo] =
      IteratorTestHelper::fillContainerAroundBoundary(autoPas, searchBoxMin, searchBoxMax);

  if (priorForceCalc) {
    // the prior force calculation is partially wanted as this sometimes changes the state of the internal containers.
    EmptyFunctor<Molecule> eFunctor;
    autoPas.iteratePairwise(&eFunctor);
  }

  // set up expectations
  // can't trivially convert this to const + lambda initialization bc behavior is a structured binding
  std::vector<size_t> expectedIDs;
  switch (behavior) {
    case autopas::IteratorBehavior::owned: {
      expectedIDs = particleIDsInBoxOwned;
      break;
    }
    case autopas::IteratorBehavior::halo: {
      expectedIDs = particleIDsInBoxHalo;
      break;
    }
    case autopas::IteratorBehavior::ownedOrHalo: {
      expectedIDs = particleIDsInBoxOwned;
      expectedIDs.insert(expectedIDs.end(), particleIDsInBoxHalo.begin(), particleIDsInBoxHalo.end());
      break;
    }
    default: {
      GTEST_FAIL() << "IteratorBehavior::" << behavior
                   << "  should not be tested through this test!\n"
                      "Container behavior with dummy particles is not uniform.\n"
                      "Using forceSequential is not supported.";
      break;
    }
  }

  // sanity check: there should be particles in the expected region
  ASSERT_THAT(expectedIDs, ::testing::Not(::testing::IsEmpty()));

  // actual test
  IteratorTestHelper::provideRegionIterator(
      useConstIterator, autoPas, behavior, searchBoxMin, searchBoxMax,
      [&](const auto &autopas, auto &iter) { IteratorTestHelper::findParticles(autoPas, iter, expectedIDs); });
}

using ::testing::Combine;
using ::testing::UnorderedElementsAreArray;
using ::testing::Values;
using ::testing::ValuesIn;

static inline auto getTestableContainerOptions() { return autopas::ContainerOption::getAllOptions(); }

INSTANTIATE_TEST_SUITE_P(Generated, RegionParticleIteratorTest,
                         Combine(ValuesIn(getTestableContainerOptions()), /*cell size factor*/ Values(0.5, 1., 1.5),
                                 /*use const*/ Values(true, false), /*prior force calc*/ Values(true, false),
                                 ValuesIn(autopas::IteratorBehavior::getMostOptions())),
                         RegionParticleIteratorTest::PrintToStringParamName());

/**
 * Tests that AutoPas rejects regions where regionMin > regionMax.
 */
TEST_F(RegionParticleIteratorTest, testInvalidBox) {
  // setup
  autopas::AutoPas<Molecule> autoPas{};
  const auto [haloBoxMin, haloBoxMax] = defaultInit(autoPas, autopas::ContainerOption::directSum, 1.);

  // helpers
  using autopas::utils::ArrayMath::mulScalar;
  using autopas::utils::ArrayMath::sub;

  // calculate box size
  const std::array<double, 3> haloBoxLength = sub(haloBoxMax, haloBoxMin);
  const std::array<double, 3> haloBoxLength3rd = mulScalar(haloBoxMax, 1. / 3.);

  // calculate points within the domain
  const std::array<double, 3> regionUpperLimit = mulScalar(haloBoxLength3rd, 2.);
  const std::array<double, 3> regionLowerLimit = mulScalar(haloBoxLength3rd, 1.);

  // actual test
  EXPECT_NO_THROW(autoPas.getRegionIterator(regionLowerLimit, regionUpperLimit));
  EXPECT_THROW(autoPas.getRegionIterator(regionUpperLimit, regionLowerLimit),
               autopas::utils::ExceptionHandler::AutoPasException);
}

/**
 * Fills a container with (halo) particles, invokes region iterators with force sequential, and expects all of them to
 * find everything in the search region.
 */
TEST_F(RegionParticleIteratorTest, testForceSequential) {
  // helpers
  using autopas::utils::ArrayMath::div;
  using autopas::utils::ArrayMath::mulScalar;
  using autopas::utils::ArrayMath::sub;

  /// setup
  autopas::AutoPas<Molecule> autoPas{};
  const auto [haloBoxMin, haloBoxMax] = defaultInit(autoPas, autopas::ContainerOption::linkedCells, 1.);
  const auto haloBoxSize = sub(haloBoxMax, haloBoxMin);

  // define a search box covering the first octant of the domain
  const auto searchBoxMin = haloBoxMin;
  const auto searchBoxMax = mulScalar(haloBoxMax, 0.5);

  const auto particlesPerDimension = 9;
  const auto particleSpacing = div(haloBoxSize, {particlesPerDimension, particlesPerDimension, particlesPerDimension});

  // fill a container with a grid and track what is in the search region
  std::vector<size_t> idsInSearchRegion{};
  std::vector<size_t> idsNotInSearchRegion{};
  size_t id = 0;
  for (int z = 0; z < particlesPerDimension; ++z) {
    for (int y = 0; y < particlesPerDimension; ++y) {
      for (int x = 0; x < particlesPerDimension; ++x, ++id) {
        const auto pos = std::array<double, 3>{x * particleSpacing[0], y * particleSpacing[1], z * particleSpacing[2]};
        const Molecule m{pos, {}, id};
        // depending on the position add the particle as halo or owned
        if (autopas::utils::inBox(pos, autoPas.getBoxMin(), autoPas.getBoxMax())) {
          autoPas.addParticle(m);
        } else {
          autoPas.addHaloParticle(m);
        }
        // depending on the position track the particle id as in or out of the search box
        if (autopas::utils::inBox(pos, searchBoxMin, searchBoxMax)) {
          idsInSearchRegion.push_back(id);
        } else {
          idsNotInSearchRegion.push_back(id);
        }
      }
    }
  }

  /// Actual test: Have several threads iterate the region with force sequential.
  /// All should find everything in idsInSearchRegion.
  const size_t numThreads = 3;
  std::vector<std::vector<size_t>> encounteredIds(numThreads);
  {
    const NumThreadGuard numThreadGuard(numThreads);
#ifdef AUTOPAS_OPENMP
#pragma omp parallel for
#endif
    for (int t = 0; t < numThreads; ++t) {
      for (auto iter = autoPas.getRegionIterator(
               searchBoxMin, searchBoxMax,
               autopas::IteratorBehavior::ownedOrHalo | autopas::IteratorBehavior::forceSequential);
           iter.isValid(); ++iter) {
        encounteredIds[t].push_back(iter->getID());
      }
    }
  }

  /// checks
  for (int t = 0; t < numThreads; ++t) {
    EXPECT_THAT(encounteredIds[t], ::testing::UnorderedElementsAreArray(idsInSearchRegion))
        << "Thread " << t << " did not find the correct IDs.";
  }
}<|MERGE_RESOLUTION|>--- conflicted
+++ resolved
@@ -51,22 +51,11 @@
   autopas::AutoPas<Molecule> autoPas;
   defaultInit(autoPas, containerOption, cellSizeFactor);
 
-<<<<<<< HEAD
-  using ::autopas::utils::ArrayMath::add;
-  using ::autopas::utils::ArrayMath::mulScalar;
-  using ::autopas::utils::ArrayMath::sub;
-  const auto domainLength = sub(autoPas.getBoxMax(), autoPas.getBoxMin());
+  const auto domainLength = autoPas.getBoxMax() - autoPas.getBoxMin();
   // draw a box around the lower corner of the domain
-  const auto searchBoxLengthHalf = mulScalar(domainLength, 0.3);
-  const auto searchBoxMin = sub(autoPas.getBoxMin(), searchBoxLengthHalf);
-  const auto searchBoxMax = add(autoPas.getBoxMin(), searchBoxLengthHalf);
-=======
-  auto domainLength = autoPas.getBoxMax() - autoPas.getBoxMin();
-  // draw a box around the lower corner of the domain
-  auto searchBoxLengthHalf = domainLength * 0.3;
-  std::array<double, 3> searchBoxMin = autoPas.getBoxMin() - searchBoxLengthHalf;
-  std::array<double, 3> searchBoxMax = autoPas.getBoxMin() + searchBoxLengthHalf;
->>>>>>> 062e08c9
+  const auto searchBoxLengthHalf = domainLength * 0.3;
+  const auto searchBoxMin = autoPas.getBoxMin() - searchBoxLengthHalf;
+  const auto searchBoxMax = autoPas.getBoxMin() + searchBoxLengthHalf;
 
   // initialize particles and remember which IDs are in the search box
   const auto [particleIDsOwned, particleIDsHalo, particleIDsInBoxOwned, particleIDsInBoxHalo] =
