--- conflicted
+++ resolved
@@ -5,6 +5,7 @@
  */
 
 #include "ParticleIteratorTest.h"
+#include <testingHelpers/commonTypedefs.h>
 
 using namespace autopas;
 using namespace autopas::internal;
@@ -26,7 +27,7 @@
 
 TEST_F(ParticleIteratorTest, testFullIterator_EFEFFEEFEF) {
   // Empty Full Empty Full Full Empty Empty Full Empty Full
-  std::vector<FullParticleCell<MoleculeLJ<>>> data(10);
+  std::vector<FMCell> data(10);
 
   for (auto i : {1ul, 3ul, 4ul, 7ul, 9ul}) {
     fillWithParticles(&data.at(i));
@@ -38,11 +39,7 @@
 #pragma omp parallel reduction(vecMerge : foundParticles)
 #endif
   {
-<<<<<<< HEAD
-    for (auto iter = ParticleIterator<MoleculeLJ<>, FullParticleCell<MoleculeLJ<>>>(&data); iter.isValid(); ++iter) {
-=======
-    for (auto iter = ParticleIterator<MoleculeLJ, FullParticleCell<MoleculeLJ>, true>(&data); iter.isValid(); ++iter) {
->>>>>>> eb538724
+    for (auto iter = ParticleIterator<Molecule, FMCell, true>(&data); iter.isValid(); ++iter) {
       auto particleID = iter->getID();
       foundParticles.push_back(particleID);
       for (int d = 0; d < 3; ++d) {
@@ -60,7 +57,7 @@
 
 TEST_F(ParticleIteratorTest, testFullIterator_FEFEEFFEFE) {
   // Full Empty Full Empty Empty Full Full Empty Full Empty
-  std::vector<FullParticleCell<MoleculeLJ<>>> data(10);
+  std::vector<FMCell> data(10);
 
   for (auto i : {0ul, 2ul, 5ul, 6ul, 8ul}) {
     fillWithParticles(&data.at(i));
@@ -72,11 +69,7 @@
 #pragma omp parallel reduction(vecMerge : foundParticles)
 #endif
   {
-<<<<<<< HEAD
-    for (auto iter = ParticleIterator<MoleculeLJ<>, FullParticleCell<MoleculeLJ<>>>(&data); iter.isValid(); ++iter) {
-=======
-    for (auto iter = ParticleIterator<MoleculeLJ, FullParticleCell<MoleculeLJ>, true>(&data); iter.isValid(); ++iter) {
->>>>>>> eb538724
+    for (auto iter = ParticleIterator<Molecule, FMCell, true>(&data); iter.isValid(); ++iter) {
       auto particleID = iter->getID();
       foundParticles.push_back(particleID);
       for (int d = 0; d < 3; ++d) {
@@ -94,7 +87,7 @@
 
 TEST_F(ParticleIteratorTest, testFullIterator_deletion) {
   // Full Empty Full Empty Empty Full Full Empty Full Empty
-  std::vector<FullParticleCell<MoleculeLJ<>>> data(10);
+  std::vector<FMCell> data(10);
 
   for (auto i : {0ul, 2ul, 5ul, 6ul, 8ul}) {
     fillWithParticles(&data.at(i));
@@ -105,11 +98,7 @@
 #pragma omp parallel reduction(+ : numFoundParticles)
 #endif
   {
-<<<<<<< HEAD
-    ParticleIterator<MoleculeLJ<>, FullParticleCell<MoleculeLJ<>>> iter(&data);
-=======
-    ParticleIterator<MoleculeLJ, FullParticleCell<MoleculeLJ>, true> iter(&data);
->>>>>>> eb538724
+    ParticleIterator<Molecule, FMCell, true> iter(&data);
     for (; iter.isValid(); ++iter, ++numFoundParticles) {
       iter.deleteCurrentParticle();
     }
@@ -121,11 +110,7 @@
 #pragma omp parallel reduction(+ : numFoundParticles)
 #endif
   {
-<<<<<<< HEAD
-    ParticleIterator<MoleculeLJ<>, FullParticleCell<MoleculeLJ<>>> iter(&data);
-=======
-    ParticleIterator<MoleculeLJ, FullParticleCell<MoleculeLJ>, true> iter(&data);
->>>>>>> eb538724
+    ParticleIterator<Molecule, FMCell, true> iter(&data);
     for (; iter.isValid(); ++iter) {
       ++numFoundParticles;
     }
@@ -135,7 +120,7 @@
 
 TEST_F(ParticleIteratorTest, testFullIterator_mutable) {
   // Full Empty Full Empty Empty Full Full Empty Full Empty
-  std::vector<FullParticleCell<MoleculeLJ<>>> data(10);
+  std::vector<FMCell> data(10);
 
   for (auto i : {0ul, 2ul, 5ul, 6ul, 8ul}) {
     fillWithParticles(&data.at(i));
@@ -145,11 +130,7 @@
 #pragma omp parallel
 #endif
   {
-<<<<<<< HEAD
-    ParticleIterator<MoleculeLJ<>, FullParticleCell<MoleculeLJ<>>> iter(&data);
-=======
-    ParticleIterator<MoleculeLJ, FullParticleCell<MoleculeLJ>, true> iter(&data);
->>>>>>> eb538724
+    ParticleIterator<Molecule, FMCell, true> iter(&data);
     for (; iter.isValid(); ++iter) {
       double newVel = iter->getID() + 1;
       std::array<double, 3> newVelArr = {newVel, newVel, newVel};
@@ -161,11 +142,7 @@
 #pragma omp parallel
 #endif
   {
-<<<<<<< HEAD
-    ParticleIterator<MoleculeLJ<>, FullParticleCell<MoleculeLJ<>>> iter(&data);
-=======
-    ParticleIterator<MoleculeLJ, FullParticleCell<MoleculeLJ>, true> iter(&data);
->>>>>>> eb538724
+    ParticleIterator<Molecule, FMCell, true> iter(&data);
     for (; iter.isValid(); ++iter) {
       double expectedVel = iter->getID() + 1;
       auto vel = iter->getV();
@@ -190,11 +167,7 @@
 #pragma omp parallel reduction(vecMerge : foundParticles)
 #endif
   {
-<<<<<<< HEAD
-    for (auto iter = ParticleIterator<MoleculeLJ<>, RMMParticleCell<MoleculeLJ<>>>(&data); iter.isValid(); ++iter) {
-=======
-    for (auto iter = ParticleIterator<MoleculeLJ, RMMParticleCell<MoleculeLJ>, true>(&data); iter.isValid(); ++iter) {
->>>>>>> eb538724
+    for (auto iter = ParticleIterator<Molecule, RMMParticleCell<Molecule>, true>(&data); iter.isValid(); ++iter) {
       auto particleID = iter->getR()[0];
       foundParticles.push_back(particleID);
       for (int d = 1; d < 3; ++d) {
@@ -224,11 +197,7 @@
 #pragma omp parallel reduction(vecMerge : foundParticles)
 #endif
   {
-<<<<<<< HEAD
-    for (auto iter = ParticleIterator<MoleculeLJ<>, RMMParticleCell<MoleculeLJ<>>>(&data); iter.isValid(); ++iter) {
-=======
-    for (auto iter = ParticleIterator<MoleculeLJ, RMMParticleCell<MoleculeLJ>, true>(&data); iter.isValid(); ++iter) {
->>>>>>> eb538724
+    for (auto iter = ParticleIterator<Molecule, RMMParticleCell<Molecule>, true>(&data); iter.isValid(); ++iter) {
       auto particleID = iter->getR()[0];
       foundParticles.push_back(particleID);
       for (int d = 1; d < 3; ++d) {
@@ -258,11 +227,7 @@
 #pragma omp parallel reduction(+ : numFoundParticles)
 #endif
   {
-<<<<<<< HEAD
-    ParticleIterator<Particle, RMMParticleCell<Particle>> iter(&data);
-=======
-    ParticleIterator<MoleculeLJ, RMMParticleCell<MoleculeLJ>, true> iter(&data);
->>>>>>> eb538724
+    ParticleIterator<Particle, RMMParticleCell<Particle>, true> iter(&data);
     for (; iter.isValid(); ++iter, ++numFoundParticles) {
       iter.deleteCurrentParticle();
     }
@@ -274,11 +239,7 @@
 #pragma omp parallel reduction(+ : numFoundParticles)
 #endif
   {
-<<<<<<< HEAD
-    ParticleIterator<Particle, RMMParticleCell<Particle>> iter(&data);
-=======
-    ParticleIterator<MoleculeLJ, RMMParticleCell<MoleculeLJ>, true> iter(&data);
->>>>>>> eb538724
+    ParticleIterator<Particle, RMMParticleCell<Particle>, true> iter(&data);
     for (; iter.isValid(); ++iter) {
       ++numFoundParticles;
     }
@@ -298,11 +259,7 @@
 #pragma omp parallel
 #endif
   {
-<<<<<<< HEAD
-    ParticleIterator<MoleculeLJ<>, RMMParticleCell<MoleculeLJ<>>> iter(&data);
-=======
-    ParticleIterator<MoleculeLJ, RMMParticleCell<MoleculeLJ>, true> iter(&data);
->>>>>>> eb538724
+    ParticleIterator<Molecule, RMMParticleCell<Molecule>, true> iter(&data);
     for (; iter.isValid(); ++iter) {
       double newPos = (iter->getR()[0]) + 1;
       std::array<double, 3> newPosArr = {newPos, newPos, newPos};
@@ -316,11 +273,7 @@
 #pragma omp parallel reduction(vecMerge : foundPositions)
 #endif
   {
-<<<<<<< HEAD
-    ParticleIterator<MoleculeLJ<>, RMMParticleCell<MoleculeLJ<>>> iter(&data);
-=======
-    ParticleIterator<MoleculeLJ, RMMParticleCell<MoleculeLJ>, true> iter(&data);
->>>>>>> eb538724
+    ParticleIterator<Molecule, RMMParticleCell<Molecule>, true> iter(&data);
     for (; iter.isValid(); ++iter) {
       auto pos = iter->getR();
       EXPECT_EQ(pos[1], pos[0]);
@@ -394,13 +347,8 @@
 }
 
 TEST_F(ParticleIteratorTest, testIteratorBehaviorDirectSum) {
-<<<<<<< HEAD
-  DirectSum<MoleculeLJ<>, FullParticleCell<MoleculeLJ<>>> ds({0., 0., 0.}, {10., 10., 10.}, 3, 0.);
-  MoleculeLJ<> mol({1., 1., 1.}, {0., 0., 0.}, 1, 0);
-=======
-  DirectSum<FullParticleCell<MoleculeLJ>> ds({0., 0., 0.}, {10., 10., 10.}, 3, 0.);
+  DirectSum<FMCell> ds({0., 0., 0.}, {10., 10., 10.}, 3, 0.);
   MoleculeLJ mol({1., 1., 1.}, {0., 0., 0.}, 1);
->>>>>>> eb538724
   ds.addParticle(mol);
   MoleculeLJ<> haloMol({-1., 1., 1.}, {0., 0., 0.}, 2, 0);
   ds.addHaloParticle(haloMol);
@@ -409,13 +357,8 @@
 }
 
 TEST_F(ParticleIteratorTest, testIteratorBehaviorLinkedCells) {
-<<<<<<< HEAD
-  LinkedCells<MoleculeLJ<>, FullParticleCell<MoleculeLJ<>>> linkedCells({0., 0., 0.}, {10., 10., 10.}, 3, 0., 1.);
-  MoleculeLJ<> mol({1., 1., 1.}, {0., 0., 0.}, 1, 0);
-=======
-  LinkedCells<FullParticleCell<MoleculeLJ>> linkedCells({0., 0., 0.}, {10., 10., 10.}, 3, 0., 1.);
+  LinkedCells<FMCell> linkedCells({0., 0., 0.}, {10., 10., 10.}, 3, 0., 1.);
   MoleculeLJ mol({1., 1., 1.}, {0., 0., 0.}, 1);
->>>>>>> eb538724
   linkedCells.addParticle(mol);
   MoleculeLJ<> haloMol({-1., 1., 1.}, {0., 0., 0.}, 2, 0);
   linkedCells.addHaloParticle(haloMol);
