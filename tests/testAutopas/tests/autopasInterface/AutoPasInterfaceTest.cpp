/**
 * @file AutoPasInterfaceTest.cpp
 * @author seckler
 * @date 13.05.19
 */

#include "AutoPasInterfaceTest.h"

#include "autopas/AutoPasDecl.h"
#include "autopas/containers/CompatibleLoadEstimators.h"
#include "autopas/molecularDynamics/LJFunctor.h"
#include "testingHelpers/commonTypedefs.h"

extern template class autopas::AutoPas<Molecule>;
extern template bool autopas::AutoPas<Molecule>::iteratePairwise(autopas::LJFunctor<Molecule, true, false> *);

constexpr double cutoff = 1.1;
//constexpr double skin = 0.2;
constexpr std::array<double, 3> boxMin{0., 0., 0.};
constexpr std::array<double, 3> boxMax{10., 10., 10.};

constexpr std::array<double, 3> zeroArr = {0., 0., 0.};

template <typename AutoPasT>
void defaultInit(AutoPasT &autoPas) {
  autoPas.setBoxMin(boxMin);
  autoPas.setBoxMax(boxMax);
  autoPas.setCutoff(cutoff);
  autoPas.setVerletSkinPerTimestep(skinPerTimestep);
  autoPas.setVerletRebuildFrequency(3);
  autoPas.setNumSamples(3);

<<<<<<< HEAD
=======
  //double skin = autoPas.verletSkin();

>>>>>>> 72799a1a
  // init autopas
  autoPas.init();
}

template <typename AutoPasT>
void defaultInit(AutoPasT &autoPas1, AutoPasT &autoPas2, size_t direction) {
  autoPas1.setBoxMin(boxMin);
  autoPas2.setBoxMax(boxMax);

  auto midLow = boxMin, midHigh = boxMax;
  midLow[direction] = (boxMax[direction] + boxMin[direction]) / 2;
  midHigh[direction] = (boxMax[direction] + boxMin[direction]) / 2;
  autoPas1.setBoxMax(midHigh);
  autoPas2.setBoxMin(midLow);

  for (auto &aP : {&autoPas1, &autoPas2}) {
    aP->setCutoff(cutoff);
    aP->setVerletSkinPerTimestep(skinPerTimestep);
    aP->setVerletRebuildFrequency(2);
    aP->setNumSamples(2);
    // init autopas
    aP->init();
  }
}

/**
 * Convert the leaving particle to entering particles.
 * Hereby the periodic boundary position change is done.
 * @param leavingParticles
 * @return vector of particles that will enter the container.
 */
std::vector<Molecule> convertToEnteringParticles(const std::vector<Molecule> &leavingParticles) {
  std::vector<Molecule> enteringParticles{leavingParticles};
  for (auto &p : enteringParticles) {
    auto pos = p.getR();
    for (auto dim = 0; dim < 3; dim++) {
      if (pos[dim] < boxMin[dim]) {
        // has to be smaller than boxMax
        pos[dim] = std::min(std::nextafter(boxMax[dim], -1), pos[dim] + (boxMax[dim] - boxMin[dim]));
      } else if (pos[dim] >= boxMax[dim]) {
        // should at least be boxMin
        pos[dim] = std::max(boxMin[dim], pos[dim] - (boxMax[dim] - boxMin[dim]));
      }
    }
    p.setR(pos);
  }
  return enteringParticles;
}

/**
 * Identifies and sends particles that are in the halo of neighboring AutoPas instances or the same instance (periodic
 * boundaries).
 * @param autoPas
 * @return vector of particles that are already shifted for the next process.
 */
auto identifyAndSendHaloParticles(autopas::AutoPas<Molecule> &autoPas) {
  std::vector<Molecule> haloParticles;

  for (short x : {-1, 0, 1}) {
    for (short y : {-1, 0, 1}) {
      for (short z : {-1, 0, 1}) {
        if (x == 0 and y == 0 and z == 0) continue;
        std::array<short, 3> direction{x, y, z};
        std::array<double, 3> min{}, max{}, shiftVec{};
        for (size_t dim = 0; dim < 3; ++dim) {
          // The search domain has to be enlarged as the position of the particles is not certain.
          bool needsShift = false;
          if (direction[dim] == -1) {
            min[dim] = autoPas.getBoxMin()[dim];
            max[dim] = autoPas.getBoxMin()[dim] + cutoff;
            if (autoPas.getBoxMin()[dim] == boxMin[dim]) {
              needsShift = true;
            }
          } else if (direction[dim] == 1) {
            min[dim] = autoPas.getBoxMax()[dim] - cutoff;
            max[dim] = autoPas.getBoxMax()[dim];
            if (autoPas.getBoxMax()[dim] == boxMax[dim]) {
              needsShift = true;
            }
          } else {  // 0
            min[dim] = autoPas.getBoxMin()[dim];
            max[dim] = autoPas.getBoxMax()[dim];
          }
          if (needsShift) {
            shiftVec[dim] = -(boxMax[dim] - boxMin[dim]) * direction[dim];
          } else {
            shiftVec[dim] = 0;
          }
        }
        // here it is important to only iterate over the owned particles!
        for (auto iter = autoPas.getRegionIterator(min, max, autopas::IteratorBehavior::owned); iter.isValid();
             ++iter) {
          auto particleCopy = *iter;
          particleCopy.addR(shiftVec);
          haloParticles.push_back(particleCopy);
        }
      }
    }
  }

  return haloParticles;
}

size_t addEnteringParticles(autopas::AutoPas<Molecule> &autoPas, const std::vector<Molecule> &enteringParticles) {
  size_t numAdded = 0;
  for (const auto &p : enteringParticles) {
    if (autopas::utils::inBox(p.getR(), autoPas.getBoxMin(), autoPas.getBoxMax())) {
      autoPas.addParticle(p);
      ++numAdded;
    }
  }
  return numAdded;
}

void addHaloParticles(autopas::AutoPas<Molecule> &autoPas, const std::vector<Molecule> &haloParticles) {
  for (const auto &p : haloParticles) {
    autoPas.addHaloParticle(p);
  }
}

template <typename Functor>
void doSimulationLoop(autopas::AutoPas<Molecule> &autoPas, Functor *functor) {
  // 1. update Container; return value is vector of invalid == leaving particles!
  auto invalidParticles = autoPas.updateContainer();

  // 2. leaving and entering particles
  const auto &sendLeavingParticles = invalidParticles;
  // 2b. get+add entering particles (addParticle)
  const auto &enteringParticles = convertToEnteringParticles(sendLeavingParticles);
  auto numAdded = addEnteringParticles(autoPas, enteringParticles);

  EXPECT_EQ(numAdded, enteringParticles.size());

  // 3. halo particles
  // 3a. identify and send inner particles that are in the halo of other autopas instances or itself.
  auto sendHaloParticles = identifyAndSendHaloParticles(autoPas);

  // 3b. get halo particles
  const auto &recvHaloParticles = sendHaloParticles;
  addHaloParticles(autoPas, recvHaloParticles);

  // 4. iteratePairwise
  autoPas.iteratePairwise(functor);
}

template <typename Functor>
void doSimulationLoop(autopas::AutoPas<Molecule> &autoPas1, autopas::AutoPas<Molecule> &autoPas2, Functor *functor1,
                      Functor *functor2) {
  // 1. update Container; return value is vector of invalid = leaving particles!
  auto invalidParticles1 = autoPas1.updateContainer();
  auto invalidParticles2 = autoPas2.updateContainer();

  // 2. leaving and entering particles
  const auto &sendLeavingParticles1 = invalidParticles1;
  const auto &sendLeavingParticles2 = invalidParticles2;
  // 2b. get+add entering particles (addParticle)
  const auto &enteringParticles2 = convertToEnteringParticles(sendLeavingParticles1);
  const auto &enteringParticles1 = convertToEnteringParticles(sendLeavingParticles2);

  // the particles may either still be in the same container (just going over periodic boundaries) or in the other.
  size_t numAdded = 0;
  numAdded += addEnteringParticles(autoPas1, enteringParticles1);
  numAdded += addEnteringParticles(autoPas1, enteringParticles2);
  numAdded += addEnteringParticles(autoPas2, enteringParticles1);
  numAdded += addEnteringParticles(autoPas2, enteringParticles2);

  ASSERT_EQ(numAdded, enteringParticles1.size() + enteringParticles2.size());

  // 3. halo particles
  // 3a. identify and send inner particles that are in the halo of other autopas instances or itself.
  auto sendHaloParticles1 = identifyAndSendHaloParticles(autoPas1);
  auto sendHaloParticles2 = identifyAndSendHaloParticles(autoPas2);

  // 3b. get halo particles
  const auto &recvHaloParticles2 = sendHaloParticles1;
  const auto &recvHaloParticles1 = sendHaloParticles2;
  addHaloParticles(autoPas1, recvHaloParticles1);
  addHaloParticles(autoPas2, recvHaloParticles2);

  // 4. iteratePairwise
  autoPas1.iteratePairwise(functor1);
  autoPas2.iteratePairwise(functor2);
}

template <typename Functor>
void doAssertions(autopas::AutoPas<Molecule> &autoPas, Functor *functor, unsigned long numParticlesExpected, int line) {
  std::vector<Molecule> molecules(numParticlesExpected);
  size_t numParticles = 0;
  for (auto iter = autoPas.begin(autopas::IteratorBehavior::owned); iter.isValid(); ++iter) {
    ASSERT_LT(numParticles, numParticlesExpected) << "Too many particles owned by this container." << std::endl
                                                  << "Called from line: " << line;
    molecules[numParticles++] = *iter;
  }
  ASSERT_EQ(numParticles, numParticlesExpected)
      << "The container should own exactly " << numParticlesExpected << " particles!" << std::endl
      << "Called from line: " << line;

  for (auto &mol : molecules) {
    EXPECT_NEAR(autopas::utils::ArrayMath::dot(mol.getF(), mol.getF()), 390144. * 390144., 1.)
        << "wrong force calculated for particle: " << mol.toString() << std::endl
        << "Called from line: " << line;
  }

  EXPECT_NEAR(functor->getUpot(), 16128.983372449373 * numParticles / 2., 1e-5) << "wrong upot calculated" << std::endl
                                                                                << "Called from line: " << line;
  EXPECT_NEAR(functor->getVirial(), 195072. * numParticles / 2., 1e-5) << "wrong virial calculated" << std::endl
                                                                       << "Called from line: " << line;
}

template <typename Functor>
void doAssertions(autopas::AutoPas<Molecule> &autoPas1, autopas::AutoPas<Molecule> &autoPas2, Functor *functor1,
                  Functor *functor2, int line) {
  std::array<Molecule, 2> molecules{};
  size_t numParticles = 0;
  for (auto iter = autoPas1.begin(autopas::IteratorBehavior::owned); iter.isValid(); ++iter) {
    ASSERT_LT(numParticles, 2) << "Too many owned particles." << std::endl << "Called from line: " << line;
    molecules[numParticles++] = *iter;
  }
  for (auto iter = autoPas2.begin(autopas::IteratorBehavior::owned); iter.isValid(); ++iter) {
    ASSERT_LT(numParticles, 2) << "Too many owned particles." << std::endl << "Called from line: " << line;
    molecules[numParticles++] = *iter;
  }
  ASSERT_EQ(numParticles, 2) << "There should be exactly two owned particles!" << std::endl
                             << "Called from line: " << line;

  for (auto &mol : molecules) {
    EXPECT_DOUBLE_EQ(autopas::utils::ArrayMath::dot(mol.getF(), mol.getF()), 390144. * 390144)
        << "wrong force calculated.";
  }

  EXPECT_DOUBLE_EQ(functor1->getUpot() + functor2->getUpot(), 16128.983372449373)
      << "wrong upot calculated" << std::endl
      << "Called from line: " << line;
  EXPECT_DOUBLE_EQ(functor1->getVirial() + functor2->getVirial(), 195072.) << "wrong virial calculated" << std::endl
                                                                           << "Called from line: " << line;
}

void setFromOptions(const testingTuple &options, autopas::AutoPas<Molecule> &autoPas) {
  auto containerOption = std::get<0>(std::get<0>(options));
  auto traversalOption = std::get<1>(std::get<0>(options));
  auto loadEstimatorOption = std::get<2>(std::get<0>(options));
  auto dataLayoutOption = std::get<1>(options);
  auto newton3Option = std::get<2>(options);
  auto cellSizeOption = std::get<3>(options);

  autoPas.setAllowedContainers({containerOption});
  autoPas.setAllowedTraversals({traversalOption});
  autoPas.setAllowedLoadEstimators({loadEstimatorOption});
  autoPas.setAllowedDataLayouts({dataLayoutOption});
  autoPas.setAllowedNewton3Options({newton3Option});
  autoPas.setAllowedCellSizeFactors(autopas::NumberSetFinite<double>(std::set<double>({cellSizeOption})));
}

void testSimulationLoop(testingTuple options) {
  // create AutoPas object
  autopas::AutoPas<Molecule> autoPas;

  setFromOptions(options, autoPas);

  defaultInit(autoPas);

  int numParticles = 0;
  int maxID = 0;

  auto addParticlePair = [&autoPas, &numParticles, &maxID](std::array<double, 3> pos1) {
    // create two particles with distance .5
    double distance = .5;
    std::array<double, 3> distVec{0., distance, 0.};
    std::array<double, 3> pos2 = autopas::utils::ArrayMath::add(pos1, distVec);

    Molecule particle1(pos1, {0., 0., 0.}, maxID++, 0);
    Molecule particle2(pos2, {0., 0., 0.}, maxID++, 0);
    numParticles += 2;

    // add the two particles!
    autoPas.addParticle(particle1);
    autoPas.addParticle(particle2);
  };

  auto moveParticlesAndResetF = [&autoPas](std::array<double, 3> moveVec) {
    for (auto iter = autoPas.begin(autopas::IteratorBehavior::owned); iter.isValid(); ++iter) {
      iter->setR(autopas::utils::ArrayMath::add(iter->getR(), moveVec));
      iter->setF(zeroArr);
    }
  };

  auto deleteIDs = [&autoPas, &numParticles](std::set<unsigned long> ids) {
    for (auto iter = autoPas.begin(autopas::IteratorBehavior::owned); iter.isValid(); ++iter) {
      if (ids.find(iter->getID()) != ids.end()) {
        autoPas.deleteParticle(iter);
        --numParticles;
      }
    }
  };

  addParticlePair({9.99, 5., 5.});

  autopas::LJFunctor<Molecule, /* shifting */ true, /* mixing */ false, autopas::FunctorN3Modes::Both,
                     /* globals */ true>
      functor(cutoff);
  functor.setParticleProperties(24.0, 1);
  // do first simulation loop
  doSimulationLoop(autoPas, &functor);

  doAssertions(autoPas, &functor, numParticles, __LINE__);

<<<<<<< HEAD
  moveParticlesAndResetF({autoPas.getVerletSkin() / 6, 0., 0.});
=======
  moveParticlesAndResetF({autoPas.verletSkin() / 6, 0., 0.});
>>>>>>> 72799a1a
  addParticlePair({9.99, 1., 5.});

  // do second simulation loop
  doSimulationLoop(autoPas, &functor);

  doAssertions(autoPas, &functor, numParticles, __LINE__);

<<<<<<< HEAD
  moveParticlesAndResetF({-autoPas.getVerletSkin() / 6, 0., 0.});
=======
  moveParticlesAndResetF({-autoPas.verletSkin() / 6, 0., 0.});
>>>>>>> 72799a1a
  addParticlePair({9.99, 7., 5.});
  deleteIDs({2, 3});

  // do third simulation loop.
  doSimulationLoop(autoPas, &functor);

  doAssertions(autoPas, &functor, numParticles, __LINE__);

  // update positions a bit (outside of domain!) + reset F
<<<<<<< HEAD
  moveParticlesAndResetF({autoPas.getVerletSkin() / 6, 0., 0.});
=======
  moveParticlesAndResetF({autoPas.verletSkin() / 6, 0., 0.});
>>>>>>> 72799a1a

  // do fourth simulation loop, tests rebuilding of container.
  doSimulationLoop(autoPas, &functor);

  doAssertions(autoPas, &functor, numParticles, __LINE__);
}

/**
 * This test checks the correct calculation of an AutoPas container, where:
 * The container owns 26 particles, that lie with a distance of 0.25 away from the centers of the faces and edges, as
 * well as from the corners of the box. They always lie on a straight line `a` from these points to the center of the
 * box. Additionally, the container owns 26 halo particles that lie outside of the container on the same line `a` with a
 * distance of 0.5 from the owned particle.
 * No additional halo exchange is simulated in this test.
 * @param options
 */
void testHaloCalculation(testingTuple options) {
  // create AutoPas object
  autopas::AutoPas<Molecule> autoPas;

  setFromOptions(options, autoPas);

  defaultInit(autoPas);

  // create particle pairs with distance .5
  double distance = .5;
  unsigned long id = 0;
  for (int x_diff : {-1, 0, 1}) {
    for (int y_diff : {-1, 0, 1}) {
      //    for (int y_diff : {0}) {
      for (int z_diff : {-1, 0, 1}) {
        //      for (int z_diff : {0}) {
        if (x_diff == 0 and y_diff == 0 and z_diff == 0) {
          continue;
        }
        double mul = 5.;
        double mid = 5.;
        std::array<double, 3> edge{x_diff * mul + mid, y_diff * mul + mid, z_diff * mul + mid};

        std::array<double, 3> diff = {x_diff * 1., y_diff * 1., z_diff * 1.};
        diff = autopas::utils::ArrayMath::mulScalar(autopas::utils::ArrayMath::normalize(diff), distance / 2.);

        auto pos1 = autopas::utils::ArrayMath::sub(edge, diff);
        auto pos2 = autopas::utils::ArrayMath::add(edge, diff);

        Molecule particle1(pos1, {0., 0., 0.}, id++);
        autoPas.addParticle(particle1);
        Molecule particle2(pos2, {0., 0., 0.}, id++);
        autoPas.addHaloParticle(particle2);
      }
    }
  }

  autopas::LJFunctor<Molecule, /* shifting */ true, /*mixing*/ false, autopas::FunctorN3Modes::Both,
                     /*globals*/ true>
      functor(cutoff);
  functor.setParticleProperties(24, 1);

  autoPas.iteratePairwise(&functor);

  doAssertions(autoPas, &functor, 26, __LINE__);
}

TEST_P(AutoPasInterfaceTest, SimulationLoopTest) {
  // this test checks the correct behavior of the autopas interface.
  auto options = GetParam();
  try {
    testSimulationLoop(options);
  } catch (autopas::utils::ExceptionHandler::AutoPasException &autoPasException) {
    std::string str = autoPasException.what();
    if (str.find("Trying to execute a traversal that is not applicable") != std::string::npos) {
      GTEST_SKIP() << "skipped with exception: " << autoPasException.what() << std::endl;
    } else {
      // rethrow
      throw;
    }
  }
}

/**
 * This test checks the correct behavior of the AutoPas interface with respect to halo calculations, see also the
 * comments of testHaloCalculation() for a more detailed description.
 */
TEST_P(AutoPasInterfaceTest, HaloCalculationTest) {
  auto options = GetParam();
  try {
    testHaloCalculation(options);
  } catch (autopas::utils::ExceptionHandler::AutoPasException &autoPasException) {
    std::string str = autoPasException.what();
    if (str.find("Trying to execute a traversal that is not applicable") != std::string::npos) {
      GTEST_SKIP() << "skipped with exception: " << autoPasException.what() << std::endl;
    } else {
      // rethrow
      throw;
    }
  }
}

using ::testing::Combine;
using ::testing::UnorderedElementsAreArray;
using ::testing::Values;
using ::testing::ValuesIn;

INSTANTIATE_TEST_SUITE_P(
    Generated, AutoPasInterfaceTest,
    // proper indent
    Combine(ValuesIn([]() -> std::vector<std::tuple<autopas::ContainerOption, autopas::TraversalOption,
                                                    autopas::LoadEstimatorOption>> {
              std::vector<std::tuple<autopas::ContainerOption, autopas::TraversalOption, autopas::LoadEstimatorOption>>
                  tupleVector;
              for (const auto &containerOption : autopas::ContainerOption::getAllOptions()) {
                auto compatibleTraversals = autopas::compatibleTraversals::allCompatibleTraversals(containerOption);
                for (const auto &traversalOption : compatibleTraversals) {
                  auto compatibleLoadEstimators = autopas::loadEstimators::getApplicableLoadEstimators(
                      containerOption, traversalOption, autopas::LoadEstimatorOption::getAllOptions());
                  for (const auto &loadEstimatorOption : compatibleLoadEstimators) {
                    tupleVector.emplace_back(containerOption, traversalOption, loadEstimatorOption);
                  }
                }
              }
              return tupleVector;
            }()),
            ValuesIn(autopas::DataLayoutOption::getAllOptions()), ValuesIn(autopas::Newton3Option::getAllOptions()),
            Values(0.5, 1., 1.5)),
    AutoPasInterfaceTest::PrintToStringParamName());

////////////////////////////////////////////// FOR EVERY SINGLE CONTAINER //////////////////////////////////////////////

TEST_P(AutoPasInterface1ContainersTest, testResize) {
  // init an autopas object
  autopas::AutoPas<Molecule> autoPas;
  autoPas.setBoxMin({0, 0, 0});
  autoPas.setBoxMax({10, 10, 10});
  autoPas.setCutoff(1);
  autoPas.setVerletSkinPerTimestep(0.1);

  const auto &containerOp = GetParam();
  autoPas.setAllowedContainers({containerOp});
  autoPas.setAllowedTraversals(autopas::compatibleTraversals::allCompatibleTraversals(containerOp));

  autoPas.init();

  ASSERT_EQ(autoPas.getNumberOfParticles(autopas::IteratorBehavior::ownedOrHalo), 0)
      << "Container was not initialized empty!";

  // add three purposely placed particles
  auto expectedParticles = addParticlesMinMidMax(autoPas);
  ASSERT_EQ(autoPas.getNumberOfParticles(autopas::IteratorBehavior::owned), expectedParticles.size())
      << "Container did not receive all particles before resize()!";

  auto boxMinNew = autopas::utils::ArrayMath::add(autoPas.getBoxMin(), {.5, .5, .5});
  auto boxMaxNew = autopas::utils::ArrayMath::add(autoPas.getBoxMax(), {1, 1, 1});

  auto particlesOutside = autoPas.resizeBox(boxMinNew, boxMaxNew);

  // remove particles that are now outside from the expectation
  for (auto &p : particlesOutside) {
    auto pInExpected = std::find(expectedParticles.begin(), expectedParticles.end(), p);
    EXPECT_NE(pInExpected, expectedParticles.end())
        << "Particle that was returned as \"outside\" is not one of the initially expected particles!";
    if (pInExpected != expectedParticles.end()) {
      expectedParticles.erase(pInExpected);
    }
  }

  ASSERT_EQ(autoPas.getNumberOfParticles(), expectedParticles.size())
      << "Container does not contain all particles after resize!";

  std::vector<Molecule> particlesInsideAfterResize{};
  particlesInsideAfterResize.reserve(autoPas.getNumberOfParticles());
  for (auto &p : autoPas) {
    particlesInsideAfterResize.push_back(p);
  }

  EXPECT_THAT(particlesInsideAfterResize, ::testing::UnorderedElementsAreArray(expectedParticles));
}

INSTANTIATE_TEST_SUITE_P(Generated, AutoPasInterface1ContainersTest, ValuesIn(getTestableContainerOptions()),
                         AutoPasInterface1ContainersTest::PrintToStringParamName());

/////////////////////////////////////// FOR EVERY COMBINATION OF TWO CONTAINERS ////////////////////////////////////////

void testSimulationLoop(autopas::ContainerOption containerOption1, autopas::ContainerOption containerOption2,
                        size_t autoPasDirection) {
  // create AutoPas object
  autopas::AutoPas<Molecule> autoPas1;
  autoPas1.setOutputSuffix("1_");
  autoPas1.setAllowedContainers(std::set<autopas::ContainerOption>{containerOption1});
  autoPas1.setAllowedTraversals(autopas::compatibleTraversals::allCompatibleTraversals(containerOption1));
  autopas::AutoPas<Molecule> autoPas2;
  autoPas2.setOutputSuffix("2_");
  autoPas2.setAllowedContainers(std::set<autopas::ContainerOption>{containerOption2});
  autoPas2.setAllowedTraversals(autopas::compatibleTraversals::allCompatibleTraversals(containerOption2));

  defaultInit(autoPas1, autoPas2, autoPasDirection);

  // create two particles with distance .5
  double distance = .5;
  std::array<double, 3> pos1{9.99, 5., 5.};
  std::array<double, 3> distVec{0., distance, 0.};
  std::array<double, 3> pos2 = autopas::utils::ArrayMath::add(pos1, distVec);

  {
    Molecule particle1(pos1, {0., 0., 0.}, 0, 0);
    Molecule particle2(pos2, {0., 0., 0.}, 1, 0);

    // add the two particles!
    for (auto *p : {&particle1, &particle2}) {
      if (autopas::utils::inBox(p->getR(), autoPas1.getBoxMin(), autoPas1.getBoxMax())) {
        autoPas1.addParticle(*p);
      } else {
        autoPas2.addParticle(*p);
      }
    }
  }

  constexpr bool shifting = true;
  constexpr bool mixing = false;
  autopas::LJFunctor<Molecule, shifting, mixing, autopas::FunctorN3Modes::Both, true> functor1(cutoff);
  functor1.setParticleProperties(24.0, 1);
  autopas::LJFunctor<Molecule, shifting, mixing, autopas::FunctorN3Modes::Both, true> functor2(cutoff);
  functor2.setParticleProperties(24.0, 1);
  // do first simulation loop
  doSimulationLoop(autoPas1, autoPas2, &functor1, &functor2);

  doAssertions(autoPas1, autoPas2, &functor1, &functor2, __LINE__);

  // update positions a bit (outside of domain!) + reset F
  {
<<<<<<< HEAD
    std::array<double, 3> moveVec{autoPas.getVerletSkin() / 3., 0., 0.};
=======
    std::array<double, 3> moveVec{autoPas.verletSkin() / 3., 0., 0.};
>>>>>>> 72799a1a
    for (auto *aP : {&autoPas1, &autoPas2}) {
      for (auto iter = aP->begin(autopas::IteratorBehavior::owned); iter.isValid(); ++iter) {
        iter->setR(autopas::utils::ArrayMath::add(iter->getR(), moveVec));
        iter->setF(zeroArr);
      }
    }
  }

  // do second simulation loop
  doSimulationLoop(autoPas1, autoPas2, &functor1, &functor2);

  doAssertions(autoPas1, autoPas2, &functor1, &functor2, __LINE__);

  // update positions a bit (outside of domain!) + reset F
  {
<<<<<<< HEAD
    std::array<double, 3> moveVec{-autoPas.getVerletSkin() / 3., 0., 0.};
=======
    std::array<double, 3> moveVec{-autoPas.verletSkin() / 3., 0., 0.};
>>>>>>> 72799a1a
    for (auto *aP : {&autoPas1, &autoPas2}) {
      for (auto iter = aP->begin(autopas::IteratorBehavior::owned); iter.isValid(); ++iter) {
        iter->setR(autopas::utils::ArrayMath::add(iter->getR(), moveVec));
        iter->setF(zeroArr);
      }
    }
  }

  // do third simulation loop
  doSimulationLoop(autoPas1, autoPas2, &functor1, &functor2);

  doAssertions(autoPas1, autoPas2, &functor1, &functor2, __LINE__);

  // update positions a bit (outside of domain!) + reset F
  {
<<<<<<< HEAD
    std::array<double, 3> moveVec{autoPas.getVerletSkin() / 3., 0., 0.};
=======
    std::array<double, 3> moveVec{autoPas.verletSkin() / 3., 0., 0.};
>>>>>>> 72799a1a
    for (auto *aP : {&autoPas1, &autoPas2}) {
      for (auto iter = aP->begin(autopas::IteratorBehavior::owned); iter.isValid(); ++iter) {
        iter->setR(autopas::utils::ArrayMath::add(iter->getR(), moveVec));
        iter->setF(zeroArr);
      }
    }
  }

  // do fourth simulation loop
  doSimulationLoop(autoPas1, autoPas2, &functor1, &functor2);

  doAssertions(autoPas1, autoPas2, &functor1, &functor2, __LINE__);
}

TEST_P(AutoPasInterface2ContainersTest, SimulationLoopTest) {
  // this test checks the correct behavior of the autopas interface.
  auto containerOptionTuple = GetParam();
  testSimulationLoop(std::get<0>(containerOptionTuple), std::get<1>(containerOptionTuple), 0);
}

using ::testing::Combine;
using ::testing::UnorderedElementsAreArray;
using ::testing::ValuesIn;

INSTANTIATE_TEST_SUITE_P(Generated, AutoPasInterface2ContainersTest,
                         Combine(ValuesIn(getTestableContainerOptions()), ValuesIn(getTestableContainerOptions())),
                         AutoPasInterface2ContainersTest::PrintToStringParamName());<|MERGE_RESOLUTION|>--- conflicted
+++ resolved
@@ -26,15 +26,10 @@
   autoPas.setBoxMin(boxMin);
   autoPas.setBoxMax(boxMax);
   autoPas.setCutoff(cutoff);
-  autoPas.setVerletSkinPerTimestep(skinPerTimestep);
+  autoPas.setVerletSkinPerTimestepPerTimestep(skinPerTimestepPerTimestep);
   autoPas.setVerletRebuildFrequency(3);
   autoPas.setNumSamples(3);
 
-<<<<<<< HEAD
-=======
-  //double skin = autoPas.verletSkin();
-
->>>>>>> 72799a1a
   // init autopas
   autoPas.init();
 }
@@ -52,7 +47,7 @@
 
   for (auto &aP : {&autoPas1, &autoPas2}) {
     aP->setCutoff(cutoff);
-    aP->setVerletSkinPerTimestep(skinPerTimestep);
+    aP->setVerletSkinPerTimestepPerTimestep(skinPerTimestepPerTimestep);
     aP->setVerletRebuildFrequency(2);
     aP->setNumSamples(2);
     // init autopas
@@ -341,11 +336,7 @@
 
   doAssertions(autoPas, &functor, numParticles, __LINE__);
 
-<<<<<<< HEAD
   moveParticlesAndResetF({autoPas.getVerletSkin() / 6, 0., 0.});
-=======
-  moveParticlesAndResetF({autoPas.verletSkin() / 6, 0., 0.});
->>>>>>> 72799a1a
   addParticlePair({9.99, 1., 5.});
 
   // do second simulation loop
@@ -353,11 +344,7 @@
 
   doAssertions(autoPas, &functor, numParticles, __LINE__);
 
-<<<<<<< HEAD
   moveParticlesAndResetF({-autoPas.getVerletSkin() / 6, 0., 0.});
-=======
-  moveParticlesAndResetF({-autoPas.verletSkin() / 6, 0., 0.});
->>>>>>> 72799a1a
   addParticlePair({9.99, 7., 5.});
   deleteIDs({2, 3});
 
@@ -367,11 +354,7 @@
   doAssertions(autoPas, &functor, numParticles, __LINE__);
 
   // update positions a bit (outside of domain!) + reset F
-<<<<<<< HEAD
   moveParticlesAndResetF({autoPas.getVerletSkin() / 6, 0., 0.});
-=======
-  moveParticlesAndResetF({autoPas.verletSkin() / 6, 0., 0.});
->>>>>>> 72799a1a
 
   // do fourth simulation loop, tests rebuilding of container.
   doSimulationLoop(autoPas, &functor);
@@ -601,11 +584,7 @@
 
   // update positions a bit (outside of domain!) + reset F
   {
-<<<<<<< HEAD
     std::array<double, 3> moveVec{autoPas.getVerletSkin() / 3., 0., 0.};
-=======
-    std::array<double, 3> moveVec{autoPas.verletSkin() / 3., 0., 0.};
->>>>>>> 72799a1a
     for (auto *aP : {&autoPas1, &autoPas2}) {
       for (auto iter = aP->begin(autopas::IteratorBehavior::owned); iter.isValid(); ++iter) {
         iter->setR(autopas::utils::ArrayMath::add(iter->getR(), moveVec));
@@ -621,11 +600,7 @@
 
   // update positions a bit (outside of domain!) + reset F
   {
-<<<<<<< HEAD
     std::array<double, 3> moveVec{-autoPas.getVerletSkin() / 3., 0., 0.};
-=======
-    std::array<double, 3> moveVec{-autoPas.verletSkin() / 3., 0., 0.};
->>>>>>> 72799a1a
     for (auto *aP : {&autoPas1, &autoPas2}) {
       for (auto iter = aP->begin(autopas::IteratorBehavior::owned); iter.isValid(); ++iter) {
         iter->setR(autopas::utils::ArrayMath::add(iter->getR(), moveVec));
@@ -641,11 +616,7 @@
 
   // update positions a bit (outside of domain!) + reset F
   {
-<<<<<<< HEAD
     std::array<double, 3> moveVec{autoPas.getVerletSkin() / 3., 0., 0.};
-=======
-    std::array<double, 3> moveVec{autoPas.verletSkin() / 3., 0., 0.};
->>>>>>> 72799a1a
     for (auto *aP : {&autoPas1, &autoPas2}) {
       for (auto iter = aP->begin(autopas::IteratorBehavior::owned); iter.isValid(); ++iter) {
         iter->setR(autopas::utils::ArrayMath::add(iter->getR(), moveVec));
