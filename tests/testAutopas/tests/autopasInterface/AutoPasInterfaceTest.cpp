--- conflicted
+++ resolved
@@ -11,11 +11,7 @@
 constexpr double skin = 0.2;
 constexpr std::array<double, 3> boxMin{0., 0., 0.};
 constexpr std::array<double, 3> boxMax{10., 10., 10.};
-<<<<<<< HEAD
-constexpr std::array<double, 3> haloBoxMax{10. + skin + cutoff, 10. + skin + cutoff, 10. + skin + cutoff};
-=======
-
->>>>>>> 4c8cb1ef
+
 constexpr double shift = 0.1;
 constexpr std::array<double, 3> zeroArr = {0., 0., 0.};
 
