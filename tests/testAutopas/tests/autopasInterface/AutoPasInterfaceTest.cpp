/**
 * @file AutoPasInterfaceTest.cpp
 * @author seckler
 * @date 13.05.19
 */

#include "AutoPasInterfaceTest.h"

#include "autopas/AutoPasDecl.h"
#include "autopas/containers/CompatibleLoadEstimators.h"
<<<<<<< HEAD
#include "autopas/molecularDynamics/LJFunctor.h"
#include "autopas/tuning/Configuration.h"
#include "autopas/tuning/selectors/ContainerSelector.h"
#include "autopas/tuning/selectors/ContainerSelectorInfo.h"
#include "autopas/tuning/selectors/TraversalSelector.h"
#include "autopas/tuning/selectors/TraversalSelectorInfo.h"
#include "autopas/tuning/utils/SearchSpaceGenerators.h"
#include "autopas/utils/StaticCellSelector.h"
#include "testingHelpers/NumThreadGuard.h"
#include "testingHelpers/commonTypedefs.h"

extern template class autopas::AutoPas<Molecule>;
using LJFunctorGlobals =
    autopas::LJFunctor<Molecule, /* shifting */ true, /*mixing*/ false, autopas::FunctorN3Modes::Both,
                       /*globals*/ true>;
extern template bool autopas::AutoPas<Molecule>::iteratePairwise(LJFunctorGlobals *);
=======
#include "molecularDynamicsLibrary/LJFunctor.h"
#include "testingHelpers/commonTypedefs.h"

extern template class autopas::AutoPas<Molecule>;
extern template bool autopas::AutoPas<Molecule>::iteratePairwise(mdLib::LJFunctor<Molecule, true, false> *);
>>>>>>> dcbadd01

constexpr double cutoff = 1.1;
constexpr double skinPerTimestep = 0.2;
constexpr unsigned int rebuildFrequency = 3;
constexpr std::array<double, 3> boxMin{0., 0., 0.};
constexpr std::array<double, 3> boxMax{10., 10., 10.};

constexpr std::array<double, 3> zeroArr = {0., 0., 0.};

template <typename AutoPasT>
void defaultInit(AutoPasT &autoPas) {
  autoPas.setBoxMin(boxMin);
  autoPas.setBoxMax(boxMax);
  autoPas.setCutoff(cutoff);
  autoPas.setVerletSkinPerTimestep(skinPerTimestep);
  autoPas.setVerletRebuildFrequency(rebuildFrequency);
  autoPas.setNumSamples(3);

  // init autopas
  autoPas.init();
}

template <typename AutoPasT>
void defaultInit(AutoPasT &autoPas1, AutoPasT &autoPas2, size_t direction) {
  autoPas1.setBoxMin(boxMin);
  autoPas2.setBoxMax(boxMax);

  auto midLow = boxMin, midHigh = boxMax;
  midLow[direction] = (boxMax[direction] + boxMin[direction]) / 2;
  midHigh[direction] = (boxMax[direction] + boxMin[direction]) / 2;
  autoPas1.setBoxMax(midHigh);
  autoPas2.setBoxMin(midLow);

  for (auto &aP : {&autoPas1, &autoPas2}) {
    aP->setCutoff(cutoff);
    aP->setVerletSkinPerTimestep(skinPerTimestep);
    aP->setVerletRebuildFrequency(2);
    aP->setNumSamples(2);
    // init autopas
    aP->init();
  }
}

/**
 * Convert the leaving particle to entering particles.
 * Hereby the periodic boundary position change is done.
 * @param leavingParticles
 * @return vector of particles that will enter the container.
 */
std::vector<Molecule> convertToEnteringParticles(const std::vector<Molecule> &leavingParticles) {
  std::vector<Molecule> enteringParticles{leavingParticles};
  for (auto &p : enteringParticles) {
    auto pos = p.getR();
    for (auto dim = 0; dim < 3; dim++) {
      if (pos[dim] < boxMin[dim]) {
        // has to be smaller than boxMax
        pos[dim] = std::min(std::nextafter(boxMax[dim], -1), pos[dim] + (boxMax[dim] - boxMin[dim]));
      } else if (pos[dim] >= boxMax[dim]) {
        // should at least be boxMin
        pos[dim] = std::max(boxMin[dim], pos[dim] - (boxMax[dim] - boxMin[dim]));
      }
    }
    p.setR(pos);
  }
  return enteringParticles;
}

/**
 * Identifies and sends particles that are in the halo of neighboring AutoPas instances or the same instance (periodic
 * boundaries).
 * @param autoPas
 * @return vector of particles that are already shifted for the next process.
 */
auto identifyAndSendHaloParticles(autopas::AutoPas<Molecule> &autoPas) {
  std::vector<Molecule> haloParticles;

  for (const int x : {-1, 0, 1}) {
    for (const int y : {-1, 0, 1}) {
      for (const int z : {-1, 0, 1}) {
        if (x == 0 and y == 0 and z == 0) continue;
        std::array<int, 3> direction{x, y, z};
        std::array<double, 3> min{}, max{}, shiftVec{};
        for (size_t dim = 0; dim < 3; ++dim) {
          // The search domain has to be enlarged as the position of the particles is not certain.
          bool needsShift = false;
          if (direction[dim] == -1) {
            min[dim] = autoPas.getBoxMin()[dim];
            max[dim] = autoPas.getBoxMin()[dim] + cutoff;
            if (autoPas.getBoxMin()[dim] == boxMin[dim]) {
              needsShift = true;
            }
          } else if (direction[dim] == 1) {
            min[dim] = autoPas.getBoxMax()[dim] - cutoff;
            max[dim] = autoPas.getBoxMax()[dim];
            if (autoPas.getBoxMax()[dim] == boxMax[dim]) {
              needsShift = true;
            }
          } else {  // 0
            min[dim] = autoPas.getBoxMin()[dim];
            max[dim] = autoPas.getBoxMax()[dim];
          }
          if (needsShift) {
            shiftVec[dim] = -(boxMax[dim] - boxMin[dim]) * direction[dim];
          } else {
            shiftVec[dim] = 0;
          }
        }
        // here it is important to only iterate over the owned particles!
        for (auto iter = autoPas.getRegionIterator(min, max, autopas::IteratorBehavior::owned); iter.isValid();
             ++iter) {
          auto particleCopy = *iter;
          particleCopy.addR(shiftVec);
          haloParticles.push_back(particleCopy);
        }
      }
    }
  }

  return haloParticles;
}

size_t addEnteringParticles(autopas::AutoPas<Molecule> &autoPas, const std::vector<Molecule> &enteringParticles) {
  size_t numAdded = 0;
  for (const auto &p : enteringParticles) {
    if (autopas::utils::inBox(p.getR(), autoPas.getBoxMin(), autoPas.getBoxMax())) {
      autoPas.addParticle(p);
      ++numAdded;
    }
  }
  return numAdded;
}

void addHaloParticles(autopas::AutoPas<Molecule> &autoPas, const std::vector<Molecule> &haloParticles) {
  for (const auto &p : haloParticles) {
    autoPas.addHaloParticle(p);
  }
}

template <typename Functor>
void doSimulationLoop(autopas::AutoPas<Molecule> &autoPas, Functor *functor) {
  // 1. update Container; return value is vector of invalid == leaving particles!
  auto invalidParticles = autoPas.updateContainer();

  // 2. leaving and entering particles
  const auto &sendLeavingParticles = invalidParticles;
  // 2b. get+add entering particles (addParticle)
  const auto &enteringParticles = convertToEnteringParticles(sendLeavingParticles);
  auto numAdded = addEnteringParticles(autoPas, enteringParticles);

  EXPECT_EQ(numAdded, enteringParticles.size());

  // 3. halo particles
  // 3a. identify and send inner particles that are in the halo of other autopas instances or itself.
  auto sendHaloParticles = identifyAndSendHaloParticles(autoPas);

  // 3b. get halo particles
  const auto &recvHaloParticles = sendHaloParticles;
  addHaloParticles(autoPas, recvHaloParticles);

  // 4. iteratePairwise
  autoPas.iteratePairwise(functor);
}

template <typename Functor>
void doSimulationLoop(autopas::AutoPas<Molecule> &autoPas1, autopas::AutoPas<Molecule> &autoPas2, Functor *functor1,
                      Functor *functor2) {
  // 1. update Container; return value is vector of invalid = leaving particles!
  auto invalidParticles1 = autoPas1.updateContainer();
  auto invalidParticles2 = autoPas2.updateContainer();

  // 2. leaving and entering particles
  const auto &sendLeavingParticles1 = invalidParticles1;
  const auto &sendLeavingParticles2 = invalidParticles2;
  // 2b. get+add entering particles (addParticle)
  const auto &enteringParticles2 = convertToEnteringParticles(sendLeavingParticles1);
  const auto &enteringParticles1 = convertToEnteringParticles(sendLeavingParticles2);

  // the particles may either still be in the same container (just going over periodic boundaries) or in the other.
  size_t numAdded = 0;
  numAdded += addEnteringParticles(autoPas1, enteringParticles1);
  numAdded += addEnteringParticles(autoPas1, enteringParticles2);
  numAdded += addEnteringParticles(autoPas2, enteringParticles1);
  numAdded += addEnteringParticles(autoPas2, enteringParticles2);

  ASSERT_EQ(numAdded, enteringParticles1.size() + enteringParticles2.size());

  // 3. halo particles
  // 3a. identify and send inner particles that are in the halo of other autopas instances or itself.
  auto sendHaloParticles1 = identifyAndSendHaloParticles(autoPas1);
  auto sendHaloParticles2 = identifyAndSendHaloParticles(autoPas2);

  // 3b. get halo particles
  const auto &recvHaloParticles2 = sendHaloParticles1;
  const auto &recvHaloParticles1 = sendHaloParticles2;
  addHaloParticles(autoPas1, recvHaloParticles1);
  addHaloParticles(autoPas2, recvHaloParticles2);

  // 4. iteratePairwise
  autoPas1.iteratePairwise(functor1);
  autoPas2.iteratePairwise(functor2);
}

template <typename Functor>
void doAssertions(autopas::AutoPas<Molecule> &autoPas, Functor *functor, unsigned long numParticlesExpected, int line) {
  std::vector<Molecule> molecules(numParticlesExpected);
  size_t numParticles = 0;
  for (auto iter = autoPas.begin(autopas::IteratorBehavior::owned); iter.isValid(); ++iter) {
    ASSERT_LT(numParticles, numParticlesExpected) << "Too many particles owned by this container." << std::endl
                                                  << "Called from line: " << line;
    molecules[numParticles++] = *iter;
  }
  ASSERT_EQ(numParticles, numParticlesExpected)
      << "The container should own exactly " << numParticlesExpected << " particles!" << std::endl
      << "Called from line: " << line;

  for (auto &mol : molecules) {
    EXPECT_NEAR(autopas::utils::ArrayMath::dot(mol.getF(), mol.getF()), 390144. * 390144., 1.)
        << "wrong force calculated for particle: " << mol.toString() << std::endl
        << "Called from line: " << line;
  }

  EXPECT_NEAR(functor->getPotentialEnergy(), 16128.983372449373 * numParticles / 2., 1e-5)
      << "wrong upot calculated" << std::endl
      << "Called from line: " << line;
  EXPECT_NEAR(functor->getVirial(), 195072. * numParticles / 2., 1e-5) << "wrong virial calculated" << std::endl
                                                                       << "Called from line: " << line;
}

template <typename Functor>
void doAssertions(autopas::AutoPas<Molecule> &autoPas1, autopas::AutoPas<Molecule> &autoPas2, Functor *functor1,
                  Functor *functor2, int line) {
  std::array<Molecule, 2> molecules{};
  size_t numParticles = 0;
  for (auto iter = autoPas1.begin(autopas::IteratorBehavior::owned); iter.isValid(); ++iter) {
    ASSERT_LT(numParticles, 2) << "Too many owned particles." << std::endl << "Called from line: " << line;
    molecules[numParticles++] = *iter;
  }
  for (auto iter = autoPas2.begin(autopas::IteratorBehavior::owned); iter.isValid(); ++iter) {
    ASSERT_LT(numParticles, 2) << "Too many owned particles." << std::endl << "Called from line: " << line;
    molecules[numParticles++] = *iter;
  }
  ASSERT_EQ(numParticles, 2) << "There should be exactly two owned particles!" << std::endl
                             << "Called from line: " << line;

  for (const auto &mol : molecules) {
    EXPECT_DOUBLE_EQ(autopas::utils::ArrayMath::dot(mol.getF(), mol.getF()), 390144. * 390144)
        << "wrong force calculated.";
  }

  EXPECT_DOUBLE_EQ(functor1->getPotentialEnergy() + functor2->getPotentialEnergy(), 16128.983372449373)
      << "wrong upot calculated" << std::endl
      << "Called from line: " << line;
  EXPECT_DOUBLE_EQ(functor1->getVirial() + functor2->getVirial(), 195072.) << "wrong virial calculated" << std::endl
                                                                           << "Called from line: " << line;
}

void setFromOptions(const autopas::Configuration &conf, autopas::AutoPas<Molecule> &autoPas) {
  autoPas.setAllowedContainers({conf.container});
  autoPas.setAllowedTraversals({conf.traversal});
  autoPas.setAllowedLoadEstimators({conf.loadEstimator});
  autoPas.setAllowedDataLayouts({conf.dataLayout});
  autoPas.setAllowedNewton3Options({conf.newton3});
  autoPas.setAllowedCellSizeFactors(autopas::NumberSetFinite<double>(std::set<double>({conf.cellSizeFactor})));
}

void testSimulationLoop(const autopas::Configuration &conf) {
  // create AutoPas object
  autopas::AutoPas<Molecule> autoPas;

  setFromOptions(conf, autoPas);

  defaultInit(autoPas);

  int numParticles = 0;
  int maxID = 0;

  auto addParticlePair = [&autoPas, &numParticles, &maxID](std::array<double, 3> pos1) {
    using namespace autopas::utils::ArrayMath::literals;
    // create two particles with distance .5
    double distance = .5;
    std::array<double, 3> distVec{0., distance, 0.};
    std::array<double, 3> pos2 = pos1 + distVec;

    Molecule particle1(pos1, {0., 0., 0.}, maxID++, 0);
    Molecule particle2(pos2, {0., 0., 0.}, maxID++, 0);
    numParticles += 2;

    // add the two particles!
    autoPas.addParticle(particle1);
    autoPas.addParticle(particle2);
  };

  auto moveParticlesAndResetF = [&autoPas](std::array<double, 3> moveVec) {
    using namespace autopas::utils::ArrayMath::literals;
    for (auto iter = autoPas.begin(autopas::IteratorBehavior::owned); iter.isValid(); ++iter) {
      iter->setR(iter->getR() + moveVec);
      iter->setF(zeroArr);
    }
  };

  auto deleteIDs = [&autoPas, &numParticles](std::set<unsigned long> ids) {
    for (auto iter = autoPas.begin(autopas::IteratorBehavior::owned); iter.isValid(); ++iter) {
      if (ids.find(iter->getID()) != ids.end()) {
        autoPas.deleteParticle(iter);
        --numParticles;
      }
    }
  };

  addParticlePair({9.99, 5., 5.});

<<<<<<< HEAD
  LJFunctorGlobals functor(cutoff);
=======
  mdLib::LJFunctor<Molecule, /* shifting */ true, /* mixing */ false, autopas::FunctorN3Modes::Both,
                   /* globals */ true>
      functor(cutoff);
>>>>>>> dcbadd01
  functor.setParticleProperties(24.0, 1);
  // do first simulation loop
  doSimulationLoop(autoPas, &functor);

  doAssertions(autoPas, &functor, numParticles, __LINE__);

  moveParticlesAndResetF({autoPas.getVerletSkin() / 6, 0., 0.});
  addParticlePair({9.99, 1., 5.});

  // do second simulation loop
  doSimulationLoop(autoPas, &functor);

  doAssertions(autoPas, &functor, numParticles, __LINE__);

  moveParticlesAndResetF({-autoPas.getVerletSkin() / 6, 0., 0.});
  addParticlePair({9.99, 7., 5.});
  deleteIDs({2, 3});

  // do third simulation loop.
  doSimulationLoop(autoPas, &functor);

  doAssertions(autoPas, &functor, numParticles, __LINE__);

  // update positions a bit (outside of domain!) + reset F
  moveParticlesAndResetF({autoPas.getVerletSkin() / 6, 0., 0.});

  // do fourth simulation loop, tests rebuilding of container.
  doSimulationLoop(autoPas, &functor);

  doAssertions(autoPas, &functor, numParticles, __LINE__);
}

/**
 * This test checks the correct calculation of an AutoPas container, where:
 * The container owns 26 particles, that lie with a distance of 0.25 away from the centers of the faces and edges, as
 * well as from the corners of the box. They always lie on a straight line `a` from these points to the center of the
 * box. Additionally, the container owns 26 halo particles that lie outside of the container on the same line `a` with a
 * distance of 0.5 from the owned particle.
 * No additional halo exchange is simulated in this test.
 * @param options
 */
void testHaloCalculation(const autopas::Configuration &conf) {
  using namespace autopas::utils::ArrayMath::literals;

  // create AutoPas object
  autopas::AutoPas<Molecule> autoPas;

  setFromOptions(conf, autoPas);

  defaultInit(autoPas);

  // create particle pairs with distance .5
  double distance = .5;
  unsigned long id = 0;
  for (int x_diff : {-1, 0, 1}) {
    for (int y_diff : {-1, 0, 1}) {
      //    for (int y_diff : {0}) {
      for (int z_diff : {-1, 0, 1}) {
        //      for (int z_diff : {0}) {
        if (x_diff == 0 and y_diff == 0 and z_diff == 0) {
          continue;
        }
        double mul = 5.;
        double mid = 5.;
        std::array<double, 3> edge{x_diff * mul + mid, y_diff * mul + mid, z_diff * mul + mid};

        std::array<double, 3> diff = {x_diff * 1., y_diff * 1., z_diff * 1.};
        diff = autopas::utils::ArrayMath::normalize(diff) * (distance / 2.);

        auto pos1 = edge - diff;
        auto pos2 = edge + diff;

        Molecule particle1(pos1, {0., 0., 0.}, id++);
        autoPas.addParticle(particle1);
        Molecule particle2(pos2, {0., 0., 0.}, id++);
        autoPas.addHaloParticle(particle2);
      }
    }
  }

<<<<<<< HEAD
  LJFunctorGlobals functor(cutoff);
=======
  mdLib::LJFunctor<Molecule, /* shifting */ true, /*mixing*/ false, autopas::FunctorN3Modes::Both,
                   /*globals*/ true>
      functor(cutoff);
>>>>>>> dcbadd01
  functor.setParticleProperties(24, 1);

  autoPas.iteratePairwise(&functor);

  doAssertions(autoPas, &functor, 26, __LINE__);
}

TEST_P(AutoPasInterfaceTest, SimulationLoopTest) {
  // this test checks the correct behavior of the autopas interface.
  auto conf = GetParam();
  try {
    testSimulationLoop(conf);
  } catch (autopas::utils::ExceptionHandler::AutoPasException &autoPasException) {
    std::string str = autoPasException.what();
    if (str.find("Rejected the only configuration in the search space!") != std::string::npos) {
      GTEST_SKIP() << "skipped with exception: " << autoPasException.what() << std::endl;
    } else {
      // rethrow
      throw;
    }
  }
}

/**
 * This test checks the correct behavior of the AutoPas interface with respect to halo calculations, see also the
 * comments of testHaloCalculation() for a more detailed description.
 */
TEST_P(AutoPasInterfaceTest, HaloCalculationTest) {
  auto conf = GetParam();
  try {
    testHaloCalculation(conf);
  } catch (autopas::utils::ExceptionHandler::AutoPasException &autoPasException) {
    std::string str = autoPasException.what();
    if (str.find("Rejected the only configuration in the search space!") != std::string::npos) {
      GTEST_SKIP() << "skipped with exception: " << autoPasException.what() << std::endl;
    } else {
      // rethrow
      throw;
    }
  }
}

TEST_P(AutoPasInterfaceTest, ConfigIsValidVSTraversalIsApplicable) {
  using namespace autopas::utils::ArrayMath::literals;
  using autopas::utils::ArrayMath::ceil;
  using autopas::utils::ArrayUtils::static_cast_copy_array;

  NumThreadGuard numThreadGuard(3);
  const autopas::Configuration conf = [&]() {
    const auto [containerOption, traversalOption, loadEstimatorOption, dataLayoutOption, newton3Option,
                cellSizeOption] = GetParam();

    return autopas::Configuration{containerOption,     cellSizeOption,   traversalOption,
                                  loadEstimatorOption, dataLayoutOption, newton3Option};
  }();

  constexpr double cutoffLocal = 1.;
  constexpr double skinLocal = .1;
  constexpr double interactionLength = cutoffLocal + skinLocal;
  constexpr unsigned int clusterSize = 4;
  const std::array<double, 3> boxMinLocal{0., 0., 0.};
  const std::array<double, 3> boxMaxLocal{33., 11., 11.};
  const auto cellsPerDim = static_cast_copy_array<unsigned long>(ceil(boxMaxLocal * (1. / interactionLength)));
  const autopas::TraversalSelectorInfo traversalSelectorInfo{
      cellsPerDim, interactionLength, {interactionLength, interactionLength, interactionLength}, clusterSize};
  LJFunctorGlobals functor(cutoffLocal);
  const autopas::ContainerSelectorInfo containerSelectorInfo{conf.cellSizeFactor, skinLocal, rebuildFrequency,
                                                             clusterSize, conf.loadEstimator};
  autopas::ContainerSelector<Molecule> containerSelector{boxMinLocal, boxMaxLocal, cutoffLocal};
  containerSelector.selectContainer(conf.container, containerSelectorInfo);
  auto traversalPtr = autopas::utils::withStaticCellType<Molecule>(
      containerSelector.getCurrentContainer().getParticleCellTypeEnum(), [&](auto particleCellDummy) {
        return autopas::TraversalSelector<decltype(particleCellDummy)>::generateTraversal(
            conf.traversal, functor, traversalSelectorInfo, conf.dataLayout, conf.newton3);
      });

  EXPECT_EQ(conf.isValid(), traversalPtr->isApplicable())
      << "Either the domain is chosen badly (fix this!) or isValid and isApplicable don't follow the same logic "
         "anymore.";
}

using ::testing::Combine;
using ::testing::UnorderedElementsAreArray;
using ::testing::Values;
using ::testing::ValuesIn;

INSTANTIATE_TEST_SUITE_P(Generated, AutoPasInterfaceTest,
                         ::testing::ValuesIn(autopas::SearchSpaceGenerators::optionCrossProduct(
                             autopas::ContainerOption::getAllOptions(), autopas::TraversalOption::getAllOptions(),
                             autopas::LoadEstimatorOption::getAllOptions(), autopas::DataLayoutOption::getAllOptions(),
                             autopas::Newton3Option::getAllOptions(),
                             std::make_unique<autopas::NumberSetFinite<double>>(std::set<double>{0.5, 1., 1.5}).get())),
                         AutoPasInterfaceTest::PrintToStringParamName());

////////////////////////////////////////////// FOR EVERY SINGLE CONTAINER //////////////////////////////////////////////

TEST_P(AutoPasInterface1ContainersTest, testResize) {
  // init an autopas object
  autopas::AutoPas<Molecule> autoPas;
  autoPas.setBoxMin({0, 0, 0});
  autoPas.setBoxMax({10, 10, 10});
  autoPas.setCutoff(1);
  autoPas.setVerletSkinPerTimestep(0.1);

  const auto &containerOp = GetParam();
  autoPas.setAllowedContainers({containerOp});
  autoPas.setAllowedTraversals(autopas::compatibleTraversals::allCompatibleTraversals(containerOp));

  autoPas.init();

  ASSERT_EQ(autoPas.getNumberOfParticles(autopas::IteratorBehavior::ownedOrHalo), 0)
      << "Container was not initialized empty!";

  // add three purposely placed particles
  auto expectedParticles = addParticlesMinMidMax(autoPas);
  ASSERT_EQ(autoPas.getNumberOfParticles(autopas::IteratorBehavior::owned), expectedParticles.size())
      << "Container did not receive all particles before resize()!";

  auto boxMinNew = autopas::utils::ArrayMath::add(autoPas.getBoxMin(), {.5, .5, .5});
  auto boxMaxNew = autopas::utils::ArrayMath::add(autoPas.getBoxMax(), {1, 1, 1});

  auto particlesOutside = autoPas.resizeBox(boxMinNew, boxMaxNew);

  // remove particles that are now outside from the expectation
  for (auto &p : particlesOutside) {
    auto pInExpected = std::find(expectedParticles.begin(), expectedParticles.end(), p);
    EXPECT_NE(pInExpected, expectedParticles.end())
        << "Particle that was returned as \"outside\" is not one of the initially expected particles!";
    if (pInExpected != expectedParticles.end()) {
      expectedParticles.erase(pInExpected);
    }
  }

  ASSERT_EQ(autoPas.getNumberOfParticles(), expectedParticles.size())
      << "Container does not contain all particles after resize!";

  std::vector<Molecule> particlesInsideAfterResize{};
  particlesInsideAfterResize.reserve(autoPas.getNumberOfParticles());
  for (auto &p : autoPas) {
    particlesInsideAfterResize.push_back(p);
  }

  EXPECT_THAT(particlesInsideAfterResize, ::testing::UnorderedElementsAreArray(expectedParticles));
}

INSTANTIATE_TEST_SUITE_P(Generated, AutoPasInterface1ContainersTest, ValuesIn(getTestableContainerOptions()),
                         AutoPasInterface1ContainersTest::PrintToStringParamName());

/////////////////////////////////////// FOR EVERY COMBINATION OF TWO CONTAINERS ////////////////////////////////////////

void testSimulationLoop(autopas::ContainerOption containerOption1, autopas::ContainerOption containerOption2,
                        size_t autoPasDirection) {
  using namespace autopas::utils::ArrayMath::literals;
  // create AutoPas object
  autopas::AutoPas<Molecule> autoPas1;
  autoPas1.setOutputSuffix("1_");
  autoPas1.setAllowedContainers(std::set<autopas::ContainerOption>{containerOption1});
  autoPas1.setAllowedTraversals(autopas::compatibleTraversals::allCompatibleTraversals(containerOption1));
  autopas::AutoPas<Molecule> autoPas2;
  autoPas2.setOutputSuffix("2_");
  autoPas2.setAllowedContainers(std::set<autopas::ContainerOption>{containerOption2});
  autoPas2.setAllowedTraversals(autopas::compatibleTraversals::allCompatibleTraversals(containerOption2));

  defaultInit(autoPas1, autoPas2, autoPasDirection);

  // create two particles with distance .5
  double distance = .5;
  std::array<double, 3> pos1{9.99, 5., 5.};
  std::array<double, 3> distVec{0., distance, 0.};
  std::array<double, 3> pos2 = pos1 + distVec;

  {
    Molecule particle1(pos1, {0., 0., 0.}, 0, 0);
    Molecule particle2(pos2, {0., 0., 0.}, 1, 0);

    // add the two particles!
    for (auto *p : {&particle1, &particle2}) {
      if (autopas::utils::inBox(p->getR(), autoPas1.getBoxMin(), autoPas1.getBoxMax())) {
        autoPas1.addParticle(*p);
      } else {
        autoPas2.addParticle(*p);
      }
    }
  }

<<<<<<< HEAD
  LJFunctorGlobals functor1(cutoff);
  functor1.setParticleProperties(24.0, 1);
  LJFunctorGlobals functor2(cutoff);
=======
  constexpr bool shifting = true;
  constexpr bool mixing = false;
  mdLib::LJFunctor<Molecule, shifting, mixing, autopas::FunctorN3Modes::Both, true> functor1(cutoff);
  functor1.setParticleProperties(24.0, 1);
  mdLib::LJFunctor<Molecule, shifting, mixing, autopas::FunctorN3Modes::Both, true> functor2(cutoff);
>>>>>>> dcbadd01
  functor2.setParticleProperties(24.0, 1);
  // do first simulation loop
  doSimulationLoop(autoPas1, autoPas2, &functor1, &functor2);

  doAssertions(autoPas1, autoPas2, &functor1, &functor2, __LINE__);

  // update positions a bit (outside of domain!) + reset F
  {
    std::array<double, 3> moveVec{skinPerTimestep * rebuildFrequency / 3., 0., 0.};
    for (auto *aP : {&autoPas1, &autoPas2}) {
      for (auto iter = aP->begin(autopas::IteratorBehavior::owned); iter.isValid(); ++iter) {
        iter->setR(iter->getR() + moveVec);
        iter->setF(zeroArr);
      }
    }
  }

  // do second simulation loop
  doSimulationLoop(autoPas1, autoPas2, &functor1, &functor2);

  doAssertions(autoPas1, autoPas2, &functor1, &functor2, __LINE__);

  // update positions a bit (outside of domain!) + reset F
  {
    std::array<double, 3> moveVec{-skinPerTimestep * rebuildFrequency / 3., 0., 0.};
    for (auto *aP : {&autoPas1, &autoPas2}) {
      for (auto iter = aP->begin(autopas::IteratorBehavior::owned); iter.isValid(); ++iter) {
        iter->setR(iter->getR() + moveVec);
        iter->setF(zeroArr);
      }
    }
  }

  // do third simulation loop
  doSimulationLoop(autoPas1, autoPas2, &functor1, &functor2);

  doAssertions(autoPas1, autoPas2, &functor1, &functor2, __LINE__);

  // update positions a bit (outside of domain!) + reset F
  {
    std::array<double, 3> moveVec{skinPerTimestep * rebuildFrequency / 3., 0., 0.};
    for (auto *aP : {&autoPas1, &autoPas2}) {
      for (auto iter = aP->begin(autopas::IteratorBehavior::owned); iter.isValid(); ++iter) {
        iter->setR(iter->getR() + moveVec);
        iter->setF(zeroArr);
      }
    }
  }

  // do fourth simulation loop
  doSimulationLoop(autoPas1, autoPas2, &functor1, &functor2);

  doAssertions(autoPas1, autoPas2, &functor1, &functor2, __LINE__);
}

TEST_P(AutoPasInterface2ContainersTest, SimulationLoopTest) {
  // this test checks the correct behavior of the autopas interface.
  auto containerOptionTuple = GetParam();
  testSimulationLoop(std::get<0>(containerOptionTuple), std::get<1>(containerOptionTuple), 0);
}

using ::testing::Combine;
using ::testing::UnorderedElementsAreArray;
using ::testing::ValuesIn;

INSTANTIATE_TEST_SUITE_P(Generated, AutoPasInterface2ContainersTest,
                         Combine(ValuesIn(getTestableContainerOptions()), ValuesIn(getTestableContainerOptions())),
                         AutoPasInterface2ContainersTest::PrintToStringParamName());<|MERGE_RESOLUTION|>--- conflicted
+++ resolved
@@ -8,8 +8,6 @@
 
 #include "autopas/AutoPasDecl.h"
 #include "autopas/containers/CompatibleLoadEstimators.h"
-<<<<<<< HEAD
-#include "autopas/molecularDynamics/LJFunctor.h"
 #include "autopas/tuning/Configuration.h"
 #include "autopas/tuning/selectors/ContainerSelector.h"
 #include "autopas/tuning/selectors/ContainerSelectorInfo.h"
@@ -17,21 +15,15 @@
 #include "autopas/tuning/selectors/TraversalSelectorInfo.h"
 #include "autopas/tuning/utils/SearchSpaceGenerators.h"
 #include "autopas/utils/StaticCellSelector.h"
+#include "molecularDynamicsLibrary/LJFunctor.h"
 #include "testingHelpers/NumThreadGuard.h"
 #include "testingHelpers/commonTypedefs.h"
 
 extern template class autopas::AutoPas<Molecule>;
 using LJFunctorGlobals =
-    autopas::LJFunctor<Molecule, /* shifting */ true, /*mixing*/ false, autopas::FunctorN3Modes::Both,
-                       /*globals*/ true>;
+    mdLib::LJFunctor<Molecule, /* shifting */ true, /*mixing*/ false, autopas::FunctorN3Modes::Both,
+                     /*globals*/ true>;
 extern template bool autopas::AutoPas<Molecule>::iteratePairwise(LJFunctorGlobals *);
-=======
-#include "molecularDynamicsLibrary/LJFunctor.h"
-#include "testingHelpers/commonTypedefs.h"
-
-extern template class autopas::AutoPas<Molecule>;
-extern template bool autopas::AutoPas<Molecule>::iteratePairwise(mdLib::LJFunctor<Molecule, true, false> *);
->>>>>>> dcbadd01
 
 constexpr double cutoff = 1.1;
 constexpr double skinPerTimestep = 0.2;
@@ -343,13 +335,7 @@
 
   addParticlePair({9.99, 5., 5.});
 
-<<<<<<< HEAD
   LJFunctorGlobals functor(cutoff);
-=======
-  mdLib::LJFunctor<Molecule, /* shifting */ true, /* mixing */ false, autopas::FunctorN3Modes::Both,
-                   /* globals */ true>
-      functor(cutoff);
->>>>>>> dcbadd01
   functor.setParticleProperties(24.0, 1);
   // do first simulation loop
   doSimulationLoop(autoPas, &functor);
@@ -430,13 +416,7 @@
     }
   }
 
-<<<<<<< HEAD
   LJFunctorGlobals functor(cutoff);
-=======
-  mdLib::LJFunctor<Molecule, /* shifting */ true, /*mixing*/ false, autopas::FunctorN3Modes::Both,
-                   /*globals*/ true>
-      functor(cutoff);
->>>>>>> dcbadd01
   functor.setParticleProperties(24, 1);
 
   autoPas.iteratePairwise(&functor);
@@ -622,17 +602,9 @@
     }
   }
 
-<<<<<<< HEAD
   LJFunctorGlobals functor1(cutoff);
   functor1.setParticleProperties(24.0, 1);
   LJFunctorGlobals functor2(cutoff);
-=======
-  constexpr bool shifting = true;
-  constexpr bool mixing = false;
-  mdLib::LJFunctor<Molecule, shifting, mixing, autopas::FunctorN3Modes::Both, true> functor1(cutoff);
-  functor1.setParticleProperties(24.0, 1);
-  mdLib::LJFunctor<Molecule, shifting, mixing, autopas::FunctorN3Modes::Both, true> functor2(cutoff);
->>>>>>> dcbadd01
   functor2.setParticleProperties(24.0, 1);
   // do first simulation loop
   doSimulationLoop(autoPas1, autoPas2, &functor1, &functor2);
