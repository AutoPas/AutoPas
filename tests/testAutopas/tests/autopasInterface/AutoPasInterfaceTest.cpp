/**
 * @file AutoPasInterfaceTest.cpp
 * @author seckler
 * @date 13.05.19
 */

#include "AutoPasInterfaceTest.h"

#include "autopas/containers/CompatibleLoadEstimators.h"
#include "autopas/molecularDynamics/LJFunctor.h"
#include "testingHelpers/commonTypedefs.h"

constexpr double cutoff = 1.1;
constexpr double skin = 0.2;
constexpr std::array<double, 3> boxMin{0., 0., 0.};
constexpr std::array<double, 3> boxMax{10., 10., 10.};

constexpr std::array<double, 3> zeroArr = {0., 0., 0.};

template <typename AutoPasT>
void defaultInit(AutoPasT &autoPas) {
  autoPas.setBoxMin(boxMin);
  autoPas.setBoxMax(boxMax);
  autoPas.setCutoff(cutoff);
  autoPas.setVerletSkin(skin);
  autoPas.setVerletRebuildFrequency(2);
  autoPas.setNumSamples(2);
  // init autopas
  autoPas.init();
}

template <typename AutoPasT>
void defaultInit(AutoPasT &autoPas1, AutoPasT &autoPas2, size_t direction) {
  autoPas1.setBoxMin(boxMin);
  autoPas2.setBoxMax(boxMax);

  auto midLow = boxMin, midHigh = boxMax;
  midLow[direction] = (boxMax[direction] + boxMin[direction]) / 2;
  midHigh[direction] = (boxMax[direction] + boxMin[direction]) / 2;
  autoPas1.setBoxMax(midHigh);
  autoPas2.setBoxMin(midLow);

  for (auto &aP : {&autoPas1, &autoPas2}) {
    aP->setCutoff(cutoff);
    aP->setVerletSkin(skin);
    aP->setVerletRebuildFrequency(2);
    aP->setNumSamples(2);
    // init autopas
    aP->init();
  }
}

/**
 * Convert the leaving particle to entering particles.
 * Hereby the periodic boundary position change is done.
 * @param leavingParticles
 * @return vector of particles that will enter the container.
 */
std::vector<Molecule> convertToEnteringParticles(const std::vector<Molecule> &leavingParticles) {
  std::vector<Molecule> enteringParticles{leavingParticles};
  for (auto &p : enteringParticles) {
    auto pos = p.getR();
    for (auto dim = 0; dim < 3; dim++) {
      if (pos[dim] < boxMin[dim]) {
        // has to be smaller than boxMax
        pos[dim] = std::min(std::nextafter(boxMax[dim], -1), pos[dim] + (boxMax[dim] - boxMin[dim]));
      } else if (pos[dim] >= boxMax[dim]) {
        // should at least be boxMin
        pos[dim] = std::max(boxMin[dim], pos[dim] - (boxMax[dim] - boxMin[dim]));
      }
    }
    p.setR(pos);
  }
  return enteringParticles;
}

/**
 * Identifies and sends particles that are in the halo of neighboring AutoPas instances or the same instance (periodic
 * boundaries).
 * @param autoPas
 * @return vector of particles that are already shifted for the next process.
 */
auto identifyAndSendHaloParticles(autopas::AutoPas<Molecule> &autoPas) {
  std::vector<Molecule> haloParticles;

  for (short x : {-1, 0, 1}) {
    for (short y : {-1, 0, 1}) {
      for (short z : {-1, 0, 1}) {
        if (x == 0 and y == 0 and z == 0) continue;
        std::array<short, 3> direction{x, y, z};
        std::array<double, 3> min{}, max{}, shiftVec{};
        for (size_t dim = 0; dim < 3; ++dim) {
          // The search domain has to be enlarged as the position of the particles is not certain.
          bool needsShift = false;
          if (direction[dim] == -1) {
            min[dim] = autoPas.getBoxMin()[dim] - skin;
            max[dim] = autoPas.getBoxMin()[dim] + cutoff + skin;
            if (autoPas.getBoxMin()[dim] == boxMin[dim]) {
              needsShift = true;
            }
          } else if (direction[dim] == 1) {
            min[dim] = autoPas.getBoxMax()[dim] - cutoff - skin;
            max[dim] = autoPas.getBoxMax()[dim] + skin;
            if (autoPas.getBoxMax()[dim] == boxMax[dim]) {
              needsShift = true;
            }
          } else {  // 0
            min[dim] = autoPas.getBoxMin()[dim] - skin;
            max[dim] = autoPas.getBoxMax()[dim] + skin;
          }
          if (needsShift) {
            shiftVec[dim] = -(boxMax[dim] - boxMin[dim]) * direction[dim];
          } else {
            shiftVec[dim] = 0;
          }
        }
        // here it is important to only iterate over the owned particles!
        for (auto iter = autoPas.getRegionIterator(min, max, autopas::IteratorBehavior::ownedOnly); iter.isValid();
             ++iter) {
          auto particleCopy = *iter;
          particleCopy.addR(shiftVec);
          haloParticles.push_back(particleCopy);
        }
      }
    }
  }

  return haloParticles;
}

<<<<<<< HEAD
size_t addEnteringParticles(autopas::AutoPas<Molecule> &autoPas, std::vector<Molecule> enteringParticles) {
=======
size_t addEnteringParticles(autopas::AutoPas<Molecule, FMCell> &autoPas,
                            const std::vector<Molecule> &enteringParticles) {
>>>>>>> 6e70c295
  size_t numAdded = 0;
  for (const auto &p : enteringParticles) {
    if (autopas::utils::inBox(p.getR(), autoPas.getBoxMin(), autoPas.getBoxMax())) {
      autoPas.addParticle(p);
      ++numAdded;
    }
  }
  return numAdded;
}

<<<<<<< HEAD
void addHaloParticles(autopas::AutoPas<Molecule> &autoPas, std::vector<Molecule> haloParticles) {
  for (auto &p : haloParticles) {
=======
void addHaloParticles(autopas::AutoPas<Molecule, FMCell> &autoPas, const std::vector<Molecule> &haloParticles) {
  for (const auto &p : haloParticles) {
>>>>>>> 6e70c295
    autoPas.addOrUpdateHaloParticle(p);
  }
}

template <typename Functor>
void doSimulationLoop(autopas::AutoPas<Molecule> &autoPas, Functor *functor) {
  // 1. update Container; return value is vector of invalid == leaving particles!
  auto [invalidParticles, updated] = autoPas.updateContainer();

  if (updated) {
    // 2. leaving and entering particles
    const auto &sendLeavingParticles = invalidParticles;
    // 2b. get+add entering particles (addParticle)
    const auto &enteringParticles = convertToEnteringParticles(sendLeavingParticles);
    auto numAdded = addEnteringParticles(autoPas, enteringParticles);

    EXPECT_EQ(numAdded, enteringParticles.size());
  }
  // 3. halo particles
  // 3a. identify and send inner particles that are in the halo of other autopas instances or itself.
  auto sendHaloParticles = identifyAndSendHaloParticles(autoPas);

  // 3b. get halo particles
  const auto &recvHaloParticles = sendHaloParticles;
  addHaloParticles(autoPas, recvHaloParticles);

  // 4. iteratePairwise
  autoPas.iteratePairwise(functor);
}

template <typename Functor>
void doSimulationLoop(autopas::AutoPas<Molecule> &autoPas1, autopas::AutoPas<Molecule> &autoPas2, Functor *functor1,
                      Functor *functor2) {
  // 1. update Container; return value is vector of invalid = leaving particles!
  auto [invalidParticles1, updated1] = autoPas1.updateContainer();
  auto [invalidParticles2, updated2] = autoPas2.updateContainer();

  ASSERT_EQ(updated1, updated2);
  if (updated1) {
    // 2. leaving and entering particles
    const auto &sendLeavingParticles1 = invalidParticles1;
    const auto &sendLeavingParticles2 = invalidParticles2;
    // 2b. get+add entering particles (addParticle)
    const auto &enteringParticles2 = convertToEnteringParticles(sendLeavingParticles1);
    const auto &enteringParticles1 = convertToEnteringParticles(sendLeavingParticles2);

    // the particles may either still be in the same container (just going over periodic boundaries) or in the other.
    size_t numAdded = 0;
    numAdded += addEnteringParticles(autoPas1, enteringParticles1);
    numAdded += addEnteringParticles(autoPas1, enteringParticles2);
    numAdded += addEnteringParticles(autoPas2, enteringParticles1);
    numAdded += addEnteringParticles(autoPas2, enteringParticles2);

    ASSERT_EQ(numAdded, enteringParticles1.size() + enteringParticles2.size());
  }
  // 3. halo particles
  // 3a. identify and send inner particles that are in the halo of other autopas instances or itself.
  auto sendHaloParticles1 = identifyAndSendHaloParticles(autoPas1);
  auto sendHaloParticles2 = identifyAndSendHaloParticles(autoPas2);

  // 3b. get halo particles
  const auto &recvHaloParticles2 = sendHaloParticles1;
  const auto &recvHaloParticles1 = sendHaloParticles2;
  addHaloParticles(autoPas1, recvHaloParticles1);
  addHaloParticles(autoPas2, recvHaloParticles2);

  // 4. iteratePairwise
  autoPas1.iteratePairwise(functor1);
  autoPas2.iteratePairwise(functor2);
}

template <typename Functor>
void doAssertions(autopas::AutoPas<Molecule> &autoPas, Functor *functor, unsigned long numParticlesExpected) {
  std::vector<Molecule> molecules(numParticlesExpected);
  size_t numParticles = 0;
  for (auto iter = autoPas.begin(autopas::IteratorBehavior::ownedOnly); iter.isValid(); ++iter) {
    ASSERT_LT(numParticles, numParticlesExpected) << "Too many particles owned by this container.";
    molecules[numParticles++] = *iter;
  }
  ASSERT_EQ(numParticles, numParticlesExpected)
      << "The container should own exactly " << numParticlesExpected << " particles!";

  for (auto &mol : molecules) {
    EXPECT_NEAR(autopas::utils::ArrayMath::dot(mol.getF(), mol.getF()), 390144. * 390144., 1.)
        << "wrong force calculated for particle: " << mol.toString();
  }

  EXPECT_NEAR(functor->getUpot(), 16128.983372449373 * numParticles / 2., 1e-5) << "wrong upot calculated";
  EXPECT_NEAR(functor->getVirial(), 195072. * numParticles / 2., 1e-5) << "wrong virial calculated";
}

template <typename Functor>
void doAssertions(autopas::AutoPas<Molecule> &autoPas1, autopas::AutoPas<Molecule> &autoPas2, Functor *functor1,
                  Functor *functor2) {
  std::array<Molecule, 2> molecules{};
  size_t numParticles = 0;
  for (auto iter = autoPas1.begin(autopas::IteratorBehavior::ownedOnly); iter.isValid(); ++iter) {
    ASSERT_LT(numParticles, 2) << "Too many owned particles.";
    molecules[numParticles++] = *iter;
  }
  for (auto iter = autoPas2.begin(autopas::IteratorBehavior::ownedOnly); iter.isValid(); ++iter) {
    ASSERT_LT(numParticles, 2) << "Too many owned particles.";
    molecules[numParticles++] = *iter;
  }
  ASSERT_EQ(numParticles, 2) << "There should be exactly two owned particles!";

  for (auto &mol : molecules) {
    EXPECT_DOUBLE_EQ(autopas::utils::ArrayMath::dot(mol.getF(), mol.getF()), 390144. * 390144)
        << "wrong force calculated.";
  }

  EXPECT_DOUBLE_EQ(functor1->getUpot() + functor2->getUpot(), 16128.983372449373) << "wrong upot calculated";
  EXPECT_DOUBLE_EQ(functor1->getVirial() + functor2->getVirial(), 195072.) << "wrong virial calculated";
}

void setFromOptions(const testingTuple &options, autopas::AutoPas<Molecule> &autoPas) {
  auto containerOption = std::get<0>(std::get<0>(options));
  auto traversalOption = std::get<1>(std::get<0>(options));
  auto loadEstimatorOption = std::get<2>(std::get<0>(options));
  auto dataLayoutOption = std::get<1>(options);
  auto newton3Option = std::get<2>(options);
  auto cellSizeOption = std::get<3>(options);

#ifdef AUTOPAS_CUDA
  autoPas.setVerletClusterSize(32);
#endif
  autoPas.setAllowedContainers({containerOption});
  autoPas.setAllowedTraversals({traversalOption});
  autoPas.setAllowedLoadEstimators({loadEstimatorOption});
  autoPas.setAllowedDataLayouts({dataLayoutOption});
  autoPas.setAllowedNewton3Options({newton3Option});
  autoPas.setAllowedCellSizeFactors(autopas::NumberSetFinite<double>(std::set<double>({cellSizeOption})));
}

void testSimulationLoop(testingTuple options) {
  // create AutoPas object
  autopas::AutoPas<Molecule> autoPas;

  setFromOptions(options, autoPas);

  defaultInit(autoPas);

  // create two particles with distance .5
  double distance = .5;
  std::array<double, 3> pos1{9.99, 5., 5.};
  std::array<double, 3> distVec{0., distance, 0.};
  std::array<double, 3> pos2 = autopas::utils::ArrayMath::add(pos1, distVec);

  {
    Molecule particle1(pos1, {0., 0., 0.}, 0, 0);
    Molecule particle2(pos2, {0., 0., 0.}, 1, 0);

    // add the two particles!
    autoPas.addParticle(particle1);
    autoPas.addParticle(particle2);
  }
  autopas::LJFunctor<Molecule, /* shifting */ true, /* mixing */ false, autopas::FunctorN3Modes::Both,
                     /* globals */ true>
      functor(cutoff);
  functor.setParticleProperties(24.0, 1);
  // do first simulation loop
  doSimulationLoop(autoPas, &functor);

  doAssertions(autoPas, &functor, 2);

  // update positions a bit (outside of domain!) + reset F
  {
    std::array<double, 3> moveVec{skin / 3., 0., 0.};
    for (auto iter = autoPas.begin(autopas::IteratorBehavior::ownedOnly); iter.isValid(); ++iter) {
      iter->setR(autopas::utils::ArrayMath::add(iter->getR(), moveVec));
      iter->setF(zeroArr);
    }
  }

  // do second simulation loop
  doSimulationLoop(autoPas, &functor);

  doAssertions(autoPas, &functor, 2);

  // no position update this time, but resetF!
  {
    for (auto iter = autoPas.begin(autopas::IteratorBehavior::ownedOnly); iter.isValid(); ++iter) {
      iter->setF(zeroArr);
    }
  }
  // do third simulation loop, tests rebuilding of container.
  doSimulationLoop(autoPas, &functor);

  doAssertions(autoPas, &functor, 2);
}

/**
 * This test checks the correct calculation of an AutoPas container, where:
 * The container owns 26 particles, that lie with a distance of 0.25 away from the centers of the faces and edges, as
 * well as from the corners of the box. They always lie on a straight line `a` from these points to the center of the
 * box. Additionally, the container owns 26 halo particles that lie outside of the container on the same line `a` with a
 * distance of 0.5 from the owned particle.
 * No additional halo exchange is simulated in this test.
 * @param options
 */
void testHaloCalculation(testingTuple options) {
  // create AutoPas object
  autopas::AutoPas<Molecule> autoPas;

  setFromOptions(options, autoPas);

  defaultInit(autoPas);

  // create particle pairs with distance .5
  double distance = .5;
  unsigned long id = 0;
  for (int x_diff : {-1, 0, 1}) {
    for (int y_diff : {-1, 0, 1}) {
      //    for (int y_diff : {0}) {
      for (int z_diff : {-1, 0, 1}) {
        //      for (int z_diff : {0}) {
        if (x_diff == 0 and y_diff == 0 and z_diff == 0) {
          continue;
        }
        double mul = 5.;
        double mid = 5.;
        std::array<double, 3> edge{x_diff * mul + mid, y_diff * mul + mid, z_diff * mul + mid};

        std::array<double, 3> diff = {x_diff * 1., y_diff * 1., z_diff * 1.};
        diff = autopas::utils::ArrayMath::mulScalar(autopas::utils::ArrayMath::normalize(diff), distance / 2.);

        auto pos1 = autopas::utils::ArrayMath::sub(edge, diff);
        auto pos2 = autopas::utils::ArrayMath::add(edge, diff);

        Molecule particle1(pos1, {0., 0., 0.}, id++);
        autoPas.addParticle(particle1);
        Molecule particle2(pos2, {0., 0., 0.}, id++);
        autoPas.addOrUpdateHaloParticle(particle2);
      }
    }
  }

  autopas::LJFunctor<Molecule, /* shifting */ true, /*mixing*/ false, autopas::FunctorN3Modes::Both,
                     /*globals*/ true>
      functor(cutoff);
  functor.setParticleProperties(24, 1);

  autoPas.iteratePairwise(&functor);

  doAssertions(autoPas, &functor, 26);
}

TEST_P(AutoPasInterfaceTest, SimulationLoopTest) {
  // this test checks the correct behavior of the autopas interface.
  auto options = GetParam();
  try {
    testSimulationLoop(options);
  } catch (autopas::utils::ExceptionHandler::AutoPasException &autoPasException) {
    std::string str = autoPasException.what();
    if (str.find("Trying to execute a traversal that is not applicable") != std::string::npos) {
      GTEST_SKIP() << "skipped with exception: " << autoPasException.what() << std::endl;
    } else {
      // rethrow
      throw;
    }
  }
}

/**
 * This test checks the correct behavior of the AutoPas interface with respect to halo calculations, see also the
 * comments of testHaloCalculation() for a more detailed description.
 */
TEST_P(AutoPasInterfaceTest, HaloCalculationTest) {
  auto options = GetParam();
  try {
    testHaloCalculation(options);
  } catch (autopas::utils::ExceptionHandler::AutoPasException &autoPasException) {
    std::string str = autoPasException.what();
    if (str.find("Trying to execute a traversal that is not applicable") != std::string::npos) {
      GTEST_SKIP() << "skipped with exception: " << autoPasException.what() << std::endl;
    } else {
      // rethrow
      throw;
    }
  }
}

using ::testing::Combine;
using ::testing::UnorderedElementsAreArray;
using ::testing::Values;
using ::testing::ValuesIn;

INSTANTIATE_TEST_SUITE_P(
    Generated, AutoPasInterfaceTest,
    // proper indent
    Combine(ValuesIn([]() -> std::vector<std::tuple<autopas::ContainerOption, autopas::TraversalOption,
                                                    autopas::LoadEstimatorOption>> {
              std::vector<std::tuple<autopas::ContainerOption, autopas::TraversalOption, autopas::LoadEstimatorOption>>
                  tupleVector;
              for (const auto &containerOption : autopas::ContainerOption::getAllOptions()) {
                auto compatibleTraversals = autopas::compatibleTraversals::allCompatibleTraversals(containerOption);
                for (const auto &traversalOption : compatibleTraversals) {
                  auto compatibleLoadEstimators = autopas::loadEstimators::getApplicableLoadEstimators(
                      containerOption, traversalOption, autopas::LoadEstimatorOption::getAllOptions());
                  for (const auto &loadEstimatorOption : compatibleLoadEstimators) {
                    tupleVector.emplace_back(containerOption, traversalOption, loadEstimatorOption);
                  }
                }
              }
              return tupleVector;
            }()),
            ValuesIn(autopas::DataLayoutOption::getAllOptions()), ValuesIn(autopas::Newton3Option::getAllOptions()),
            Values(0.5, 1., 1.5)),
    AutoPasInterfaceTest::PrintToStringParamName());

///////////////////////////////////////// TWO containers //////////////////////////////////////////////////////////

void testSimulationLoop(autopas::ContainerOption containerOption1, autopas::ContainerOption containerOption2,
                        size_t autoPasDirection) {
  // create AutoPas object
  autopas::AutoPas<Molecule> autoPas1;
  autoPas1.setAllowedContainers(std::set<autopas::ContainerOption>{containerOption1});
<<<<<<< HEAD
  autopas::AutoPas<Molecule> autoPas2;
  autoPas1.setAllowedContainers(std::set<autopas::ContainerOption>{containerOption2});
=======
  autoPas1.setAllowedTraversals(autopas::compatibleTraversals::allCompatibleTraversals(containerOption1));
#ifdef AUTOPAS_CUDA
  autoPas1.setVerletClusterSize(32);
#endif
  autopas::AutoPas<Molecule, FMCell> autoPas2;
  autoPas2.setAllowedContainers(std::set<autopas::ContainerOption>{containerOption2});
  autoPas2.setAllowedTraversals(autopas::compatibleTraversals::allCompatibleTraversals(containerOption2));
#ifdef AUTOPAS_CUDA
  autoPas2.setVerletClusterSize(32);
#endif
>>>>>>> 6e70c295

  defaultInit(autoPas1, autoPas2, autoPasDirection);

  // create two particles with distance .5
  double distance = .5;
  std::array<double, 3> pos1{9.99, 5., 5.};
  std::array<double, 3> distVec{0., distance, 0.};
  std::array<double, 3> pos2 = autopas::utils::ArrayMath::add(pos1, distVec);

  {
    Molecule particle1(pos1, {0., 0., 0.}, 0, 0);
    Molecule particle2(pos2, {0., 0., 0.}, 1, 0);

    // add the two particles!
    for (auto *p : {&particle1, &particle2}) {
      if (autopas::utils::inBox(p->getR(), autoPas1.getBoxMin(), autoPas1.getBoxMax())) {
        autoPas1.addParticle(*p);
      } else {
        autoPas2.addParticle(*p);
      }
    }
  }

  constexpr bool shifting = true;
  constexpr bool mixing = false;
  autopas::LJFunctor<Molecule, shifting, mixing, autopas::FunctorN3Modes::Both, true> functor1(cutoff);
  functor1.setParticleProperties(24.0, 1);
  autopas::LJFunctor<Molecule, shifting, mixing, autopas::FunctorN3Modes::Both, true> functor2(cutoff);
  functor2.setParticleProperties(24.0, 1);
  // do first simulation loop
  doSimulationLoop(autoPas1, autoPas2, &functor1, &functor2);

  doAssertions(autoPas1, autoPas2, &functor1, &functor2);

  // update positions a bit (outside of domain!) + reset F
  {
    std::array<double, 3> moveVec{skin / 3., 0., 0.};
    for (auto *aP : {&autoPas1, &autoPas2}) {
      for (auto iter = aP->begin(autopas::IteratorBehavior::ownedOnly); iter.isValid(); ++iter) {
        iter->setR(autopas::utils::ArrayMath::add(iter->getR(), moveVec));
        iter->setF(zeroArr);
      }
    }
  }

  // do second simulation loop
  doSimulationLoop(autoPas1, autoPas2, &functor1, &functor2);

  doAssertions(autoPas1, autoPas2, &functor1, &functor2);

  // reset F
  for (auto *aP : {&autoPas1, &autoPas2}) {
    for (auto iter = aP->begin(autopas::IteratorBehavior::ownedOnly); iter.isValid(); ++iter) {
      iter->setF(zeroArr);
    }
  }

  // do third simulation loop, no position update
  doSimulationLoop(autoPas1, autoPas2, &functor1, &functor2);

  doAssertions(autoPas1, autoPas2, &functor1, &functor2);
}

TEST_P(AutoPasInterface2ContainersTest, SimulatonLoopTest) {
  // this test checks the correct behavior of the autopas interface.
  auto containerOptionTuple = GetParam();
  testSimulationLoop(std::get<0>(containerOptionTuple), std::get<1>(containerOptionTuple), 0);
}

using ::testing::Combine;
using ::testing::UnorderedElementsAreArray;
using ::testing::ValuesIn;

static inline auto getTestableContainerOptions() {
#ifdef AUTOPAS_CUDA
  return autopas::ContainerOption::getAllOptions();
#else
  auto containerOptions = autopas::ContainerOption::getAllOptions();
  containerOptions.erase(containerOptions.find(autopas::ContainerOption::verletClusterCells));
  return containerOptions;
#endif
}

INSTANTIATE_TEST_SUITE_P(Generated, AutoPasInterface2ContainersTest,
                         Combine(ValuesIn(getTestableContainerOptions()), ValuesIn(getTestableContainerOptions())),
                         AutoPasInterface2ContainersTest::PrintToStringParamName());<|MERGE_RESOLUTION|>--- conflicted
+++ resolved
@@ -128,12 +128,8 @@
   return haloParticles;
 }
 
-<<<<<<< HEAD
-size_t addEnteringParticles(autopas::AutoPas<Molecule> &autoPas, std::vector<Molecule> enteringParticles) {
-=======
-size_t addEnteringParticles(autopas::AutoPas<Molecule, FMCell> &autoPas,
+size_t addEnteringParticles(autopas::AutoPas<Molecule> &autoPas,
                             const std::vector<Molecule> &enteringParticles) {
->>>>>>> 6e70c295
   size_t numAdded = 0;
   for (const auto &p : enteringParticles) {
     if (autopas::utils::inBox(p.getR(), autoPas.getBoxMin(), autoPas.getBoxMax())) {
@@ -144,13 +140,8 @@
   return numAdded;
 }
 
-<<<<<<< HEAD
-void addHaloParticles(autopas::AutoPas<Molecule> &autoPas, std::vector<Molecule> haloParticles) {
-  for (auto &p : haloParticles) {
-=======
-void addHaloParticles(autopas::AutoPas<Molecule, FMCell> &autoPas, const std::vector<Molecule> &haloParticles) {
+void addHaloParticles(autopas::AutoPas<Molecule> &autoPas, const std::vector<Molecule> &haloParticles) {
   for (const auto &p : haloParticles) {
->>>>>>> 6e70c295
     autoPas.addOrUpdateHaloParticle(p);
   }
 }
@@ -468,21 +459,16 @@
   // create AutoPas object
   autopas::AutoPas<Molecule> autoPas1;
   autoPas1.setAllowedContainers(std::set<autopas::ContainerOption>{containerOption1});
-<<<<<<< HEAD
-  autopas::AutoPas<Molecule> autoPas2;
-  autoPas1.setAllowedContainers(std::set<autopas::ContainerOption>{containerOption2});
-=======
   autoPas1.setAllowedTraversals(autopas::compatibleTraversals::allCompatibleTraversals(containerOption1));
 #ifdef AUTOPAS_CUDA
   autoPas1.setVerletClusterSize(32);
 #endif
-  autopas::AutoPas<Molecule, FMCell> autoPas2;
+  autopas::AutoPas<Molecule> autoPas2;
   autoPas2.setAllowedContainers(std::set<autopas::ContainerOption>{containerOption2});
   autoPas2.setAllowedTraversals(autopas::compatibleTraversals::allCompatibleTraversals(containerOption2));
 #ifdef AUTOPAS_CUDA
   autoPas2.setVerletClusterSize(32);
 #endif
->>>>>>> 6e70c295
 
   defaultInit(autoPas1, autoPas2, autoPasDirection);
 
