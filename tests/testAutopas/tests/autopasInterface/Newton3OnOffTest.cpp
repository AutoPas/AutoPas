--- conflicted
+++ resolved
@@ -86,16 +86,12 @@
 void Newton3OnOffTest::countFunctorCalls(autopas::ContainerOption containerOption,
                                          autopas::TraversalOption traversalOption,
                                          autopas::DataLayoutOption dataLayout) {
-<<<<<<< HEAD
   if (traversalOption == autopas::TraversalOption::c04SoA && dataLayout == autopas::DataLayoutOption::aos) {
     return;
   }
-  autopas::ContainerSelector<Particle, FPCell> containerSelector(
-      getBoxMin(), getBoxMax(), getCutoff(), getCellSizeFactor(), getVerletSkin(), getVerletRebuildFrequency());
-=======
+
   autopas::ContainerSelector<Particle, FPCell> containerSelector(getBoxMin(), getBoxMax(), getCutoff());
   autopas::ContainerSelectorInfo containerInfo(getCellSizeFactor(), getVerletSkin(), getVerletRebuildFrequency());
->>>>>>> 7b9d0948
 
   containerSelector.selectContainer(containerOption, containerInfo);
 
