/**
 * @file Newton3OnOffTest.cpp
 * @author seckler
 * @date 18.04.18
 */

#include "Newton3OnOffTest.h"

#include "autopas/tuning/selectors/ContainerSelector.h"
#include "autopas/tuning/selectors/TraversalSelector.h"
#include "autopas/utils/StaticCellSelector.h"
#include "autopas/utils/logging/Logger.h"
#include "autopasTools/generators/UniformGenerator.h"

using ::testing::_;
using ::testing::Combine;
using ::testing::Return;
using ::testing::ValuesIn;

// Parse combination strings and call actual test function
TEST_P(Newton3OnOffTest, countFunctorCallsTest) {
  auto [containerOption, traversalOption, dataLayoutOption] = GetParam();

  countFunctorCalls(containerOption, traversalOption, dataLayoutOption);
}

// Generate Unittests for all Configurations that support both Newton3 modes
INSTANTIATE_TEST_SUITE_P(
    Generated, Newton3OnOffTest,
    ValuesIn(
        []() -> std::vector<std::tuple<autopas::ContainerOption, autopas::TraversalOption, autopas::DataLayoutOption>> {
          // needed because CellBlock3D (called when building containers) logs always
          autopas::Logger::create();

          std::vector<std::tuple<autopas::ContainerOption, autopas::TraversalOption, autopas::DataLayoutOption>>
              applicableCombinations;

          // container factory
          autopas::ContainerSelector<Particle> containerSelector(
              Newton3OnOffTest::getBoxMin(), Newton3OnOffTest::getBoxMax(), Newton3OnOffTest::getCutoff());
          autopas::ContainerSelectorInfo containerInfo(
              Newton3OnOffTest::getCellSizeFactor(), Newton3OnOffTest::getVerletSkin(),
              Newton3OnOffTest::getRebuildFrequency(), Newton3OnOffTest::getClusterSize(),
              autopas::LoadEstimatorOption::none);

          // generate for all containers
          for (auto containerOption : autopas::ContainerOption::getAllOptions()) {
            containerSelector.selectContainer(containerOption, containerInfo);
            autopas::ParticleContainerInterface<Particle> &container = containerSelector.getCurrentContainer();

            for (auto traversalOption : container.getAllTraversals()) {
              for (auto dataLayoutOption : autopas::DataLayoutOption::getAllOptions()) {
                // this is the functor that will be used in the test.
                MockFunctor<Particle> f;
                // generate both newton3 versions of the same traversal and check that both are applicable
                bool configOk = autopas::utils::withStaticCellType<Particle>(
                    container.getParticleCellTypeEnum(), [&](auto particleCellDummy) {
                      auto traversalSelector = autopas::TraversalSelector<decltype(particleCellDummy)>();
                      auto traversalWithN3 =
                          traversalSelector.generateTraversal(traversalOption, f, container.getTraversalSelectorInfo(),
                                                              dataLayoutOption, autopas::Newton3Option::enabled);
                      auto traversalWithoutN3 =
                          traversalSelector.generateTraversal(traversalOption, f, container.getTraversalSelectorInfo(),
                                                              dataLayoutOption, autopas::Newton3Option::disabled);

                      return traversalWithN3->isApplicable() and traversalWithoutN3->isApplicable();
                    });

                if (configOk) {
                  applicableCombinations.emplace_back(containerOption, traversalOption, dataLayoutOption);
                }
              }
            }
          }

          autopas::Logger::unregister();

          return applicableCombinations;
        }()),
    Newton3OnOffTest::PrintToStringParamName());

// Count number of Functor calls with and without newton 3 and compare
void Newton3OnOffTest::countFunctorCalls(autopas::ContainerOption containerOption,
                                         autopas::TraversalOption traversalOption,
                                         autopas::DataLayoutOption dataLayout) {
  autopas::ContainerSelector<Particle> containerSelector(getBoxMin(), getBoxMax(), getCutoff());
<<<<<<< HEAD
  autopas::ContainerSelectorInfo containerInfo(getCellSizeFactor(), getVerletSkin(), getRebuildFrequency(),
                                               getClusterSize(), autopas::LoadEstimatorOption::none);
=======
  const autopas::ContainerSelectorInfo containerInfo(getCellSizeFactor(), getVerletSkinPerTimestep(),
                                                     getRebuildFrequency(), getClusterSize(),
                                                     autopas::LoadEstimatorOption::none);
>>>>>>> 651bb03f

  containerSelector.selectContainer(containerOption, containerInfo);

  autopas::ParticleContainerInterface<Particle> &container = containerSelector.getCurrentContainer();

  const Molecule defaultParticle{};
  autopasTools::generators::UniformGenerator::fillWithParticles(container, defaultParticle, container.getBoxMin(),
                                                                container.getBoxMax(), 100);
  // Do not add any halo particles to this test!
  // Given an owned particle p1 and a halo particle p2 the following interactions are necessary:
  // Newton3   : p1 <-> p2
  // No Newton3: p1 <-  p2 (but NOT p1 -> p2)
  // Depending if the container is able to avoid all halo <- owned interactions, the total number of functor calls
  // is not trivially to calculate.

  EXPECT_CALL(mockFunctor, isRelevantForTuning()).WillRepeatedly(Return(true));

  if (dataLayout == autopas::DataLayoutOption::soa) {
    // loader and extractor will be called, we don't care how often.
    autopas::utils::withStaticCellType<Particle>(container.getParticleCellTypeEnum(), [&](auto particleCellDummy) {
      auto *expectation =
          &EXPECT_CALL(mockFunctor, SoALoader(::testing::Matcher<decltype(particleCellDummy) &>(_), _, _, _))
               .Times(testing::AtLeast(1));
      // Verlet based containers resize the SoA before they call SoALoader, so no need for the testing::Invoke here
      if (std::set{autopas::ContainerOption::varVerletListsAsBuild, autopas::ContainerOption::pairwiseVerletLists,
                   autopas::ContainerOption::verletListsCells}
              .count(container.getContainerType()) == 0) {
        expectation->WillRepeatedly(
            testing::WithArgs<0, 1>(testing::Invoke([](auto &cell, auto &buf) { buf.resizeArrays(cell.size()); })));
      }

      EXPECT_CALL(mockFunctor, SoAExtractor(::testing::Matcher<decltype(particleCellDummy) &>(_), _, _))
          .Times(testing::AtLeast(1));
    });
  }
  // "SC" = single cell
  const auto [callsNewton3SC, callsNewton3Pair] = eval(dataLayout, /*useNewton3*/ true, container, traversalOption);
  const auto [callsNonNewton3SC, callsNonNewton3Pair] =
      eval(dataLayout, /*useNewton3*/ false, container, traversalOption);

  EXPECT_GT(callsNewton3Pair + callsNewton3SC, 0)
      << "No interactions were found WITH Newton3. Are the generated particles too far apart?";
  EXPECT_GT(callsNonNewton3Pair + callsNonNewton3SC, 0)
      << "No interactions were found WITHOUT Newton3. Are the generated particles too far apart?";

  // The number of interactions without Newton3 should be exactly two times the number with Newton3
  EXPECT_EQ(callsNewton3SC, callsNonNewton3SC)
      << "Mismatch in number of interactions within cells for container option: " << containerOption;
  EXPECT_EQ(callsNewton3Pair * 2, callsNonNewton3Pair)
      << "Mismatch in number of interactions between cell pairs for container option: " << containerOption;

  if (HasFailure()) {
    std::cerr << "Failures for Container: " << containerOption.to_string()
              << ", Traversal: " << traversalOption.to_string() << ", Data Layout: " << dataLayout.to_string()
              << std::endl;
  }
}

template <class Container, class Traversal>
void Newton3OnOffTest::iterate(Container &container, Traversal traversal) {
  container.rebuildNeighborLists(traversal.get());
  container.iteratePairwise(traversal.get());
}

template <class Container, class Traversal>
std::pair<size_t, size_t> Newton3OnOffTest::eval(autopas::DataLayoutOption dataLayout, bool useNewton3,
                                                 Container &container, Traversal traversalOption) {
  // set up counters for particle interactions in single cells and between cell pairs
  std::atomic<unsigned int> callsSC(0ul);
  std::atomic<unsigned int> callsPair(0ul);
  EXPECT_CALL(mockFunctor, allowsNewton3()).WillRepeatedly(Return(useNewton3));
  EXPECT_CALL(mockFunctor, allowsNonNewton3()).WillRepeatedly(Return(not useNewton3));

  auto traversalSelectorInfo = container.getTraversalSelectorInfo();

  // depending on the layout, set up some expectations on what Functors are called
  switch (dataLayout) {
    case autopas::DataLayoutOption::soa: {
      // some containers actually use different SoA functor calls so expect them instead of the regular ones
      if (container.getContainerType() == autopas::ContainerOption::varVerletListsAsBuild ||
          container.getContainerType() == autopas::ContainerOption::pairwiseVerletLists ||
          container.getContainerType() == autopas::ContainerOption::verletListsCells) {
        EXPECT_CALL(mockFunctor, SoAFunctorVerlet(_, _, _, useNewton3))
            .Times(testing::AtLeast(1))
            // signature: SoAFunctorVerlet(soa, particleIndex, neighbors, useNewton3)
            .WillRepeatedly(testing::Invoke([&](auto, auto, auto neighbors, auto) { callsPair += neighbors.size(); }));

        // non useNewton3 variant should not happen
        EXPECT_CALL(mockFunctor, SoAFunctorVerlet(_, _, _, not useNewton3)).Times(0);

      } else {
        // single cell
        EXPECT_CALL(mockFunctor, SoAFunctorSingle(_, useNewton3))
            .Times(testing::AtLeast(1))
            // signature: SoAFunctorSingle(soa, newton3)
            .WillRepeatedly(testing::Invoke([&](auto soa, auto) { callsSC += soa.size(); }));

        // pair of cells
        EXPECT_CALL(mockFunctor, SoAFunctorPair(_, _, useNewton3))
            .Times(testing::AtLeast(1))
            // signature: SoAFunctorPair(soa1, soa2, newton3)
            .WillRepeatedly(
                testing::Invoke([&](auto soa1, auto soa2, auto) { callsPair += soa1.size() * soa2.size(); }));

        // non useNewton3 variant should not happen
        EXPECT_CALL(mockFunctor, SoAFunctorPair(_, _, not useNewton3)).Times(0);
      }
      break;
    }
    case autopas::DataLayoutOption::aos: {
      EXPECT_CALL(mockFunctor, AoSFunctor(_, _, useNewton3))
          .Times(testing::AtLeast(1))
          .WillRepeatedly(testing::InvokeWithoutArgs([&]() { ++callsPair; }));

      // non useNewton3 variant should not happen
      EXPECT_CALL(mockFunctor, AoSFunctor(_, _, not useNewton3)).Times(0);

      break;
    }
    default: {
      ADD_FAILURE() << "This test does not support data layout : " << dataLayout.to_string();
    }
  }

  const autopas::Newton3Option n3Option =
      useNewton3 ? autopas::Newton3Option::enabled : autopas::Newton3Option::disabled;

  // simulate iteration
  autopas::utils::withStaticCellType<Particle>(container.getParticleCellTypeEnum(), [&](auto particleCellDummy) {
    iterate(container,
            autopas::TraversalSelector<decltype(particleCellDummy)>::template generateTraversal<MockFunctor<Particle>>(
                traversalOption, mockFunctor, traversalSelectorInfo, dataLayout, n3Option));
  });

  return std::make_pair(callsSC.load(), callsPair.load());
}<|MERGE_RESOLUTION|>--- conflicted
+++ resolved
@@ -10,7 +10,7 @@
 #include "autopas/tuning/selectors/TraversalSelector.h"
 #include "autopas/utils/StaticCellSelector.h"
 #include "autopas/utils/logging/Logger.h"
-#include "autopasTools/generators/UniformGenerator.h"
+#include "autopasTools/generators/RandomGenerator.h"
 
 using ::testing::_;
 using ::testing::Combine;
@@ -84,14 +84,8 @@
                                          autopas::TraversalOption traversalOption,
                                          autopas::DataLayoutOption dataLayout) {
   autopas::ContainerSelector<Particle> containerSelector(getBoxMin(), getBoxMax(), getCutoff());
-<<<<<<< HEAD
-  autopas::ContainerSelectorInfo containerInfo(getCellSizeFactor(), getVerletSkin(), getRebuildFrequency(),
+  const autopas::ContainerSelectorInfo containerInfo(getCellSizeFactor(), getVerletSkin(), getRebuildFrequency(),
                                                getClusterSize(), autopas::LoadEstimatorOption::none);
-=======
-  const autopas::ContainerSelectorInfo containerInfo(getCellSizeFactor(), getVerletSkinPerTimestep(),
-                                                     getRebuildFrequency(), getClusterSize(),
-                                                     autopas::LoadEstimatorOption::none);
->>>>>>> 651bb03f
 
   containerSelector.selectContainer(containerOption, containerInfo);
 
