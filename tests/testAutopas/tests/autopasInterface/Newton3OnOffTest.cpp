/**
 * @file Newton3OnOffTest.cpp
 * @author seckler
 * @date 18.04.18
 */

#include "Newton3OnOffTest.h"

#include "autopas/tuning/selectors/ContainerSelector.h"
#include "autopas/tuning/selectors/TraversalSelector.h"
#include "autopas/utils/StaticCellSelector.h"
#include "autopas/utils/logging/Logger.h"
#include "autopasTools/generators/UniformGenerator.h"

using ::testing::_;
using ::testing::Combine;
using ::testing::Return;
using ::testing::ValuesIn;

// Parse combination strings and call actual test function
TEST_P(Newton3OnOffTest, countFunctorCallsTest) {
  auto [containerOption, traversalOption, dataLayoutOption, interactionTypeOption] = GetParam();

  if (interactionTypeOption == autopas::InteractionTypeOption::pairwise) {
    countFunctorCalls<MPairwiseFunctor>(containerOption, traversalOption, dataLayoutOption, interactionTypeOption);
  } else if (interactionTypeOption == autopas::InteractionTypeOption::triwise) {
    countFunctorCalls<MTriwiseFunctor>(containerOption, traversalOption, dataLayoutOption, interactionTypeOption);
  }
}

// Generate Unittests for all Configurations that support both Newton3 modes
INSTANTIATE_TEST_SUITE_P(
    Generated, Newton3OnOffTest,
<<<<<<< HEAD
    ValuesIn([]() -> std::vector<std::tuple<autopas::ContainerOption, autopas::TraversalOption,
                                            autopas::DataLayoutOption, autopas::InteractionTypeOption>> {
      // needed because CellBlock3D (called when building containers) logs always
      autopas::Logger::create();

      std::vector<std::tuple<autopas::ContainerOption, autopas::TraversalOption, autopas::DataLayoutOption,
                             autopas::InteractionTypeOption>>
          applicableCombinations;

      // container factory
      autopas::ContainerSelector<Particle> containerSelector({0., 0., 0.}, {10., 10., 10.}, 1.);
      autopas::ContainerSelectorInfo containerInfo(
          Newton3OnOffTest::getCellSizeFactor(), Newton3OnOffTest::getVerletSkinPerTimestep(),
          Newton3OnOffTest::getRebuildFrequency(), Newton3OnOffTest::getClusterSize(),
          autopas::LoadEstimatorOption::none);

      // generate for all containers
      for (auto containerOption : autopas::ContainerOption::getAllOptions()) {
        containerSelector.selectContainer(containerOption, containerInfo);
        autopas::ParticleContainerInterface<Particle> &container = containerSelector.getCurrentContainer();

        for (auto dataLayoutOption : autopas::DataLayoutOption::getAllOptions()) {
          for (auto interactionType : autopas::InteractionTypeOption::getAllOptions()) {
            for (auto traversalOption : container.getAllTraversals(interactionType)) {
              // this is the functor that will be used in the test.
              bool configOk = false;

              if (interactionType == autopas::InteractionTypeOption::pairwise) {
                MockPairwiseFunctor<Particle> functor;
=======
    ValuesIn(
        []() -> std::vector<std::tuple<autopas::ContainerOption, autopas::TraversalOption, autopas::DataLayoutOption>> {
          // needed because CellBlock3D (called when building containers) logs always
          autopas::Logger::create();

          std::vector<std::tuple<autopas::ContainerOption, autopas::TraversalOption, autopas::DataLayoutOption>>
              applicableCombinations;

          // container factory
          autopas::ContainerSelector<Particle> containerSelector(
              Newton3OnOffTest::getBoxMin(), Newton3OnOffTest::getBoxMax(), Newton3OnOffTest::getCutoff());
          autopas::ContainerSelectorInfo containerInfo(
              Newton3OnOffTest::getCellSizeFactor(), Newton3OnOffTest::getVerletSkinPerTimestep(),
              Newton3OnOffTest::getRebuildFrequency(), Newton3OnOffTest::getClusterSize(),
              autopas::LoadEstimatorOption::none);

          // generate for all containers
          for (auto containerOption : autopas::ContainerOption::getAllOptions()) {
            containerSelector.selectContainer(containerOption, containerInfo);
            autopas::ParticleContainerInterface<Particle> &container = containerSelector.getCurrentContainer();

            for (auto traversalOption : container.getAllTraversals()) {
              for (auto dataLayoutOption : autopas::DataLayoutOption::getAllOptions()) {
                // this is the functor that will be used in the test.
                MockFunctor<Particle> f;
>>>>>>> 651bb03f
                // generate both newton3 versions of the same traversal and check that both are applicable
                configOk = autopas::utils::withStaticCellType<Particle>(
                    container.getParticleCellTypeEnum(), [&](auto particleCellDummy) {
                      auto traversalSelector = autopas::TraversalSelector<decltype(particleCellDummy)>();
                      auto traversalWithN3 =
                          traversalSelector.template generateTraversal<MockPairwiseFunctor<Particle>>(
                              traversalOption, functor, container.getTraversalSelectorInfo(), dataLayoutOption,
                              autopas::Newton3Option::enabled);
                      auto traversalWithoutN3 =
                          traversalSelector.template generateTraversal<MockPairwiseFunctor<Particle>>(
                              traversalOption, functor, container.getTraversalSelectorInfo(), dataLayoutOption,
                              autopas::Newton3Option::disabled);

                      return traversalWithN3->isApplicable() and traversalWithoutN3->isApplicable();
                    });
              } else if (interactionType == autopas::InteractionTypeOption::triwise) {
                MockTriwiseFunctor<Particle> functor;
                // generate both newton3 versions of the same traversal and check that both are applicable
                configOk = autopas::utils::withStaticCellType<Particle>(
                    container.getParticleCellTypeEnum(), [&](auto particleCellDummy) {
                      auto traversalSelector = autopas::TraversalSelector<decltype(particleCellDummy)>();
                      auto traversalWithN3 = traversalSelector.template generateTraversal<MockTriwiseFunctor<Particle>>(
                          traversalOption, functor, container.getTraversalSelectorInfo(), dataLayoutOption,
                          autopas::Newton3Option::enabled);
                      auto traversalWithoutN3 =
                          traversalSelector.template generateTraversal<MockTriwiseFunctor<Particle>>(
                              traversalOption, functor, container.getTraversalSelectorInfo(), dataLayoutOption,
                              autopas::Newton3Option::disabled);

                      return traversalWithN3->isApplicable() and traversalWithoutN3->isApplicable();
                    });
              }
              if (configOk) {
                applicableCombinations.emplace_back(containerOption, traversalOption, dataLayoutOption,
                                                    interactionType);
              }
            }
          }
        }
      }

      autopas::Logger::unregister();

      return applicableCombinations;
    }()),
    Newton3OnOffTest::PrintToStringParamName());

// Count number of Functor calls with and without newton 3 and compare
template <typename FunctorType>
void Newton3OnOffTest::countFunctorCalls(autopas::ContainerOption containerOption,
                                         autopas::TraversalOption traversalOption, autopas::DataLayoutOption dataLayout,
                                         autopas::InteractionTypeOption interactionType) {
  // TODO: Make test possible for direct sum SoA
  if (containerOption == autopas::ContainerOption::directSum and dataLayout == autopas::DataLayoutOption::soa) {
    return;
  }
  autopas::ContainerSelector<Particle> containerSelector(getBoxMin(), getBoxMax(), getCutoff());
  const autopas::ContainerSelectorInfo containerInfo(getCellSizeFactor(), getVerletSkinPerTimestep(),
                                                     getRebuildFrequency(), getClusterSize(),
                                                     autopas::LoadEstimatorOption::none);

  containerSelector.selectContainer(containerOption, containerInfo);

  autopas::ParticleContainerInterface<Particle> &container = containerSelector.getCurrentContainer();

<<<<<<< HEAD
  Particle defaultParticle;
  autopasTools::generators::RandomGenerator::fillWithParticles(container, defaultParticle, container.getBoxMin(),
                                                               container.getBoxMax(), 100);
=======
  const Molecule defaultParticle{};
  autopasTools::generators::UniformGenerator::fillWithParticles(container, defaultParticle, container.getBoxMin(),
                                                                container.getBoxMax(), 100);
>>>>>>> 651bb03f
  // Do not add any halo particles to this test!
  // Given an owned particle p1 and a halo particle p2 the following interactions are necessary:
  // Newton3   : p1 <-> p2
  // No Newton3: p1 <-  p2 (but NOT p1 -> p2)
  // Depending if the container is able to avoid all halo <- owned interactions, the total number of functor calls
  // is not trivially to calculate.

  // Create the functor
  FunctorType mockFunctor{};

  EXPECT_CALL(mockFunctor, isRelevantForTuning()).WillRepeatedly(Return(true));

  if (dataLayout == autopas::DataLayoutOption::soa) {
    // loader and extractor will be called, we don't care how often.
    autopas::utils::withStaticCellType<Particle>(container.getParticleCellTypeEnum(), [&](auto particleCellDummy) {
      auto *expectation =
          &EXPECT_CALL(mockFunctor, SoALoader(::testing::Matcher<decltype(particleCellDummy) &>(_), _, _, _))
               .Times(testing::AtLeast(1));
      // Verlet based containers resize the SoA before they call SoALoader, so no need for the testing::Invoke here
      if (std::set{autopas::ContainerOption::varVerletListsAsBuild, autopas::ContainerOption::pairwiseVerletLists,
                   autopas::ContainerOption::verletListsCells}
              .count(container.getContainerType()) == 0) {
        expectation->WillRepeatedly(
            testing::WithArgs<0, 1>(testing::Invoke([](auto &cell, auto &buf) { buf.resizeArrays(cell.size()); })));
      }

      EXPECT_CALL(mockFunctor, SoAExtractor(::testing::Matcher<decltype(particleCellDummy) &>(_), _, _))
          .Times(testing::AtLeast(1));
    });
  }

  // "SC" = single cell
  const auto [callsNewton3SC, callsNewton3Pair, callsNewton3Triple] =
      eval(dataLayout, /*useNewton3*/ true, container, traversalOption, mockFunctor);
  const auto [callsNonNewton3SC, callsNonNewton3Pair, callsNonNewton3Triple] =
      eval(dataLayout, /*useNewton3*/ false, container, traversalOption, mockFunctor);

<<<<<<< HEAD
  if (dataLayout == autopas::DataLayoutOption::soa) {
    // within one cell no N3 optimization
    // Don't check if there is at least one, because verlet style
    // algorithms don't necessarily have a single cell interaction
    EXPECT_EQ(callsNewton3SC, callsNonNewton3SC) << "for container option: " << containerOption;
    // two times the calls for no N3, once for each "owning" cell
    EXPECT_EQ(callsNewton3Pair * 2, callsNonNewton3Pair) << "for container option: " << containerOption;
    // three times the calls for no N3, once for each "owning" cell
    EXPECT_EQ(callsNewton3Triple * 3, callsNonNewton3Triple) << "for container option: " << containerOption;

  } else {  // aos
    // should be called exactly two times
    EXPECT_EQ(callsNewton3Pair * 2, callsNonNewton3Pair) << "for container option: " << containerOption;
    // should be called exactly three times
    EXPECT_EQ(callsNewton3Triple * 3, callsNonNewton3Triple) << "for container option: " << containerOption;
  }

  if (::testing::Test::HasFailure()) {
=======
  EXPECT_GT(callsNewton3Pair + callsNewton3SC, 0)
      << "No interactions were found WITH Newton3. Are the generated particles too far apart?";
  EXPECT_GT(callsNonNewton3Pair + callsNonNewton3SC, 0)
      << "No interactions were found WITHOUT Newton3. Are the generated particles too far apart?";

  // The number of interactions without Newton3 should be exactly two times the number with Newton3
  EXPECT_EQ(callsNewton3SC, callsNonNewton3SC)
      << "Mismatch in number of interactions within cells for container option: " << containerOption;
  EXPECT_EQ(callsNewton3Pair * 2, callsNonNewton3Pair)
      << "Mismatch in number of interactions between cell pairs for container option: " << containerOption;

  if (HasFailure()) {
>>>>>>> 651bb03f
    std::cerr << "Failures for Container: " << containerOption.to_string()
              << ", Traversal: " << traversalOption.to_string() << ", Data Layout: " << dataLayout.to_string()
              << std::endl;
  }
}

template <class Container, class Traversal>
void Newton3OnOffTest::iterate(Container &container, Traversal traversal,
                               autopas::InteractionTypeOption interactionType) {
  container.rebuildNeighborLists(traversal.get());
  container.computeInteractions(traversal.get());
}

<<<<<<< HEAD
template <class Functor, class Container>
std::tuple<size_t, size_t, size_t> Newton3OnOffTest::eval(autopas::DataLayoutOption dataLayout, bool useNewton3,
                                                          Container &container,
                                                          autopas::TraversalOption traversalOption,
                                                          Functor &mockFunctor) {
=======
template <class Container, class Traversal>
std::pair<size_t, size_t> Newton3OnOffTest::eval(autopas::DataLayoutOption dataLayout, bool useNewton3,
                                                 Container &container, Traversal traversalOption) {
  // set up counters for particle interactions in single cells and between cell pairs
>>>>>>> 651bb03f
  std::atomic<unsigned int> callsSC(0ul);
  std::atomic<unsigned int> callsPair(0ul);
  std::atomic<unsigned int> callsTriple(0ul);

  auto getInteractionTypeFromFunctor = [&]() {
    if constexpr (autopas::utils::isPairwiseFunctor<Functor>()) {
      return autopas::InteractionTypeOption::pairwise;
    } else if constexpr (autopas::utils::isTriwiseFunctor<Functor>()) {
      return autopas::InteractionTypeOption::triwise;
    }
  };
  constexpr auto interactionType = getInteractionTypeFromFunctor();

  EXPECT_CALL(mockFunctor, allowsNewton3()).WillRepeatedly(Return(useNewton3));
  EXPECT_CALL(mockFunctor, allowsNonNewton3()).WillRepeatedly(Return(not useNewton3));

<<<<<<< HEAD
  // depending on the layout set up expectations on what Functors are called
=======
  auto traversalSelectorInfo = container.getTraversalSelectorInfo();

  // depending on the layout, set up some expectations on what Functors are called
>>>>>>> 651bb03f
  switch (dataLayout) {
    case autopas::DataLayoutOption::soa: {
      // some containers actually use different SoA functor calls so expect them instead of the regular ones
      if (container.getContainerType() == autopas::ContainerOption::varVerletListsAsBuild ||
          container.getContainerType() == autopas::ContainerOption::pairwiseVerletLists ||
          container.getContainerType() == autopas::ContainerOption::verletListsCells) {
        EXPECT_CALL(mockFunctor, SoAFunctorVerlet(_, _, _, useNewton3))
            .Times(testing::AtLeast(1))
            // signature: SoAFunctorVerlet(soa, particleIndex, neighbors, useNewton3)
            .WillRepeatedly(testing::Invoke([&](auto, auto, auto neighbors, auto) { callsPair += neighbors.size(); }));

        // non useNewton3 variant should not happen
        EXPECT_CALL(mockFunctor, SoAFunctorVerlet(_, _, _, not useNewton3)).Times(0);

      } else {
        // single cell
        EXPECT_CALL(mockFunctor, SoAFunctorSingle(_, useNewton3))
            .Times(testing::AtLeast(1))
            // signature: SoAFunctorSingle(soa, newton3)
            .WillRepeatedly(testing::Invoke([&](auto soa, auto) { callsSC += soa.size(); }));

        // pair of cells
        EXPECT_CALL(mockFunctor, SoAFunctorPair(_, _, useNewton3))
            .Times(testing::AtLeast(1))
            // signature: SoAFunctorPair(soa1, soa2, newton3)
            .WillRepeatedly(
                testing::Invoke([&](auto soa1, auto soa2, auto) { callsPair += soa1.size() * soa2.size(); }));

        // non useNewton3 variant should not happen
        EXPECT_CALL(mockFunctor, SoAFunctorPair(_, _, not useNewton3)).Times(0);

        if constexpr (interactionType == autopas::InteractionTypeOption::triwise) {
          // triplet of cells
          EXPECT_CALL(mockFunctor, SoAFunctorTriple(_, _, _, useNewton3))
              .Times(testing::AtLeast(0))  // Direct sum has only 2 cells
              .WillRepeatedly(testing::InvokeWithoutArgs([&]() { callsTriple++; }));

          // non useNewton3 variant should not happen
          EXPECT_CALL(mockFunctor, SoAFunctorTriple(_, _, _, not useNewton3)).Times(0);
        }
      }
      break;
    }
    case autopas::DataLayoutOption::aos: {
<<<<<<< HEAD
      if constexpr (interactionType == autopas::InteractionTypeOption::pairwise) {
        EXPECT_CALL(mockFunctor, AoSFunctor(_, _, useNewton3))
            .Times(testing::AtLeast(1))
            .WillRepeatedly(testing::InvokeWithoutArgs([&]() { callsPair++; }));
=======
      EXPECT_CALL(mockFunctor, AoSFunctor(_, _, useNewton3))
          .Times(testing::AtLeast(1))
          .WillRepeatedly(testing::InvokeWithoutArgs([&]() { ++callsPair; }));
>>>>>>> 651bb03f

        // non useNewton3 variant should not happen
        EXPECT_CALL(mockFunctor, AoSFunctor(_, _, not useNewton3)).Times(0);
      } else if (interactionType == autopas::InteractionTypeOption::triwise) {
        EXPECT_CALL(mockFunctor, AoSFunctor(_, _, _, useNewton3))
            .Times(testing::AtLeast(1))
            .WillRepeatedly(testing::InvokeWithoutArgs([&]() { callsTriple++; }));

        // non useNewton3 variant should not happen
        EXPECT_CALL(mockFunctor, AoSFunctor(_, _, _, not useNewton3)).Times(0);
      }

      break;
    }
    default: {
      ADD_FAILURE() << "This test does not support data layout : " << dataLayout.to_string();
    }
  }

  const autopas::Newton3Option n3Option =
      useNewton3 ? autopas::Newton3Option::enabled : autopas::Newton3Option::disabled;

  auto traversalSelectorInfo = container.getTraversalSelectorInfo();
  // simulate iteration
  autopas::utils::withStaticCellType<Particle>(container.getParticleCellTypeEnum(), [&](auto particleCellDummy) {
    iterate(container,
            autopas::TraversalSelector<decltype(particleCellDummy)>::template generateTraversal<Functor>(
                traversalOption, mockFunctor, traversalSelectorInfo, dataLayout, n3Option),
            interactionType);
  });

  return std::make_tuple(callsSC.load(), callsPair.load(), callsTriple.load());
}<|MERGE_RESOLUTION|>--- conflicted
+++ resolved
@@ -31,7 +31,6 @@
 // Generate Unittests for all Configurations that support both Newton3 modes
 INSTANTIATE_TEST_SUITE_P(
     Generated, Newton3OnOffTest,
-<<<<<<< HEAD
     ValuesIn([]() -> std::vector<std::tuple<autopas::ContainerOption, autopas::TraversalOption,
                                             autopas::DataLayoutOption, autopas::InteractionTypeOption>> {
       // needed because CellBlock3D (called when building containers) logs always
@@ -40,35 +39,6 @@
       std::vector<std::tuple<autopas::ContainerOption, autopas::TraversalOption, autopas::DataLayoutOption,
                              autopas::InteractionTypeOption>>
           applicableCombinations;
-
-      // container factory
-      autopas::ContainerSelector<Particle> containerSelector({0., 0., 0.}, {10., 10., 10.}, 1.);
-      autopas::ContainerSelectorInfo containerInfo(
-          Newton3OnOffTest::getCellSizeFactor(), Newton3OnOffTest::getVerletSkinPerTimestep(),
-          Newton3OnOffTest::getRebuildFrequency(), Newton3OnOffTest::getClusterSize(),
-          autopas::LoadEstimatorOption::none);
-
-      // generate for all containers
-      for (auto containerOption : autopas::ContainerOption::getAllOptions()) {
-        containerSelector.selectContainer(containerOption, containerInfo);
-        autopas::ParticleContainerInterface<Particle> &container = containerSelector.getCurrentContainer();
-
-        for (auto dataLayoutOption : autopas::DataLayoutOption::getAllOptions()) {
-          for (auto interactionType : autopas::InteractionTypeOption::getAllOptions()) {
-            for (auto traversalOption : container.getAllTraversals(interactionType)) {
-              // this is the functor that will be used in the test.
-              bool configOk = false;
-
-              if (interactionType == autopas::InteractionTypeOption::pairwise) {
-                MockPairwiseFunctor<Particle> functor;
-=======
-    ValuesIn(
-        []() -> std::vector<std::tuple<autopas::ContainerOption, autopas::TraversalOption, autopas::DataLayoutOption>> {
-          // needed because CellBlock3D (called when building containers) logs always
-          autopas::Logger::create();
-
-          std::vector<std::tuple<autopas::ContainerOption, autopas::TraversalOption, autopas::DataLayoutOption>>
-              applicableCombinations;
 
           // container factory
           autopas::ContainerSelector<Particle> containerSelector(
@@ -78,16 +48,19 @@
               Newton3OnOffTest::getRebuildFrequency(), Newton3OnOffTest::getClusterSize(),
               autopas::LoadEstimatorOption::none);
 
-          // generate for all containers
-          for (auto containerOption : autopas::ContainerOption::getAllOptions()) {
-            containerSelector.selectContainer(containerOption, containerInfo);
-            autopas::ParticleContainerInterface<Particle> &container = containerSelector.getCurrentContainer();
-
-            for (auto traversalOption : container.getAllTraversals()) {
-              for (auto dataLayoutOption : autopas::DataLayoutOption::getAllOptions()) {
-                // this is the functor that will be used in the test.
-                MockFunctor<Particle> f;
->>>>>>> 651bb03f
+      // generate for all containers
+      for (auto containerOption : autopas::ContainerOption::getAllOptions()) {
+        containerSelector.selectContainer(containerOption, containerInfo);
+        autopas::ParticleContainerInterface<Particle> &container = containerSelector.getCurrentContainer();
+
+        for (auto dataLayoutOption : autopas::DataLayoutOption::getAllOptions()) {
+          for (auto interactionType : autopas::InteractionTypeOption::getAllOptions()) {
+            for (auto traversalOption : container.getAllTraversals(interactionType)) {
+              // this is the functor that will be used in the test.
+              bool configOk = false;
+
+              if (interactionType == autopas::InteractionTypeOption::pairwise) {
+                MockPairwiseFunctor<Particle> functor;
                 // generate both newton3 versions of the same traversal and check that both are applicable
                 configOk = autopas::utils::withStaticCellType<Particle>(
                     container.getParticleCellTypeEnum(), [&](auto particleCellDummy) {
@@ -153,15 +126,9 @@
 
   autopas::ParticleContainerInterface<Particle> &container = containerSelector.getCurrentContainer();
 
-<<<<<<< HEAD
-  Particle defaultParticle;
-  autopasTools::generators::RandomGenerator::fillWithParticles(container, defaultParticle, container.getBoxMin(),
-                                                               container.getBoxMax(), 100);
-=======
   const Molecule defaultParticle{};
   autopasTools::generators::UniformGenerator::fillWithParticles(container, defaultParticle, container.getBoxMin(),
                                                                 container.getBoxMax(), 100);
->>>>>>> 651bb03f
   // Do not add any halo particles to this test!
   // Given an owned particle p1 and a halo particle p2 the following interactions are necessary:
   // Newton3   : p1 <-> p2
@@ -199,39 +166,27 @@
   const auto [callsNonNewton3SC, callsNonNewton3Pair, callsNonNewton3Triple] =
       eval(dataLayout, /*useNewton3*/ false, container, traversalOption, mockFunctor);
 
-<<<<<<< HEAD
+  EXPECT_GT(callsNewton3Triple + callsNewton3Pair + callsNewton3SC, 0)
+      << "No interactions were found WITH Newton3. Are the generated particles too far apart?";
+  EXPECT_GT(callsNonNewton3Triple + callsNonNewton3Pair + callsNonNewton3SC, 0)
+      << "No interactions were found WITHOUT Newton3. Are the generated particles too far apart?";
+
   if (dataLayout == autopas::DataLayoutOption::soa) {
     // within one cell no N3 optimization
-    // Don't check if there is at least one, because verlet style
-    // algorithms don't necessarily have a single cell interaction
-    EXPECT_EQ(callsNewton3SC, callsNonNewton3SC) << "for container option: " << containerOption;
+    EXPECT_EQ(callsNewton3SC, callsNonNewton3SC) << "Mismatch in number of interactions within cells for container option: " << containerOption;
     // two times the calls for no N3, once for each "owning" cell
-    EXPECT_EQ(callsNewton3Pair * 2, callsNonNewton3Pair) << "for container option: " << containerOption;
+    EXPECT_EQ(callsNewton3Pair * 2, callsNonNewton3Pair) << "Mismatch in number of interactions between cell pairs for container option: " << containerOption;
     // three times the calls for no N3, once for each "owning" cell
-    EXPECT_EQ(callsNewton3Triple * 3, callsNonNewton3Triple) << "for container option: " << containerOption;
+    EXPECT_EQ(callsNewton3Triple * 3, callsNonNewton3Triple) << "Mismatch in number of interactions between cell triplets for container option: " << containerOption;
 
   } else {  // aos
     // should be called exactly two times
-    EXPECT_EQ(callsNewton3Pair * 2, callsNonNewton3Pair) << "for container option: " << containerOption;
+    EXPECT_EQ(callsNewton3Pair * 2, callsNonNewton3Pair) << "Mismatch in number of interactions between cell pairs for container option: " << containerOption;
     // should be called exactly three times
     EXPECT_EQ(callsNewton3Triple * 3, callsNonNewton3Triple) << "for container option: " << containerOption;
   }
 
-  if (::testing::Test::HasFailure()) {
-=======
-  EXPECT_GT(callsNewton3Pair + callsNewton3SC, 0)
-      << "No interactions were found WITH Newton3. Are the generated particles too far apart?";
-  EXPECT_GT(callsNonNewton3Pair + callsNonNewton3SC, 0)
-      << "No interactions were found WITHOUT Newton3. Are the generated particles too far apart?";
-
-  // The number of interactions without Newton3 should be exactly two times the number with Newton3
-  EXPECT_EQ(callsNewton3SC, callsNonNewton3SC)
-      << "Mismatch in number of interactions within cells for container option: " << containerOption;
-  EXPECT_EQ(callsNewton3Pair * 2, callsNonNewton3Pair)
-      << "Mismatch in number of interactions between cell pairs for container option: " << containerOption;
-
   if (HasFailure()) {
->>>>>>> 651bb03f
     std::cerr << "Failures for Container: " << containerOption.to_string()
               << ", Traversal: " << traversalOption.to_string() << ", Data Layout: " << dataLayout.to_string()
               << std::endl;
@@ -245,18 +200,12 @@
   container.computeInteractions(traversal.get());
 }
 
-<<<<<<< HEAD
 template <class Functor, class Container>
 std::tuple<size_t, size_t, size_t> Newton3OnOffTest::eval(autopas::DataLayoutOption dataLayout, bool useNewton3,
                                                           Container &container,
                                                           autopas::TraversalOption traversalOption,
                                                           Functor &mockFunctor) {
-=======
-template <class Container, class Traversal>
-std::pair<size_t, size_t> Newton3OnOffTest::eval(autopas::DataLayoutOption dataLayout, bool useNewton3,
-                                                 Container &container, Traversal traversalOption) {
-  // set up counters for particle interactions in single cells and between cell pairs
->>>>>>> 651bb03f
+  // set up counters for particle interactions
   std::atomic<unsigned int> callsSC(0ul);
   std::atomic<unsigned int> callsPair(0ul);
   std::atomic<unsigned int> callsTriple(0ul);
@@ -273,13 +222,7 @@
   EXPECT_CALL(mockFunctor, allowsNewton3()).WillRepeatedly(Return(useNewton3));
   EXPECT_CALL(mockFunctor, allowsNonNewton3()).WillRepeatedly(Return(not useNewton3));
 
-<<<<<<< HEAD
-  // depending on the layout set up expectations on what Functors are called
-=======
-  auto traversalSelectorInfo = container.getTraversalSelectorInfo();
-
   // depending on the layout, set up some expectations on what Functors are called
->>>>>>> 651bb03f
   switch (dataLayout) {
     case autopas::DataLayoutOption::soa: {
       // some containers actually use different SoA functor calls so expect them instead of the regular ones
@@ -324,16 +267,10 @@
       break;
     }
     case autopas::DataLayoutOption::aos: {
-<<<<<<< HEAD
       if constexpr (interactionType == autopas::InteractionTypeOption::pairwise) {
         EXPECT_CALL(mockFunctor, AoSFunctor(_, _, useNewton3))
             .Times(testing::AtLeast(1))
-            .WillRepeatedly(testing::InvokeWithoutArgs([&]() { callsPair++; }));
-=======
-      EXPECT_CALL(mockFunctor, AoSFunctor(_, _, useNewton3))
-          .Times(testing::AtLeast(1))
-          .WillRepeatedly(testing::InvokeWithoutArgs([&]() { ++callsPair; }));
->>>>>>> 651bb03f
+            .WillRepeatedly(testing::InvokeWithoutArgs([&]() { ++callsPair; }));
 
         // non useNewton3 variant should not happen
         EXPECT_CALL(mockFunctor, AoSFunctor(_, _, not useNewton3)).Times(0);
