--- conflicted
+++ resolved
@@ -84,14 +84,8 @@
                                          autopas::TraversalOption traversalOption,
                                          autopas::DataLayoutOption dataLayout) {
   autopas::ContainerSelector<Particle> containerSelector(getBoxMin(), getBoxMax(), getCutoff());
-<<<<<<< HEAD
   autopas::ContainerSelectorInfo containerInfo(getCellSizeFactor(), getVerletSkin(), getRebuildFrequency(),
                                                getClusterSize(), autopas::LoadEstimatorOption::none);
-=======
-  const autopas::ContainerSelectorInfo containerInfo(getCellSizeFactor(), getVerletSkinPerTimestep(),
-                                                     getRebuildFrequency(), getClusterSize(),
-                                                     autopas::LoadEstimatorOption::none);
->>>>>>> 651bb03f
 
   containerSelector.selectContainer(containerOption, containerInfo);
 
