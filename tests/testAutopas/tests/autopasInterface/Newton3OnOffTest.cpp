--- conflicted
+++ resolved
@@ -42,20 +42,6 @@
 
           // generate for all containers
           for (auto containerOption : autopas::ContainerOption::getAllOptions()) {
-<<<<<<< HEAD
-            // skip containers that do not work with both newton modes
-            // @TODO: let verlet lists support Newton 3
-            if (containerOption == autopas::ContainerOption::verletLists or
-                containerOption == autopas::ContainerOption::verletListsCells or
-                containerOption == autopas::ContainerOption::verletClusterLists or
-                containerOption == autopas::ContainerOption::varVerletListsAsBuild or
-                containerOption == autopas::ContainerOption::verletClusterCells or
-                containerOption == autopas::ContainerOption::pairwiseVerletLists) {
-              continue;
-            }
-
-=======
->>>>>>> 433268a7
             containerSelector.selectContainer(containerOption, containerInfo);
             auto container = containerSelector.getCurrentContainer();
 
