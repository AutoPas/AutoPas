/**
 * @file AutoPasTest.cpp
 * @author seckler
 * @date 29.05.18
 */

#include "AutoPasTest.h"
#include "testingHelpers/commonTypedefs.h"

using ::testing::_;
using ::testing::AtLeast;
using ::testing::Return;

/**
 * test whether the RegionIterator can be generated and something is returned.
 * This mainly makes certain, that the specific parts of the code can be compiled.
 */
TEST_F(AutoPasTest, getRegionParticleIterator) {
  auto iter = autoPas.getRegionIterator({0., 0., 0.}, {4., 4., 4.});

  for (; iter.isValid(); ++iter) {
    iter->setR(iter->getR());
  }
}

/**
 * Check whether an AutoPas object can be rebuild using the following strategy:
 * 0. create normal AutoPas container + initialize and fill with particles
 * 1. create additional AutoPas container + initialize
 * 2. fill additional AutoPas container with particles
 * 3. std::move the new container over the old one.
 */
TEST_F(AutoPasTest, checkRebuildingNewMove) {
  auto boxMax1 = autoPas.getBoxMax();
  ASSERT_DOUBLE_EQ(boxMax1[0], 10.);
  ASSERT_DOUBLE_EQ(boxMax1[1], 10.);
  ASSERT_DOUBLE_EQ(boxMax1[2], 10.);
  // 0. add some particles
  Particle p1({1., 1., 1.}, {0., 0., 0.}, 0);
  autoPas.addParticle(p1);
  Particle p2({2., 2., 2.}, {0., 0., 0.}, 1);
  autoPas.addParticle(p2);
  {
    // 1. create new AutoPas container + initialize
    decltype(autoPas) autoPasTmp;
    autoPasTmp.setBoxMin({0., 0., 0.});
    autoPasTmp.setBoxMax({5., 5., 5.});
    autoPasTmp.setCutoff(1.);
    autoPasTmp.setAllowedContainers({autopas::ContainerOption::linkedCells});
    autoPasTmp.setAllowedTraversals({autopas::TraversalOption::c08});
    autoPasTmp.init();

    // ensure no particles
    for (auto iter = autoPasTmp.begin(); iter.isValid(); ++iter) {
      FAIL() << "there shouldn't already be any particles in the container, but there are." << std::endl;
    }

    // 2. copy particles
    for (auto iter = autoPas.begin(); iter.isValid(); ++iter) {
      autoPasTmp.addParticle(*iter);
    }

    {
      auto iter = autoPasTmp.begin();
      ASSERT_TRUE(iter.isValid());
      auto id1 = iter->getID();
      ++iter;
      ASSERT_TRUE(iter.isValid());
      ASSERT_EQ(id1 + iter->getID(), 1);
    }

    // 3. move new container over old one. will loose information of the old one.
    autoPas = std::move(autoPasTmp);
  }

  // ensure same particles as before
  {
    auto iter = autoPas.begin();
    ASSERT_TRUE(iter.isValid());
    auto id1 = iter->getID();
    ++iter;
    ASSERT_TRUE(iter.isValid());
    ASSERT_EQ(id1 + iter->getID(), 1);
  }

  // ensure information has changed
  auto boxMax2 = autoPas.getBoxMax();
  ASSERT_DOUBLE_EQ(boxMax2[0], 5.);
  ASSERT_DOUBLE_EQ(boxMax2[1], 5.);
  ASSERT_DOUBLE_EQ(boxMax2[2], 5.);

  // ensure logger still working
  AutoPasLog(info, "test logger working.");
}

/**
 * Check whether an AutoPas object can be rebuild using the following strategy:
 * 0. create normal AutoPas container + initialize and fill with particles
 * 1. copy particles out of first container
 * 2. recreate container by calling constructor + initialize again
 * 3. fill container with copied particles
 */
TEST_F(AutoPasTest, checkRebuildingCopyCreateNew) {
  auto boxMax1 = autoPas.getBoxMax();
  ASSERT_DOUBLE_EQ(boxMax1[0], 10.);
  ASSERT_DOUBLE_EQ(boxMax1[1], 10.);
  ASSERT_DOUBLE_EQ(boxMax1[2], 10.);

  // 0. add some particles
  Particle p1({1., 1., 1.}, {0., 0., 0.}, 0);
  autoPas.addParticle(p1);
  Particle p2({2., 2., 2.}, {0., 0., 0.}, 1);
  autoPas.addParticle(p2);
  {
    std::vector<Particle> particleVector;
    particleVector.reserve(autoPas.getNumberOfParticles());

    // 1. copy particles out of first container
    for (auto iter = autoPas.begin(); iter.isValid(); ++iter) {
      particleVector.push_back(*iter);
    }
    // 2. recreate container by calling constructor + init
    autoPas = decltype(autoPas)();

    autoPas.setBoxMin({0., 0., 0.});
    autoPas.setBoxMax({5., 5., 5.});
    autoPas.setCutoff(1.);
    autoPas.setAllowedContainers({autopas::ContainerOption::linkedCells});
    autoPas.setAllowedTraversals({autopas::TraversalOption::c08});
    autoPas.init();

    // ensure no particles
    for (auto iter = autoPas.begin(); iter.isValid(); ++iter) {
      FAIL() << "there shouldn't already be any particles in the container, but there are." << std::endl;
    }

    // 3. copy particles from particleVector into container
    for (auto particle : particleVector) {
      autoPas.addParticle(particle);
    }
  }

  // ensure same particles as before
  {
    auto iter = autoPas.begin();
    ASSERT_TRUE(iter.isValid());
    auto id1 = iter->getID();
    ++iter;
    ASSERT_TRUE(iter.isValid());
    ASSERT_EQ(id1 + iter->getID(), 1);
  }

  // ensure information has changed
  auto boxMax2 = autoPas.getBoxMax();
  ASSERT_DOUBLE_EQ(boxMax2[0], 5.);
  ASSERT_DOUBLE_EQ(boxMax2[1], 5.);
  ASSERT_DOUBLE_EQ(boxMax2[2], 5.);

  // ensure logger still working
  AutoPasLog(info, "test logger working.");
}

TEST_F(AutoPasTest, checkNeedsContainerUpdateVL) {
  // now build verlet lists
  autoPas.setBoxMin({0., 0., 0.});
  autoPas.setBoxMax({5., 5., 5.});
  autoPas.setCutoff(1.);
  autoPas.setVerletSkin(0);
  autoPas.setVerletRebuildFrequency(2);
  autoPas.setAllowedContainers({autopas::ContainerOption::verletLists});
  autoPas.init();

  // after build this should be true
  EXPECT_TRUE(autoPas.needsContainerUpdate());

  // run once, builds verlet lists. (here for 0 particles)
  MockFunctor<Particle, FPCell> emptyFunctor;
<<<<<<< HEAD
  EXPECT_CALL(emptyFunctor, allowsNewton3()).Times(AtLeast(1)).WillOnce(Return(true));
  EXPECT_CALL(emptyFunctor, allowsNonNewton3()).Times(AtLeast(1)).WillOnce(Return(false));
  EXPECT_CALL(emptyFunctor, isRelevantForTuning()).Times(AtLeast(1)).WillOnce(Return(true));
  autopas::C08Traversal<FPCell, MFunctor, autopas::DataLayoutOption::aos, true> dummyTraversal({0, 0, 0},
                                                                                               &emptyFunctor);
  autoPas.iteratePairwise(&emptyFunctor, autopas::aos);
=======
  EXPECT_CALL(emptyFunctor, allowsNewton3()).WillRepeatedly(Return(true));
  EXPECT_CALL(emptyFunctor, allowsNonNewton3()).WillRepeatedly(Return(false));
  EXPECT_CALL(emptyFunctor, isRelevantForTuning()).WillRepeatedly(Return(true));
  autoPas.iteratePairwise(&emptyFunctor);
>>>>>>> f7b5b16a

  // now verlet lists should be valid.
  EXPECT_FALSE(autoPas.needsContainerUpdate());
}

TEST_F(AutoPasTest, checkNeedsContainerUpdateLC) {
  // now build verlet lists
  autoPas.setBoxMin({0., 0., 0.});
  autoPas.setBoxMax({5., 5., 5.});
  autoPas.setCutoff(1.);
  autoPas.setAllowedContainers({autopas::ContainerOption::linkedCells});
  autoPas.init();

  // after build this should be true
  EXPECT_TRUE(autoPas.needsContainerUpdate());

  // run once
  MockFunctor<Particle, FPCell> emptyFunctor;
  EXPECT_CALL(emptyFunctor, allowsNewton3()).WillRepeatedly(Return(true));
  EXPECT_CALL(emptyFunctor, allowsNonNewton3()).WillRepeatedly(Return(false));
  EXPECT_CALL(emptyFunctor, isRelevantForTuning()).WillRepeatedly(Return(true));
  autoPas.iteratePairwise(&emptyFunctor);

  // lc should always return true.
  EXPECT_TRUE(autoPas.needsContainerUpdate());
}<|MERGE_RESOLUTION|>--- conflicted
+++ resolved
@@ -175,19 +175,11 @@
 
   // run once, builds verlet lists. (here for 0 particles)
   MockFunctor<Particle, FPCell> emptyFunctor;
-<<<<<<< HEAD
-  EXPECT_CALL(emptyFunctor, allowsNewton3()).Times(AtLeast(1)).WillOnce(Return(true));
-  EXPECT_CALL(emptyFunctor, allowsNonNewton3()).Times(AtLeast(1)).WillOnce(Return(false));
-  EXPECT_CALL(emptyFunctor, isRelevantForTuning()).Times(AtLeast(1)).WillOnce(Return(true));
-  autopas::C08Traversal<FPCell, MFunctor, autopas::DataLayoutOption::aos, true> dummyTraversal({0, 0, 0},
-                                                                                               &emptyFunctor);
-  autoPas.iteratePairwise(&emptyFunctor, autopas::aos);
-=======
+
   EXPECT_CALL(emptyFunctor, allowsNewton3()).WillRepeatedly(Return(true));
   EXPECT_CALL(emptyFunctor, allowsNonNewton3()).WillRepeatedly(Return(false));
   EXPECT_CALL(emptyFunctor, isRelevantForTuning()).WillRepeatedly(Return(true));
   autoPas.iteratePairwise(&emptyFunctor);
->>>>>>> f7b5b16a
 
   // now verlet lists should be valid.
   EXPECT_FALSE(autoPas.needsContainerUpdate());
