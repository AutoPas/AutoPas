--- conflicted
+++ resolved
@@ -171,7 +171,6 @@
   constexpr autopas::OwnershipState halo = autopas::OwnershipState::halo;
   constexpr autopas::OwnershipState ownedOrHalo = autopas::OwnershipState::owned | autopas::OwnershipState::halo;
 
-<<<<<<< HEAD
   // Test with and without sorting
   for (const auto sortingThreshold : {0, 100}) {
     // Test all reasonable combinations of owned / halo particles and cells
@@ -179,7 +178,7 @@
       for (const auto ownershipParticleB : {owned, halo}) {
         for (const auto ownershipCellA : {ownershipParticleA, ownedOrHalo}) {
           for (const auto ownerShipStateCellB : {ownershipParticleB, ownedOrHalo}) {
-            mdLib::LJFunctor<Molecule> ljFunctor(cutoff);
+            LJFunctorType<> ljFunctor(cutoff);
             ljFunctor.setParticleProperties(sigma, epsilon);
 
             ljFunctor.initTraversal();
@@ -202,59 +201,6 @@
                   << "\nParticle in Cell1: " << ownershipParticleA << "\nParticle in Cell2: " << ownershipParticleB;
               EXPECT_EQ(forceParticleB, 0)
                   << "Particle in Cell2 is experiencing force with with both cells containing only halo particles."
-=======
-  // Test all reasonable combinations of owned / halo particles and cells
-  for (const auto ownershipParticleA : {owned, halo}) {
-    for (const auto ownershipParticleB : {owned, halo}) {
-      for (const auto ownershipCellA : {ownershipParticleA, ownedOrHalo}) {
-        for (const auto ownerShipStateCellB : {ownershipParticleB, ownedOrHalo}) {
-          LJFunctorType<> ljFunctor(cutoff);
-          ljFunctor.setParticleProperties(sigma, epsilon);
-
-          ljFunctor.initTraversal();
-
-          CellFunctorType cellFunctor(&ljFunctor, cutoff);
-
-          const auto &[forceParticleA, forceParticleB] = ownedHaloInteractionHelper<CellFunctorType>(
-              cellFunctor, ownershipParticleA, ownershipParticleB, ownershipCellA, ownerShipStateCellB,
-              cellFunctor.getDataLayout(), ljFunctor, false);
-
-          ljFunctor.endTraversal(cellFunctor.getNewton3());
-
-          // EXPECTATIONS
-          if (ownershipCellA == halo and ownerShipStateCellB == halo) {
-            EXPECT_EQ(forceParticleA, 0)
-                << "Particle in Cell1 is experiencing force with both cells containing only halo particles."
-                   "\nCell1: "
-                << ownershipCellA << "\nCell2: " << ownerShipStateCellB << "\nParticle in Cell1: " << ownershipParticleA
-                << "\nParticle in Cell2: " << ownershipParticleB;
-            EXPECT_EQ(forceParticleB, 0)
-                << "Particle in Cell2 is experiencing force with with both cells containing only halo particles."
-                   "\nCell1: "
-                << ownershipCellA << "\nCell2: " << ownerShipStateCellB << "\nParticle in Cell1: " << ownershipParticleA
-                << "\nParticle in Cell2: " << ownershipParticleB;
-          } else if (ownershipCellA == halo and (not cellFunctor.getNewton3()) and
-                     (not cellFunctor.getBidirectional())) {
-            // if cell1 is halo, and NoN3 and no bidirectional we can skip the interaction
-            EXPECT_EQ(forceParticleA, 0) << "Particle in Cell1 is experiencing force with "
-                                            "OwnershipState halo, no newton3 and bidirectional off."
-                                            "\nCell1: "
-                                         << ownershipCellA << "\nCell2: " << ownerShipStateCellB
-                                         << "\nParticle in Cell1: " << ownershipParticleA
-                                         << "\nParticle in Cell2: " << ownershipParticleB;
-          } else {
-            // in all other cases we expect force on particle in Cell1
-            EXPECT_GT(forceParticleA, 0) << "Particle in Cell1 does not experience force."
-                                            "\nCell1: "
-                                         << ownershipCellA << "\nCell2: " << ownerShipStateCellB
-                                         << "\nParticle in Cell1: " << ownershipParticleA
-                                         << "\nParticle in Cell2: " << ownershipParticleB;
-
-            // if bidirectional or newton3=true we expect also force on particle in Cell2
-            if ((cellFunctor.getBidirectional() or cellFunctor.getNewton3()) and containsOwned(ownershipParticleB)) {
-              EXPECT_GT(forceParticleB, 0)
-                  << "Particle in Cell2 does not experience force."
->>>>>>> 3fb5dda1
                      "\nCell1: "
                   << ownershipCellA << "\nCell2: " << ownerShipStateCellB
                   << "\nParticle in Cell1: " << ownershipParticleA << "\nParticle in Cell2: " << ownershipParticleB;
@@ -322,12 +268,11 @@
             continue;
           }
 
-          mdLib::LJFunctor<Molecule> ljFunctor(cutoff);
+          LJFunctorType<> ljFunctor(cutoff);
           ljFunctor.setParticleProperties(sigma, epsilon);
 
           ljFunctor.initTraversal();
 
-<<<<<<< HEAD
           CellFunctorType cellFunctor(&ljFunctor, cutoff);
           cellFunctor.setSortingThreshold(sortingThreshold);
 
@@ -340,35 +285,6 @@
           // EXPECTATIONS
           if (ownershipCellA == halo) {
             EXPECT_EQ(forceParticleA, 0) << "Particle 1 is experiencing force."
-=======
-        LJFunctorType<> ljFunctor(cutoff);
-        ljFunctor.setParticleProperties(sigma, epsilon);
-
-        ljFunctor.initTraversal();
-
-        CellFunctorType cellFunctor(&ljFunctor, cutoff);
-
-        const auto &[forceParticleA, forceParticleB] = ownedHaloInteractionHelper<CellFunctorType>(
-            cellFunctor, ownershipParticleA, ownershipParticleB, ownershipCellA, ownershipCellA,
-            cellFunctor.getDataLayout(), ljFunctor, true);
-
-        ljFunctor.endTraversal(cellFunctor.getNewton3());
-
-        // EXPECTATIONS
-        if (ownershipCellA == halo) {
-          EXPECT_EQ(forceParticleA, 0) << "Particle 1 is experiencing force."
-                                          "\nCell1: "
-                                       << ownershipCellA << "\nParticle 1 in Cell1: " << ownershipParticleA
-                                       << "\nParticle 2 in Cell1: " << ownershipParticleB;
-          EXPECT_EQ(forceParticleB, 0) << "Particle 2 is experiencing force."
-                                          "\nCell1: "
-                                       << ownershipCellA << "\nParticle 1 in Cell1: " << ownershipParticleA
-                                       << "\nParticle 2 in Cell1: " << ownershipParticleB;
-        } else {
-          // in all other cases we expect force on particle A in Cell1 as long as it is owned.
-          if (containsOwned(ownershipParticleA)) {
-            EXPECT_GT(forceParticleA, 0) << "Particle 1 in Cell1 does not experience force."
->>>>>>> 3fb5dda1
                                             "\nCell1: "
                                          << ownershipCellA << "\nParticle 1 in Cell1: " << ownershipParticleA
                                          << "\nParticle 2 in Cell1: " << ownershipParticleB;
