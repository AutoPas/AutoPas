/**
 * @file LJFunctorAVXTest.cpp
 * @author F. Gratl
 * @date 12/17/18
 */

#ifdef __AVX__

#include "LJFunctorAVXTest.h"
#include "autopas/cells/FullParticleCell.h"
#include "autopas/pairwiseFunctors/LJFunctorAVX.h"
#include "autopas/particles/Particle.h"
#include "testingHelpers/RandomGenerator.h"

template <class SoAType>
bool LJFunctorAVXTest::SoAParticlesEqual(autopas::SoA<SoAType> &soa1, autopas::SoA<SoAType> &soa2) {
  EXPECT_GT(soa1.getNumParticles(), 0);
  EXPECT_EQ(soa1.getNumParticles(), soa2.getNumParticles());

  unsigned long *const __restrict__ idptr1 = soa1.template begin<Particle::AttributeNames::id>();
  unsigned long *const __restrict__ idptr2 = soa2.template begin<Particle::AttributeNames::id>();

  double *const __restrict__ xptr1 = soa1.template begin<Particle::AttributeNames::posX>();
  double *const __restrict__ yptr1 = soa1.template begin<Particle::AttributeNames::posY>();
  double *const __restrict__ zptr1 = soa1.template begin<Particle::AttributeNames::posZ>();
  double *const __restrict__ xptr2 = soa2.template begin<Particle::AttributeNames::posX>();
  double *const __restrict__ yptr2 = soa2.template begin<Particle::AttributeNames::posY>();
  double *const __restrict__ zptr2 = soa2.template begin<Particle::AttributeNames::posZ>();

  double *const __restrict__ fxptr1 = soa1.template begin<Particle::AttributeNames::forceX>();
  double *const __restrict__ fyptr1 = soa1.template begin<Particle::AttributeNames::forceY>();
  double *const __restrict__ fzptr1 = soa1.template begin<Particle::AttributeNames::forceZ>();
  double *const __restrict__ fxptr2 = soa2.template begin<Particle::AttributeNames::forceX>();
  double *const __restrict__ fyptr2 = soa2.template begin<Particle::AttributeNames::forceY>();
  double *const __restrict__ fzptr2 = soa2.template begin<Particle::AttributeNames::forceZ>();

  for (size_t i = 0; i < soa1.getNumParticles(); ++i) {
    EXPECT_EQ(idptr1[i], idptr2[i]);

    double tolerance = 1e-8;
    EXPECT_NEAR(xptr1[i], xptr2[i], tolerance) << "for particle pair " << idptr1[i];
    EXPECT_NEAR(yptr1[i], yptr2[i], tolerance) << "for particle pair " << idptr1[i];
    EXPECT_NEAR(zptr1[i], zptr2[i], tolerance) << "for particle pair " << idptr1[i];
    EXPECT_NEAR(fxptr1[i], fxptr2[i], tolerance) << "for particle pair " << idptr1[i];
    EXPECT_NEAR(fyptr1[i], fyptr2[i], tolerance) << "for particle pair " << idptr1[i];
    EXPECT_NEAR(fzptr1[i], fzptr2[i], tolerance) << "for particle pair " << idptr1[i];
  }
  // clang-format off
  return not ::testing::Test::HasFailure();
  // clang-format on
}

bool LJFunctorAVXTest::particleEqual(Particle &p1, Particle &p2) {
  EXPECT_EQ(p1.getID(), p2.getID());

  double tolerance = 1e-8;
  EXPECT_NEAR(p1.getR()[0], p2.getR()[0], tolerance) << "for particle pair " << p1.getID();
  EXPECT_NEAR(p1.getR()[1], p2.getR()[1], tolerance) << "for particle pair " << p1.getID();
  EXPECT_NEAR(p1.getR()[2], p2.getR()[2], tolerance) << "for particle pair " << p1.getID();
  EXPECT_NEAR(p1.getF()[0], p2.getF()[0], tolerance) << "for particle pair " << p1.getID();
  EXPECT_NEAR(p1.getF()[1], p2.getF()[1], tolerance) << "for particle pair " << p1.getID();
  EXPECT_NEAR(p1.getF()[2], p2.getF()[2], tolerance) << "for particle pair " << p1.getID();

  // clang-format off
  return not ::testing::Test::HasFailure();
  // clang-format on
}

bool LJFunctorAVXTest::AoSParticlesEqual(FPCell &cell1, FPCell &cell2) {
  EXPECT_GT(cell1.numParticles(), 0);
  EXPECT_EQ(cell1.numParticles(), cell2.numParticles());

  bool ret = true;
  for (size_t i = 0; i < cell1.numParticles(); ++i) {
    ret &= particleEqual(cell1._particles[i], cell2._particles[i]);
  }

  return ret;
}

void LJFunctorAVXTest::testLJFunctorVSLJFunctorAVXTwoCells(bool newton3) {
  FPCell cell1AVX;
  FPCell cell2AVX;

  size_t numParticles = 7;

  Particle defaultParticle({0, 0, 0}, {0, 0, 0}, 0);
  RandomGenerator::fillWithParticles(cell1AVX, defaultParticle, _lowCorner,
                                     {_highCorner[0] / 2, _highCorner[1], _highCorner[2]}, numParticles);
  RandomGenerator::fillWithParticles(cell2AVX, defaultParticle, {_highCorner[0] / 2, _lowCorner[1], _lowCorner[2]},
                                     _highCorner, numParticles);

  // copy cells
  FPCell cell1NoAVX(cell1AVX);
  FPCell cell2NoAVX(cell2AVX);

<<<<<<< HEAD
  autopas::LJFunctor<Particle, FPCell> ljFunctorNoAVX(_cutoff, _epsilon, _sigma, 0.0);
  autopas::LJFunctorAVX<Particle, FPCell> ljFunctorAVX(_cutoff, _epsilon, _sigma, 0.0);
=======
  autopas::LJFunctor<Particle, FPCell, autopas::FunctorN3Modes::Both, true> ljFunctorNoAVX(
      _cutoff, _epsilon, _sigma, 0.0, _lowCorner, _highCorner);
  autopas::LJFunctorAVX<Particle, FPCell, autopas::FunctorN3Modes::Both, true> ljFunctorAVX(
      _cutoff, _epsilon, _sigma, 0.0, _lowCorner, _highCorner);

  ljFunctorAVX.initTraversal();
  ljFunctorNoAVX.initTraversal();
>>>>>>> 1803ee23

  ASSERT_TRUE(AoSParticlesEqual(cell1AVX, cell1NoAVX)) << "Cells 1 not equal after copy initialization.";
  ASSERT_TRUE(AoSParticlesEqual(cell2AVX, cell2NoAVX)) << "Cells 2 not equal after copy initialization.";

  ljFunctorNoAVX.SoALoader(cell1NoAVX, cell1NoAVX._particleSoABuffer);
  ljFunctorNoAVX.SoALoader(cell2NoAVX, cell2NoAVX._particleSoABuffer);
  ljFunctorAVX.SoALoader(cell1AVX, cell1AVX._particleSoABuffer);
  ljFunctorAVX.SoALoader(cell2AVX, cell2AVX._particleSoABuffer);

  ASSERT_TRUE(SoAParticlesEqual(cell1AVX._particleSoABuffer, cell1NoAVX._particleSoABuffer))
      << "Cells 1 not equal after loading.";
  ASSERT_TRUE(SoAParticlesEqual(cell2AVX._particleSoABuffer, cell2NoAVX._particleSoABuffer))
      << "Cells 2 not equal after loading.";

  ljFunctorNoAVX.SoAFunctor(cell1NoAVX._particleSoABuffer, cell2NoAVX._particleSoABuffer, newton3);
  ljFunctorAVX.SoAFunctor(cell1AVX._particleSoABuffer, cell2AVX._particleSoABuffer, newton3);

  ASSERT_TRUE(SoAParticlesEqual(cell1AVX._particleSoABuffer, cell1NoAVX._particleSoABuffer))
      << "Cells 1 not equal after applying functor.";
  ASSERT_TRUE(SoAParticlesEqual(cell2AVX._particleSoABuffer, cell2NoAVX._particleSoABuffer))
      << "Cells 2 not equal after applying functor.";

  ljFunctorAVX.SoAExtractor(cell1AVX, cell1AVX._particleSoABuffer);
  ljFunctorAVX.SoAExtractor(cell2AVX, cell2AVX._particleSoABuffer);
  ljFunctorAVX.SoAExtractor(cell1NoAVX, cell1NoAVX._particleSoABuffer);
  ljFunctorAVX.SoAExtractor(cell2NoAVX, cell2NoAVX._particleSoABuffer);

  ASSERT_TRUE(AoSParticlesEqual(cell1AVX, cell1NoAVX)) << "Cells 1 not equal after extracting.";
  ASSERT_TRUE(AoSParticlesEqual(cell2AVX, cell2NoAVX)) << "Cells 2 not equal after extracting.";

  ljFunctorAVX.endTraversal(newton3);
  ljFunctorNoAVX.endTraversal(newton3);

  double tolerance = 1e-8;
  EXPECT_NEAR(ljFunctorAVX.getUpot(), ljFunctorNoAVX.getUpot(), tolerance) << "global uPot";
  EXPECT_NEAR(ljFunctorAVX.getVirial(), ljFunctorNoAVX.getVirial(), tolerance) << "global virial";
}

void LJFunctorAVXTest::testLJFunctorVSLJFunctorAVXOneCell(bool newton3) {
  FPCell cellAVX;

  size_t numParticles = 7;

  Particle defaultParticle({0, 0, 0}, {0, 0, 0}, 0);
  RandomGenerator::fillWithParticles(cellAVX, defaultParticle, _lowCorner, _highCorner, numParticles);

  // copy cells
  FPCell cellNoAVX(cellAVX);

<<<<<<< HEAD
  autopas::LJFunctor<Particle, FPCell> ljFunctorNoAVX(_cutoff, _epsilon, _sigma, 0.0);
  autopas::LJFunctorAVX<Particle, FPCell> ljFunctorAVX(_cutoff, _epsilon, _sigma, 0.0);
=======
  autopas::LJFunctor<Particle, FPCell, autopas::FunctorN3Modes::Both, true> ljFunctorNoAVX(
      _cutoff, _epsilon, _sigma, 0.0, _lowCorner, _highCorner);
  autopas::LJFunctorAVX<Particle, FPCell, autopas::FunctorN3Modes::Both, true> ljFunctorAVX(
      _cutoff, _epsilon, _sigma, 0.0, _lowCorner, _highCorner);
>>>>>>> 1803ee23

  ASSERT_TRUE(AoSParticlesEqual(cellAVX, cellNoAVX)) << "Cells not equal after copy initialization.";

  ljFunctorAVX.initTraversal();
  ljFunctorNoAVX.initTraversal();

  ljFunctorNoAVX.SoALoader(cellNoAVX, cellNoAVX._particleSoABuffer);
  ljFunctorAVX.SoALoader(cellAVX, cellAVX._particleSoABuffer);

  ASSERT_TRUE(SoAParticlesEqual(cellAVX._particleSoABuffer, cellNoAVX._particleSoABuffer))
      << "Cells not equal after loading.";

  ljFunctorNoAVX.SoAFunctor(cellNoAVX._particleSoABuffer, newton3);
  ljFunctorAVX.SoAFunctor(cellAVX._particleSoABuffer, newton3);

  ASSERT_TRUE(SoAParticlesEqual(cellAVX._particleSoABuffer, cellNoAVX._particleSoABuffer))
      << "Cells not equal after applying functor.";

  ljFunctorAVX.SoAExtractor(cellAVX, cellAVX._particleSoABuffer);
  ljFunctorAVX.SoAExtractor(cellNoAVX, cellNoAVX._particleSoABuffer);

  ASSERT_TRUE(AoSParticlesEqual(cellAVX, cellNoAVX)) << "Cells 1 not equal after extracting.";

  ljFunctorAVX.endTraversal(newton3);
  ljFunctorNoAVX.endTraversal(newton3);

  double tolerance = 1e-8;
  EXPECT_NEAR(ljFunctorAVX.getUpot(), ljFunctorNoAVX.getUpot(), tolerance) << "global uPot";
  EXPECT_NEAR(ljFunctorAVX.getVirial(), ljFunctorNoAVX.getVirial(), tolerance) << "global virial";
}

TEST_F(LJFunctorAVXTest, testLJFunctorVSLJFunctorAVXOneCellNewton3) { testLJFunctorVSLJFunctorAVXOneCell(true); }

TEST_F(LJFunctorAVXTest, testLJFunctorVSLJFunctorAVXOneCellNoNewton3) { testLJFunctorVSLJFunctorAVXOneCell(false); }

TEST_F(LJFunctorAVXTest, testLJFunctorVSLJFunctorAVXTwoCellNewton3) { testLJFunctorVSLJFunctorAVXTwoCells(true); }

TEST_F(LJFunctorAVXTest, testLJFunctorVSLJFunctorAVXTwoCellNoNewton3) { testLJFunctorVSLJFunctorAVXTwoCells(false); }

#endif  // __AVX__<|MERGE_RESOLUTION|>--- conflicted
+++ resolved
@@ -94,10 +94,6 @@
   FPCell cell1NoAVX(cell1AVX);
   FPCell cell2NoAVX(cell2AVX);
 
-<<<<<<< HEAD
-  autopas::LJFunctor<Particle, FPCell> ljFunctorNoAVX(_cutoff, _epsilon, _sigma, 0.0);
-  autopas::LJFunctorAVX<Particle, FPCell> ljFunctorAVX(_cutoff, _epsilon, _sigma, 0.0);
-=======
   autopas::LJFunctor<Particle, FPCell, autopas::FunctorN3Modes::Both, true> ljFunctorNoAVX(
       _cutoff, _epsilon, _sigma, 0.0, _lowCorner, _highCorner);
   autopas::LJFunctorAVX<Particle, FPCell, autopas::FunctorN3Modes::Both, true> ljFunctorAVX(
@@ -105,7 +101,6 @@
 
   ljFunctorAVX.initTraversal();
   ljFunctorNoAVX.initTraversal();
->>>>>>> 1803ee23
 
   ASSERT_TRUE(AoSParticlesEqual(cell1AVX, cell1NoAVX)) << "Cells 1 not equal after copy initialization.";
   ASSERT_TRUE(AoSParticlesEqual(cell2AVX, cell2NoAVX)) << "Cells 2 not equal after copy initialization.";
@@ -155,15 +150,10 @@
   // copy cells
   FPCell cellNoAVX(cellAVX);
 
-<<<<<<< HEAD
-  autopas::LJFunctor<Particle, FPCell> ljFunctorNoAVX(_cutoff, _epsilon, _sigma, 0.0);
-  autopas::LJFunctorAVX<Particle, FPCell> ljFunctorAVX(_cutoff, _epsilon, _sigma, 0.0);
-=======
   autopas::LJFunctor<Particle, FPCell, autopas::FunctorN3Modes::Both, true> ljFunctorNoAVX(
       _cutoff, _epsilon, _sigma, 0.0, _lowCorner, _highCorner);
   autopas::LJFunctorAVX<Particle, FPCell, autopas::FunctorN3Modes::Both, true> ljFunctorAVX(
       _cutoff, _epsilon, _sigma, 0.0, _lowCorner, _highCorner);
->>>>>>> 1803ee23
 
   ASSERT_TRUE(AoSParticlesEqual(cellAVX, cellNoAVX)) << "Cells not equal after copy initialization.";
 
