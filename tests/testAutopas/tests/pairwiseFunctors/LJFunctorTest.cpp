--- conflicted
+++ resolved
@@ -195,21 +195,9 @@
   ParticleClassLibrary PCL = ParticleClassLibrary(universalMap, universalMap, universalMap);
   bool duplicatedCalculation = true;
   typedef autopas::utils::ExceptionHandler::AutoPasException exception_type;
-<<<<<<< HEAD
-  {
-    // throw if lowcorner == highcorner, but calculateglobals and duplicatedCalculation are true
-    typedef autopas::LJFunctor<Molecule, FMCell, autopas::FunctorN3Modes::Both, true> functortype;
-    EXPECT_THROW(functortype functor(cutoff, PCL, shift, lowCorner, {0., 0., 0.}, duplicatedCalculation),
-                 exception_type);
-  }
-
-  autopas::LJFunctor<Molecule, FMCell, autopas::FunctorN3Modes::Both, true> functor(cutoff, PCL, shift, lowCorner,
-                                                                                    highCorner, duplicatedCalculation);
-=======
-
-  autopas::LJFunctor<Molecule, FMCell, autopas::FunctorN3Modes::Both, true> functor(cutoff, epsilon, sigma, shift,
+
+  autopas::LJFunctor<Molecule, FMCell, autopas::FunctorN3Modes::Both, true> functor(cutoff, PCL, shift,
                                                                                     duplicatedCalculation);
->>>>>>> 7ef5c4b5
 
   // getupot without postprocessing is not allowed
   EXPECT_THROW(functor.getUpot(), exception_type);
@@ -228,18 +216,13 @@
 }
 
 void LJFunctorTest::testAoSGlobals(LJFunctorTest::where_type where, bool newton3, bool duplicatedCalculation) {
-<<<<<<< HEAD
   map<unsigned long, double> universalMap;
   for (unsigned long i = 0; i < 2; i++) {
     universalMap.emplace(i, 1.0);
   }
   ParticleClassLibrary PCL = ParticleClassLibrary(universalMap, universalMap, universalMap);
-  autopas::LJFunctor<Molecule, FMCell, autopas::FunctorN3Modes::Both, true> functor(cutoff, PCL, shift, lowCorner,
-                                                                                    highCorner, duplicatedCalculation);
-=======
-  autopas::LJFunctor<Molecule, FMCell, autopas::FunctorN3Modes::Both, true> functor(cutoff, epsilon, sigma, shift,
+  autopas::LJFunctor<Molecule, FMCell, autopas::FunctorN3Modes::Both, true> functor(cutoff, PCL, shift,
                                                                                     duplicatedCalculation);
->>>>>>> 7ef5c4b5
   double xOffset;
   double whereFactor;
   std::string where_str;
@@ -306,19 +289,14 @@
 
 void LJFunctorTest::testSoAGlobals(LJFunctorTest::where_type where, bool newton3, bool duplicatedCalculation,
                                    InteractionType interactionType, size_t additionalParticlesToVerletNumber) {
-<<<<<<< HEAD
   unsigned long numP = additionalParticlesToVerletNumber + 2;
   map<unsigned long, double> universalMap;
   for (unsigned long i = 0; i < numP; i++) {
     universalMap.emplace(i, 1.0);
   }
   ParticleClassLibrary PCL = ParticleClassLibrary(universalMap, universalMap, universalMap);
-  autopas::LJFunctor<Molecule, FMCell, autopas::FunctorN3Modes::Both, true> functor(cutoff, PCL, shift, lowCorner,
-                                                                                    highCorner, duplicatedCalculation);
-=======
-  autopas::LJFunctor<Molecule, FMCell, autopas::FunctorN3Modes::Both, true> functor(cutoff, epsilon, sigma, shift,
+  autopas::LJFunctor<Molecule, FMCell, autopas::FunctorN3Modes::Both, true> functor(cutoff, PCL, shift,
                                                                                     duplicatedCalculation);
->>>>>>> 7ef5c4b5
   double xOffset;
   double whereFactor;
   std::string where_str;
@@ -482,19 +460,13 @@
 
   Molecule p3({0., 2., 0.}, {0., 0., 0.}, 0);
   Molecule p4({0.1, 2.2, 0.3}, {0., 0., 0.}, 1);
-<<<<<<< HEAD
   map<unsigned long, double> universalMap;
   for (unsigned long i = 0; i < 4; i++) {
     universalMap.emplace(i, 1.0);
   }
   ParticleClassLibrary PCL = ParticleClassLibrary(universalMap, universalMap, universalMap);
-  autopas::LJFunctor<Molecule, FMCell, autopas::FunctorN3Modes::Both, true> functor(cutoff, PCL, shift, lowCorner,
-                                                                                    highCorner, duplicatedCalculation);
-=======
-
-  autopas::LJFunctor<Molecule, FMCell, autopas::FunctorN3Modes::Both, true> functor(cutoff, epsilon, sigma, shift,
+  autopas::LJFunctor<Molecule, FMCell, autopas::FunctorN3Modes::Both, true> functor(cutoff, PCL, shift,
                                                                                     duplicatedCalculation);
->>>>>>> 7ef5c4b5
 
   functor.initTraversal();
   // This is a basic check for the global calculations, by checking the handling of two particle interactions in
