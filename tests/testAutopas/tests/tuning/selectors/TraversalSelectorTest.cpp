--- conflicted
+++ resolved
@@ -18,16 +18,9 @@
   constexpr size_t domainSize = 900;
   autopas::TraversalSelectorInfo traversalSelectorInfo({domainSize, domainSize, domainSize}, 1., {1., 1., 1.}, 32);
 
-<<<<<<< HEAD
   for (const auto &traversalOption : autopas::TraversalOption::getAllPairwiseOptions()) {
-    auto traversal =
-        autopas::TraversalSelector<FPCell, autopas::InteractionTypeOption::pairwise>::template generateTraversal<
-            MPairwiseFunctor, autopas::DataLayoutOption::aos, false>(traversalOption, functor, traversalSelectorInfo);
-=======
-  for (const auto &traversalOption : autopas::TraversalOption::getAllOptions()) {
-    auto traversal = autopas::TraversalSelector<FPCell>::template generateTraversal<MFunctor>(
+    auto traversal = autopas::TraversalSelector<FPCell, autopas::InteractionTypeOption::pairwise>::template generateTraversal<MPairwiseFunctor>(
         traversalOption, functor, traversalSelectorInfo, autopas::DataLayoutOption::aos, false);
->>>>>>> 9c9c8bc4
 
     // check that traversals are of the expected type
     EXPECT_EQ(traversalOption, traversal->getTraversalType())
