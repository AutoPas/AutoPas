--- conflicted
+++ resolved
@@ -6,35 +6,6 @@
 
 #include "StringUtilsTest.h"
 
-<<<<<<< HEAD
-TEST(StringUtilsTest, parseTraversalOptionsTest) {
-  testParseMultiple<autopas::TraversalOption>(
-      autopas::allTraversalOptions,
-      "c01, c04, c08, c18, c04s, direct, sliced v01, c18verlet, verlet-sliced, "
-      "cuda-c01, verlet-lists, c01-combined, verlet-clusters, var-verlet-lists-as-build, verlet-clusters-coloring, "
-      "verlet-clusters-static",
-      autopas::utils::StringUtils::parseTraversalOptions);
-}
-
-TEST(StringUtilsTest, parseContainerOptionsTest) {
-  testParseMultiple<autopas::ContainerOption>(
-      autopas::allContainerOptions,
-      "directSum, linkedCells, verletLists, verlet-cells, vcluster, varVerletListsAsBuild",
-      autopas::utils::StringUtils::parseContainerOptions);
-}
-
-TEST(StringUtilsTest, parseDataLayoutOptionsTest) {
-#if defined(AUTOPAS_CUDA)
-  testParseMultiple<autopas::DataLayoutOption>(autopas::allDataLayoutOptions, "cuda, soa, aos",
-                                               autopas::utils::StringUtils::parseDataLayout);
-#else
-  testParseMultiple<autopas::DataLayoutOption>(autopas::allDataLayoutOptions, "soa, aos",
-                                               autopas::utils::StringUtils::parseDataLayout);
-#endif
-}
-
-=======
->>>>>>> ed04284f
 TEST(StringUtilsTest, parseDoublesTest) {
   auto parsedOptions = autopas::utils::StringUtils::parseDoubles("1.,1.5, 2,3.00,2e1");
 
