/**
 * @file StringUtilsTest.cpp
 * @author F. Gratl
 * @date 1/15/19
 */

#include "StringUtilsTest.h"

TEST(StringUtilsTest, parseTraversalOptionsTest) {
  testParseMultiple<autopas::TraversalOption>(
      autopas::allTraversalOptions,
<<<<<<< HEAD
      "c01, c01adap, c08, c18, direct; sliced v01, c18verlet, verlet-sliced, cuda-c01, verlet-lists, c01-combined",
=======
      "c01, c04, c08, c18, c04s, direct, sliced v01, c18verlet, verlet-sliced, "
      "cuda-c01, verlet-lists, c01-combined, verlet-clusters, var-verlet-lists-as-build, verlet-clusters-coloring",
>>>>>>> f06fdb38
      autopas::utils::StringUtils::parseTraversalOptions);
}

TEST(StringUtilsTest, parseContainerOptionsTest) {
<<<<<<< HEAD
  testParseMultiple<autopas::ContainerOption>(autopas::allContainerOptions,
                                              "directSum, linkedCells, verletLists, verlet-cells, vcluster, adaptive",
                                              autopas::utils::StringUtils::parseContainerOptions);
=======
  testParseMultiple<autopas::ContainerOption>(
      autopas::allContainerOptions,
      "directSum, linkedCells, verletLists, verlet-cells, vcluster, varVerletListsAsBuild",
      autopas::utils::StringUtils::parseContainerOptions);
>>>>>>> f06fdb38
}

TEST(StringUtilsTest, parseDataLayoutOptionsTest) {
#if defined(AUTOPAS_CUDA)
  testParseMultiple<autopas::DataLayoutOption>(autopas::allDataLayoutOptions, "cuda, soa, aos",
                                               autopas::utils::StringUtils::parseDataLayout);
#else
  testParseMultiple<autopas::DataLayoutOption>(autopas::allDataLayoutOptions, "soa, aos",
                                               autopas::utils::StringUtils::parseDataLayout);
#endif
}

TEST(StringUtilsTest, parseDoublesTest) {
  testParseMultiple<double>({1., 1.5, 2., 3., 20.}, "1.,1.5, 2,3.00,2e1", autopas::utils::StringUtils::parseDoubles);
}

TEST(StringUtilsTest, parseNumberSetTest) {
  EXPECT_EQ(autopas::utils::StringUtils::parseNumberSet("1.,1.5, 2,3.00,2e1")->getAll(),
            std::set<double>({1., 1.5, 2., 3., 20.}));

  auto numberSet = autopas::utils::StringUtils::parseNumberSet("[1.,2e1]");
  auto *numberInterval = dynamic_cast<autopas::NumberInterval<double> *>(numberSet.get());
  EXPECT_NE(numberInterval, nullptr);
  if (numberInterval) {
    EXPECT_EQ(numberInterval->getMin(), 1.);
    EXPECT_EQ(numberInterval->getMax(), 2e1);
  }
}

TEST(StringUtilsTest, parseSelectorOptionsTest) {
  testParseSingle<autopas::SelectorStrategyOption>(autopas::allSelectorStrategies, {"absolute", "median", "mean"},
                                                   autopas::utils::StringUtils::parseSelectorStrategy);
}

TEST(StringUtilsTest, parseTuningStrategyOptionsTest) {
  testParseSingle<autopas::TuningStrategyOption>(autopas::allTuningStrategyOptions, {"full-search", "bayesian-search"},
                                                 autopas::utils::StringUtils::parseTuningStrategyOption);
}

TEST(StringUtilsTest, to_stringDataLayoutTest) {
  testToString(autopas::allDataLayoutOptions, {autopas::DataLayoutOption(-1)});
}

TEST(StringUtilsTest, to_stringSelectorStrategiesTest) {
  testToString(autopas::allSelectorStrategies, {autopas::SelectorStrategyOption(-1)});
}

TEST(StringUtilsTest, to_stringContainerOptionsTest) {
  testToString(autopas::allContainerOptions, {autopas::ContainerOption(-1)});
}

TEST(StringUtilsTest, to_stringTraversalOptionsTest) {
  testToString(autopas::allTraversalOptions, {autopas::TraversalOption(-1)});
}

TEST(StringUtilsTest, to_stringTuningStrategyOptionsTest) {
  testToString(autopas::allTuningStrategyOptions, {autopas::TuningStrategyOption(-1)});
}<|MERGE_RESOLUTION|>--- conflicted
+++ resolved
@@ -7,28 +7,18 @@
 #include "StringUtilsTest.h"
 
 TEST(StringUtilsTest, parseTraversalOptionsTest) {
-  testParseMultiple<autopas::TraversalOption>(
-      autopas::allTraversalOptions,
-<<<<<<< HEAD
-      "c01, c01adap, c08, c18, direct; sliced v01, c18verlet, verlet-sliced, cuda-c01, verlet-lists, c01-combined",
-=======
-      "c01, c04, c08, c18, c04s, direct, sliced v01, c18verlet, verlet-sliced, "
-      "cuda-c01, verlet-lists, c01-combined, verlet-clusters, var-verlet-lists-as-build, verlet-clusters-coloring",
->>>>>>> f06fdb38
-      autopas::utils::StringUtils::parseTraversalOptions);
+  testParseMultiple<autopas::TraversalOption>(autopas::allTraversalOptions,
+                                              "c01, c04, c08, c18, c04s, direct, sliced v01, c18verlet, verlet-sliced, "
+                                              "cuda-c01, verlet-lists, c01-combined, verlet-clusters, "
+                                              "var-verlet-lists-as-build, verlet-clusters-coloring, c01adap",
+                                              autopas::utils::StringUtils::parseTraversalOptions);
 }
 
 TEST(StringUtilsTest, parseContainerOptionsTest) {
-<<<<<<< HEAD
-  testParseMultiple<autopas::ContainerOption>(autopas::allContainerOptions,
-                                              "directSum, linkedCells, verletLists, verlet-cells, vcluster, adaptive",
-                                              autopas::utils::StringUtils::parseContainerOptions);
-=======
   testParseMultiple<autopas::ContainerOption>(
       autopas::allContainerOptions,
-      "directSum, linkedCells, verletLists, verlet-cells, vcluster, varVerletListsAsBuild",
+      "directSum, linkedCells, verletLists, verlet-cells, vcluster, adaptive, varVerletListsAsBuild",
       autopas::utils::StringUtils::parseContainerOptions);
->>>>>>> f06fdb38
 }
 
 TEST(StringUtilsTest, parseDataLayoutOptionsTest) {
