/**
 * @file StringUtilsTest.cpp
 * @author F. Gratl
 * @date 1/15/19
 */

#include <autopas/options/TraversalOption.h>
#include <autopas/options/ContainerOption.h>
#include <autopas/options/DataLayoutOption.h>
#include <autopas/options/SelectorStrategyOption.h>
#include <autopas/options/TuningStrategyOption.h>
#include "StringUtilsTest.h"

TEST(StringUtilsTest, parseTraversalOptionsTest) {
  testParseMultiple<autopas::TraversalOption>(
      autopas::TraversalOption::getAllOptions(),
      "c01, c04, c08, c18, c04s, direct, sliced v01, c18verlet, verlet-sliced, "
<<<<<<< HEAD
      "cuda-c01, verlet-lists, c01-combined, verlet-clusters, var-verlet-lists-as-build, verlet-clusters-coloring",
      autopas::TraversalOption::parseOptions);
=======
      "cuda-c01, verlet-lists, c01-combined, verlet-clusters, var-verlet-lists-as-build, verlet-clusters-coloring, "
      "verlet-cluster-cells",
      autopas::utils::StringUtils::parseTraversalOptions);
>>>>>>> 9dd7eb02
}

TEST(StringUtilsTest, parseContainerOptionsTest) {
  testParseMultiple<autopas::ContainerOption>(
<<<<<<< HEAD
      autopas::ContainerOption::getAllOptions(),
      "directSum, linkedCells, verletLists, verlet-cells, vcluster, varVerletListsAsBuild",
      autopas::ContainerOption::parseOptions);
=======
      autopas::allContainerOptions,
      "directSum, linkedCells, verletLists, verlet-cells, vcluster, varVerletListsAsBuild, vclustercells",
      autopas::utils::StringUtils::parseContainerOptions);
>>>>>>> 9dd7eb02
}

TEST(StringUtilsTest, parseDataLayoutOptionsTest) {
#if defined(AUTOPAS_CUDA)
  auto options = "cuda, soa, aos";
#else
  auto options = "soa, aos";
#endif
  testParseMultiple<autopas::DataLayoutOption>(autopas::DataLayoutOption::getAllOptions(), options,
                                               autopas::DataLayoutOption::parseOptions);
}

TEST(StringUtilsTest, parseDoublesTest) {
  testParseMultiple<double>({1., 1.5, 2., 3., 20.}, "1.,1.5, 2,3.00,2e1", autopas::utils::StringUtils::parseDoubles);
}

TEST(StringUtilsTest, parseNumberSetTest) {
  EXPECT_EQ(autopas::utils::StringUtils::parseNumberSet("1.,1.5, 2,3.00,2e1")->getAll(),
            std::set<double>({1., 1.5, 2., 3., 20.}));

  auto numberSet = autopas::utils::StringUtils::parseNumberSet("[1.,2e1]");
  auto *numberInterval = dynamic_cast<autopas::NumberInterval<double> *>(numberSet.get());
  EXPECT_NE(numberInterval, nullptr);
  if (numberInterval) {
    EXPECT_EQ(numberInterval->getMin(), 1.);
    EXPECT_EQ(numberInterval->getMax(), 2e1);
  }
}

TEST(StringUtilsTest, parseSelectorOptionsTest) {
  testParseSingle<autopas::SelectorStrategyOption>(autopas::SelectorStrategyOption::getAllOptions(), {"absolute", "median", "mean"},
                                                   autopas::SelectorStrategyOption::parseOptions);
}

TEST(StringUtilsTest, parseTuningStrategyOptionsTest) {
  testParseSingle<autopas::TuningStrategyOption>(autopas::TuningStrategyOption::getAllOptions(), {"full-search", "bayesian-search"},
                                                 autopas::TuningStrategyOption::parseOptions);
}

TEST(StringUtilsTest, to_stringDataLayoutTest) {
  testToString(autopas::DataLayoutOption::getAllOptions(), {autopas::DataLayoutOption()});
}

TEST(StringUtilsTest, to_stringSelectorStrategiesTest) {
  testToString(autopas::SelectorStrategyOption::getAllOptions(), {autopas::SelectorStrategyOption()});
}

TEST(StringUtilsTest, to_stringContainerOptionsTest) {
  testToString(autopas::ContainerOption::getAllOptions(), {autopas::ContainerOption()});
}

TEST(StringUtilsTest, to_stringTraversalOptionsTest) {
  // testing for bad options does not make sense anymore
  testToString(autopas::TraversalOption::getAllOptions(), {});
}

TEST(StringUtilsTest, to_stringTuningStrategyOptionsTest) {
  testToString(autopas::TuningStrategyOption::getAllOptions(), {autopas::TuningStrategyOption()});
}<|MERGE_RESOLUTION|>--- conflicted
+++ resolved
@@ -4,38 +4,27 @@
  * @date 1/15/19
  */
 
-#include <autopas/options/TraversalOption.h>
+#include "StringUtilsTest.h"
 #include <autopas/options/ContainerOption.h>
 #include <autopas/options/DataLayoutOption.h>
 #include <autopas/options/SelectorStrategyOption.h>
+#include <autopas/options/TraversalOption.h>
 #include <autopas/options/TuningStrategyOption.h>
-#include "StringUtilsTest.h"
 
 TEST(StringUtilsTest, parseTraversalOptionsTest) {
   testParseMultiple<autopas::TraversalOption>(
       autopas::TraversalOption::getAllOptions(),
       "c01, c04, c08, c18, c04s, direct, sliced v01, c18verlet, verlet-sliced, "
-<<<<<<< HEAD
-      "cuda-c01, verlet-lists, c01-combined, verlet-clusters, var-verlet-lists-as-build, verlet-clusters-coloring",
-      autopas::TraversalOption::parseOptions);
-=======
       "cuda-c01, verlet-lists, c01-combined, verlet-clusters, var-verlet-lists-as-build, verlet-clusters-coloring, "
       "verlet-cluster-cells",
-      autopas::utils::StringUtils::parseTraversalOptions);
->>>>>>> 9dd7eb02
+      autopas::TraversalOption::parseOptions);
 }
 
 TEST(StringUtilsTest, parseContainerOptionsTest) {
   testParseMultiple<autopas::ContainerOption>(
-<<<<<<< HEAD
       autopas::ContainerOption::getAllOptions(),
-      "directSum, linkedCells, verletLists, verlet-cells, vcluster, varVerletListsAsBuild",
+      "directSum, linkedCells, verletLists, verlet-cells, vcluster, varVerletListsAsBuild, vclustercells",
       autopas::ContainerOption::parseOptions);
-=======
-      autopas::allContainerOptions,
-      "directSum, linkedCells, verletLists, verlet-cells, vcluster, varVerletListsAsBuild, vclustercells",
-      autopas::utils::StringUtils::parseContainerOptions);
->>>>>>> 9dd7eb02
 }
 
 TEST(StringUtilsTest, parseDataLayoutOptionsTest) {
@@ -66,12 +55,14 @@
 }
 
 TEST(StringUtilsTest, parseSelectorOptionsTest) {
-  testParseSingle<autopas::SelectorStrategyOption>(autopas::SelectorStrategyOption::getAllOptions(), {"absolute", "median", "mean"},
+  testParseSingle<autopas::SelectorStrategyOption>(autopas::SelectorStrategyOption::getAllOptions(),
+                                                   {"absolute", "median", "mean"},
                                                    autopas::SelectorStrategyOption::parseOptions);
 }
 
 TEST(StringUtilsTest, parseTuningStrategyOptionsTest) {
-  testParseSingle<autopas::TuningStrategyOption>(autopas::TuningStrategyOption::getAllOptions(), {"full-search", "bayesian-search"},
+  testParseSingle<autopas::TuningStrategyOption>(autopas::TuningStrategyOption::getAllOptions(),
+                                                 {"full-search", "bayesian-search"},
                                                  autopas::TuningStrategyOption::parseOptions);
 }
 
