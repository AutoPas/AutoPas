/**
 * @file StringUtilsTest.cpp
 * @author F. Gratl
 * @date 1/15/19
 */

#include "StringUtilsTest.h"

TEST(StringUtilsTest, parseTraversalOptionsTest) {
<<<<<<< HEAD
  testParseMultiple<autopas::TraversalOption>(autopas::allTraversalOptions,
                                              "c01, c04, c08, c18, direct; sliced v01, c18verlet, verlet-sliced, "
                                              "cuda-c01, verlet-lists, c01-combined, verlet-cluster-cells",
                                              autopas::utils::StringUtils::parseTraversalOptions);
=======
  testParseMultiple<autopas::TraversalOption>(
      autopas::allTraversalOptions,
      "c01, c04, c08, c18, c04s, direct, sliced v01, c18verlet, verlet-sliced, "
      "cuda-c01, verlet-lists, c01-combined, verlet-clusters, var-verlet-lists-as-build, verlet-clusters-coloring",
      autopas::utils::StringUtils::parseTraversalOptions);
>>>>>>> 6409b917
}

TEST(StringUtilsTest, parseContainerOptionsTest) {
  testParseMultiple<autopas::ContainerOption>(
<<<<<<< HEAD
      autopas::allContainerOptions, "directSum, linkedCells, verletLists, verlet-cells, vcluster, vclustercells",
=======
      autopas::allContainerOptions,
      "directSum, linkedCells, verletLists, verlet-cells, vcluster, varVerletListsAsBuild",
>>>>>>> 6409b917
      autopas::utils::StringUtils::parseContainerOptions);
}

TEST(StringUtilsTest, parseDataLayoutOptionsTest) {
#if defined(AUTOPAS_CUDA)
  testParseMultiple<autopas::DataLayoutOption>(autopas::allDataLayoutOptions, "cuda, soa, aos",
                                               autopas::utils::StringUtils::parseDataLayout);
#else
  testParseMultiple<autopas::DataLayoutOption>(autopas::allDataLayoutOptions, "soa, aos",
                                               autopas::utils::StringUtils::parseDataLayout);
#endif
}

TEST(StringUtilsTest, parseDoublesTest) {
  testParseMultiple<double>({1., 1.5, 2., 3., 20.}, "1.,1.5, 2,3.00,2e1", autopas::utils::StringUtils::parseDoubles);
}

TEST(StringUtilsTest, parseNumberSetTest) {
  EXPECT_EQ(autopas::utils::StringUtils::parseNumberSet("1.,1.5, 2,3.00,2e1")->getAll(),
            std::set<double>({1., 1.5, 2., 3., 20.}));

  auto numberSet = autopas::utils::StringUtils::parseNumberSet("[1.,2e1]");
  auto *numberInterval = dynamic_cast<autopas::NumberInterval<double> *>(numberSet.get());
  EXPECT_NE(numberInterval, nullptr);
  if (numberInterval) {
    EXPECT_EQ(numberInterval->getMin(), 1.);
    EXPECT_EQ(numberInterval->getMax(), 2e1);
  }
}

TEST(StringUtilsTest, parseSelectorOptionsTest) {
  testParseSingle<autopas::SelectorStrategyOption>(autopas::allSelectorStrategies, {"absolute", "median", "mean"},
                                                   autopas::utils::StringUtils::parseSelectorStrategy);
}

TEST(StringUtilsTest, parseTuningStrategyOptionsTest) {
  testParseSingle<autopas::TuningStrategyOption>(autopas::allTuningStrategyOptions, {"full-search", "bayesian-search"},
                                                 autopas::utils::StringUtils::parseTuningStrategyOption);
}

TEST(StringUtilsTest, to_stringDataLayoutTest) {
  testToString(autopas::allDataLayoutOptions, {autopas::DataLayoutOption(-1)});
}

TEST(StringUtilsTest, to_stringSelectorStrategiesTest) {
  testToString(autopas::allSelectorStrategies, {autopas::SelectorStrategyOption(-1)});
}

TEST(StringUtilsTest, to_stringContainerOptionsTest) {
  testToString(autopas::allContainerOptions, {autopas::ContainerOption(-1)});
}

TEST(StringUtilsTest, to_stringTraversalOptionsTest) {
  testToString(autopas::allTraversalOptions, {autopas::TraversalOption(-1)});
}

TEST(StringUtilsTest, to_stringTuningStrategyOptionsTest) {
  testToString(autopas::allTuningStrategyOptions, {autopas::TuningStrategyOption(-1)});
}<|MERGE_RESOLUTION|>--- conflicted
+++ resolved
@@ -7,28 +7,18 @@
 #include "StringUtilsTest.h"
 
 TEST(StringUtilsTest, parseTraversalOptionsTest) {
-<<<<<<< HEAD
-  testParseMultiple<autopas::TraversalOption>(autopas::allTraversalOptions,
-                                              "c01, c04, c08, c18, direct; sliced v01, c18verlet, verlet-sliced, "
-                                              "cuda-c01, verlet-lists, c01-combined, verlet-cluster-cells",
-                                              autopas::utils::StringUtils::parseTraversalOptions);
-=======
   testParseMultiple<autopas::TraversalOption>(
       autopas::allTraversalOptions,
       "c01, c04, c08, c18, c04s, direct, sliced v01, c18verlet, verlet-sliced, "
-      "cuda-c01, verlet-lists, c01-combined, verlet-clusters, var-verlet-lists-as-build, verlet-clusters-coloring",
+      "cuda-c01, verlet-lists, c01-combined, verlet-clusters, var-verlet-lists-as-build, verlet-clusters-coloring, "
+      "verlet-cluster-cells",
       autopas::utils::StringUtils::parseTraversalOptions);
->>>>>>> 6409b917
 }
 
 TEST(StringUtilsTest, parseContainerOptionsTest) {
   testParseMultiple<autopas::ContainerOption>(
-<<<<<<< HEAD
-      autopas::allContainerOptions, "directSum, linkedCells, verletLists, verlet-cells, vcluster, vclustercells",
-=======
       autopas::allContainerOptions,
-      "directSum, linkedCells, verletLists, verlet-cells, vcluster, varVerletListsAsBuild",
->>>>>>> 6409b917
+      "directSum, linkedCells, verletLists, verlet-cells, vcluster, varVerletListsAsBuild, vclustercells",
       autopas::utils::StringUtils::parseContainerOptions);
 }
 
