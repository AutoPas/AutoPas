--- conflicted
+++ resolved
@@ -7,14 +7,11 @@
 #include "StringUtilsTest.h"
 
 TEST(StringUtilsTest, parseTraversalOptionsTest) {
-  testParseMultiple<autopas::TraversalOption>(autopas::allTraversalOptions,
-                                              "c01, c04, c08, c18, direct; sliced v01, c18verlet, verlet-sliced, "
-<<<<<<< HEAD
-                                              "cuda-c01, verlet-lists, c01-combined, var-verlet-lists-as-build",
-=======
-                                              "cuda-c01, verlet-lists, c01-combined, verlet-clusters",
->>>>>>> a5c9feaf
-                                              autopas::utils::StringUtils::parseTraversalOptions);
+  testParseMultiple<autopas::TraversalOption>(
+      autopas::allTraversalOptions,
+      "c01, c04, c08, c18, direct; sliced v01, c18verlet, verlet-sliced, "
+      "cuda-c01, verlet-lists, c01-combined, verlet-clusters, var-verlet-lists-as-build",
+      autopas::utils::StringUtils::parseTraversalOptions);
 }
 
 TEST(StringUtilsTest, parseContainerOptionsTest) {
