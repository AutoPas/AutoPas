/**
 * @file LinkedCellsTest.cpp
 * @author seckler
 * @date 27.04.18
 */

#include "LinkedCellsTest.h"

#include "autopas/particles/OwnershipState.h"
#include "autopas/utils/ArrayUtils.h"

TYPED_TEST_SUITE_P(LinkedCellsTest);

TYPED_TEST_P(LinkedCellsTest, testUpdateContainer) {
  using namespace autopas::utils::ArrayMath::literals;

  const std::array<double, 3> zero{0., 0., 0.};
  const std::array<double, 3> boxMin = zero;
  const std::array<double, 3> boxMax{4.5, 4.5, 4.5};
  // set values so we have 3x3x3 cells + halo = 5x5x5
  const double cutoff{1.0};
  const double skin{0.5};
  const double rebuildFrequency{5.};
  typename TestFixture::LinkedCellsType linkedCells(boxMin, boxMax, cutoff, skin, rebuildFrequency);

  // create owned particles
  const std::vector<autopas::Particle> ownedParticles{
      // clang-format off
      {{0.5, 0.5, 0.5}, zero, 0},
      {{1.5, 1.5, 1.5}, zero, 1},
      {{1.6, 1.5, 1.5}, zero, 2},
      {{4.4, 1.5, 1.5}, zero, 3},
      {{4.0, 4.0, 4.0}, zero, 4},
      // clang-format on
  };

  // These are going to be halo particles
<<<<<<< HEAD
  std::vector<autopas::Particle> haloParticles{
      {{-0.5, +1.5, +1.5}, zero, 5},
      {{+5.0, +1.5, +1.5}, zero, 6},
      {{+1.5, -0.5, +1.5}, zero, 7},
      {{+1.5, +1.5, -0.5}, zero, 8},
=======
  const std::vector<autopas::Particle> haloParticles{
      {{-0.5, +1.5, +1.5}, zero, 5, autopas::OwnershipState::halo},
      {{+5.0, +1.5, +1.5}, zero, 6, autopas::OwnershipState::halo},
      {{+1.5, -0.5, +1.5}, zero, 7, autopas::OwnershipState::halo},
      {{+1.5, +1.5, -0.5}, zero, 8, autopas::OwnershipState::halo},
>>>>>>> df333aff
  };

  // calculate the cell IDs for each particle
  std::unordered_map<size_t, size_t> particleIdToCellIdMap;
  for (const auto &particleCollection : {ownedParticles, haloParticles}) {
    for (const auto &particle : particleCollection) {
      const auto cellID = linkedCells.getCellBlock().get1DIndexOfPosition(particle.getR());
      particleIdToCellIdMap[particle.getID()] = cellID;
    }
  }
  ASSERT_EQ(particleIdToCellIdMap.size(), ownedParticles.size() + haloParticles.size())
      << "There should be exactly one cellID per particleID.\n"
         "Either the test is set up wrong or get1DIndexOfPosition is broken.";

  // we insert owned and halo particles alternating. This way we can check if references are updated correctly when
  // using LinkedCellsReferences
  linkedCells.addParticle(ownedParticles[0]);
  haloParticles[0].setOwnershipState(autopas::OwnershipState::halo);
  linkedCells.addHaloParticle(haloParticles[0]);
  linkedCells.addParticle(ownedParticles[1]);
  haloParticles[1].setOwnershipState(autopas::OwnershipState::halo);
  linkedCells.addHaloParticle(haloParticles[1]);
  linkedCells.addParticle(ownedParticles[2]);
  haloParticles[2].setOwnershipState(autopas::OwnershipState::halo);
  linkedCells.addHaloParticle(haloParticles[2]);
  linkedCells.addParticle(ownedParticles[3]);
  haloParticles[3].setOwnershipState(autopas::OwnershipState::halo);
  linkedCells.addHaloParticle(haloParticles[3]);
  linkedCells.addParticle(ownedParticles[4]);
  this->checkParticleIDsInCells(
      linkedCells,
      {{particleIdToCellIdMap[8], {{8, autopas::OwnershipState::halo}}},
       {particleIdToCellIdMap[0], {{0, autopas::OwnershipState::owned}}},
       {particleIdToCellIdMap[7], {{7, autopas::OwnershipState::halo}}},
       {particleIdToCellIdMap[5], {{5, autopas::OwnershipState::halo}}},
       {particleIdToCellIdMap[3], {{3, autopas::OwnershipState::owned}}},
       {particleIdToCellIdMap[1], {{1, autopas::OwnershipState::owned}, {2, autopas::OwnershipState::owned}}},
       {particleIdToCellIdMap[6], {{6, autopas::OwnershipState::halo}}},
       {particleIdToCellIdMap[4], {{4, autopas::OwnershipState::owned}}}},
      true, __LINE__);

  // // new locations for owned particles
  linkedCells.getCells()[particleIdToCellIdMap[0]].begin()->addR({+2.0, +0.0, +0.0});  // move to {1.5, 0.5, 0.5}
  linkedCells.getCells()[particleIdToCellIdMap[1]].begin()->addR({-1.0, -0.0, -0.0});  // move to {-0.5, 1.5, 1.5}
  linkedCells.getCells()[particleIdToCellIdMap[3]].begin()->addR({+0.2, +0.0, -1.0});  // move to {5.0, 1.5, 0.5}
  linkedCells.getCells()[particleIdToCellIdMap[4]].begin()->addR({-0.9, -2.0, -2.0});  // move to {1.6, 0.5, 0.5}

  std::vector<Particle> invalidParticles;
  EXPECT_NO_THROW(invalidParticles = linkedCells.updateContainer(this->_keepListsValid));
  EXPECT_EQ(invalidParticles.size(), 1);
  EXPECT_EQ(invalidParticles[0].getID(), 3);

  if (this->_keepListsValid) {
    // if the lists are kept valid, particles are NOT moved between cells!
    // halo particles should now be dummies
    // particle 3 should be a leaving particle and therefore a dummy
    this->checkParticleIDsInCells(
        linkedCells,
        {{particleIdToCellIdMap[8], {{8, autopas::OwnershipState::dummy}}},
         {particleIdToCellIdMap[0], {{0, autopas::OwnershipState::owned}}},
         {particleIdToCellIdMap[7], {{7, autopas::OwnershipState::dummy}}},
         {particleIdToCellIdMap[5], {{5, autopas::OwnershipState::dummy}}},
         {particleIdToCellIdMap[3], {{3, autopas::OwnershipState::dummy}}},
         {particleIdToCellIdMap[1], {{1, autopas::OwnershipState::owned}, {2, autopas::OwnershipState::owned}}},
         {particleIdToCellIdMap[6], {{6, autopas::OwnershipState::dummy}}},
         {particleIdToCellIdMap[4], {{4, autopas::OwnershipState::owned}}}},
        true, __LINE__);
  } else {
    // if the lists are not kept valid, particles should be moved between cells, so update the cells!
    // halo particles should be removed by updateContainer() at this point
    this->checkParticleIDsInCells(
        linkedCells,
        {
            {particleIdToCellIdMap[0] + 1, {{0, autopas::OwnershipState::owned}}},  // moved one cell to the right
            {particleIdToCellIdMap[1] - 1, {{1, autopas::OwnershipState::owned}}},  // moved one cell to the left
            {particleIdToCellIdMap[2], {{2, autopas::OwnershipState::owned}}},      // didn't change cell
            {particleIdToCellIdMap[4] - (0 + 1 * 5 + 1 * 5 * 5),
             {{4, autopas::OwnershipState::owned}}},  // moved one cell to the front and one down
        },
        false /*here, we do not know the order!*/, __LINE__);
  }
}

TYPED_TEST_P(LinkedCellsTest, testUpdateContainerCloseToBoundary) {
  const std::array<double, 3> boxMin{0., 0., 0.};
  const std::array<double, 3> boxMax{10., 10., 10.};
  const double cutoff{1.5};
  const double skin{1.};  // particles are moved by up to 0.5 and lists might be kept valid
  const double rebuildFrequency{1.};
  typename TestFixture::LinkedCellsType linkedCells(boxMin, boxMax, cutoff, skin, rebuildFrequency);

  int id = 1;
  for (const double x : {0., 5., 9.999}) {
    for (const double y : {0., 5., 9.999}) {
      for (const double z : {0., 5., 9.999}) {
        const autopas::Particle p({x, y, z}, {0., 0., 0.}, id++);
        EXPECT_NO_THROW(linkedCells.addParticle(p));  // inside, therefore ok!
      }
    }
  }
  std::set<unsigned long> movedIDs;
  // we move particles that are close to the boundary to outside the container and remember their IDs
  for (auto iter = linkedCells.begin(); iter.isValid(); ++iter) {
    for (unsigned short dim = 0; dim < 3; ++dim) {
      if (iter->getR()[dim] < 0.5) {
        auto r = iter->getR();
        // smallest double smaller than 0
        r[dim] = std::nexttoward(0., -1.);
        iter->setR(r);
        movedIDs.insert(iter->getID());
      }
      if (iter->getR()[dim] > 9.5) {
        auto r = iter->getR();
        r[dim] = 10.;
        iter->setR(r);
        movedIDs.insert(iter->getID());
      }
    }
  }

  // now update the container!
  const auto invalidParticles = linkedCells.updateContainer(this->_keepListsValid);
  // the particles should no longer be in the inner cells!
  for (auto iter = linkedCells.begin(autopas::IteratorBehavior::owned); iter.isValid(); ++iter) {
    EXPECT_EQ(movedIDs.count(iter->getID()), 0)
        << "Particle " << iter->getID() << " at " << autopas::utils::ArrayUtils::to_string(iter->getR())
        << " is still in an inner cell although it was moved!";
  }

  // the particles should now be inside the invalidParticles vector!
  EXPECT_EQ(movedIDs.size(), invalidParticles.size());
  for (const auto &particle : invalidParticles) {
    EXPECT_EQ(movedIDs.count(particle.getID()), 1)
        << "Particle " << particle.getID() << " at " << autopas::utils::ArrayUtils::to_string(particle.getR())
        << " was not returned by updateContainer()!";
  }
}

REGISTER_TYPED_TEST_SUITE_P(LinkedCellsTest, testUpdateContainer, testUpdateContainerCloseToBoundary);

// Workaround for storing two types.
// Currently, clang produces bugs if one tries to store this using a tuple or a pair.
// This problem is described in P0641R2 and occurs if an explicitly defaulted constructor cannot be instantiated.
// This is fixed in c++20.
template <typename first, typename second>
struct two_values {
  using first_t = first;
  using second_t = second;
};

// defines the types of linkedCells and _keepListsValid
struct LC_KeepListsValid : two_values<autopas::LinkedCells<Particle>, std::true_type> {};
struct LC_DontKeepListsValid : two_values<autopas::LinkedCells<Particle>, std::false_type> {};
struct LCRef_KeepListsValid : two_values<autopas::LinkedCellsReferences<Particle>, std::true_type> {};
struct LCRef_DontKeepListsValid : two_values<autopas::LinkedCellsReferences<Particle>, std::false_type> {};

using MyTypes =
    ::testing::Types<LC_KeepListsValid, LC_DontKeepListsValid, LCRef_KeepListsValid, LCRef_DontKeepListsValid>;

/// @todo c++20: replace with:
// using MyTypes = ::testing::Types<std::tuple<autopas::LinkedCells<Particle>, std::true_type>,
//                                  std::tuple<autopas::LinkedCells<Particle>, std::false_type>,
//                                  std::tuple<autopas::LinkedCellsReferences<Particle>, std::true_type>,
//                                  std::tuple<autopas::LinkedCellsReferences<Particle>, std::false_type> >;

INSTANTIATE_TYPED_TEST_SUITE_P(GeneratedTyped, LinkedCellsTest, MyTypes);<|MERGE_RESOLUTION|>--- conflicted
+++ resolved
@@ -35,19 +35,11 @@
   };
 
   // These are going to be halo particles
-<<<<<<< HEAD
-  std::vector<autopas::Particle> haloParticles{
-      {{-0.5, +1.5, +1.5}, zero, 5},
-      {{+5.0, +1.5, +1.5}, zero, 6},
-      {{+1.5, -0.5, +1.5}, zero, 7},
-      {{+1.5, +1.5, -0.5}, zero, 8},
-=======
   const std::vector<autopas::Particle> haloParticles{
       {{-0.5, +1.5, +1.5}, zero, 5, autopas::OwnershipState::halo},
       {{+5.0, +1.5, +1.5}, zero, 6, autopas::OwnershipState::halo},
       {{+1.5, -0.5, +1.5}, zero, 7, autopas::OwnershipState::halo},
       {{+1.5, +1.5, -0.5}, zero, 8, autopas::OwnershipState::halo},
->>>>>>> df333aff
   };
 
   // calculate the cell IDs for each particle
@@ -65,18 +57,15 @@
   // we insert owned and halo particles alternating. This way we can check if references are updated correctly when
   // using LinkedCellsReferences
   linkedCells.addParticle(ownedParticles[0]);
-  haloParticles[0].setOwnershipState(autopas::OwnershipState::halo);
   linkedCells.addHaloParticle(haloParticles[0]);
   linkedCells.addParticle(ownedParticles[1]);
-  haloParticles[1].setOwnershipState(autopas::OwnershipState::halo);
   linkedCells.addHaloParticle(haloParticles[1]);
   linkedCells.addParticle(ownedParticles[2]);
-  haloParticles[2].setOwnershipState(autopas::OwnershipState::halo);
   linkedCells.addHaloParticle(haloParticles[2]);
   linkedCells.addParticle(ownedParticles[3]);
-  haloParticles[3].setOwnershipState(autopas::OwnershipState::halo);
   linkedCells.addHaloParticle(haloParticles[3]);
   linkedCells.addParticle(ownedParticles[4]);
+
   this->checkParticleIDsInCells(
       linkedCells,
       {{particleIdToCellIdMap[8], {{8, autopas::OwnershipState::halo}}},
