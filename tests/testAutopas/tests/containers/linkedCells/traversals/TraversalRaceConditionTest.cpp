/**
 * @file TraversalRaceConditionTest.cpp
 * @author seckler
 * @date 18.04.18
 */

#include "TraversalRaceConditionTest.h"
#include "autopas/containers/CompatibleTraversals.h"
#include "autopas/utils/StringUtils.h"
#include "testingHelpers/GridGenerator.h"
#include "testingHelpers/NumThreadGuard.h"

/**
 * Idea: create mesh of particles and iterate with the SimpleFunctor.
 * All non-border particles should have F=0 at the end.
 *
 * Failing this test means that the traversal is incomplete or a race condition
 * occurred. Passing this test does not guarantee that there is no race
 * condition. Multiple execution is advised until a deterministic test is
 * implemented.
 *
 * Attention: If the traversal traverses over no particles this test will pass.
 * TODO: when periodic boundaries are implemented also border particles will
 * have F=0
 */
TEST_F(TraversalRaceConditionTest, testRCNonDeterministic) {
  double cellLength = 1;
  std::array<size_t, 3> particlesPerDimension = {30, 30, 30};
  std::array<double, 3> boxMin = {0., 0., 0.};
  std::array<double, 3> boxMax = {(double)particlesPerDimension[0], (double)particlesPerDimension[1],
                                  (double)particlesPerDimension[2]};

  NumThreadGuard(8);

  /// @todo: test all containers similar to Newton3OnOffTest
  for (auto &container : {autopas::ContainerOption::linkedCells}) {
    for (auto &traversal : autopas::compatibleTraversals::allCompatibleTraversals(container)) {
      if (traversal == autopas::TraversalOption::c01 || traversal == autopas::TraversalOption::c01CombinedSoA) {
        // c01 traversal does not work with newton3.
        // Here only one traversal is tested.
        continue;
      }

<<<<<<< HEAD
  for (auto &traversalLC : autopas::LinkedCells<Particle, FPCell>::allLCApplicableTraversals()) {
    if (traversalLC == autopas::TraversalOption::c01 || traversalLC == autopas::TraversalOption::c01CombinedSoA ||
        traversalLC == autopas::TraversalOption::c04SoA) {
      // c01 traversal does not work with newton3.
      // Here only one traversal is tested.
      continue;
    }
    if (traversalLC == autopas::TraversalOption::c01Cuda) {
      // c01Cuda traversal does not work with DataLayout Option AoS used in this test.
      continue;
    }
    // @TODO: extend Simple Functor for SoA
    for (auto &dataLayout : /*autopas::allDataLayoutOptions*/ {autopas::DataLayoutOption::aos}) {
      autopas::AutoPas<Particle, FPCell> autoPas;
=======
      if (traversal == autopas::TraversalOption::c01Cuda) {
        // c01Cuda traversal does not work with DataLayout Option AoS used in this test.
        continue;
      }
>>>>>>> 7b9d0948

      // @TODO: extend Simple Functor for SoA
      for (auto &dataLayout : /*autopas::allDataLayoutOptions*/ {autopas::DataLayoutOption::aos}) {
        autopas::AutoPas<Particle, FPCell> autoPas;

        // generates one cell per particle + 1 halo layer
        autoPas.setBoxMin(boxMin);
        autoPas.setBoxMax(boxMax);
        autoPas.setCutoff(cellLength);
        autoPas.setAllowedContainers({container});
        autoPas.setAllowedTraversals({traversal});
        autoPas.setAllowedDataLayouts({dataLayout});
        autoPas.init();

        auto defaultParticle = Particle({0, 0, 0}, {0, 0, 0}, 0);
        GridGenerator::fillWithParticles(autoPas, particlesPerDimension, defaultParticle);

        SimpleFunctor functor;

        autoPas.iteratePairwise(&functor);

        for (auto particleIterator = autoPas.begin(); particleIterator.isValid(); ++particleIterator) {
          if (particleIterator->getR()[0] == .5 || particleIterator->getR()[0] == particlesPerDimension[0] - .5 ||
              particleIterator->getR()[1] == .5 || particleIterator->getR()[1] == particlesPerDimension[1] - .5 ||
              particleIterator->getR()[2] == .5 || particleIterator->getR()[2] == particlesPerDimension[2] - .5)
            continue;
          // for debugging:
          //    particleIterator->print();

          // although these are doubles this should be exactly zero
          ASSERT_EQ(particleIterator->getF()[0], 0)
              << "in traversal: " << autopas::utils::StringUtils::to_string(traversal)
              << " data layout: " << autopas::utils::StringUtils::to_string(dataLayout);
          ASSERT_EQ(particleIterator->getF()[1], 0)
              << "in traversal: " << autopas::utils::StringUtils::to_string(traversal)
              << " data layout: " << autopas::utils::StringUtils::to_string(dataLayout);
          ASSERT_EQ(particleIterator->getF()[2], 0)
              << "in traversal: " << autopas::utils::StringUtils::to_string(traversal)
              << " data layout: " << autopas::utils::StringUtils::to_string(dataLayout);
        }
      }
    }
  }
}<|MERGE_RESOLUTION|>--- conflicted
+++ resolved
@@ -35,33 +35,17 @@
   /// @todo: test all containers similar to Newton3OnOffTest
   for (auto &container : {autopas::ContainerOption::linkedCells}) {
     for (auto &traversal : autopas::compatibleTraversals::allCompatibleTraversals(container)) {
-      if (traversal == autopas::TraversalOption::c01 || traversal == autopas::TraversalOption::c01CombinedSoA) {
+      if (traversal == autopas::TraversalOption::c01 || traversal == autopas::TraversalOption::c01CombinedSoA ||
+          traversal == autopas::TraversalOption::c04SoA) {
         // c01 traversal does not work with newton3.
         // Here only one traversal is tested.
         continue;
       }
 
-<<<<<<< HEAD
-  for (auto &traversalLC : autopas::LinkedCells<Particle, FPCell>::allLCApplicableTraversals()) {
-    if (traversalLC == autopas::TraversalOption::c01 || traversalLC == autopas::TraversalOption::c01CombinedSoA ||
-        traversalLC == autopas::TraversalOption::c04SoA) {
-      // c01 traversal does not work with newton3.
-      // Here only one traversal is tested.
-      continue;
-    }
-    if (traversalLC == autopas::TraversalOption::c01Cuda) {
-      // c01Cuda traversal does not work with DataLayout Option AoS used in this test.
-      continue;
-    }
-    // @TODO: extend Simple Functor for SoA
-    for (auto &dataLayout : /*autopas::allDataLayoutOptions*/ {autopas::DataLayoutOption::aos}) {
-      autopas::AutoPas<Particle, FPCell> autoPas;
-=======
       if (traversal == autopas::TraversalOption::c01Cuda) {
         // c01Cuda traversal does not work with DataLayout Option AoS used in this test.
         continue;
       }
->>>>>>> 7b9d0948
 
       // @TODO: extend Simple Functor for SoA
       for (auto &dataLayout : /*autopas::allDataLayoutOptions*/ {autopas::DataLayoutOption::aos}) {
