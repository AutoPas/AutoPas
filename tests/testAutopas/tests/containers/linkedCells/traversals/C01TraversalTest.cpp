/**
 * @file C01TraversalTest.cpp
 * @author S. Seckler
 * @date 10.01.2019
 */

#include "C01TraversalTest.h"

#include "autopas/containers/linkedCells/traversals/LCC01Traversal.h"
#include "testingHelpers/commonTypedefs.h"

// Place to implement special test cases, which only apply to C01 Traversal

TEST_F(C01TraversalTest, testIsApplicable) {
  const std::array<unsigned long, 3> dims({1ul, 1ul, 1ul});
  MPairwiseFunctor functor;

<<<<<<< HEAD
  autopas::LCC01Traversal<FPCell, MPairwiseFunctor, autopas::DataLayoutOption::soa, false, false> c01T_N3off(
      dims, &functor, 1., {1., 1., 1.});
  EXPECT_EQ(c01T_N3off.isApplicable(), true);

  autopas::LCC01Traversal<FPCell, MPairwiseFunctor, autopas::DataLayoutOption::soa, true, false> c01T_N3on(
      dims, &functor, 1., {1., 1., 1.});
  EXPECT_EQ(c01T_N3on.isApplicable(), false);

  autopas::LCC01Traversal<FPCell, MPairwiseFunctor, autopas::DataLayoutOption::soa, false, true> c01T_N3off_combineSoA(
      dims, &functor, 1., {1., 1., 1.});
  EXPECT_EQ(c01T_N3off_combineSoA.isApplicable(), true);

  autopas::LCC01Traversal<FPCell, MPairwiseFunctor, autopas::DataLayoutOption::aos, false, true>
      c01T_N3off_combineSoA_AoS(dims, &functor, 1., {1., 1., 1.});
  EXPECT_EQ(c01T_N3off_combineSoA_AoS.isApplicable(), false);

  autopas::LCC01Traversal<FPCell, MPairwiseFunctor, autopas::DataLayoutOption::soa, true, true> c01T_N3on_combineSoA(
      dims, &functor, 1., {1., 1., 1.});
=======
  autopas::LCC01Traversal<FPCell, MFunctor, false> c01T_N3off(dims, &functor, 1., {1., 1., 1.},
                                                              autopas::DataLayoutOption::soa, false);
  EXPECT_EQ(c01T_N3off.isApplicable(), true);

  autopas::LCC01Traversal<FPCell, MFunctor, false> c01T_N3on(dims, &functor, 1., {1., 1., 1.},
                                                             autopas::DataLayoutOption::soa, true);
  EXPECT_EQ(c01T_N3on.isApplicable(), false);

  autopas::LCC01Traversal<FPCell, MFunctor, true> c01T_N3off_combineSoA(dims, &functor, 1., {1., 1., 1.},
                                                                        autopas::DataLayoutOption::soa, false);
  EXPECT_EQ(c01T_N3off_combineSoA.isApplicable(), true);

  autopas::LCC01Traversal<FPCell, MFunctor, true> c01T_N3off_combineSoA_AoS(dims, &functor, 1., {1., 1., 1.},
                                                                            autopas::DataLayoutOption::aos, false);
  EXPECT_EQ(c01T_N3off_combineSoA_AoS.isApplicable(), false);

  autopas::LCC01Traversal<FPCell, MFunctor, true> c01T_N3on_combineSoA(dims, &functor, 1., {1., 1., 1.},
                                                                       autopas::DataLayoutOption::soa, true);
>>>>>>> 9c9c8bc4
  EXPECT_EQ(c01T_N3on_combineSoA.isApplicable(), false);
}<|MERGE_RESOLUTION|>--- conflicted
+++ resolved
@@ -15,44 +15,26 @@
   const std::array<unsigned long, 3> dims({1ul, 1ul, 1ul});
   MPairwiseFunctor functor;
 
-<<<<<<< HEAD
-  autopas::LCC01Traversal<FPCell, MPairwiseFunctor, autopas::DataLayoutOption::soa, false, false> c01T_N3off(
-      dims, &functor, 1., {1., 1., 1.});
-  EXPECT_EQ(c01T_N3off.isApplicable(), true);
-
-  autopas::LCC01Traversal<FPCell, MPairwiseFunctor, autopas::DataLayoutOption::soa, true, false> c01T_N3on(
-      dims, &functor, 1., {1., 1., 1.});
-  EXPECT_EQ(c01T_N3on.isApplicable(), false);
-
-  autopas::LCC01Traversal<FPCell, MPairwiseFunctor, autopas::DataLayoutOption::soa, false, true> c01T_N3off_combineSoA(
-      dims, &functor, 1., {1., 1., 1.});
-  EXPECT_EQ(c01T_N3off_combineSoA.isApplicable(), true);
-
-  autopas::LCC01Traversal<FPCell, MPairwiseFunctor, autopas::DataLayoutOption::aos, false, true>
-      c01T_N3off_combineSoA_AoS(dims, &functor, 1., {1., 1., 1.});
-  EXPECT_EQ(c01T_N3off_combineSoA_AoS.isApplicable(), false);
-
-  autopas::LCC01Traversal<FPCell, MPairwiseFunctor, autopas::DataLayoutOption::soa, true, true> c01T_N3on_combineSoA(
-      dims, &functor, 1., {1., 1., 1.});
-=======
-  autopas::LCC01Traversal<FPCell, MFunctor, false> c01T_N3off(dims, &functor, 1., {1., 1., 1.},
+  autopas::LCC01Traversal<FPCell, MPairwiseFunctor, false> c01T_N3off(
+      dims, &functor, 1., {1., 1., 1.},
                                                               autopas::DataLayoutOption::soa, false);
   EXPECT_EQ(c01T_N3off.isApplicable(), true);
 
-  autopas::LCC01Traversal<FPCell, MFunctor, false> c01T_N3on(dims, &functor, 1., {1., 1., 1.},
+  autopas::LCC01Traversal<FPCell, MPairwiseFunctor, false> c01T_N3on(
+      dims, &functor, 1., {1., 1., 1.},
                                                              autopas::DataLayoutOption::soa, true);
   EXPECT_EQ(c01T_N3on.isApplicable(), false);
 
-  autopas::LCC01Traversal<FPCell, MFunctor, true> c01T_N3off_combineSoA(dims, &functor, 1., {1., 1., 1.},
+  autopas::LCC01Traversal<FPCell, MPairwiseFunctor, true> c01T_N3off_combineSoA(dims, &functor, 1., {1., 1., 1.},
                                                                         autopas::DataLayoutOption::soa, false);
   EXPECT_EQ(c01T_N3off_combineSoA.isApplicable(), true);
 
-  autopas::LCC01Traversal<FPCell, MFunctor, true> c01T_N3off_combineSoA_AoS(dims, &functor, 1., {1., 1., 1.},
+  autopas::LCC01Traversal<FPCell, MPairwiseFunctor,  true>
+      c01T_N3off_combineSoA_AoS(dims, &functor, 1., {1., 1., 1.},
                                                                             autopas::DataLayoutOption::aos, false);
   EXPECT_EQ(c01T_N3off_combineSoA_AoS.isApplicable(), false);
 
-  autopas::LCC01Traversal<FPCell, MFunctor, true> c01T_N3on_combineSoA(dims, &functor, 1., {1., 1., 1.},
+  autopas::LCC01Traversal<FPCell, MPairwiseFunctor, true> c01T_N3on_combineSoA(dims, &functor, 1., {1., 1., 1.},
                                                                        autopas::DataLayoutOption::soa, true);
->>>>>>> 9c9c8bc4
   EXPECT_EQ(c01T_N3on_combineSoA.isApplicable(), false);
 }