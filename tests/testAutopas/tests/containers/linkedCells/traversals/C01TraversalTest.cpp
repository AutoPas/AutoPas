/**
 * @file C01TraversalTest.cpp
 * @author S. Seckler
 * @date 10.01.2019
 */

#include "C01TraversalTest.h"

<<<<<<< HEAD
// Place to implement special test cases, which only apply to C01 Traversal
=======
using ::testing::_;
using ::testing::AtLeast;

void testC01Traversal(const std::array<size_t, 3>& edgeLength) {
  MFunctor functor;
  std::vector<FPCell> cells;
  cells.resize(edgeLength[0] * edgeLength[1] * edgeLength[2]);
  autopas::Particle defaultParticle;

  GridGenerator::fillWithParticles<autopas::Particle>(cells, edgeLength);
#ifdef AUTOPAS_OPENMP
  int numThreadsBefore = omp_get_max_threads();
  omp_set_num_threads(4);
#endif
  autopas::C01Traversal<FPCell, MFunctor, autopas::DataLayoutOption::aos, false> C01Traversal(edgeLength, &functor);

  // every particle interacts with 26 others. First and last layer of each dim is covered by previous interactions
  EXPECT_CALL(functor, AoSFunctor(_, _, false))
      .Times((edgeLength[0] - 2) * (edgeLength[1] - 2) * (edgeLength[2] - 2) * 26);
  C01Traversal.traverseCellPairs(cells);
#ifdef AUTOPAS_OPENMP
  omp_set_num_threads(numThreadsBefore);
#endif
}

TEST_F(C01TraversalTest, testTraversal10x10x10) {
  std::array<size_t, 3> edgeLength = {10, 10, 10};
  testC01Traversal(edgeLength);
}

TEST_F(C01TraversalTest, testTraversal2x2x2) {
  std::array<size_t, 3> edgeLength = {2, 2, 2};
  testC01Traversal(edgeLength);
}

TEST_F(C01TraversalTest, testTraversal3x3x3) {
  std::array<size_t, 3> edgeLength = {3, 3, 3};
  testC01Traversal(edgeLength);
}

TEST_F(C01TraversalTest, testTraversal2x3x4) {
  std::array<size_t, 3> edgeLength = {2, 3, 4};
  testC01Traversal(edgeLength);
}

TEST_F(C01TraversalTest, testTraversal7x8x9) {
  std::array<size_t, 3> edgeLength = {7, 8, 9};
  testC01Traversal(edgeLength);
}
>>>>>>> 4b564abc
<|MERGE_RESOLUTION|>--- conflicted
+++ resolved
@@ -6,56 +6,4 @@
 
 #include "C01TraversalTest.h"
 
-<<<<<<< HEAD
-// Place to implement special test cases, which only apply to C01 Traversal
-=======
-using ::testing::_;
-using ::testing::AtLeast;
-
-void testC01Traversal(const std::array<size_t, 3>& edgeLength) {
-  MFunctor functor;
-  std::vector<FPCell> cells;
-  cells.resize(edgeLength[0] * edgeLength[1] * edgeLength[2]);
-  autopas::Particle defaultParticle;
-
-  GridGenerator::fillWithParticles<autopas::Particle>(cells, edgeLength);
-#ifdef AUTOPAS_OPENMP
-  int numThreadsBefore = omp_get_max_threads();
-  omp_set_num_threads(4);
-#endif
-  autopas::C01Traversal<FPCell, MFunctor, autopas::DataLayoutOption::aos, false> C01Traversal(edgeLength, &functor);
-
-  // every particle interacts with 26 others. First and last layer of each dim is covered by previous interactions
-  EXPECT_CALL(functor, AoSFunctor(_, _, false))
-      .Times((edgeLength[0] - 2) * (edgeLength[1] - 2) * (edgeLength[2] - 2) * 26);
-  C01Traversal.traverseCellPairs(cells);
-#ifdef AUTOPAS_OPENMP
-  omp_set_num_threads(numThreadsBefore);
-#endif
-}
-
-TEST_F(C01TraversalTest, testTraversal10x10x10) {
-  std::array<size_t, 3> edgeLength = {10, 10, 10};
-  testC01Traversal(edgeLength);
-}
-
-TEST_F(C01TraversalTest, testTraversal2x2x2) {
-  std::array<size_t, 3> edgeLength = {2, 2, 2};
-  testC01Traversal(edgeLength);
-}
-
-TEST_F(C01TraversalTest, testTraversal3x3x3) {
-  std::array<size_t, 3> edgeLength = {3, 3, 3};
-  testC01Traversal(edgeLength);
-}
-
-TEST_F(C01TraversalTest, testTraversal2x3x4) {
-  std::array<size_t, 3> edgeLength = {2, 3, 4};
-  testC01Traversal(edgeLength);
-}
-
-TEST_F(C01TraversalTest, testTraversal7x8x9) {
-  std::array<size_t, 3> edgeLength = {7, 8, 9};
-  testC01Traversal(edgeLength);
-}
->>>>>>> 4b564abc
+// Place to implement special test cases, which only apply to C01 Traversal