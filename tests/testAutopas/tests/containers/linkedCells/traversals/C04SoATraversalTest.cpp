--- conflicted
+++ resolved
@@ -28,13 +28,8 @@
 
   NumThreadGuard numThreadGuard(1);
 
-<<<<<<< HEAD
   autopas::C04SoATraversal<FMCell, decltype(functor), autopas::DataLayoutOption::soa, true> c04SoATraversal(
-      edgeLength, &functor, 1);
-=======
-  autopas::C04SoATraversal<FPCell, autopas::LJFunctor<autopas::Particle, FPCell>, autopas::DataLayoutOption::soa, true>
-      c04SoATraversal(edgeLength, &functor, 1, {1., 1., 1.});
->>>>>>> eb538724
+      edgeLength, &functor, 1, {1., 1., 1.});
   c04SoATraversal.setCellsToTraverse(cells);
   c04SoATraversal.initTraversal();
   c04SoATraversal.traverseParticlePairs();
