/**
 * @file C18TraversalTest.cpp
 * @author S. Seckler
 * @date 10.01.2019
 */

#include "C18TraversalTest.h"

<<<<<<< HEAD
// Place to implement special test cases, which only apply to C18 Traversal
=======
using ::testing::_;
using ::testing::AtLeast;

void testC18Traversal(const std::array<size_t, 3> &edgeLength) {
  MFunctor functor;
  std::vector<FPCell> cells;
  cells.resize(edgeLength[0] * edgeLength[1] * edgeLength[2]);
  autopas::Particle defaultParticle;

  GridGenerator::fillWithParticles(cells, edgeLength, defaultParticle);
#ifdef AUTOPAS_OPENMP
  int numThreadsBefore = omp_get_max_threads();
  omp_set_num_threads(4);
#endif
  autopas::C18Traversal<FPCell, MFunctor, autopas::DataLayoutOption::aos, true> C18Traversal(edgeLength, &functor);

  size_t boundaryXYcells = (edgeLength[2] - 1);
  size_t boundaryXYinteractions = boundaryXYcells * (7 + 5 + 6 + 4);
  size_t faceXcells = (edgeLength[1] - 2) * (edgeLength[2] - 1);
  size_t boundaryXinteractions = faceXcells * (9 + 8);
  size_t faceYcells = (edgeLength[0] - 2) * (edgeLength[2] - 1);
  size_t boundaryYinteractions = faceYcells * (7 + 10);
  size_t innercells = (edgeLength[0] - 2) * (edgeLength[1] - 2) * (edgeLength[2] - 1);
  size_t innercellinteractions = innercells * 13;

  EXPECT_CALL(functor, AoSFunctor(_, _, true))
      .Times(boundaryXYinteractions + boundaryXinteractions + boundaryYinteractions + innercellinteractions);

  C18Traversal.traverseCellPairs(cells);
#ifdef AUTOPAS_OPENMP
  omp_set_num_threads(numThreadsBefore);
#endif
}

TEST_F(C18TraversalTest, testTraversal10x10x10) {
  std::array<size_t, 3> edgeLength = {10, 10, 10};
  testC18Traversal(edgeLength);
}

TEST_F(C18TraversalTest, testTraversal2x2x2) {
  std::array<size_t, 3> edgeLength = {2, 2, 2};
  testC18Traversal(edgeLength);
}

TEST_F(C18TraversalTest, testTraversal2x3x4) {
  std::array<size_t, 3> edgeLength = {2, 3, 4};
  testC18Traversal(edgeLength);
}

TEST_F(C18TraversalTest, testTraversal7x8x9) {
  std::array<size_t, 3> edgeLength = {7, 8, 9};
  testC18Traversal(edgeLength);
}
>>>>>>> 4b564abc
<|MERGE_RESOLUTION|>--- conflicted
+++ resolved
@@ -6,60 +6,4 @@
 
 #include "C18TraversalTest.h"
 
-<<<<<<< HEAD
-// Place to implement special test cases, which only apply to C18 Traversal
-=======
-using ::testing::_;
-using ::testing::AtLeast;
-
-void testC18Traversal(const std::array<size_t, 3> &edgeLength) {
-  MFunctor functor;
-  std::vector<FPCell> cells;
-  cells.resize(edgeLength[0] * edgeLength[1] * edgeLength[2]);
-  autopas::Particle defaultParticle;
-
-  GridGenerator::fillWithParticles(cells, edgeLength, defaultParticle);
-#ifdef AUTOPAS_OPENMP
-  int numThreadsBefore = omp_get_max_threads();
-  omp_set_num_threads(4);
-#endif
-  autopas::C18Traversal<FPCell, MFunctor, autopas::DataLayoutOption::aos, true> C18Traversal(edgeLength, &functor);
-
-  size_t boundaryXYcells = (edgeLength[2] - 1);
-  size_t boundaryXYinteractions = boundaryXYcells * (7 + 5 + 6 + 4);
-  size_t faceXcells = (edgeLength[1] - 2) * (edgeLength[2] - 1);
-  size_t boundaryXinteractions = faceXcells * (9 + 8);
-  size_t faceYcells = (edgeLength[0] - 2) * (edgeLength[2] - 1);
-  size_t boundaryYinteractions = faceYcells * (7 + 10);
-  size_t innercells = (edgeLength[0] - 2) * (edgeLength[1] - 2) * (edgeLength[2] - 1);
-  size_t innercellinteractions = innercells * 13;
-
-  EXPECT_CALL(functor, AoSFunctor(_, _, true))
-      .Times(boundaryXYinteractions + boundaryXinteractions + boundaryYinteractions + innercellinteractions);
-
-  C18Traversal.traverseCellPairs(cells);
-#ifdef AUTOPAS_OPENMP
-  omp_set_num_threads(numThreadsBefore);
-#endif
-}
-
-TEST_F(C18TraversalTest, testTraversal10x10x10) {
-  std::array<size_t, 3> edgeLength = {10, 10, 10};
-  testC18Traversal(edgeLength);
-}
-
-TEST_F(C18TraversalTest, testTraversal2x2x2) {
-  std::array<size_t, 3> edgeLength = {2, 2, 2};
-  testC18Traversal(edgeLength);
-}
-
-TEST_F(C18TraversalTest, testTraversal2x3x4) {
-  std::array<size_t, 3> edgeLength = {2, 3, 4};
-  testC18Traversal(edgeLength);
-}
-
-TEST_F(C18TraversalTest, testTraversal7x8x9) {
-  std::array<size_t, 3> edgeLength = {7, 8, 9};
-  testC18Traversal(edgeLength);
-}
->>>>>>> 4b564abc
+// Place to implement special test cases, which only apply to C18 Traversal