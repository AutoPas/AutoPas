/**
 * @file TraversalComparison.cpp
 * @author humig
 * @date 12.07.19
 */

#include "TraversalComparison.h"

#include <string>

#include "autopas/selectors/ContainerSelector.h"
#include "autopas/selectors/TraversalSelector.h"
#include "autopas/utils/StaticCellSelector.h"
#include "autopas/utils/StringUtils.h"
#include "autopasTools/generators/RandomGenerator.h"

/**
 * Generates a random 3d shift with the given magnitude. The shift is uniformly distributed on a sphere with radius
 * magnitude.
 * @param magnitude
 * @param generator
 * @return shift vector
 */
std::array<double, 3> randomShift(double magnitude, std::mt19937 &generator) {
  std::uniform_real_distribution<double> uniform01(0.0, 1.0);
  double theta = 2 * M_PI * uniform01(generator);
  double phi = acos(1 - 2 * uniform01(generator));
  double x = sin(phi) * cos(theta) * magnitude;
  double y = sin(phi) * sin(theta) * magnitude;
  double z = cos(phi) * magnitude;
  return {x, y, z};
}

/**
 * Adds shifts with the given magnitude to all particles.
 * The shifts are generated in order of the particle id and with a fixed seed to ensure a reproducible behavior.
 * @tparam ContainerPtrType
 * @param containerPtr
 * @param magnitude
 * @param totalNumParticles
 */
template <class ContainerPtrType>
void TraversalComparison::executeShift(ContainerPtrType containerPtr, double magnitude, size_t totalNumParticles) {
  std::vector<std::array<double, 3>> shiftVectorByID(totalNumParticles);
  constexpr unsigned seed = 42;
  std::mt19937 generator(seed);
  for (auto &elem : shiftVectorByID) {
    elem = randomShift(magnitude, generator);
  }
  size_t numIteratedParticles = 0;
  for (auto iter = containerPtr->begin(autopas::IteratorBehavior::haloOwnedAndDummy); iter != containerPtr->end();
       ++iter) {
    if (not iter->isDummy()) {
      iter->addR(shiftVectorByID[iter->getID()]);
    }
    ++numIteratedParticles;
  }
  EXPECT_EQ(numIteratedParticles, totalNumParticles);
}

template <typename ContainerT>
void markSomeParticlesAsDeleted(ContainerT &container, size_t numTotalParticles, unsigned seed) {
  // Here, we delete about deletionPercentage % of all particles.
  double deletionPercentage = 30;
  std::mt19937 generator(seed);
  std::uniform_real_distribution<double> uniform0_100(0.0, 100.0);
  // We create a vector of numMolecules + numHaloMolecules size.
  // The N-th entry of this vector indicates whether we delete the molecule with id N
  std::vector<bool> doDelete(numTotalParticles);
  // Generate the sequence of random numbers.
  std::generate(std::begin(doDelete), std::end(doDelete), [deletionPercentage, &uniform0_100, &generator]() {
    // Set to true if we are within deletionPercentage
    return uniform0_100(generator) < deletionPercentage;
  });
  for (auto &mol : *container) {
    if (doDelete[mol.getID()]) {
      autopas::internal::markParticleAsDeleted(mol);
    }
  }
}

/**
 * Calculates the forces for a given configuration.
 * @param containerOption Specifies the container.
 * @param traversalOption Specifies the traversal.
 * @param dataLayoutOption Specifies the data layout.
 * @param newton3Option Specifies whether the newton3 optimization should be used or not.
 * @param numMolecules The number of molecules.
 * @param numHaloMolecules The number of halo molecules.
 * @param boxMax The maximum of the simulation box. The minimum is {0.,0.,0.}
 * @param cellSizeFactor The cell size factor.
 * @param doSlightShift Specifies whether to add random shifts of size skin/2 to all particles after the neighbor list
 * generation.
 * @return Tuple of forces for all particles, ordered by particle id, and global values.
 */
template <bool globals>
std::tuple<std::vector<std::array<double, 3>>, TraversalComparison::Globals> TraversalComparison::calculateForces(
    autopas::ContainerOption containerOption, autopas::TraversalOption traversalOption,
    autopas::DataLayoutOption dataLayoutOption, autopas::Newton3Option newton3Option, size_t numMolecules,
    size_t numHaloMolecules, std::array<double, 3> boxMax, double cellSizeFactor, bool doSlightShift,
    DeletionPosition particleDeletionPosition) {
  // Construct container
  autopas::ContainerSelector<Molecule> selector{_boxMin, boxMax, _cutoff};
  constexpr double skin = _cutoff * 0.1;
  selector.selectContainer(
      containerOption, autopas::ContainerSelectorInfo{cellSizeFactor, skin, 32, autopas::LoadEstimatorOption::none});
  auto container = selector.getCurrentContainer();
  autopas::LJFunctor<Molecule, true /*applyShift*/, false /*useMixing*/, autopas::FunctorN3Modes::Both,
                     globals /*calculateGlobals*/>
      functor{_cutoff};
  functor.setParticleProperties(_eps * 24, _sig * _sig);

<<<<<<< HEAD
=======
  auto traversal =
      autopas::utils::withStaticCellType<Molecule>(container->getParticleCellTypeEnum(), [&](auto particleCellDummy) {
        return autopas::TraversalSelector<decltype(particleCellDummy)>::generateTraversal(
            traversalOption, functor, container->getTraversalSelectorInfo(), dataLayoutOption, newton3Option);
      });

  if (not traversal->isApplicable()) {
    return {};
  }

>>>>>>> ef9cf8d9
  autopasTools::generators::RandomGenerator::fillWithParticles(*container, Molecule({0., 0., 0.}, {0., 0., 0.}, 0),
                                                               container->getBoxMin(), container->getBoxMax(),
                                                               numMolecules);

  autopasTools::generators::RandomGenerator::fillWithHaloParticles(
      *container, Molecule({0., 0., 0.}, {0., 0., 0.}, numMolecules /*initial ID*/), container->getCutoff(),
      numHaloMolecules);

  auto traversal = autopas::TraversalSelector<FMCell>::generateTraversal(
      traversalOption, functor, container->getTraversalSelectorInfo(), dataLayoutOption, newton3Option);
  if (not traversal->isApplicable()) {
    return {};
  }

  if (particleDeletionPosition & DeletionPosition::beforeLists) {
    markSomeParticlesAsDeleted(container, numMolecules + numHaloMolecules, 19);
  }

  container->rebuildNeighborLists(traversal.get());

  if (doSlightShift) {
    executeShift(container, skin / 2, numMolecules + numHaloMolecules);
  }

  if (particleDeletionPosition & DeletionPosition::afterLists) {
    markSomeParticlesAsDeleted(container, numMolecules + numHaloMolecules, 99);
  }

  functor.initTraversal();
  container->iteratePairwise(traversal.get());
  functor.endTraversal(newton3Option);

  std::vector<std::array<double, 3>> forces(numMolecules);
  for (auto it = container->begin(autopas::IteratorBehavior::ownedOnly); it.isValid(); ++it) {
    EXPECT_TRUE(it->isOwned());
    forces.at(it->getID()) = it->getF();
  }

  if (globals) {
    return {forces, {functor.getUpot(), functor.getVirial()}};
  } else {
    return {forces, {0., 0.}};
  }
}

/**
 * Generates the reference for a simulation configuration that is specified by the given key.
 * For the reference a linked cells algorithm is used.
 * @param key The key that specifies the simulation.
 */
void TraversalComparison::generateReference(mykey_t key) {
  auto [numParticles, numHaloParticles, boxMax, doSlightShift, particleDeletionPosition, globals] = key;
  // Calculate reference forces
  if (globals) {
    auto [calculatedForces, calculatedGlobals] =
        calculateForces<true>(autopas::ContainerOption::linkedCells, autopas::TraversalOption::lc_c08,
                              autopas::DataLayoutOption::aos, autopas::Newton3Option::enabled, numParticles,
                              numHaloParticles, boxMax, 1., doSlightShift, particleDeletionPosition);
    _forcesReference[key] = calculatedForces;
    _globalValuesReference[key] = calculatedGlobals;
  } else {
    auto [calculatedForces, calculatedGlobals] =
        calculateForces<false>(autopas::ContainerOption::linkedCells, autopas::TraversalOption::lc_c08,
                               autopas::DataLayoutOption::aos, autopas::Newton3Option::enabled, numParticles,
                               numHaloParticles, boxMax, 1., doSlightShift, particleDeletionPosition);
    _forcesReference[key] = calculatedForces;
    _globalValuesReference[key] = calculatedGlobals;
  }
}

/**
 * This tests a given configuration against a reference configuration.
 */
TEST_P(TraversalComparison, traversalTest) {
  auto [containerOption, traversalOption, dataLayoutOption, newton3Option, numParticles, numHaloParticles, boxMax,
        cellSizeFactor, doSlightShift, particleDeletionPosition, globals] = GetParam();

  // empirically determined and set near the minimal possible value for 2000 particles
  // i.e. if something changes, it may be needed to increase value
  // (and OK to do so)
  constexpr double rel_err_tolerance = 1.0e-10;
  constexpr double rel_err_tolerance_globals = 1.0e-12;

  std::vector<std::array<double, 3>> calculatedForces;
  Globals calculatedGlobals;
  if (globals) {
    std::tie(calculatedForces, calculatedGlobals) =
        calculateForces<true>(containerOption, traversalOption, dataLayoutOption, newton3Option, numParticles,
                              numHaloParticles, boxMax, cellSizeFactor, doSlightShift, particleDeletionPosition);
  } else {
    std::tie(calculatedForces, calculatedGlobals) =
        calculateForces<false>(containerOption, traversalOption, dataLayoutOption, newton3Option, numParticles,
                               numHaloParticles, boxMax, cellSizeFactor, doSlightShift, particleDeletionPosition);
  }
  if (calculatedForces.empty()) {
    GTEST_SKIP_("Not applicable!");
  }

  TraversalComparison::mykey_t key{numParticles,  numHaloParticles,         boxMax,
                                   doSlightShift, particleDeletionPosition, globals};
  if (_forcesReference.count(key) == 0) {
    generateReference(key);
  }

  for (size_t i = 0; i < numParticles; ++i) {
    for (unsigned int d = 0; d < 3; ++d) {
      double calculatedForce = calculatedForces[i][d];
      double referenceForce = _forcesReference[key][i][d];
      EXPECT_NEAR(calculatedForce, referenceForce, std::fabs(calculatedForce * rel_err_tolerance))
          << "Particle id: " << i;
    }
  }

  auto &globalValuesReferenceRef = _globalValuesReference[key];
  if (globals) {
    EXPECT_NE(calculatedGlobals.upot, 0);
    EXPECT_NEAR(calculatedGlobals.upot, globalValuesReferenceRef.upot,
                rel_err_tolerance_globals * globalValuesReferenceRef.upot);

    EXPECT_NE(calculatedGlobals.virial, 0);
    EXPECT_NEAR(calculatedGlobals.virial, globalValuesReferenceRef.virial,
                rel_err_tolerance_globals * globalValuesReferenceRef.virial);
  }
}

/**
 * Lambda to generate a readable string out of the parameters of this test.
 */
static auto toString = [](const auto &info) {
  auto [containerOption, traversalOption, dataLayoutOption, newton3Option, numParticles, numHaloParticles, boxMax,
        cellSizeFactor, doSlightShift, particleDeletionPosition, globals] = info.param;
  std::stringstream resStream;
  resStream << containerOption.to_string() << "_" << traversalOption.to_string() << "_" << dataLayoutOption.to_string()
            << "_" << (newton3Option == autopas::Newton3Option::enabled ? "_N3" : "_noN3") << "_NP" << numParticles
            << "_NH" << numHaloParticles << "_" << boxMax[0] << "_" << boxMax[1] << "_" << boxMax[2] << "_CSF_"
            << cellSizeFactor << "_" << (doSlightShift ? "withShift" : "noshift")
            << (particleDeletionPosition == DeletionPosition::never ? "_NoDeletions" : "")
            << (particleDeletionPosition & DeletionPosition::beforeLists ? "_DeletionsBeforeLists" : "")
            << (particleDeletionPosition & DeletionPosition::afterLists ? "_DeletionsAfterLists" : "")
            << (globals ? "_globals" : "_noGlobals");
  std::string res = resStream.str();
  std::replace(res.begin(), res.end(), '-', '_');
  std::replace(res.begin(), res.end(), '.', '_');
  return res;
};

/**
 * Function to generate all possible configurations.
 * @return
 */
auto TraversalComparison::getTestParams() {
  std::vector<TestingTuple> params{};
  for (auto containerOption : autopas::ContainerOption::getAllOptions()) {
    for (auto traversalOption : autopas::compatibleTraversals::allCompatibleTraversals(containerOption)) {
      for (auto dataLayoutOption : autopas::DataLayoutOption::getAllOptions()) {
        for (auto newton3Option : autopas::Newton3Option::getAllOptions()) {
          for (auto numParticles : {100ul, 2000ul}) {
            for (auto boxMax : std::vector<std::array<double, 3>>{{3., 3., 3.}, {10., 10., 10.}}) {
              for (double cellSizeFactor : {0.5, 1., 2.}) {
                for (auto numHalo : {/*0ul,*/ 200ul}) {
                  for (bool slightMove : {true, false}) {
                    for (bool globals : {true, false}) {
                      for (DeletionPosition particleDeletionPosition :
                           {DeletionPosition::never, /*DeletionPosition::beforeLists, DeletionPosition::afterLists,*/
                            DeletionPosition::beforeAndAfterLists}) {
                        if (dataLayoutOption == autopas::DataLayoutOption::Value::cuda and
                            traversalOption == autopas::TraversalOption::Value::lc_c01_cuda and (boxMax[0] < 5.) and
                            (numParticles > 500)) {
                          // LJFunctor for cuda doesn't support this, yet: see
                          // https://github.com/AutoPas/AutoPas/issues/419
                          /// @todo reenable
                          continue;
                        }
                        params.emplace_back(containerOption, traversalOption, dataLayoutOption, newton3Option,
                                            numParticles, numHalo, boxMax, cellSizeFactor, slightMove,
                                            particleDeletionPosition, globals);
                      }
                    }
                  }
                }
              }
            }
          }
        }
      }
    }
  }
  return params;
}

INSTANTIATE_TEST_SUITE_P(Generated, TraversalComparison, ::testing::ValuesIn(TraversalComparison::getTestParams()),
                         toString);<|MERGE_RESOLUTION|>--- conflicted
+++ resolved
@@ -110,29 +110,20 @@
       functor{_cutoff};
   functor.setParticleProperties(_eps * 24, _sig * _sig);
 
-<<<<<<< HEAD
-=======
+  autopasTools::generators::RandomGenerator::fillWithParticles(*container, Molecule({0., 0., 0.}, {0., 0., 0.}, 0),
+                                                               container->getBoxMin(), container->getBoxMax(),
+                                                               numMolecules);
+
+  autopasTools::generators::RandomGenerator::fillWithHaloParticles(
+      *container, Molecule({0., 0., 0.}, {0., 0., 0.}, numMolecules /*initial ID*/), container->getCutoff(),
+      numHaloMolecules);
+
   auto traversal =
       autopas::utils::withStaticCellType<Molecule>(container->getParticleCellTypeEnum(), [&](auto particleCellDummy) {
         return autopas::TraversalSelector<decltype(particleCellDummy)>::generateTraversal(
             traversalOption, functor, container->getTraversalSelectorInfo(), dataLayoutOption, newton3Option);
       });
 
-  if (not traversal->isApplicable()) {
-    return {};
-  }
-
->>>>>>> ef9cf8d9
-  autopasTools::generators::RandomGenerator::fillWithParticles(*container, Molecule({0., 0., 0.}, {0., 0., 0.}, 0),
-                                                               container->getBoxMin(), container->getBoxMax(),
-                                                               numMolecules);
-
-  autopasTools::generators::RandomGenerator::fillWithHaloParticles(
-      *container, Molecule({0., 0., 0.}, {0., 0., 0.}, numMolecules /*initial ID*/), container->getCutoff(),
-      numHaloMolecules);
-
-  auto traversal = autopas::TraversalSelector<FMCell>::generateTraversal(
-      traversalOption, functor, container->getTraversalSelectorInfo(), dataLayoutOption, newton3Option);
   if (not traversal->isApplicable()) {
     return {};
   }
