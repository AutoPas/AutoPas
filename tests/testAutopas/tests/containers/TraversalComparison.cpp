/**
 * @file TraversalComparison.cpp
 * @author humig
 * @date 12.07.19
 */

#include "TraversalComparison.h"

#include <string>

#include "autopas/tuning/selectors/ContainerSelector.h"
#include "autopas/tuning/selectors/TraversalSelector.h"
#include "autopas/utils/StaticCellSelector.h"
#include "autopas/utils/StringUtils.h"
<<<<<<< HEAD
=======
#include "autopasTools/generators/UniformGenerator.h"
>>>>>>> 651bb03f

/**
 * Generates a random 3d shift with the given magnitude. The shift is uniformly distributed on a sphere with radius
 * magnitude.
 * @param magnitude
 * @param generator
 * @return shift vector
 */
std::array<double, 3> randomShift(double magnitude, std::mt19937 &generator) {
  std::uniform_real_distribution<double> uniform01(0.0, 1.0);
  double theta = 2 * M_PI * uniform01(generator);
  double phi = acos(1 - 2 * uniform01(generator));
  double x = sin(phi) * cos(theta) * magnitude;
  double y = sin(phi) * sin(theta) * magnitude;
  double z = cos(phi) * magnitude;
  return {x, y, z};
}

/**
 * Adds shifts with the given magnitude to all particles.
 * The shifts are generated in order of the particle id and with a fixed seed to ensure a reproducible behavior.
 * @tparam ContainerType
& * @param container
 * @param magnitude
 * @param numTotalParticles
 */
template <class ContainerType>
void TraversalComparison::executeShift(ContainerType &container, double magnitude, size_t numTotalParticles) {
  std::vector<std::array<double, 3>> shiftVectorByID(numTotalParticles);
  constexpr unsigned seed = 42;
  std::mt19937 generator(seed);
  for (auto &elem : shiftVectorByID) {
    elem = randomShift(magnitude, generator);
  }
  size_t numIteratedParticles = 0;
  for (auto iter = container.begin(autopas::IteratorBehavior::ownedOrHaloOrDummy); iter != container.end(); ++iter) {
    if (not iter->isDummy()) {
      iter->addR(shiftVectorByID[iter->getID()]);
    }
    ++numIteratedParticles;
  }
  EXPECT_EQ(numIteratedParticles, numTotalParticles);
}

/**
 * Marks a certain percentage of all particles as deleted.
 * The particles are selected randomly with the given seed.
 * @tparam ContainerT
 * @param container
 * @param numTotalParticles
 * @param seed
 * @param interactionT
 */
template <typename ContainerT>
void TraversalComparison::markSomeParticlesAsDeleted(ContainerT &container, size_t numTotalParticles, unsigned seed,
                                                     autopas::InteractionTypeOption interactionT) {
  // Here, we delete about deletionPercentage % of all particles.

  double deletionPercentage = params[interactionT].deletionPercentage;
  std::mt19937 generator(seed);
  std::uniform_real_distribution<double> uniform0_100(0.0, 100.0);
  // We create a vector of numMolecules + numHaloMolecules size.
  // The N-th entry of this vector indicates whether we delete the molecule with id N
  std::vector<bool> doDelete(numTotalParticles);
  // Generate the sequence of random numbers.
  std::generate(std::begin(doDelete), std::end(doDelete), [deletionPercentage, &uniform0_100, &generator]() {
    // Set to true if we are within deletionPercentage
    return uniform0_100(generator) < deletionPercentage;
  });
  for (auto &mol : container) {
    if (doDelete[mol.getID()]) {
      autopas::internal::markParticleAsDeleted(mol);
    }
  }
}

template <bool globals>
std::tuple<std::vector<std::array<double, 3>>, TraversalComparison::Globals> TraversalComparison::calculateForces(
    autopas::ContainerOption containerOption, autopas::TraversalOption traversalOption,
    autopas::DataLayoutOption dataLayoutOption, autopas::Newton3Option newton3Option, double cellSizeFactor,
    mykey_t key, bool useSorting) {
  auto [numParticles, numHaloParticles, boxMax, doSlightShift, particleDeletionPosition, _ /*globals*/,
        interactionType] = key;
  std::vector<std::array<double, 3>> calculatedForces;
  Globals calculatedGlobals;

  if (interactionType == autopas::InteractionTypeOption::pairwise) {
    mdLib::LJFunctor<Molecule, true /*applyShift*/, false /*useMixing*/, autopas::FunctorN3Modes::Both,
                     globals /*calculateGlobals*/>
        functor{_cutoff};
    functor.setParticleProperties(_eps * 24, _sig * _sig);
    std::tie(calculatedForces, calculatedGlobals) = calculateForcesImpl<decltype(functor), globals>(
        functor, containerOption, traversalOption, dataLayoutOption, newton3Option, cellSizeFactor, key, useSorting);
  } else if (interactionType == autopas::InteractionTypeOption::triwise) {
    mdLib::AxilrodTellerFunctor<Molecule, false /*useMixing*/, autopas::FunctorN3Modes::Both,
                                globals /*calculateGlobals*/>
        functor{_cutoff};
    functor.setParticleProperties(_nu);
    std::tie(calculatedForces, calculatedGlobals) = calculateForcesImpl<decltype(functor), globals>(
        functor, containerOption, traversalOption, dataLayoutOption, newton3Option, cellSizeFactor, key, useSorting);
  }

  return {calculatedForces, calculatedGlobals};
}
/**
 * Calculates the forces for a given configuration.
 * @param containerOption Specifies the container.
 * @param traversalOption Specifies the traversal.
 * @param dataLayoutOption Specifies the data layout.
 * @param newton3Option Specifies whether the newton3 optimization should be used or not.
 * @param numMolecules The number of molecules.
 * @param numHaloMolecules The number of halo molecules.
 * @param boxMax The maximum of the simulation box. The minimum is {0.,0.,0.}
 * @param cellSizeFactor The cell size factor.
 * @param doSlightShift Specifies whether to add random shifts of size skin/2 to all particles after the neighbor list
 * generation.
 * @param useSorting For traversals that use the CellFunctor: if the CellFunctor should apply sorting of particles
 * @return Tuple of forces for all particles, ordered by particle id, and global values.
 */
template <typename Functor, bool globals>
std::tuple<std::vector<std::array<double, 3>>, TraversalComparison::Globals> TraversalComparison::calculateForcesImpl(
    Functor functor, autopas::ContainerOption containerOption, autopas::TraversalOption traversalOption,
    autopas::DataLayoutOption dataLayoutOption, autopas::Newton3Option newton3Option, double cellSizeFactor,
    mykey_t key, bool useSorting) {
  auto [numParticles, numHaloParticles, boxMax, doSlightShift, particleDeletionPosition, _ /*globals*/,
        interactionType] = key;

  // Construct container
  autopas::ContainerSelector<Molecule> selector{_boxMin, boxMax, _cutoff};
  constexpr double skinPerTimestep = _cutoff * 0.1;
  constexpr unsigned int rebuildFrequency = 1;
  selector.selectContainer(containerOption,
                           autopas::ContainerSelectorInfo{cellSizeFactor, skinPerTimestep, rebuildFrequency, 32,
                                                          autopas::LoadEstimatorOption::none});
  auto &container = selector.getCurrentContainer();

<<<<<<< HEAD
  autopasTools::generators::RandomGenerator::fillWithParticles(
      container, Molecule({0., 0., 0.}, {0., 0., 0.}, 0), container.getBoxMin(), container.getBoxMax(), numParticles);
  EXPECT_EQ(container.size(), numParticles) << "Wrong number of molecules inserted!";
  autopasTools::generators::RandomGenerator::fillWithHaloParticles(
      container, Molecule({0., 0., 0.}, {0., 0., 0.}, numParticles /*initial ID*/), container.getCutoff(),
      numHaloParticles);
  EXPECT_EQ(container.size(), numParticles + numHaloParticles) << "Wrong number of halo molecules inserted!";
=======
  autopasTools::generators::UniformGenerator::fillWithParticles(
      container, Molecule({0., 0., 0.}, {0., 0., 0.}, 0), container.getBoxMin(), container.getBoxMax(), numMolecules);
  EXPECT_EQ(container.size(), numMolecules) << "Wrong number of molecules inserted!";
  autopasTools::generators::UniformGenerator::fillWithHaloParticles(
      container, Molecule({0., 0., 0.}, {0., 0., 0.}, numMolecules /*initial ID*/), container.getCutoff(),
      numHaloMolecules);
  EXPECT_EQ(container.size(), numMolecules + numHaloMolecules) << "Wrong number of halo molecules inserted!";
>>>>>>> 651bb03f
  auto traversal =
      autopas::utils::withStaticCellType<Molecule>(container.getParticleCellTypeEnum(), [&](auto particleCellDummy) {
        auto traversalUniquePtr =
            autopas::TraversalSelector<decltype(particleCellDummy)>::template generateTraversal<decltype(functor)>(
                traversalOption, functor, container.getTraversalSelectorInfo(), dataLayoutOption, newton3Option);

        // set useSorting of the traversal if it can be cast to a CellTraversal and uses the CellFunctor
        if (auto *cellTraversalPtr =
                dynamic_cast<autopas::CellTraversal<decltype(particleCellDummy)> *>(traversalUniquePtr.get())) {
          cellTraversalPtr->setSortingThreshold(useSorting ? 5 : std::numeric_limits<size_t>::max());
        }

        return traversalUniquePtr;
      });

  if (not traversal->isApplicable()) {
    return {};
  }

  if (particleDeletionPosition & DeletionPosition::beforeLists) {
    markSomeParticlesAsDeleted(container, numParticles + numHaloParticles, 19, interactionType);
  }

  container.rebuildNeighborLists(traversal.get());

  if (doSlightShift) {
    executeShift(container, skinPerTimestep * rebuildFrequency / 2, numParticles + numHaloParticles);
  }

  if (particleDeletionPosition & DeletionPosition::afterLists) {
    markSomeParticlesAsDeleted(container, numParticles + numHaloParticles, 99, interactionType);
  }

  functor.initTraversal();
  container.computeInteractions(traversal.get());

  functor.endTraversal(newton3Option);

  std::vector<std::array<double, 3>> forces(numParticles);
  for (auto it = container.begin(autopas::IteratorBehavior::owned); it.isValid(); ++it) {
    EXPECT_TRUE(it->isOwned());
    forces.at(it->getID()) = it->getF();
  }

  if (globals) {
    return {forces, {functor.getPotentialEnergy(), functor.getVirial()}};
  } else {
    return {forces, {0., 0.}};
  }
}

/**
 * Generates the reference for a simulation configuration that is specified by the given key.
 * For the reference a linked cells algorithm and c08 traversal without sorting particles is used.
 * @param key The key that specifies the simulation.
 */
template <bool globals>
void TraversalComparison::generateReference(mykey_t key) {
  auto [numParticles, numHaloParticles, boxMax, doSlightShift, particleDeletionPosition, _, interactionType] = key;
  std::vector<std::array<double, 3>> calculatedForces;
  Globals calculatedGlobals;
  // Calculate reference forces. For the reference forces we switch off sorting. For the forces that are calculated in
  // tests and compared against the reference, sorting is enabled.
  if (_forcesReference.count(key) == 0) {
    if (interactionType == autopas::InteractionTypeOption::pairwise) {
      std::tie(calculatedForces, calculatedGlobals) =
          calculateForces<globals>(autopas::ContainerOption::linkedCells, autopas::TraversalOption::lc_c08,
                                   autopas::DataLayoutOption::aos, autopas::Newton3Option::enabled, 1., key, false);
    } else if (interactionType == autopas::InteractionTypeOption::triwise) {
      std::tie(calculatedForces, calculatedGlobals) =
          calculateForces<globals>(autopas::ContainerOption::linkedCells, autopas::TraversalOption::lc_c01,
                                   autopas::DataLayoutOption::aos, autopas::Newton3Option::disabled, 1., key, false);
    }
    _forcesReference[key] = calculatedForces;
    _globalValuesReference[key] = calculatedGlobals;
  }
}

/**
 * This tests a given configuration against a reference configuration.
 */
TEST_P(TraversalComparison, traversalTest) {
  auto [containerOption, traversalOption, dataLayoutOption, newton3Option, numParticles, numHaloParticles, boxMax,
        cellSizeFactor, doSlightShift, particleDeletionPosition, globals, interactionType] = GetParam();
  // Todo: Remove this when the AxilrodTeller functor implements SoA
  if (interactionType == autopas::InteractionTypeOption::triwise and
      dataLayoutOption == autopas::DataLayoutOption::soa) {
    GTEST_SKIP_("SoAs are not yet implemented for triwise traversals/functors.");
  }

  TraversalComparison::mykey_t key{numParticles, numHaloParticles, boxMax, doSlightShift, particleDeletionPosition,
                                   globals,      interactionType};

  // empirically determined and set near the minimal possible value for the given number of particles
  // i.e. if something changes, it may be needed to increase value
  // (and OK to do so)
  constexpr double rel_err_tolerance = 1.0e-10;
  constexpr double rel_err_tolerance_globals = 1.0e-10;

  std::vector<std::array<double, 3>> calculatedForces;
  Globals calculatedGlobals;
  if (globals) {
    std::tie(calculatedForces, calculatedGlobals) = calculateForces<true>(
        containerOption, traversalOption, dataLayoutOption, newton3Option, cellSizeFactor, key, true);
    generateReference<true>(key);
  } else {
    std::tie(calculatedForces, calculatedGlobals) = calculateForces<false>(
        containerOption, traversalOption, dataLayoutOption, newton3Option, cellSizeFactor, key, true);
    generateReference<false>(key);
  }

  if (calculatedForces.empty()) {
    GTEST_SKIP_("Not applicable!");
  }

  for (size_t i = 0; i < numParticles; ++i) {
    for (unsigned int d = 0; d < 3; ++d) {
      const double calculatedForce = calculatedForces[i][d];
      const double referenceForce = _forcesReference[key][i][d];
      EXPECT_NEAR(calculatedForce, referenceForce, std::fabs(calculatedForce * rel_err_tolerance))
          << "Dim: " << d << " Particle id: " << i;
    }
  }

  auto &globalValuesReferenceRef = _globalValuesReference[key];
  if (globals) {
    EXPECT_NE(calculatedGlobals.upot, 0);
    EXPECT_NEAR(calculatedGlobals.upot, globalValuesReferenceRef.upot,
                std::abs(rel_err_tolerance_globals * globalValuesReferenceRef.upot));

    EXPECT_NE(calculatedGlobals.virial, 0);
    EXPECT_NEAR(calculatedGlobals.virial, globalValuesReferenceRef.virial,
                std::abs(rel_err_tolerance_globals * globalValuesReferenceRef.virial));
  }
}

/**
 * Lambda to generate a readable string out of the parameters of this test.
 */
static auto toString = [](const auto &info) {
  auto [containerOption, traversalOption, dataLayoutOption, newton3Option, numParticles, numHaloParticles, boxMax,
        cellSizeFactor, doSlightShift, particleDeletionPosition, globals, interactionType] = info.param;
  std::stringstream resStream;
  resStream << containerOption.to_string() << "_" << traversalOption.to_string()
            << (interactionType == autopas::InteractionTypeOption::triwise ? "_3B" : "") << "_"
            << dataLayoutOption.to_string() << "_"
            << (newton3Option == autopas::Newton3Option::enabled ? "_N3" : "_noN3") << "_NP" << numParticles << "_NH"
            << numHaloParticles << "_" << boxMax[0] << "_" << boxMax[1] << "_" << boxMax[2] << "_CSF_" << cellSizeFactor
            << "_" << (doSlightShift ? "withShift" : "noshift")
            << (particleDeletionPosition == DeletionPosition::never ? "_NoDeletions" : "")
            << (particleDeletionPosition & DeletionPosition::beforeLists ? "_DeletionsBeforeLists" : "")
            << (particleDeletionPosition & DeletionPosition::afterLists ? "_DeletionsAfterLists" : "")
            << (globals ? "_globals" : "_noGlobals");
  std::string res = resStream.str();
  std::replace(res.begin(), res.end(), '-', '_');
  std::replace(res.begin(), res.end(), '.', '_');
  return res;
};

/**
 * Function to generate all possible configurations.
 * @return
 */
auto TraversalComparison::getTestParams() {
  std::vector<TestingTuple> testParams{};
  for (auto containerOption : autopas::ContainerOption::getAllOptions()) {
    for (auto interactionType : autopas::InteractionTypeOption::getAllOptions()) {
      for (auto traversalOption :
           autopas::compatibleTraversals::allCompatibleTraversals(containerOption, interactionType)) {
        for (auto dataLayoutOption : autopas::DataLayoutOption::getAllOptions()) {
          for (auto newton3Option : autopas::Newton3Option::getAllOptions()) {
            for (auto numParticles : params[interactionType].numParticles) {
              for (auto boxMax : params[interactionType].boxMax) {
                for (double cellSizeFactor : params[interactionType].cellSizeFactors) {
                  for (auto numHalo : params[interactionType].numHaloParticles) {
                    for (bool slightMove : {true, false}) {
                      for (bool globals : {true, /*false*/}) {
                        for (DeletionPosition particleDeletionPosition :
                             {DeletionPosition::never, /*DeletionPosition::beforeLists, DeletionPosition::afterLists,*/
                              DeletionPosition::beforeAndAfterLists}) {
                          testParams.emplace_back(containerOption, traversalOption, dataLayoutOption, newton3Option,
                                                  numParticles, numHalo, boxMax, cellSizeFactor, slightMove,
                                                  particleDeletionPosition, globals, interactionType);
                        }
                      }
                    }
                  }
                }
              }
            }
          }
        }
      }
    }
  }
  return testParams;
}

std::unordered_map<autopas::InteractionTypeOption::Value, TraversalComparison::TraversalTestParams>
    TraversalComparison::params = {{autopas::InteractionTypeOption::pairwise,
                                    {30.,                              // deletionPercentage
                                     {100, 2000},                      // numParticles
                                     {200},                            // numHaloParticles
                                     {{3., 3., 3.}, {10., 10., 10.}},  // boxMax
                                     {0.5, 1., 2.}}},                  // cellSizeFactor
                                   {autopas::InteractionTypeOption::triwise,
                                    {10.,                           // deletionPercentage
                                     {100, 400},                    // numParticles
                                     {200},                         // numHaloParticles
                                     {{3., 3., 3.}, {6., 6., 6.}},  // boxMax
                                     {0.5, 1., 1.5}}}};             // cellSizeFactor

INSTANTIATE_TEST_SUITE_P(Generated, TraversalComparison, ::testing::ValuesIn(TraversalComparison::getTestParams()),
                         toString);<|MERGE_RESOLUTION|>--- conflicted
+++ resolved
@@ -12,10 +12,7 @@
 #include "autopas/tuning/selectors/TraversalSelector.h"
 #include "autopas/utils/StaticCellSelector.h"
 #include "autopas/utils/StringUtils.h"
-<<<<<<< HEAD
-=======
 #include "autopasTools/generators/UniformGenerator.h"
->>>>>>> 651bb03f
 
 /**
  * Generates a random 3d shift with the given magnitude. The shift is uniformly distributed on a sphere with radius
@@ -152,23 +149,13 @@
                                                           autopas::LoadEstimatorOption::none});
   auto &container = selector.getCurrentContainer();
 
-<<<<<<< HEAD
-  autopasTools::generators::RandomGenerator::fillWithParticles(
+  autopasTools::generators::UniformGenerator::fillWithParticles(
       container, Molecule({0., 0., 0.}, {0., 0., 0.}, 0), container.getBoxMin(), container.getBoxMax(), numParticles);
   EXPECT_EQ(container.size(), numParticles) << "Wrong number of molecules inserted!";
-  autopasTools::generators::RandomGenerator::fillWithHaloParticles(
+  autopasTools::generators::UniformGenerator::fillWithHaloParticles(
       container, Molecule({0., 0., 0.}, {0., 0., 0.}, numParticles /*initial ID*/), container.getCutoff(),
       numHaloParticles);
   EXPECT_EQ(container.size(), numParticles + numHaloParticles) << "Wrong number of halo molecules inserted!";
-=======
-  autopasTools::generators::UniformGenerator::fillWithParticles(
-      container, Molecule({0., 0., 0.}, {0., 0., 0.}, 0), container.getBoxMin(), container.getBoxMax(), numMolecules);
-  EXPECT_EQ(container.size(), numMolecules) << "Wrong number of molecules inserted!";
-  autopasTools::generators::UniformGenerator::fillWithHaloParticles(
-      container, Molecule({0., 0., 0.}, {0., 0., 0.}, numMolecules /*initial ID*/), container.getCutoff(),
-      numHaloMolecules);
-  EXPECT_EQ(container.size(), numMolecules + numHaloMolecules) << "Wrong number of halo molecules inserted!";
->>>>>>> 651bb03f
   auto traversal =
       autopas::utils::withStaticCellType<Molecule>(container.getParticleCellTypeEnum(), [&](auto particleCellDummy) {
         auto traversalUniquePtr =
