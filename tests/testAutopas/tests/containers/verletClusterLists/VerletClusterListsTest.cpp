--- conflicted
+++ resolved
@@ -35,14 +35,8 @@
 
   MockFunctor<Particle, FPCell> emptyFunctor;
   EXPECT_CALL(emptyFunctor, AoSFunctor(_, _, false)).Times(AtLeast(1));
-<<<<<<< HEAD
   autopas::VerletClustersTraversal<FPCell, MFunctor, autopas::DataLayoutOption::aos, false> verletTraversal(
       &emptyFunctor);
+  verletLists.rebuildNeighborLists(&verletTraversal);
   verletLists.iteratePairwise(&emptyFunctor, &verletTraversal);
-=======
-  autopas::C08Traversal<FPCell, MFunctor, autopas::DataLayoutOption::aos, false> dummyTraversal({0, 0, 0},
-                                                                                                &emptyFunctor);
-  verletLists.rebuildNeighborLists(&dummyTraversal);
-  verletLists.iteratePairwise(&emptyFunctor, &dummyTraversal);
->>>>>>> db8dfed4
 }