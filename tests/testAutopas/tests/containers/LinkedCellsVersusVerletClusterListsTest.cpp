/**
 * @file LinkedCellsVersusVerletClusterListsTest.cpp
 * @author nguyen
 * @date 21.10.18
 */

#include "LinkedCellsVersusVerletClusterListsTest.h"
#include <autopas/selectors/TraversalSelector.h>
#include "autopas/containers/verletClusterLists/traversals/VerletClustersTraversal.h"

template <autopas::DataLayoutOption dataLayout, bool useNewton3>
void LinkedCellsVersusVerletClusterListsTest::test(unsigned long numMolecules, double rel_err_tolerance,
                                                   autopas::TraversalOption traversalOption,
                                                   std::array<double, 3> boxMax) {
  Verlet _verletLists{getBoxMin(), boxMax, getCutoff(), 0.1 * getCutoff(), 4};
  Linked _linkedCells{getBoxMin(), boxMax, getCutoff(), 1. /*cell size factor*/};

  RandomGenerator::fillWithParticles(_linkedCells, autopas::MoleculeLJ<>({0., 0., 0.}, {0., 0., 0.}, 0, 0),
                                     numMolecules);
  // now fill second container with the molecules from the first one, because
  // otherwise we generate new particles
  for (auto it = _linkedCells.begin(); it.isValid(); ++it) {
    _verletLists.addParticle(*it);
  }

  double shift = 0.0;
  autopas::LJFunctor<Molecule, FMCell> func(getCutoff(), shift);
  func.setParticleProperties(24, 1);

  auto verletTraversal = autopas::TraversalSelector<FMCell>::generateTraversal(
      traversalOption, func, _verletLists.getTraversalSelectorInfo(), dataLayout,
      useNewton3 ? autopas::Newton3Option::enabled : autopas::Newton3Option::disabled);

<<<<<<< HEAD
  autopas::C08Traversal<FMCell, decltype(func), dataLayout, useNewton3> traversalLinkedLJ(
      _linkedCells.getCellBlock().getCellsPerDimensionWithHalo(), &func);

=======
  autopas::C08Traversal<FMCell, autopas::LJFunctor<Molecule, FMCell>, dataLayout, useNewton3> traversalLinkedLJ(
      _linkedCells.getCellBlock().getCellsPerDimensionWithHalo(), &func, _linkedCells.getInteractionLength(),
      _linkedCells.getCellBlock().getCellLength());
>>>>>>> eb538724
  _verletLists.rebuildNeighborLists(verletTraversal.get());
  _verletLists.iteratePairwise(verletTraversal.get());
  _linkedCells.iteratePairwise(&traversalLinkedLJ);

  std::vector<std::array<double, 3>> forcesVerlet(numMolecules), forcesLinked(numMolecules);
  // get and sort by id, skip id=0 to avoid dummy particles
  for (auto it = _verletLists.begin(); it.isValid(); ++it) {
    Molecule &m = *it;
    if (m.getID() != 0) forcesVerlet.at(m.getID()) = m.getF();
  }
  forcesVerlet.at(0) = {1.0, 1.0, 1.0};

  for (auto it = _linkedCells.begin(); it.isValid(); ++it) {
    autopas::MoleculeLJ<> &m = *it;
    if (m.getID() != 0) forcesLinked.at(m.getID()) = m.getF();
  }
  forcesLinked.at(0) = {1.0, 1.0, 1.0};

  for (unsigned long i = 0; i < numMolecules; ++i) {
    for (int d = 0; d < 3; ++d) {
      double f1 = forcesVerlet[i][d];
      double f2 = forcesLinked[i][d];
      EXPECT_NEAR(f1, f2, std::fabs(f1 * rel_err_tolerance));
    }
  }

  autopas::FlopCounterFunctor<Molecule, FMCell> flopsVerlet(getCutoff()), flopsLinked(getCutoff());

<<<<<<< HEAD
  autopas::C08Traversal<FMCell, decltype(flopsLinked), dataLayout, useNewton3> traversalFLOPS(
      _linkedCells.getCellBlock().getCellsPerDimensionWithHalo(), &flopsLinked);
=======
  autopas::C08Traversal<FMCell, autopas::FlopCounterFunctor<Molecule, FMCell>, dataLayout, useNewton3> traversalFLOPS(
      _linkedCells.getCellBlock().getCellsPerDimensionWithHalo(), &flopsLinked, _linkedCells.getInteractionLength(),
      _linkedCells.getCellBlock().getCellLength());
>>>>>>> eb538724

  auto traversalFLOPSVerlet = autopas::TraversalSelector<FMCell>::generateTraversal(
      traversalOption, flopsVerlet, _verletLists.getTraversalSelectorInfo(), dataLayout,
      useNewton3 ? autopas::Newton3Option::enabled : autopas::Newton3Option::disabled);

  _verletLists.iteratePairwise(&*traversalFLOPSVerlet);
  _linkedCells.iteratePairwise(&traversalFLOPS);

  // LinkedCells always uses newton 3 for particles inside the same cell when using soa, so the kernel calls cannot be
  // the same.
  if (not(dataLayout == autopas::DataLayoutOption::soa and not useNewton3)) {
    unsigned long linkedKernelCalls = flopsLinked.getKernelCalls();
    unsigned long verletKernelCalls = flopsVerlet.getKernelCalls();

    // Special case: The coloring traversal always uses newton 3 for particles inside the same cluster, so the number of
    // kernel calls of the verlet cluster list here might be lower.
    if (traversalOption == autopas::TraversalOption::verletClustersColoring and not useNewton3 and
        dataLayout == autopas::DataLayoutOption::aos) {
      int maxNumKernelCallsInsideOneCluster = _verletLists.getClusterSize() * (_verletLists.getClusterSize() - 1);
      auto maxVerletLeftOutKernelCalls = _verletLists.getNumClusters() * (maxNumKernelCallsInsideOneCluster / 2);
      auto linkedVerletKernelCallsDiff = linkedKernelCalls - verletKernelCalls;
      // LinkedCells should always yield equal or more kernel calls.
      EXPECT_GE(linkedVerletKernelCallsDiff, 0);
      // VerletClusterLists can only leave out maxVerletLeftOutKernelCalls, not more.
      EXPECT_LE(linkedVerletKernelCallsDiff, maxVerletLeftOutKernelCalls);

    } else {
      EXPECT_EQ(linkedKernelCalls, verletKernelCalls);
    }
  }
}

TEST_F(LinkedCellsVersusVerletClusterListsTest, verletClustersTest100) {
  unsigned long numMolecules = 100;

  // empirically determined and set near the minimal possible value
  // i.e. if something changes, it may be needed to increase value
  // (and OK to do so)
  double rel_err_tolerance = 1.5e-14;

  for (auto boxMax : {getBoxMaxBig(), getBoxMaxSmall()}) {
    test<autopas::DataLayoutOption::aos, false>(numMolecules, rel_err_tolerance,
                                                autopas::TraversalOption::verletClusters, boxMax);
    test<autopas::DataLayoutOption::soa, false>(numMolecules, rel_err_tolerance,
                                                autopas::TraversalOption::verletClusters, boxMax);
  }
}

TEST_F(LinkedCellsVersusVerletClusterListsTest, verletClustersTest1000) {
  unsigned long numMolecules = 1000;

  // empirically determined and set near the minimal possible value
  // i.e. if something changes, it may be needed to increase value
  // (and OK to do so)
  double rel_err_tolerance = 2e-12;

  for (auto boxMax : {getBoxMaxBig(), getBoxMaxSmall()}) {
    test<autopas::DataLayoutOption::aos, false>(numMolecules, rel_err_tolerance,
                                                autopas::TraversalOption::verletClusters, boxMax);
    test<autopas::DataLayoutOption::soa, false>(numMolecules, rel_err_tolerance,
                                                autopas::TraversalOption::verletClusters, boxMax);
  }
}

TEST_F(LinkedCellsVersusVerletClusterListsTest, verletClustersTest2000) {
  unsigned long numMolecules = 2000;

  // empirically determined and set near the minimal possible value
  // i.e. if something changes, it may be needed to increase value
  // (and OK to do so)
  double rel_err_tolerance = 1e-10;

  for (auto boxMax : {getBoxMaxBig(), getBoxMaxSmall()}) {
    test<autopas::DataLayoutOption::soa, false>(numMolecules, rel_err_tolerance,
                                                autopas::TraversalOption::verletClusters, boxMax);
    test<autopas::DataLayoutOption::aos, false>(numMolecules, rel_err_tolerance,
                                                autopas::TraversalOption::verletClusters, boxMax);
  }
}

TEST_F(LinkedCellsVersusVerletClusterListsTest, verletClustersColoringTest100) {
  unsigned long numMolecules = 100;

  // empirically determined and set near the minimal possible value
  // i.e. if something changes, it may be needed to increase value
  // (and OK to do so)
  double rel_err_tolerance = 1.5e-14;

  for (auto boxMax : {getBoxMaxBig(), getBoxMaxSmall()}) {
    test<autopas::DataLayoutOption::aos, true>(numMolecules, rel_err_tolerance,
                                               autopas::TraversalOption::verletClustersColoring, boxMax);
    test<autopas::DataLayoutOption::aos, false>(numMolecules, rel_err_tolerance,
                                                autopas::TraversalOption::verletClustersColoring, boxMax);
    test<autopas::DataLayoutOption::soa, true>(numMolecules, rel_err_tolerance,
                                               autopas::TraversalOption::verletClustersColoring, boxMax);
    test<autopas::DataLayoutOption::soa, false>(numMolecules, rel_err_tolerance,
                                                autopas::TraversalOption::verletClustersColoring, boxMax);
  }
}

TEST_F(LinkedCellsVersusVerletClusterListsTest, verletClustersColoringTest1000) {
  unsigned long numMolecules = 1000;

  // empirically determined and set near the minimal possible value
  // i.e. if something changes, it may be needed to increase value
  // (and OK to do so)
  double rel_err_tolerance = 2e-12;

  for (auto boxMax : {getBoxMaxBig(), getBoxMaxSmall()}) {
    test<autopas::DataLayoutOption::aos, true>(numMolecules, rel_err_tolerance,
                                               autopas::TraversalOption::verletClustersColoring, boxMax);
    test<autopas::DataLayoutOption::aos, false>(numMolecules, rel_err_tolerance,
                                                autopas::TraversalOption::verletClustersColoring, boxMax);
    test<autopas::DataLayoutOption::soa, true>(numMolecules, rel_err_tolerance,
                                               autopas::TraversalOption::verletClustersColoring, boxMax);
    test<autopas::DataLayoutOption::soa, false>(numMolecules, rel_err_tolerance,
                                                autopas::TraversalOption::verletClustersColoring, boxMax);
  }
}

TEST_F(LinkedCellsVersusVerletClusterListsTest, verletClustersColoringTest2000) {
  unsigned long numMolecules = 2000;

  // empirically determined and set near the minimal possible value
  // i.e. if something changes, it may be needed to increase value
  // (and OK to do so)
  double rel_err_tolerance = 1e-10;

  for (auto boxMax : {getBoxMaxBig(), getBoxMaxSmall()}) {
    test<autopas::DataLayoutOption::aos, true>(numMolecules, rel_err_tolerance,
                                               autopas::TraversalOption::verletClustersColoring, boxMax);
    test<autopas::DataLayoutOption::aos, false>(numMolecules, rel_err_tolerance,
                                                autopas::TraversalOption::verletClustersColoring, boxMax);
    test<autopas::DataLayoutOption::soa, true>(numMolecules, rel_err_tolerance,
                                               autopas::TraversalOption::verletClustersColoring, boxMax);
    test<autopas::DataLayoutOption::soa, false>(numMolecules, rel_err_tolerance,
                                                autopas::TraversalOption::verletClustersColoring, boxMax);
  }
}<|MERGE_RESOLUTION|>--- conflicted
+++ resolved
@@ -15,8 +15,8 @@
   Verlet _verletLists{getBoxMin(), boxMax, getCutoff(), 0.1 * getCutoff(), 4};
   Linked _linkedCells{getBoxMin(), boxMax, getCutoff(), 1. /*cell size factor*/};
 
-  RandomGenerator::fillWithParticles(_linkedCells, autopas::MoleculeLJ<>({0., 0., 0.}, {0., 0., 0.}, 0, 0),
-                                     numMolecules);
+  RandomGenerator::fillWithParticles(_linkedCells, Molecule({0., 0., 0.}, {0., 0., 0.}, 0, 0), _linkedCells.getBoxMin(),
+                                     _linkedCells.getBoxMax(), numMolecules);
   // now fill second container with the molecules from the first one, because
   // otherwise we generate new particles
   for (auto it = _linkedCells.begin(); it.isValid(); ++it) {
@@ -31,15 +31,9 @@
       traversalOption, func, _verletLists.getTraversalSelectorInfo(), dataLayout,
       useNewton3 ? autopas::Newton3Option::enabled : autopas::Newton3Option::disabled);
 
-<<<<<<< HEAD
   autopas::C08Traversal<FMCell, decltype(func), dataLayout, useNewton3> traversalLinkedLJ(
-      _linkedCells.getCellBlock().getCellsPerDimensionWithHalo(), &func);
-
-=======
-  autopas::C08Traversal<FMCell, autopas::LJFunctor<Molecule, FMCell>, dataLayout, useNewton3> traversalLinkedLJ(
       _linkedCells.getCellBlock().getCellsPerDimensionWithHalo(), &func, _linkedCells.getInteractionLength(),
       _linkedCells.getCellBlock().getCellLength());
->>>>>>> eb538724
   _verletLists.rebuildNeighborLists(verletTraversal.get());
   _verletLists.iteratePairwise(verletTraversal.get());
   _linkedCells.iteratePairwise(&traversalLinkedLJ);
@@ -53,7 +47,7 @@
   forcesVerlet.at(0) = {1.0, 1.0, 1.0};
 
   for (auto it = _linkedCells.begin(); it.isValid(); ++it) {
-    autopas::MoleculeLJ<> &m = *it;
+    Molecule &m = *it;
     if (m.getID() != 0) forcesLinked.at(m.getID()) = m.getF();
   }
   forcesLinked.at(0) = {1.0, 1.0, 1.0};
@@ -68,14 +62,9 @@
 
   autopas::FlopCounterFunctor<Molecule, FMCell> flopsVerlet(getCutoff()), flopsLinked(getCutoff());
 
-<<<<<<< HEAD
   autopas::C08Traversal<FMCell, decltype(flopsLinked), dataLayout, useNewton3> traversalFLOPS(
-      _linkedCells.getCellBlock().getCellsPerDimensionWithHalo(), &flopsLinked);
-=======
-  autopas::C08Traversal<FMCell, autopas::FlopCounterFunctor<Molecule, FMCell>, dataLayout, useNewton3> traversalFLOPS(
       _linkedCells.getCellBlock().getCellsPerDimensionWithHalo(), &flopsLinked, _linkedCells.getInteractionLength(),
       _linkedCells.getCellBlock().getCellLength());
->>>>>>> eb538724
 
   auto traversalFLOPSVerlet = autopas::TraversalSelector<FMCell>::generateTraversal(
       traversalOption, flopsVerlet, _verletLists.getTraversalSelectorInfo(), dataLayout,
