--- conflicted
+++ resolved
@@ -30,13 +30,8 @@
       verletTraversal(&func);
   autopas::C08Traversal<FMCell, autopas::LJFunctor<Molecule, FMCell>, autopas::DataLayoutOption::aos, false>
       traversalLinkedLJ(_linkedCells.getCellBlock().getCellsPerDimensionWithHalo(), &func);
-<<<<<<< HEAD
-  _verletLists.iteratePairwise(&func, &verletTraversal, false);
-  _linkedCells.iteratePairwise(&func, &traversalLinkedLJ, false);
-=======
-  _verletLists.iteratePairwise(&func, &dummyTraversal);
+  _verletLists.iteratePairwise(&func, &verletTraversal);
   _linkedCells.iteratePairwise(&func, &traversalLinkedLJ);
->>>>>>> dcb25822
 
   std::vector<std::array<double, 3>> forcesVerlet(numMolecules), forcesLinked(numMolecules);
   // get and sort by id, skip id=0 to avoid dummy particles
@@ -65,16 +60,11 @@
   autopas::FlopCounterFunctor<Molecule, FMCell> flopsVerlet(getCutoff()), flopsLinked(getCutoff());
   autopas::C08Traversal<FMCell, autopas::FlopCounterFunctor<Molecule, FMCell>, autopas::DataLayoutOption::aos, false>
       traversalFLOPS(_linkedCells.getCellBlock().getCellsPerDimensionWithHalo(), &flopsLinked);
-<<<<<<< HEAD
   autopas::VerletClustersTraversal<FMCell, autopas::FlopCounterFunctor<Molecule, FMCell>,
                                    autopas::DataLayoutOption::aos, false>
       traversalFLOPSVerlet(&flopsVerlet);
-  _verletLists.iteratePairwise(&flopsVerlet, &traversalFLOPSVerlet, false);
-  _linkedCells.iteratePairwise(&flopsLinked, &traversalFLOPS, false);
-=======
-  _verletLists.iteratePairwise(&flopsVerlet, &traversalFLOPS);
+  _verletLists.iteratePairwise(&flopsVerlet, &traversalFLOPSVerlet);
   _linkedCells.iteratePairwise(&flopsLinked, &traversalFLOPS);
->>>>>>> dcb25822
 
   ASSERT_EQ(flopsLinked.getKernelCalls(), flopsVerlet.getKernelCalls());
 }
