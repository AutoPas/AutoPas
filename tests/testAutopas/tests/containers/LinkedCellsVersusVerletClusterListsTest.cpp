/**
 * @file LinkedCellsVersusVerletClusterListsTest.cpp
 * @author nguyen
 * @date 21.10.18
 */

#include "LinkedCellsVersusVerletClusterListsTest.h"

#include "autopas/containers/verletClusterLists/traversals/VerletClustersTraversal.h"
#include "autopas/molecularDynamics/LJFunctor.h"
#include "autopas/pairwiseFunctors/FlopCounterFunctor.h"
#include "autopas/selectors/TraversalSelector.h"

template <autopas::DataLayoutOption::Value dataLayout, bool useNewton3>
void LinkedCellsVersusVerletClusterListsTest::test(unsigned long numMolecules, double rel_err_tolerance,
                                                   autopas::TraversalOption traversalOption,
                                                   std::array<double, 3> boxMax) {
<<<<<<< HEAD
  Verlet _verletLists{getBoxMin(), boxMax, getCutoff(), 0.1 * getCutoff()};
=======
  Verlet _verletLists{getBoxMin(), boxMax, getCutoff(), 0.1 * getCutoff(), 4};
>>>>>>> 7e72105f
  Linked _linkedCells{getBoxMin(), boxMax, getCutoff(), 1. /*cell size factor*/};

  autopasTools::generators::RandomGenerator::fillWithParticles(_linkedCells, Molecule({0., 0., 0.}, {0., 0., 0.}, 0, 0),
                                                               _linkedCells.getBoxMin(), _linkedCells.getBoxMax(),
                                                               numMolecules);
  // now fill second container with the molecules from the first one, because
  // otherwise we generate new particles
  for (auto it = _linkedCells.begin(); it.isValid(); ++it) {
    _verletLists.addParticle(*it);
  }

  autopas::LJFunctor<Molecule, FMCell> func(getCutoff());
  func.setParticleProperties(24, 1);

  auto verletTraversal = autopas::TraversalSelector<FMCell>::generateTraversal(
      traversalOption, func, _verletLists.getTraversalSelectorInfo(), dataLayout,
      useNewton3 ? autopas::Newton3Option::enabled : autopas::Newton3Option::disabled);

<<<<<<< HEAD
  autopas::C08Traversal<FMCell, autopas::LJFunctor<Molecule, FMCell>, dataLayout, useNewton3> traversalLinkedLJ(
      _linkedCells.getCellBlock().getCellsPerDimensionWithHalo(), &func);

=======
  autopas::C08Traversal<FMCell, decltype(func), dataLayout, useNewton3> traversalLinkedLJ(
      _linkedCells.getCellBlock().getCellsPerDimensionWithHalo(), &func, _linkedCells.getInteractionLength(),
      _linkedCells.getCellBlock().getCellLength());
>>>>>>> 7e72105f
  _verletLists.rebuildNeighborLists(verletTraversal.get());
  _verletLists.iteratePairwise(verletTraversal.get());
  _linkedCells.iteratePairwise(&traversalLinkedLJ);

  std::vector<std::array<double, 3>> forcesVerlet{numMolecules}, forcesLinked{numMolecules};
  // get and sort by id, skip id=0 to avoid dummy particles
  for (auto it = _verletLists.begin(); it.isValid(); ++it) {
<<<<<<< HEAD
    autopas::MoleculeLJ &m = *it;
    forcesVerlet.at(m.getID()) = m.getF();
=======
    Molecule &m = *it;
    if (m.getID() != 0) forcesVerlet.at(m.getID()) = m.getF();
>>>>>>> 7e72105f
  }

  for (auto it = _linkedCells.begin(); it.isValid(); ++it) {
<<<<<<< HEAD
    autopas::MoleculeLJ &m = *it;
    forcesLinked.at(m.getID()) = m.getF();
=======
    Molecule &m = *it;
    if (m.getID() != 0) forcesLinked.at(m.getID()) = m.getF();
>>>>>>> 7e72105f
  }

  for (unsigned long i = 0; i < numMolecules; ++i) {
    for (int d = 0; d < 3; ++d) {
      double f1 = forcesVerlet[i][d];
      double f2 = forcesLinked[i][d];
      EXPECT_NEAR(f1, f2, std::fabs(f1 * rel_err_tolerance));
    }
  }

  autopas::FlopCounterFunctor<Molecule, FMCell> flopsVerlet(getCutoff()), flopsLinked(getCutoff());

  autopas::C08Traversal<FMCell, decltype(flopsLinked), dataLayout, useNewton3> traversalFLOPS(
      _linkedCells.getCellBlock().getCellsPerDimensionWithHalo(), &flopsLinked, _linkedCells.getInteractionLength(),
      _linkedCells.getCellBlock().getCellLength());

  auto traversalFLOPSVerlet = autopas::TraversalSelector<FMCell>::generateTraversal(
      traversalOption, flopsVerlet, _verletLists.getTraversalSelectorInfo(), dataLayout,
      useNewton3 ? autopas::Newton3Option::enabled : autopas::Newton3Option::disabled);

  _verletLists.iteratePairwise(&*traversalFLOPSVerlet);
  _linkedCells.iteratePairwise(&traversalFLOPS);

  // LinkedCells always uses newton 3 for particles inside the same cell when using soa, so the kernel calls cannot be
  // the same.
  if (not(dataLayout == autopas::DataLayoutOption::soa and not useNewton3)) {
    unsigned long linkedKernelCalls = flopsLinked.getKernelCalls();
    unsigned long verletKernelCalls = flopsVerlet.getKernelCalls();

    // Special case: The traversals always use newton 3 for particles inside the same cluster, so the number of
    // kernel calls of the verlet cluster list here might be lower.
    if (not useNewton3 and dataLayout == autopas::DataLayoutOption::aos) {
      int maxNumKernelCallsInsideOneCluster = _verletLists.getClusterSize() * (_verletLists.getClusterSize() - 1);
      auto maxVerletLeftOutKernelCalls = _verletLists.getNumClusters() * (maxNumKernelCallsInsideOneCluster / 2);
      auto linkedVerletKernelCallsDiff = linkedKernelCalls - verletKernelCalls;
      // LinkedCells should always yield equal or more kernel calls.
      EXPECT_GE(linkedVerletKernelCallsDiff, 0);
      // VerletClusterLists can only leave out maxVerletLeftOutKernelCalls, not more.
      EXPECT_LE(linkedVerletKernelCallsDiff, maxVerletLeftOutKernelCalls);

    } else {
      EXPECT_EQ(linkedKernelCalls, verletKernelCalls);
    }
  }
}

TEST_F(LinkedCellsVersusVerletClusterListsTest, verletClustersTest100) {
  unsigned long numMolecules = 100;

  // empirically determined and set near the minimal possible value
  // i.e. if something changes, it may be needed to increase value
  // (and OK to do so)
  double rel_err_tolerance = 1.5e-14;

  for (auto boxMax : {getBoxMaxBig(), getBoxMaxSmall()}) {
    test<autopas::DataLayoutOption::aos, false>(numMolecules, rel_err_tolerance,
                                                autopas::TraversalOption::verletClusters, boxMax);
    test<autopas::DataLayoutOption::soa, false>(numMolecules, rel_err_tolerance,
                                                autopas::TraversalOption::verletClusters, boxMax);
  }
}

TEST_F(LinkedCellsVersusVerletClusterListsTest, verletClustersTest1000) {
  unsigned long numMolecules = 1000;

  // empirically determined and set near the minimal possible value
  // i.e. if something changes, it may be needed to increase value
  // (and OK to do so)
  double rel_err_tolerance = 2e-12;

  for (auto boxMax : {getBoxMaxBig(), getBoxMaxSmall()}) {
    test<autopas::DataLayoutOption::aos, false>(numMolecules, rel_err_tolerance,
                                                autopas::TraversalOption::verletClusters, boxMax);
    test<autopas::DataLayoutOption::soa, false>(numMolecules, rel_err_tolerance,
                                                autopas::TraversalOption::verletClusters, boxMax);
  }
}

TEST_F(LinkedCellsVersusVerletClusterListsTest, verletClustersTest2000) {
  unsigned long numMolecules = 2000;

  // empirically determined and set near the minimal possible value
  // i.e. if something changes, it may be needed to increase value
  // (and OK to do so)
  double rel_err_tolerance = 1e-10;

  for (auto boxMax : {getBoxMaxBig(), getBoxMaxSmall()}) {
    test<autopas::DataLayoutOption::soa, false>(numMolecules, rel_err_tolerance,
                                                autopas::TraversalOption::verletClusters, boxMax);
    test<autopas::DataLayoutOption::aos, false>(numMolecules, rel_err_tolerance,
                                                autopas::TraversalOption::verletClusters, boxMax);
  }
}

TEST_F(LinkedCellsVersusVerletClusterListsTest, verletClustersColoringTest100) {
  unsigned long numMolecules = 100;

  // empirically determined and set near the minimal possible value
  // i.e. if something changes, it may be needed to increase value
  // (and OK to do so)
  double rel_err_tolerance = 1.5e-14;

  for (auto boxMax : {getBoxMaxBig(), getBoxMaxSmall()}) {
    test<autopas::DataLayoutOption::aos, true>(numMolecules, rel_err_tolerance,
                                               autopas::TraversalOption::verletClustersColoring, boxMax);
    test<autopas::DataLayoutOption::aos, false>(numMolecules, rel_err_tolerance,
                                                autopas::TraversalOption::verletClustersColoring, boxMax);
    test<autopas::DataLayoutOption::soa, true>(numMolecules, rel_err_tolerance,
                                               autopas::TraversalOption::verletClustersColoring, boxMax);
    test<autopas::DataLayoutOption::soa, false>(numMolecules, rel_err_tolerance,
                                                autopas::TraversalOption::verletClustersColoring, boxMax);
  }
}

TEST_F(LinkedCellsVersusVerletClusterListsTest, verletClustersColoringTest1000) {
  unsigned long numMolecules = 1000;

  // empirically determined and set near the minimal possible value
  // i.e. if something changes, it may be needed to increase value
  // (and OK to do so)
  double rel_err_tolerance = 2e-12;

  for (auto boxMax : {getBoxMaxBig(), getBoxMaxSmall()}) {
    test<autopas::DataLayoutOption::aos, true>(numMolecules, rel_err_tolerance,
                                               autopas::TraversalOption::verletClustersColoring, boxMax);
    test<autopas::DataLayoutOption::aos, false>(numMolecules, rel_err_tolerance,
                                                autopas::TraversalOption::verletClustersColoring, boxMax);
    test<autopas::DataLayoutOption::soa, true>(numMolecules, rel_err_tolerance,
                                               autopas::TraversalOption::verletClustersColoring, boxMax);
    test<autopas::DataLayoutOption::soa, false>(numMolecules, rel_err_tolerance,
                                                autopas::TraversalOption::verletClustersColoring, boxMax);
  }
}

TEST_F(LinkedCellsVersusVerletClusterListsTest, verletClustersColoringTest2000) {
  unsigned long numMolecules = 2000;

  // empirically determined and set near the minimal possible value
  // i.e. if something changes, it may be needed to increase value
  // (and OK to do so)
  double rel_err_tolerance = 1e-10;

  for (auto boxMax : {getBoxMaxBig(), getBoxMaxSmall()}) {
    test<autopas::DataLayoutOption::aos, true>(numMolecules, rel_err_tolerance,
                                               autopas::TraversalOption::verletClustersColoring, boxMax);
    test<autopas::DataLayoutOption::aos, false>(numMolecules, rel_err_tolerance,
                                                autopas::TraversalOption::verletClustersColoring, boxMax);
    test<autopas::DataLayoutOption::soa, true>(numMolecules, rel_err_tolerance,
                                               autopas::TraversalOption::verletClustersColoring, boxMax);
    test<autopas::DataLayoutOption::soa, false>(numMolecules, rel_err_tolerance,
                                                autopas::TraversalOption::verletClustersColoring, boxMax);
  }
}<|MERGE_RESOLUTION|>--- conflicted
+++ resolved
@@ -15,11 +15,7 @@
 void LinkedCellsVersusVerletClusterListsTest::test(unsigned long numMolecules, double rel_err_tolerance,
                                                    autopas::TraversalOption traversalOption,
                                                    std::array<double, 3> boxMax) {
-<<<<<<< HEAD
   Verlet _verletLists{getBoxMin(), boxMax, getCutoff(), 0.1 * getCutoff()};
-=======
-  Verlet _verletLists{getBoxMin(), boxMax, getCutoff(), 0.1 * getCutoff(), 4};
->>>>>>> 7e72105f
   Linked _linkedCells{getBoxMin(), boxMax, getCutoff(), 1. /*cell size factor*/};
 
   autopasTools::generators::RandomGenerator::fillWithParticles(_linkedCells, Molecule({0., 0., 0.}, {0., 0., 0.}, 0, 0),
@@ -38,15 +34,9 @@
       traversalOption, func, _verletLists.getTraversalSelectorInfo(), dataLayout,
       useNewton3 ? autopas::Newton3Option::enabled : autopas::Newton3Option::disabled);
 
-<<<<<<< HEAD
-  autopas::C08Traversal<FMCell, autopas::LJFunctor<Molecule, FMCell>, dataLayout, useNewton3> traversalLinkedLJ(
-      _linkedCells.getCellBlock().getCellsPerDimensionWithHalo(), &func);
-
-=======
   autopas::C08Traversal<FMCell, decltype(func), dataLayout, useNewton3> traversalLinkedLJ(
       _linkedCells.getCellBlock().getCellsPerDimensionWithHalo(), &func, _linkedCells.getInteractionLength(),
       _linkedCells.getCellBlock().getCellLength());
->>>>>>> 7e72105f
   _verletLists.rebuildNeighborLists(verletTraversal.get());
   _verletLists.iteratePairwise(verletTraversal.get());
   _linkedCells.iteratePairwise(&traversalLinkedLJ);
@@ -54,23 +44,13 @@
   std::vector<std::array<double, 3>> forcesVerlet{numMolecules}, forcesLinked{numMolecules};
   // get and sort by id, skip id=0 to avoid dummy particles
   for (auto it = _verletLists.begin(); it.isValid(); ++it) {
-<<<<<<< HEAD
-    autopas::MoleculeLJ &m = *it;
+    Molecule &m = *it;
     forcesVerlet.at(m.getID()) = m.getF();
-=======
+  }
+
+  for (auto it = _linkedCells.begin(); it.isValid(); ++it) {
     Molecule &m = *it;
-    if (m.getID() != 0) forcesVerlet.at(m.getID()) = m.getF();
->>>>>>> 7e72105f
-  }
-
-  for (auto it = _linkedCells.begin(); it.isValid(); ++it) {
-<<<<<<< HEAD
-    autopas::MoleculeLJ &m = *it;
     forcesLinked.at(m.getID()) = m.getF();
-=======
-    Molecule &m = *it;
-    if (m.getID() != 0) forcesLinked.at(m.getID()) = m.getF();
->>>>>>> 7e72105f
   }
 
   for (unsigned long i = 0; i < numMolecules; ++i) {
