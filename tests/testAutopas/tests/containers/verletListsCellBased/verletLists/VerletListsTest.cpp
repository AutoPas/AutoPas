/**
 * @file VerletListsTest.cpp
 * @author seckler
 * @date 19.04.18
 */

#include "VerletListsTest.h"

#include "autopas/containers/verletListsCellBased/verletLists/VerletLists.h"
#include "autopas/containers/verletListsCellBased/verletLists/traversals/VLListIterationTraversal.h"
#include "molecularDynamicsLibrary/LJFunctor.h"

using ::testing::_;
using ::testing::AtLeast;
using ::testing::Each;
using ::testing::Eq;
using ::testing::Invoke;
using ::testing::Values;

TEST_P(VerletListsTest, testVerletListBuildAndIterate) {
  std::array<double, 3> min = {1, 1, 1};
  std::array<double, 3> max = {3, 3, 3};
  double cutoff = 1.;
  double skinPerTimestep = 0.01;
  unsigned int rebuildFrequency = 20;
  const double cellSizeFactor = GetParam();
  autopas::VerletLists<Particle> verletLists(min, max, cutoff, skinPerTimestep, rebuildFrequency,
                                             autopas::VerletLists<Particle>::BuildVerletListType::VerletSoA,
                                             cellSizeFactor);

  std::array<double, 3> r = {2, 2, 2};
  Particle p(r, {0., 0., 0.}, 0);
  verletLists.addParticle(p);
  std::array<double, 3> r2 = {1.5, 2, 2};
  Particle p2(r2, {0., 0., 0.}, 1);
  verletLists.addParticle(p2);

  MockPairwiseFunctor<Particle> emptyFunctor;
  EXPECT_CALL(emptyFunctor, AoSFunctor(_, _, true)).Times(1);

<<<<<<< HEAD
  autopas::VLListIterationTraversal<FPCell, MPairwiseFunctor, autopas::DataLayoutOption::aos, true> verletTraversal(
      &emptyFunctor);
=======
  autopas::VLListIterationTraversal<FPCell, MFunctor> verletTraversal(&emptyFunctor, autopas::DataLayoutOption::aos,
                                                                      true);
>>>>>>> 9c9c8bc4
  verletLists.rebuildNeighborLists(&verletTraversal);
  verletLists.iteratePairwise(&verletTraversal);

  auto &list = verletLists.getVerletListsAoS();

  EXPECT_EQ(list.size(), 2);
  int partners = 0;
  for (const auto &i : list) {
    partners += i.second.size();
  }
  EXPECT_EQ(partners, 1);
}

TEST_P(VerletListsTest, testVerletListInSkin) {
  std::array<double, 3> min = {1, 1, 1};
  std::array<double, 3> max = {3, 3, 3};
  double cutoff = 1.;
  double skinPerTimestep = 0.01;
  unsigned int rebuildFrequency = 20;
  const double cellSizeFactor = GetParam();
  autopas::VerletLists<Particle> verletLists(min, max, cutoff, skinPerTimestep, rebuildFrequency,
                                             autopas::VerletLists<Particle>::BuildVerletListType::VerletSoA,
                                             cellSizeFactor);

  std::array<double, 3> r = {1.4, 2, 2};
  Particle p(r, {0., 0., 0.}, 0);
  verletLists.addParticle(p);
  std::array<double, 3> r2 = {2.5, 2, 2};
  Particle p2(r2, {0., 0., 0.}, 1);
  verletLists.addParticle(p2);

  MockPairwiseFunctor<Particle> mockFunctor;
  EXPECT_CALL(mockFunctor, AoSFunctor(_, _, true));

<<<<<<< HEAD
  autopas::VLListIterationTraversal<FPCell, MPairwiseFunctor, autopas::DataLayoutOption::aos, true> verletTraversal(
      &mockFunctor);
=======
  autopas::VLListIterationTraversal<FPCell, MFunctor> verletTraversal(&mockFunctor, autopas::DataLayoutOption::aos,
                                                                      true);
>>>>>>> 9c9c8bc4
  verletLists.rebuildNeighborLists(&verletTraversal);
  verletLists.iteratePairwise(&verletTraversal);

  auto &list = verletLists.getVerletListsAoS();

  EXPECT_EQ(list.size(), 2);
  int partners = 0;
  for (const auto &i : list) {
    partners += i.second.size();
  }
  EXPECT_EQ(partners, 1);
}

TEST_P(VerletListsTest, testVerletListBuildTwice) {
  std::array<double, 3> min = {1, 1, 1};
  std::array<double, 3> max = {3, 3, 3};
  double cutoff = 1.;
  double skinPerTimestep = 0.01;
  unsigned int rebuildFrequency = 20;
  const double cellSizeFactor = GetParam();
  autopas::VerletLists<Particle> verletLists(min, max, cutoff, skinPerTimestep, rebuildFrequency,
                                             autopas::VerletLists<Particle>::BuildVerletListType::VerletSoA,
                                             cellSizeFactor);

  std::array<double, 3> r = {2, 2, 2};
  Particle p(r, {0., 0., 0.}, 0);
  verletLists.addParticle(p);
  std::array<double, 3> r2 = {1.5, 2, 2};
  Particle p2(r2, {0., 0., 0.}, 1);
  verletLists.addParticle(p2);

  MockPairwiseFunctor<Particle> emptyFunctor;
  EXPECT_CALL(emptyFunctor, AoSFunctor(_, _, true)).Times(AtLeast(1));

<<<<<<< HEAD
  autopas::VLListIterationTraversal<FPCell, MPairwiseFunctor, autopas::DataLayoutOption::aos, true> verletTraversal(
      &emptyFunctor);
=======
  autopas::VLListIterationTraversal<FPCell, MFunctor> verletTraversal(&emptyFunctor, autopas::DataLayoutOption::aos,
                                                                      true);
>>>>>>> 9c9c8bc4
  verletLists.rebuildNeighborLists(&verletTraversal);
  verletLists.iteratePairwise(&verletTraversal);
  verletLists.rebuildNeighborLists(&verletTraversal);
  verletLists.iteratePairwise(&verletTraversal);
  auto &list = verletLists.getVerletListsAoS();

  EXPECT_EQ(list.size(), 2);
  int partners = 0;
  for (const auto &i : list) {
    partners += i.second.size();
  }
  EXPECT_EQ(partners, 1);
}

TEST_P(VerletListsTest, testVerletListBuildFarAway) {
  std::array<double, 3> min = {1, 1, 1};
  std::array<double, 3> max = {5, 5, 5};
  double cutoff = 1.;
  double skinPerTimestep = 0.01;
  unsigned int rebuildFrequency = 20;
  const double cellSizeFactor = GetParam();
  autopas::VerletLists<Particle> verletLists(min, max, cutoff, skinPerTimestep, rebuildFrequency,
                                             autopas::VerletLists<Particle>::BuildVerletListType::VerletSoA,
                                             cellSizeFactor);

  std::array<double, 3> r = {2, 2, 2};
  Particle p(r, {0., 0., 0.}, 0);
  verletLists.addParticle(p);

  std::array<double, 3> r2 = {1.5, 2, 2};
  Particle p2(r2, {0., 0., 0.}, 1);
  verletLists.addParticle(p2);

  std::array<double, 3> r3 = {4.5, 4.5, 4.5};
  Particle p3(r3, {0., 0., 0.}, 2);
  verletLists.addParticle(p3);

  MockPairwiseFunctor<Particle> emptyFunctor;
  EXPECT_CALL(emptyFunctor, AoSFunctor(_, _, true)).Times(AtLeast(1));

<<<<<<< HEAD
  autopas::VLListIterationTraversal<FPCell, MPairwiseFunctor, autopas::DataLayoutOption::aos, true> verletTraversal(
      &emptyFunctor);
=======
  autopas::VLListIterationTraversal<FPCell, MFunctor> verletTraversal(&emptyFunctor, autopas::DataLayoutOption::aos,
                                                                      true);
>>>>>>> 9c9c8bc4
  verletLists.rebuildNeighborLists(&verletTraversal);
  verletLists.iteratePairwise(&verletTraversal);

  auto &list = verletLists.getVerletListsAoS();

  ASSERT_EQ(list.size(), 3);
  int partners = 0;
  for (const auto &i : list) {
    partners += i.second.size();
  }
  ASSERT_EQ(partners, 1);
}

TEST_P(VerletListsTest, testVerletListBuildHalo) {
  std::array<double, 3> min = {1, 1, 1};
  std::array<double, 3> max = {3, 3, 3};
  double cutoff = 1.;
  double skinPerTimestep = 0.01;
  unsigned int rebuildFrequency = 20;
  const double cellSizeFactor = GetParam();
  autopas::VerletLists<Particle> verletLists(min, max, cutoff, skinPerTimestep, rebuildFrequency,
                                             autopas::VerletLists<Particle>::BuildVerletListType::VerletSoA,
                                             cellSizeFactor);

  std::array<double, 3> r = {0.9, 0.9, 0.9};
  Particle p(r, {0., 0., 0.}, 0);
  verletLists.addHaloParticle(p);
  std::array<double, 3> r2 = {1.1, 1.1, 1.1};
  Particle p2(r2, {0., 0., 0.}, 1);
  verletLists.addParticle(p2);

  MockPairwiseFunctor<Particle> emptyFunctor;
  EXPECT_CALL(emptyFunctor, AoSFunctor(_, _, true)).Times(AtLeast(1));

<<<<<<< HEAD
  autopas::VLListIterationTraversal<FPCell, MPairwiseFunctor, autopas::DataLayoutOption::aos, true> verletTraversal(
      &emptyFunctor);
=======
  autopas::VLListIterationTraversal<FPCell, MFunctor> verletTraversal(&emptyFunctor, autopas::DataLayoutOption::aos,
                                                                      true);
>>>>>>> 9c9c8bc4
  verletLists.rebuildNeighborLists(&verletTraversal);
  verletLists.iteratePairwise(&verletTraversal);
  verletLists.rebuildNeighborLists(&verletTraversal);
  verletLists.iteratePairwise(&verletTraversal);

  auto &list = verletLists.getVerletListsAoS();

  ASSERT_EQ(list.size(), 2);
  int partners = 0;
  for (const auto &i : list) {
    partners += i.second.size();
  }
  ASSERT_EQ(partners, 1);
}

template <class Container, class Particle>
bool moveUpdateAndExpectEqual(Container &container, Particle &particle, const std::array<double, 3> &newPosition) {
  particle.setR(newPosition);
  bool updated = container.updateHaloParticle(particle);
  if (updated) {
    auto iter = container.begin();
    auto r = iter->getR();
    EXPECT_THAT(r, Eq(newPosition));
  }
  return updated;
}

TEST_P(VerletListsTest, testUpdateHaloParticle) {
  const double cellSizeFactor = GetParam();
  autopas::VerletLists<Particle> verletLists({0., 0., 0.}, {10., 10., 10.}, 2., 0.01, 30,
                                             autopas::VerletLists<Particle>::BuildVerletListType::VerletSoA,
                                             cellSizeFactor);

  Particle p({-.1, 10.1, -.1}, {0., 0., 0.}, 1);
  verletLists.addHaloParticle(p);

  // test same position, change velocity
  p.setV({.1, .1, .1});

  EXPECT_TRUE(verletLists.updateHaloParticle(p));

  {
    auto iter = verletLists.begin();
    auto v = iter->getV();
    EXPECT_THAT(v, Each(0.1));
  }

  // test different position, same cell
  EXPECT_TRUE(moveUpdateAndExpectEqual(verletLists, p, {-.05, 10.1, -.1}));

  // test different position, neighboring cells
  EXPECT_TRUE(moveUpdateAndExpectEqual(verletLists, p, {.05, 10.1, -.1}));
  EXPECT_TRUE(moveUpdateAndExpectEqual(verletLists, p, {-.1, 9.95, -.1}));
  EXPECT_TRUE(moveUpdateAndExpectEqual(verletLists, p, {-.1, 10.1, .05}));
  EXPECT_TRUE(moveUpdateAndExpectEqual(verletLists, p, {-.1, 9.95, .05}));
  EXPECT_TRUE(moveUpdateAndExpectEqual(verletLists, p, {.05, 10.1, .05}));
  EXPECT_TRUE(moveUpdateAndExpectEqual(verletLists, p, {.05, 9.95, -.1}));
  EXPECT_TRUE(moveUpdateAndExpectEqual(verletLists, p, {.05, 9.95, .05}));

  // check for particle with wrong id
  Particle p2({-.1, -.1, -.1}, {0., 0., 0.}, 2);
  EXPECT_FALSE(verletLists.updateHaloParticle(p2));

  // test move far, expect throw
  EXPECT_FALSE(moveUpdateAndExpectEqual(verletLists, p, {3, 3, 3}));

  // test particles at intermediate positions (not at corners)
  Particle p3({-1., 4., 2.}, {0., 0., 0.}, 3);
  verletLists.addHaloParticle(p3);
  EXPECT_TRUE(verletLists.updateHaloParticle(p3));
  Particle p4({4., 10.2, 2.}, {0., 0., 0.}, 4);
  verletLists.addHaloParticle(p4);
  EXPECT_TRUE(verletLists.updateHaloParticle(p4));
  Particle p5({5., 4., 10.2}, {0., 0., 0.}, 3);
  verletLists.addHaloParticle(p5);
  EXPECT_TRUE(verletLists.updateHaloParticle(p5));
}

TEST_P(VerletListsTest, LoadExtractSoA) {
  const double cutoff = 2.;
  double skinPerTimestep = 0.01;
  unsigned int rebuildFrequency = 30;
  const double cellSizeFactor = GetParam();
  autopas::VerletLists<Particle> verletLists({0., 0., 0.}, {10., 10., 10.}, cutoff, skinPerTimestep, rebuildFrequency,
                                             autopas::VerletLists<Particle>::BuildVerletListType::VerletSoA,
                                             cellSizeFactor);

  Particle p({-.1, 10.1, -.1}, {0., 0., 0.}, 1);
  verletLists.addHaloParticle(p);

  MockPairwiseFunctor<Particle> mockFunctor;

<<<<<<< HEAD
  autopas::VLListIterationTraversal<FPCell, MPairwiseFunctor, autopas::DataLayoutOption::soa, false> verletTraversal(
      &mockFunctor);
=======
  autopas::VLListIterationTraversal<FPCell, MFunctor> verletTraversal(&mockFunctor, autopas::DataLayoutOption::soa,
                                                                      false);
>>>>>>> 9c9c8bc4
  const size_t dimWithHalo = 10 / ((cutoff + skinPerTimestep * rebuildFrequency) * cellSizeFactor) + 2ul;
  const size_t numCells = dimWithHalo * dimWithHalo * dimWithHalo;
  EXPECT_CALL(mockFunctor, SoALoader(testing::An<autopas::FullParticleCell<Particle> &>(), _, _, _)).Times(numCells);
  EXPECT_CALL(mockFunctor, SoAExtractor(testing::An<autopas::FullParticleCell<Particle> &>(), _, _)).Times(numCells);
  EXPECT_CALL(mockFunctor, SoAFunctorVerlet(_, _, _, _)).Times(1);

  verletLists.rebuildNeighborLists(&verletTraversal);
  verletLists.iteratePairwise(&verletTraversal);
}

/**
 * This test is only here to assure stuff compiles with the actual functor and does not crash during execution.
 */
TEST_P(VerletListsTest, LoadExtractSoALJ) {
  const double cutoff = 2.;
  const double cellSizeFactor = GetParam();
  autopas::VerletLists<Molecule> verletLists(
      {0., 0., 0.}, {10., 10., 10.}, cutoff, 0.01 /*skin*/, 30 /*rebuildFrequency*/,
      autopas::VerletLists<Molecule>::BuildVerletListType::VerletSoA, cellSizeFactor);

  Molecule p({-.1, 10.1, -.1}, {0., 0., 0.}, 1, 0);
  verletLists.addHaloParticle(p);
  mdLib::LJFunctor<Molecule> ljFunctor(cutoff);
  ljFunctor.setParticleProperties(1., 1.);
  autopas::VLListIterationTraversal<FMCell, mdLib::LJFunctor<Molecule>> verletTraversal(
      &ljFunctor, autopas::DataLayoutOption::soa, false);

  verletLists.rebuildNeighborLists(&verletTraversal);
  verletLists.iteratePairwise(&verletTraversal);
}

TEST_P(VerletListsTest, SoAvsAoSLJ) {
  const double cutoff = 2.;
  const double cellSizeFactor = GetParam();
  autopas::VerletLists<Molecule> verletLists1({0., 0., 0.}, {10., 10., 10.}, cutoff, 0.01, 30,
                                              autopas::VerletLists<Molecule>::BuildVerletListType::VerletSoA,
                                              cellSizeFactor);

  autopas::VerletLists<Molecule> verletLists2({0., 0., 0.}, {10., 10., 10.}, cutoff, 0.01, 30,
                                              autopas::VerletLists<Molecule>::BuildVerletListType::VerletSoA,
                                              cellSizeFactor);

  Molecule defaultParticle({0., 0., 0.}, {0., 0., 0.}, 0, 0);
  autopasTools::generators::RandomGenerator::fillWithParticles(verletLists1, defaultParticle, verletLists1.getBoxMin(),
                                                               verletLists1.getBoxMax(), 100);
  autopasTools::generators::RandomGenerator::fillWithParticles(verletLists2, defaultParticle, verletLists2.getBoxMin(),
                                                               verletLists2.getBoxMax(), 100);
  mdLib::LJFunctor<Molecule> ljFunctor(cutoff);
  ljFunctor.setParticleProperties(1., 1.);
  autopas::VLListIterationTraversal<FMCell, mdLib::LJFunctor<Molecule>> verletTraversal1(
      &ljFunctor, autopas::DataLayoutOption::aos, false);
  autopas::VLListIterationTraversal<FMCell, mdLib::LJFunctor<Molecule>> soaTraversal(
      &ljFunctor, autopas::DataLayoutOption::soa, false);
  verletLists1.rebuildNeighborLists(&verletTraversal1);
  verletLists2.rebuildNeighborLists(&soaTraversal);
  verletLists1.iteratePairwise(&verletTraversal1);
  verletLists2.iteratePairwise(&soaTraversal);

  auto iter1 = verletLists1.begin();
  auto iter2 = verletLists2.begin();

  for (; iter1.isValid() && iter2.isValid(); ++iter1, ++iter2) {
    for (unsigned int dim = 0; dim < 3; dim++) {
      ASSERT_NEAR(iter1->getR()[dim], iter2->getR()[dim], fabs(iter1->getR()[dim] * 1e-7));
      EXPECT_NEAR(iter1->getF()[dim], iter2->getF()[dim], fabs(iter1->getF()[dim] * 1e-7));
    }
  }
  EXPECT_FALSE(iter1.isValid());
  EXPECT_FALSE(iter2.isValid());
}

INSTANTIATE_TEST_SUITE_P(Generated, VerletListsTest, Values(1.0, 2.0), VerletListsTest::PrintToStringParamName());<|MERGE_RESOLUTION|>--- conflicted
+++ resolved
@@ -38,13 +38,8 @@
   MockPairwiseFunctor<Particle> emptyFunctor;
   EXPECT_CALL(emptyFunctor, AoSFunctor(_, _, true)).Times(1);
 
-<<<<<<< HEAD
-  autopas::VLListIterationTraversal<FPCell, MPairwiseFunctor, autopas::DataLayoutOption::aos, true> verletTraversal(
-      &emptyFunctor);
-=======
-  autopas::VLListIterationTraversal<FPCell, MFunctor> verletTraversal(&emptyFunctor, autopas::DataLayoutOption::aos,
-                                                                      true);
->>>>>>> 9c9c8bc4
+  autopas::VLListIterationTraversal<FPCell, MPairwiseFunctor> verletTraversal(&emptyFunctor, autopas::DataLayoutOption::aos,
+                                                                      true);
   verletLists.rebuildNeighborLists(&verletTraversal);
   verletLists.iteratePairwise(&verletTraversal);
 
@@ -79,13 +74,8 @@
   MockPairwiseFunctor<Particle> mockFunctor;
   EXPECT_CALL(mockFunctor, AoSFunctor(_, _, true));
 
-<<<<<<< HEAD
-  autopas::VLListIterationTraversal<FPCell, MPairwiseFunctor, autopas::DataLayoutOption::aos, true> verletTraversal(
-      &mockFunctor);
-=======
-  autopas::VLListIterationTraversal<FPCell, MFunctor> verletTraversal(&mockFunctor, autopas::DataLayoutOption::aos,
-                                                                      true);
->>>>>>> 9c9c8bc4
+  autopas::VLListIterationTraversal<FPCell, MPairwiseFunctor> verletTraversal(&mockFunctor, autopas::DataLayoutOption::aos,
+                                                                      true);
   verletLists.rebuildNeighborLists(&verletTraversal);
   verletLists.iteratePairwise(&verletTraversal);
 
@@ -120,13 +110,8 @@
   MockPairwiseFunctor<Particle> emptyFunctor;
   EXPECT_CALL(emptyFunctor, AoSFunctor(_, _, true)).Times(AtLeast(1));
 
-<<<<<<< HEAD
-  autopas::VLListIterationTraversal<FPCell, MPairwiseFunctor, autopas::DataLayoutOption::aos, true> verletTraversal(
-      &emptyFunctor);
-=======
-  autopas::VLListIterationTraversal<FPCell, MFunctor> verletTraversal(&emptyFunctor, autopas::DataLayoutOption::aos,
-                                                                      true);
->>>>>>> 9c9c8bc4
+  autopas::VLListIterationTraversal<FPCell, MPairwiseFunctor> verletTraversal(&emptyFunctor, autopas::DataLayoutOption::aos,
+                                                                      true);
   verletLists.rebuildNeighborLists(&verletTraversal);
   verletLists.iteratePairwise(&verletTraversal);
   verletLists.rebuildNeighborLists(&verletTraversal);
@@ -167,13 +152,8 @@
   MockPairwiseFunctor<Particle> emptyFunctor;
   EXPECT_CALL(emptyFunctor, AoSFunctor(_, _, true)).Times(AtLeast(1));
 
-<<<<<<< HEAD
-  autopas::VLListIterationTraversal<FPCell, MPairwiseFunctor, autopas::DataLayoutOption::aos, true> verletTraversal(
-      &emptyFunctor);
-=======
-  autopas::VLListIterationTraversal<FPCell, MFunctor> verletTraversal(&emptyFunctor, autopas::DataLayoutOption::aos,
-                                                                      true);
->>>>>>> 9c9c8bc4
+  autopas::VLListIterationTraversal<FPCell, MPairwiseFunctor> verletTraversal(&emptyFunctor, autopas::DataLayoutOption::aos,
+                                                                      true);
   verletLists.rebuildNeighborLists(&verletTraversal);
   verletLists.iteratePairwise(&verletTraversal);
 
@@ -208,13 +188,8 @@
   MockPairwiseFunctor<Particle> emptyFunctor;
   EXPECT_CALL(emptyFunctor, AoSFunctor(_, _, true)).Times(AtLeast(1));
 
-<<<<<<< HEAD
-  autopas::VLListIterationTraversal<FPCell, MPairwiseFunctor, autopas::DataLayoutOption::aos, true> verletTraversal(
-      &emptyFunctor);
-=======
-  autopas::VLListIterationTraversal<FPCell, MFunctor> verletTraversal(&emptyFunctor, autopas::DataLayoutOption::aos,
-                                                                      true);
->>>>>>> 9c9c8bc4
+  autopas::VLListIterationTraversal<FPCell, MPairwiseFunctor> verletTraversal(&emptyFunctor, autopas::DataLayoutOption::aos,
+                                                                      true);
   verletLists.rebuildNeighborLists(&verletTraversal);
   verletLists.iteratePairwise(&verletTraversal);
   verletLists.rebuildNeighborLists(&verletTraversal);
@@ -307,13 +282,8 @@
 
   MockPairwiseFunctor<Particle> mockFunctor;
 
-<<<<<<< HEAD
-  autopas::VLListIterationTraversal<FPCell, MPairwiseFunctor, autopas::DataLayoutOption::soa, false> verletTraversal(
-      &mockFunctor);
-=======
-  autopas::VLListIterationTraversal<FPCell, MFunctor> verletTraversal(&mockFunctor, autopas::DataLayoutOption::soa,
+  autopas::VLListIterationTraversal<FPCell, MPairwiseFunctor> verletTraversal(&mockFunctor, autopas::DataLayoutOption::soa,
                                                                       false);
->>>>>>> 9c9c8bc4
   const size_t dimWithHalo = 10 / ((cutoff + skinPerTimestep * rebuildFrequency) * cellSizeFactor) + 2ul;
   const size_t numCells = dimWithHalo * dimWithHalo * dimWithHalo;
   EXPECT_CALL(mockFunctor, SoALoader(testing::An<autopas::FullParticleCell<Particle> &>(), _, _, _)).Times(numCells);
