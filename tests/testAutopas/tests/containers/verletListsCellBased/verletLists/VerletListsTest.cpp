--- conflicted
+++ resolved
@@ -283,15 +283,9 @@
 
   MockPairwiseFunctor<Particle> mockFunctor;
 
-<<<<<<< HEAD
-  autopas::VLListIterationTraversal<FPCell, MFunctor> verletTraversal(&mockFunctor, autopas::DataLayoutOption::soa,
-                                                                      false);
-  const size_t dimWithHalo = 10 / ((cutoff + skin) * cellSizeFactor) + 2ul;
-=======
   autopas::VLListIterationTraversal<FPCell, MPairwiseFunctor> verletTraversal(&mockFunctor,
                                                                               autopas::DataLayoutOption::soa, false);
-  const size_t dimWithHalo = 10 / ((cutoff + skinPerTimestep * rebuildFrequency) * cellSizeFactor) + 2ul;
->>>>>>> ae7e4b63
+  const size_t dimWithHalo = 10 / ((cutoff + skin) * cellSizeFactor) + 2ul;
   const size_t numCells = dimWithHalo * dimWithHalo * dimWithHalo;
   EXPECT_CALL(mockFunctor, SoALoader(testing::An<autopas::FullParticleCell<Particle> &>(), _, _, _)).Times(numCells);
   EXPECT_CALL(mockFunctor, SoAExtractor(testing::An<autopas::FullParticleCell<Particle> &>(), _, _)).Times(numCells);
