--- conflicted
+++ resolved
@@ -39,28 +39,10 @@
   Particle p2(r2, {0., 0., 0.}, 1);
   verletLists.addParticle(p2);
 
-<<<<<<< HEAD
-  if (useNewton3) {
-    autopas::VLCC18Traversal<FPCell, MPairwiseFunctor, autopas::DataLayoutOption::aos, true,
-                             autopas::VLCCellPairNeighborList<Particle>, autopas::ContainerOption::pairwiseVerletLists>
-        traversal(verletLists.getCellsPerDimension(), &emptyFunctor, verletLists.getInteractionLength(),
-                  verletLists.getCellLength());
-
-    verletLists.rebuildNeighborLists(&traversal);
-    verletLists.iteratePairwise(&traversal);
-  }
-
-  else {
-    autopas::VLCC18Traversal<FPCell, MPairwiseFunctor, autopas::DataLayoutOption::aos, false,
-                             autopas::VLCCellPairNeighborList<Particle>, autopas::ContainerOption::pairwiseVerletLists>
-        traversal(verletLists.getCellsPerDimension(), &emptyFunctor, verletLists.getInteractionLength(),
-                  verletLists.getCellLength());
-=======
-  autopas::VLCC18Traversal<FPCell, MFunctor, autopas::VLCCellPairNeighborList<Particle>> traversal(
+  autopas::VLCC18Traversal<FPCell, MPairwiseFunctor, autopas::VLCCellPairNeighborList<Particle>> traversal(
       verletLists.getCellsPerDimension(), &emptyFunctor, verletLists.getInteractionLength(),
       verletLists.getCellLength(), autopas::DataLayoutOption::aos, useNewton3,
       autopas::ContainerOption::pairwiseVerletLists);
->>>>>>> 9c9c8bc4
 
   verletLists.rebuildNeighborLists(&traversal);
   verletLists.iteratePairwise(&traversal);
@@ -116,28 +98,10 @@
   Particle p3(r3, {0., 0., 0.}, 1);
   verletLists.addParticle(p3);
 
-<<<<<<< HEAD
-  if (useNewton3) {
-    autopas::VLCC18Traversal<FPCell, MPairwiseFunctor, autopas::DataLayoutOption::aos, true,
-                             autopas::VLCCellPairNeighborList<Particle>, autopas::ContainerOption::pairwiseVerletLists>
-        traversal(verletLists.getCellsPerDimension(), &emptyFunctorOther, verletLists.getInteractionLength(),
-                  verletLists.getCellLength());
-
-    verletLists.rebuildNeighborLists(&traversal);
-    verletLists.iteratePairwise(&traversal);
-  }
-
-  else {
-    autopas::VLCC18Traversal<FPCell, MPairwiseFunctor, autopas::DataLayoutOption::aos, false,
-                             autopas::VLCCellPairNeighborList<Particle>, autopas::ContainerOption::pairwiseVerletLists>
-        traversal(verletLists.getCellsPerDimension(), &emptyFunctorOther, verletLists.getInteractionLength(),
-                  verletLists.getCellLength());
-=======
-  autopas::VLCC18Traversal<FPCell, MFunctor, autopas::VLCCellPairNeighborList<Particle>> traversal(
+  autopas::VLCC18Traversal<FPCell, MPairwiseFunctor, autopas::VLCCellPairNeighborList<Particle>> traversal(
       verletLists.getCellsPerDimension(), &emptyFunctorOther, verletLists.getInteractionLength(),
       verletLists.getCellLength(), autopas::DataLayoutOption::aos, useNewton3,
       autopas::ContainerOption::pairwiseVerletLists);
->>>>>>> 9c9c8bc4
 
   verletLists.rebuildNeighborLists(&traversal);
   verletLists.iteratePairwise(&traversal);
@@ -193,34 +157,12 @@
   Particle p3(r3, {0., 0., 0.}, 1);
   verletLists.addParticle(p3);
 
-<<<<<<< HEAD
-  if (useNewton3) {
-    autopas::VLCC18Traversal<FPCell, MPairwiseFunctor, autopas::DataLayoutOption::aos, true,
-                             autopas::VLCCellPairNeighborList<Particle>, autopas::ContainerOption::pairwiseVerletLists>
-        traversal(verletLists.getCellsPerDimension(), &mock, verletLists.getInteractionLength(),
-                  verletLists.getCellLength());
-
-    verletLists.rebuildNeighborLists(&traversal);
-    verletLists.iteratePairwise(&traversal);
-  }
-
-  else {
-    autopas::VLCC18Traversal<FPCell, MPairwiseFunctor, autopas::DataLayoutOption::aos, false,
-                             autopas::VLCCellPairNeighborList<Particle>, autopas::ContainerOption::pairwiseVerletLists>
-        traversal(verletLists.getCellsPerDimension(), &mock, verletLists.getInteractionLength(),
-                  verletLists.getCellLength());
-
-    verletLists.rebuildNeighborLists(&traversal);
-    verletLists.iteratePairwise(&traversal);
-  }
-=======
-  autopas::VLCC18Traversal<FPCell, MFunctor, autopas::VLCCellPairNeighborList<Particle>> traversal(
+  autopas::VLCC18Traversal<FPCell, MPairwiseFunctor, autopas::VLCCellPairNeighborList<Particle>> traversal(
       verletLists.getCellsPerDimension(), &mock, verletLists.getInteractionLength(), verletLists.getCellLength(),
       autopas::DataLayoutOption::aos, useNewton3, autopas::ContainerOption::pairwiseVerletLists);
 
   verletLists.rebuildNeighborLists(&traversal);
   verletLists.iteratePairwise(&traversal);
->>>>>>> 9c9c8bc4
 
   std::vector<Particle *> list;
   for (auto iter = verletLists.begin(); iter.isValid(); ++iter) list.push_back(&*iter);
@@ -266,34 +208,12 @@
   Particle p(r, {0., 0., 0.}, 0);
   verletLists.addParticle(p);
 
-<<<<<<< HEAD
-  if (useNewton3) {
-    autopas::VLCC18Traversal<FPCell, MPairwiseFunctor, autopas::DataLayoutOption::aos, true,
-                             autopas::VLCCellPairNeighborList<Particle>, autopas::ContainerOption::pairwiseVerletLists>
-        traversal(verletLists.getCellsPerDimension(), &mock, verletLists.getInteractionLength(),
-                  verletLists.getCellLength());
-
-    verletLists.rebuildNeighborLists(&traversal);
-    verletLists.iteratePairwise(&traversal);
-  }
-
-  else {
-    autopas::VLCC18Traversal<FPCell, MPairwiseFunctor, autopas::DataLayoutOption::aos, false,
-                             autopas::VLCCellPairNeighborList<Particle>, autopas::ContainerOption::pairwiseVerletLists>
-        traversal(verletLists.getCellsPerDimension(), &mock, verletLists.getInteractionLength(),
-                  verletLists.getCellLength());
-
-    verletLists.rebuildNeighborLists(&traversal);
-    verletLists.iteratePairwise(&traversal);
-  }
-=======
-  autopas::VLCC18Traversal<FPCell, MFunctor, autopas::VLCCellPairNeighborList<Particle>> traversal(
+  autopas::VLCC18Traversal<FPCell, MPairwiseFunctor, autopas::VLCCellPairNeighborList<Particle>> traversal(
       verletLists.getCellsPerDimension(), &mock, verletLists.getInteractionLength(), verletLists.getCellLength(),
       autopas::DataLayoutOption::aos, useNewton3, autopas::ContainerOption::pairwiseVerletLists);
 
   verletLists.rebuildNeighborLists(&traversal);
   verletLists.iteratePairwise(&traversal);
->>>>>>> 9c9c8bc4
 
   std::vector<Particle *> list;
   for (auto iter = verletLists.begin(); iter.isValid(); ++iter) list.push_back(&*iter);
