--- conflicted
+++ resolved
@@ -31,20 +31,13 @@
     double skin = 0.2;
     double cellSizeFactor = 1;
 
-<<<<<<< HEAD
     autopas::ContainerSelector<Particle> selector{boxMin, boxMax, cutoff};
-=======
-    autopas::ContainerSelector<ParticleType, autopas::FullParticleCell<ParticleType>> selector{boxMin, boxMax, cutoff};
->>>>>>> ca6dc21c
     autopas::ContainerSelectorInfo selectorInfo{cellSizeFactor, skin, 32};
     selector.selectContainer(containerOptionToTest, selectorInfo);
     return selector.getCurrentContainer();
   }
 
-<<<<<<< HEAD
  protected:
   std::shared_ptr<autopas::ParticleContainerInterface<Particle>> _container{};
-=======
   void testUpdateContainerDeletesDummy(bool previouslyOwned);
->>>>>>> ca6dc21c
 };