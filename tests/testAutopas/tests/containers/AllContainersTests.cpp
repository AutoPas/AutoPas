--- conflicted
+++ resolved
@@ -122,12 +122,7 @@
         }
         auto pos = domainCenter + std::array<double, 3>{distCenterToMidHalo[0] * x, distCenterToMidHalo[1] * y,
                                                         distCenterToMidHalo[2] * z};
-<<<<<<< HEAD
-        Particle p{pos, zeros, numParticles++};
-        p.setOwnershipState(autopas::OwnershipState::halo);
-=======
         const Particle p{pos, zeros, numParticles++, autopas::OwnershipState::halo};
->>>>>>> df333aff
         container.addHaloParticle(p);
       }
     }
@@ -146,13 +141,8 @@
  */
 TEST_P(AllContainersTestsBothUpdates, testUpdateContainerHalo) {
   auto &container = getInitializedContainer(std::get<0>(GetParam()));
-<<<<<<< HEAD
-  autopas::Particle p({boxMin[0] - 0.5, boxMin[1] - 0.5, boxMin[2] - 0.5}, {0, 0, 0}, 42);
-  p.setOwnershipState(autopas::OwnershipState::halo);
-=======
   const autopas::Particle p({boxMin[0] - 0.5, boxMin[1] - 0.5, boxMin[2] - 0.5}, {0, 0, 0}, 42,
                             autopas::OwnershipState::halo);
->>>>>>> df333aff
   container.addHaloParticle(p);
 
   EXPECT_EQ(container.size(), 1);
@@ -247,24 +237,17 @@
   auto &container = getInitializedContainer(std::get<0>(GetParam()));
 
   {
-<<<<<<< HEAD
-    Particle p({-.1, -.1, -.1}, {0., 0., 0.}, 0);
-    p.setOwnershipState(autopas::OwnershipState::halo);
-=======
     const Particle p({-.1, -.1, -.1}, {0., 0., 0.}, 0, autopas::OwnershipState::halo);
->>>>>>> df333aff
     container.addHaloParticle(p);
   }
 
   {
-    Particle p({.02, .1, .1}, {0., 0., 0.}, 1);
-    p.setOwnershipState(autopas::OwnershipState::owned);
+    const Particle p({.02, .1, .1}, {0., 0., 0.}, 1);
     container.addParticle(p);
   }
 
   {
-    Particle p({1.23, .1, .1}, {0., 0., 0.}, 2);
-    p.setOwnershipState(autopas::OwnershipState::owned);
+    const Particle p({1.23, .1, .1}, {0., 0., 0.}, 2);
     container.addParticle(p);
   }
   struct Values {
