/**
 * @file DSSequentialTraversalTest.cpp
 * @author F. Gratl
 * @date 11/23/18
 */

#include "DSSequentialTraversalTest.h"

#include "autopas/containers/directSum/traversals/DSSequentialTraversal.h"
#include "autopasTools/generators/UniformGenerator.h"

using ::testing::_;
using ::testing::AtLeast;

TEST_F(DSSequentialTraversalTest, testTraversalPairwiseAoS) { testTraversalPairwise(false); }

TEST_F(DSSequentialTraversalTest, testTraversalPairwiseSoA) { testTraversalPairwise(true); }

TEST_F(DSSequentialTraversalTest, testTraversalTriwiseAoS) { testTraversalTriwise(false); }

TEST_F(DSSequentialTraversalTest, testTraversalTriwiseSoA) { testTraversalTriwise(true); }

std::vector<FPCell> DSSequentialTraversalTest::fillParticleCells(size_t numParticles, size_t numHaloParticlesPerCell) {
  autopas::Particle particle;
<<<<<<< HEAD
  std::vector<FPCell> cells(7);

=======
  std::mt19937 generator(42);
>>>>>>> 651bb03f
  // helper function to randomly place particles in the specified cell
  auto addParticlesToCell = [&](const size_t cellID, const size_t num, const std::array<double, 3> boxMin,
                                const std::array<double, 3> boxMax) {
    for (size_t i = 0; i < num; i++) {
      particle.setR(autopasTools::generators::UniformGenerator::randomPosition(generator, boxMin, boxMax));
      cells[cellID].addParticle(particle);
    }
  };

  // Add particles to all cells
  addParticlesToCell(0, numParticles, {0, 0, 0}, {10, 10, 10});
  addParticlesToCell(1, numHaloParticlesPerCell, {-10, -10, -10}, {0, 20, 20});
  addParticlesToCell(2, numHaloParticlesPerCell, {10, -10, -10}, {20, 20, 20});
  addParticlesToCell(3, numHaloParticlesPerCell, {0, -10, -10}, {10, 0, 20});
  addParticlesToCell(4, numHaloParticlesPerCell, {0, 10, -10}, {10, 20, 20});
  addParticlesToCell(5, numHaloParticlesPerCell, {0, 0, -10}, {10, 10, 0});
  addParticlesToCell(6, numHaloParticlesPerCell, {0, 0, 10}, {10, 10, 20});

  return cells;
}

void DSSequentialTraversalTest::testTraversalPairwise(bool useSoA) {
  const size_t numParticles = 20;
  const size_t numHaloParticlesPerCell = 2;
  const size_t numHaloParticles = numHaloParticlesPerCell * 6;

  auto cells = fillParticleCells(numParticles, numHaloParticlesPerCell);

  MPairwiseFunctor functor;

  if (useSoA) {
    autopas::DSSequentialTraversal<FPCell, MPairwiseFunctor> traversal(&functor, std::numeric_limits<double>::max(),
                                                                       autopas::DataLayoutOption::soa, true);
    // domain SoA with itself
    EXPECT_CALL(functor, SoAFunctorSingle(_, true)).Times(1);
    // domain SoA with halo domains
    EXPECT_CALL(functor, SoAFunctorPair(_, _, true)).Times(6);
    std::for_each(cells.begin(), cells.end(), [](auto &c) { c._particleSoABuffer.resizeArrays(2); });
    traversal.setCellsToTraverse(cells);
    traversal.traverseParticles();
  } else {
    autopas::DSSequentialTraversal<FPCell, MPairwiseFunctor> traversal(&functor, std::numeric_limits<double>::max(),
                                                                       autopas::DataLayoutOption::aos, true);
    // interactions in main cell + interactions with halo cells.
    size_t expectedFunctorCalls = numParticles * (numParticles - 1) / 2 + numParticles * numHaloParticles;
    EXPECT_CALL(functor, AoSFunctor(_, _, true)).Times((int)expectedFunctorCalls);
    traversal.setCellsToTraverse(cells);
    traversal.traverseParticles();
  }
}

void DSSequentialTraversalTest::testTraversalTriwise(bool useSoA) {
  const size_t numParticles = 20;
  const size_t numHaloParticlesPerCell = 2;
  const size_t numHaloParticles = numHaloParticlesPerCell * 6;

  auto cells = fillParticleCells(numParticles, numHaloParticlesPerCell);

  MTriwiseFunctor functor;

  if (useSoA) {
    autopas::DSSequentialTraversal<FPCell, MTriwiseFunctor> traversal(&functor, std::numeric_limits<double>::max(),
                                                                      autopas::DataLayoutOption::soa, true);
    // domain SoA with itself
    EXPECT_CALL(functor, SoAFunctorSingle(_, true)).Times(1);
    // domain SoA with halo domains
    EXPECT_CALL(functor, SoAFunctorPair(_, _, true)).Times(6);
    // domain SoA with halo domains
    EXPECT_CALL(functor, SoAFunctorTriple(_, _, _, true)).Times(15);
    std::for_each(cells.begin(), cells.end(), [](auto &c) { c._particleSoABuffer.resizeArrays(2); });
    traversal.setCellsToTraverse(cells);
    traversal.traverseParticles();
  } else {
    autopas::DSSequentialTraversal<FPCell, MTriwiseFunctor> traversal(&functor, std::numeric_limits<double>::max(),
                                                                      autopas::DataLayoutOption::aos, true);
    // interactions in main cell + interactions with halo cells.
    size_t expectedFunctorCalls = numParticles * (numParticles - 1) * (numParticles - 2) / 6 +
                                  numParticles * (numParticles - 1) * numHaloParticles / 2 +
                                  numParticles * numHaloParticles * (numHaloParticles - 1) / 2;
    EXPECT_CALL(functor, AoSFunctor(_, _, _, true)).Times((int)expectedFunctorCalls);
    traversal.setCellsToTraverse(cells);
    traversal.traverseParticles();
  }
}<|MERGE_RESOLUTION|>--- conflicted
+++ resolved
@@ -22,12 +22,9 @@
 
 std::vector<FPCell> DSSequentialTraversalTest::fillParticleCells(size_t numParticles, size_t numHaloParticlesPerCell) {
   autopas::Particle particle;
-<<<<<<< HEAD
   std::vector<FPCell> cells(7);
+  std::mt19937 generator(42);
 
-=======
-  std::mt19937 generator(42);
->>>>>>> 651bb03f
   // helper function to randomly place particles in the specified cell
   auto addParticlesToCell = [&](const size_t cellID, const size_t num, const std::array<double, 3> boxMin,
                                 const std::array<double, 3> boxMax) {
