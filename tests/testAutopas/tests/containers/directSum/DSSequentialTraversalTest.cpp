/**
 * @file DSSequentialTraversalTest.cpp
 * @author F. Gratl
 * @date 11/23/18
 */

#include "DSSequentialTraversalTest.h"

#include "autopas/containers/directSum/traversals/DSSequentialTraversal.h"
#include "autopasTools/generators/RandomGenerator.h"

using ::testing::_;
using ::testing::AtLeast;

TEST_F(DSSequentialTraversalTest, testTraversalAoS) { testTraversal(false); }

TEST_F(DSSequentialTraversalTest, testTraversalSoA) { testTraversal(true); }

void DSSequentialTraversalTest::testTraversal(bool useSoA) {
  const size_t numParticles = 20;
  const size_t numHaloParticlesPerCell = 2;
  const size_t numHaloParticles = numHaloParticlesPerCell * 6;

<<<<<<< HEAD
  MPairwiseFunctor functor;
  std::vector<FPCell> cells;
  cells.resize(2);
  autopas::Particle defaultParticle;

  Particle particle;
  for (size_t i = 0; i < numParticles + numHaloParticles; ++i) {
    particle.setID(i);
    // first particles go in domain cell rest to halo cell
    if (i < numParticles) {
      particle.setR(autopasTools::generators::RandomGenerator::randomPosition({0, 0, 0}, {10, 10, 10}));
      cells[0].addParticle(particle);
    } else {
      particle.setR(autopasTools::generators::RandomGenerator::randomPosition({10, 10, 10}, {20, 20, 20}));
      cells[1].addParticle(particle);
=======
  MFunctor functor;
  std::vector<FPCell> cells(7);
  autopas::Particle particle;

  // helper function to randomly place particles in the specified cell
  auto addParticlesToCell = [&](const size_t cellID, const size_t num, const std::array<double, 3> boxMin,
                                const std::array<double, 3> boxMax) {
    for (size_t i = 0; i < num; i++) {
      particle.setR(autopasTools::generators::RandomGenerator::randomPosition(boxMin, boxMax));
      cells[cellID].addParticle(particle);
>>>>>>> 563528b4
    }
  };

  // Add particles to all cells
  addParticlesToCell(0, numParticles, {0, 0, 0}, {10, 10, 10});
  addParticlesToCell(1, numHaloParticlesPerCell, {-10, -10, -10}, {0, 20, 20});
  addParticlesToCell(2, numHaloParticlesPerCell, {10, -10, -10}, {20, 20, 20});
  addParticlesToCell(3, numHaloParticlesPerCell, {0, -10, -10}, {10, 0, 20});
  addParticlesToCell(4, numHaloParticlesPerCell, {0, 10, -10}, {10, 20, 20});
  addParticlesToCell(5, numHaloParticlesPerCell, {0, 0, -10}, {10, 10, 0});
  addParticlesToCell(6, numHaloParticlesPerCell, {0, 0, 10}, {10, 10, 20});

  if (useSoA) {
    autopas::DSSequentialTraversal<FPCell, MPairwiseFunctor> traversal(&functor, std::numeric_limits<double>::max(),
                                                                       autopas::DataLayoutOption::soa, true);
    // domain SoA with itself
    EXPECT_CALL(functor, SoAFunctorSingle(_, true)).Times(1);
    // domain SoA with halo domains
    EXPECT_CALL(functor, SoAFunctorPair(_, _, true)).Times(6);
    std::for_each(cells.begin(), cells.end(), [](auto &c) { c._particleSoABuffer.resizeArrays(2); });
    traversal.setCellsToTraverse(cells);
    traversal.traverseParticles();
  } else {
<<<<<<< HEAD
    autopas::DSSequentialTraversal<FPCell, MPairwiseFunctor> traversal(&functor, std::numeric_limits<double>::max(),
                                                                       autopas::DataLayoutOption::aos, true);
    // interactions in main cell + interactions with halo.
=======
    autopas::DSSequentialTraversal<FPCell, MFunctor> traversal(&functor, std::numeric_limits<double>::max(),
                                                               autopas::DataLayoutOption::aos, true);
    // interactions in main cell + interactions with halo cells.
>>>>>>> 563528b4
    size_t expectedFunctorCalls = numParticles * (numParticles - 1) / 2 + numParticles * numHaloParticles;
    EXPECT_CALL(functor, AoSFunctor(_, _, true)).Times((int)expectedFunctorCalls);
    traversal.setCellsToTraverse(cells);
    traversal.traverseParticles();
  }
}<|MERGE_RESOLUTION|>--- conflicted
+++ resolved
@@ -21,24 +21,7 @@
   const size_t numHaloParticlesPerCell = 2;
   const size_t numHaloParticles = numHaloParticlesPerCell * 6;
 
-<<<<<<< HEAD
   MPairwiseFunctor functor;
-  std::vector<FPCell> cells;
-  cells.resize(2);
-  autopas::Particle defaultParticle;
-
-  Particle particle;
-  for (size_t i = 0; i < numParticles + numHaloParticles; ++i) {
-    particle.setID(i);
-    // first particles go in domain cell rest to halo cell
-    if (i < numParticles) {
-      particle.setR(autopasTools::generators::RandomGenerator::randomPosition({0, 0, 0}, {10, 10, 10}));
-      cells[0].addParticle(particle);
-    } else {
-      particle.setR(autopasTools::generators::RandomGenerator::randomPosition({10, 10, 10}, {20, 20, 20}));
-      cells[1].addParticle(particle);
-=======
-  MFunctor functor;
   std::vector<FPCell> cells(7);
   autopas::Particle particle;
 
@@ -48,7 +31,6 @@
     for (size_t i = 0; i < num; i++) {
       particle.setR(autopasTools::generators::RandomGenerator::randomPosition(boxMin, boxMax));
       cells[cellID].addParticle(particle);
->>>>>>> 563528b4
     }
   };
 
@@ -72,15 +54,9 @@
     traversal.setCellsToTraverse(cells);
     traversal.traverseParticles();
   } else {
-<<<<<<< HEAD
     autopas::DSSequentialTraversal<FPCell, MPairwiseFunctor> traversal(&functor, std::numeric_limits<double>::max(),
                                                                        autopas::DataLayoutOption::aos, true);
-    // interactions in main cell + interactions with halo.
-=======
-    autopas::DSSequentialTraversal<FPCell, MFunctor> traversal(&functor, std::numeric_limits<double>::max(),
-                                                               autopas::DataLayoutOption::aos, true);
     // interactions in main cell + interactions with halo cells.
->>>>>>> 563528b4
     size_t expectedFunctorCalls = numParticles * (numParticles - 1) / 2 + numParticles * numHaloParticles;
     EXPECT_CALL(functor, AoSFunctor(_, _, true)).Times((int)expectedFunctorCalls);
     traversal.setCellsToTraverse(cells);
