# needed for GCC to vectorize LJFunctor.SoAFunctor
option(
    AUTOPAS_ENABLE_FAST_MATH "Sets --ffast-math which is needed for gcc to vectorize efficiently" OFF
)
if (AUTOPAS_ENABLE_FAST_MATH)
    message(
        WARNING
            "Fast-Math might cause particle loss! Only use this if you know what you are doing!"
    )
endif ()

option(
<<<<<<< HEAD
    AUTOPAS_ENABLE_COMPILE_TIME_PROFILING "Sets clang's -ftime-trace and gcc's -ftime-report" OFF
=======
    AUTOPAS_COMPILE_TIME_PROFILING "Sets clang's -ftime-trace or gcc's -ftime-report" OFF
>>>>>>> 12c23fe5
)

# autopas requires c++17. If cmake < 3.17 is used this is set globally in the top level
# CMakeLists.txt
if (CMAKE_VERSION VERSION_GREATER_EQUAL 3.17)
    target_compile_features(autopas PUBLIC cxx_std_17)
endif ()

target_compile_options(
    autopas
    PUBLIC
        # Needed to vectorize sqrt()
        -fno-math-errno
        # fast math for better vectorization
<<<<<<< HEAD
        $<$<AND:$<BOOL:${AUTOPAS_ENABLE_FAST_MATH}>,$<OR:$<CXX_COMPILER_ID:GNU>,$<CXX_COMPILER_ID:Clang>>>:$<$<COMPILE_LANGUAGE:CUDA>:-Xcompiler=>-ffast-math>
        # compiler profiling
        $<$<AND:$<BOOL:${AUTOPAS_ENABLE_COMPILE_TIME_PROFILING}>,$<CXX_COMPILER_ID:GNU>>:-ftime-report>
        $<$<AND:$<BOOL:${AUTOPAS_ENABLE_COMPILE_TIME_PROFILING}>,$<CXX_COMPILER_ID:Clang>>:-ftime-trace>
=======
        $<$<AND:$<BOOL:${AUTOPAS_ENABLE_FAST_MATH}>,$<OR:$<CXX_COMPILER_ID:GNU>,$<CXX_COMPILER_ID:Clang>>>:-ffast-math>
        # compiler profiling
        $<$<AND:$<BOOL:${AUTOPAS_COMPILE_TIME_PROFILING}>,$<CXX_COMPILER_ID:GNU>>:-ftime-report>
        $<$<AND:$<BOOL:${AUTOPAS_COMPILE_TIME_PROFILING}>,$<CXX_COMPILER_ID:Clang>>:-ftime-trace>
>>>>>>> 12c23fe5
        # Clang: set OpenMP version to 4.5
        $<$<CXX_COMPILER_ID:Clang>:-fopenmp-version=45>
        # INTEL: per default fast math is on. Disable via fp-model precise
        $<$<AND:$<NOT:$<BOOL:${AUTOPAS_ENABLE_FAST_MATH}>>,$<CXX_COMPILER_ID:Intel>>:-fp-model
        precise>
        # Warnings:
    PRIVATE
        # no warnings for intel because it's mainly spam, but we disable one, because of a compiler
        # bug:
        # https://software.intel.com/en-us/forums/intel-c-compiler/topic/814098
        $<$<CXX_COMPILER_ID:Intel>:-wd13212>
        $<$<CXX_COMPILER_ID:GNU>:
        -Wsuggest-override
        -Wall
        -Wno-unused-variable
        -Wno-unused-function
        >
        $<$<CXX_COMPILER_ID:Clang>:
        -Wall
        -Wextra
        -Wno-unused-parameter     # triggered by functions with disabled bodies
        >
        # @TODO clean up code with -Weffc++
)

message(STATUS "fno-math-errno set. This is needed to vectorize, e.g., sqrt().")<|MERGE_RESOLUTION|>--- conflicted
+++ resolved
@@ -10,11 +10,7 @@
 endif ()
 
 option(
-<<<<<<< HEAD
-    AUTOPAS_ENABLE_COMPILE_TIME_PROFILING "Sets clang's -ftime-trace and gcc's -ftime-report" OFF
-=======
     AUTOPAS_COMPILE_TIME_PROFILING "Sets clang's -ftime-trace or gcc's -ftime-report" OFF
->>>>>>> 12c23fe5
 )
 
 # autopas requires c++17. If cmake < 3.17 is used this is set globally in the top level
@@ -29,17 +25,10 @@
         # Needed to vectorize sqrt()
         -fno-math-errno
         # fast math for better vectorization
-<<<<<<< HEAD
-        $<$<AND:$<BOOL:${AUTOPAS_ENABLE_FAST_MATH}>,$<OR:$<CXX_COMPILER_ID:GNU>,$<CXX_COMPILER_ID:Clang>>>:$<$<COMPILE_LANGUAGE:CUDA>:-Xcompiler=>-ffast-math>
-        # compiler profiling
-        $<$<AND:$<BOOL:${AUTOPAS_ENABLE_COMPILE_TIME_PROFILING}>,$<CXX_COMPILER_ID:GNU>>:-ftime-report>
-        $<$<AND:$<BOOL:${AUTOPAS_ENABLE_COMPILE_TIME_PROFILING}>,$<CXX_COMPILER_ID:Clang>>:-ftime-trace>
-=======
         $<$<AND:$<BOOL:${AUTOPAS_ENABLE_FAST_MATH}>,$<OR:$<CXX_COMPILER_ID:GNU>,$<CXX_COMPILER_ID:Clang>>>:-ffast-math>
         # compiler profiling
         $<$<AND:$<BOOL:${AUTOPAS_COMPILE_TIME_PROFILING}>,$<CXX_COMPILER_ID:GNU>>:-ftime-report>
         $<$<AND:$<BOOL:${AUTOPAS_COMPILE_TIME_PROFILING}>,$<CXX_COMPILER_ID:Clang>>:-ftime-trace>
->>>>>>> 12c23fe5
         # Clang: set OpenMP version to 4.5
         $<$<CXX_COMPILER_ID:Clang>:-fopenmp-version=45>
         # INTEL: per default fast math is on. Disable via fp-model precise
