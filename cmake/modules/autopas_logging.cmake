# option for colored log messages.
option(AUTOPAS_COLORED_LOGGING "Print colored logging messages (only applies to cout and cerr)." OFF)
if (AUTOPAS_COLORED_LOGGING)
    target_compile_definitions(autopas PUBLIC AUTOPAS_COLORED_CONSOLE_LOGGING)
    message(STATUS "Colored log messages enabled.")
endif ()

# option for GaussianClusterLogger
option(AUTOPAS_LOG_GAUSSIANCLUSTER "Generate a csv file about the gaussian cluster model that can be used for plotting." OFF)
if (AUTOPAS_LOG_GAUSSIANCLUSTER OR AUTOPAS_LOG_ALL)
    target_compile_definitions(autopas PUBLIC AUTOPAS_LOG_GAUSSIANCLUSTER)
    message(STATUS "GaussianClusterLogger enabled.")
endif ()

# option for PredictionsLogger
option(AUTOPAS_LOG_PREDICTIONS "Generate a csv file about the predictive tuning strategy that can be used for plotting." OFF)
if (AUTOPAS_LOG_PREDICTIONS OR AUTOPAS_LOG_ALL)
    target_compile_definitions(autopas PUBLIC AUTOPAS_LOG_PREDICTIONS)
    message(STATUS "PredictionsLogger enabled.")
endif ()

# option for IterationLogger
<<<<<<< HEAD
option(AUTOPAS_LOG_ITERATIONS "Generate a csv tracking the performance of iteratePairwise calls." ON)
=======
option(AUTOPAS_LOG_ITERATIONS "Generate a csv tracking the performance of computeInteractions calls." OFF)
>>>>>>> 67450047
if (AUTOPAS_LOG_ITERATIONS OR AUTOPAS_LOG_ALL)
    target_compile_definitions(autopas PUBLIC AUTOPAS_LOG_ITERATIONS)
    message(STATUS "IterationLogger enabled.")
endif ()

# option for FLOPLogger
option(AUTOPAS_LOG_FLOPS "Generate a csv tracking the FLOP count and hit rate." OFF)
if (AUTOPAS_LOG_FLOPS OR AUTOPAS_LOG_ALL)
    target_compile_definitions(autopas PUBLIC AUTOPAS_LOG_FLOPS)
    message(STATUS "FLOPLogger enabled.")
endif ()

# option for TuningResultLogger
option(AUTOPAS_LOG_TUNINGRESULTS "Generate a csv tracking the decisions of the auto tuner." OFF)
if (AUTOPAS_LOG_TUNINGRESULTS OR AUTOPAS_LOG_ALL)
    target_compile_definitions(autopas PUBLIC AUTOPAS_LOG_TUNINGRESULTS)
    message(STATUS "TuningResultLogger enabled.")
endif ()

# option for TuningDataLogger
option(AUTOPAS_LOG_TUNINGDATA "Generate a csv tracking data collected by the auto tuner." OFF)
if (AUTOPAS_LOG_TUNINGDATA OR AUTOPAS_LOG_ALL)
    target_compile_definitions(autopas PUBLIC AUTOPAS_LOG_TUNINGDATA)
    message(STATUS "TuningDataLogger enabled.")
endif ()

# option for LiveInfoLogger
option(AUTOPAS_LOG_LIVEINFO "Generate a csv tracking the live information of the autopas object." OFF)
if (AUTOPAS_LOG_LIVEINFO OR AUTOPAS_LOG_ALL)
    target_compile_definitions(autopas PUBLIC AUTOPAS_LOG_LIVEINFO)
    message(STATUS "LiveInfoLogger enabled.")
endif ()<|MERGE_RESOLUTION|>--- conflicted
+++ resolved
@@ -20,11 +20,7 @@
 endif ()
 
 # option for IterationLogger
-<<<<<<< HEAD
-option(AUTOPAS_LOG_ITERATIONS "Generate a csv tracking the performance of iteratePairwise calls." ON)
-=======
 option(AUTOPAS_LOG_ITERATIONS "Generate a csv tracking the performance of computeInteractions calls." OFF)
->>>>>>> 67450047
 if (AUTOPAS_LOG_ITERATIONS OR AUTOPAS_LOG_ALL)
     target_compile_definitions(autopas PUBLIC AUTOPAS_LOG_ITERATIONS)
     message(STATUS "IterationLogger enabled.")
